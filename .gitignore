# editors
.vscode
.zed

# macos
.DS_store

# python
.venv
.mypy_cache
.idea

# testing
/web/test-results/
backend/onyx/agent_search/main/test_data.json
backend/tests/regression/answer_quality/test_data.json
backend/tests/regression/search_quality/eval-*
backend/tests/regression/search_quality/search_eval_config.yaml
backend/tests/regression/search_quality/*.json
backend/onyx/evals/data/
*.log

# secret files
.env
jira_test_env
settings.json

# others
/deployment/data/nginx/app.conf
*.sw?
/backend/tests/regression/answer_quality/search_test_config.yaml
*.egg-info

# Claude
AGENTS.md
CLAUDE.md

# Local .terraform directories
**/.terraform/*

# Local .tfstate files
*.tfstate
*.tfstate.*

# Local .terraform.lock.hcl file
.terraform.lock.hcl
<<<<<<< HEAD
node_modules
=======

# MCP configs
.playwright-mcp
>>>>>>> 815ab5eb
<|MERGE_RESOLUTION|>--- conflicted
+++ resolved
@@ -44,10 +44,8 @@
 
 # Local .terraform.lock.hcl file
 .terraform.lock.hcl
-<<<<<<< HEAD
+
 node_modules
-=======
 
 # MCP configs
-.playwright-mcp
->>>>>>> 815ab5eb
+.playwright-mcp