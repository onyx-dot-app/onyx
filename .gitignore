# editors
.vscode
.zed

# macos
.DS_store

# python
.venv
.mypy_cache
.idea

# testing
/web/test-results/
backend/onyx/agent_search/main/test_data.json
backend/tests/regression/answer_quality/test_data.json
backend/tests/regression/search_quality/eval-*
backend/tests/regression/search_quality/search_eval_config.yaml
backend/tests/regression/search_quality/*.json
backend/onyx/evals/data/
backend/onyx/evals/one_off/*.json
*.log

# secret files
.env
jira_test_env
settings.json

# others
/deployment/data/nginx/app.conf
*.sw?
/backend/tests/regression/answer_quality/search_test_config.yaml
*.egg-info

# Claude
AGENTS.md
CLAUDE.md

# Local .terraform directories
**/.terraform/*

# Local .tfstate files
*.tfstate
*.tfstate.*

# Local .terraform.lock.hcl file
.terraform.lock.hcl
<<<<<<< HEAD
node_modules
=======

# MCP configs
.playwright-mcp
>>>>>>> dbf06c6a
<|MERGE_RESOLUTION|>--- conflicted
+++ resolved
@@ -45,10 +45,8 @@
 
 # Local .terraform.lock.hcl file
 .terraform.lock.hcl
-<<<<<<< HEAD
+
 node_modules
-=======
 
 # MCP configs
-.playwright-mcp
->>>>>>> dbf06c6a
+.playwright-mcp