--- conflicted
+++ resolved
@@ -94,11 +94,7 @@
             # Use curl with error handling to ignore specific exit code 56
             response=$(curl -s -o /dev/null -w "%{http_code}" http://localhost:9000/api/health || echo "curl_error")
             
-<<<<<<< HEAD
-            if [ "$response" -eq 200 ]; then
-=======
             if [ "$response" = "200" ]; then
->>>>>>> 1263e21e
               echo "Service is ready!"
               break
             elif [ "$response" = "curl_error" ]; then
@@ -127,7 +123,6 @@
             --data '{"text":"Scheduled Model Tests failed! Check the run at: https://github.com/${{ github.repository }}/actions/runs/${{ github.run_id }}"}' \
             $SLACK_WEBHOOK
             
-<<<<<<< HEAD
       - name: Dump all-container logs (optional)
         if: always()
         run: |
@@ -141,8 +136,6 @@
           name: docker-all-logs
           path: ${{ github.workspace }}/docker-compose.log
           
-=======
->>>>>>> 1263e21e
       - name: Stop Docker containers
         if: always()
         run: |
