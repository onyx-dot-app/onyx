--- conflicted
+++ resolved
@@ -91,14 +91,10 @@
         "text-inverted-03": "var(--text-inverted-03)",
         "text-inverted-04": "var(--text-inverted-04)",
         "text-inverted-05": "var(--text-inverted-05)",
-<<<<<<< HEAD
-        "text-light-05": "var(--text-light-05)",
-=======
         "text-light-03": "var(--text-light-03)",
         "text-light-05": "var(--text-light-05)",
         "text-dark-03": "var(--text-dark-03)",
         "text-dark-05": "var(--text-dark-05)",
->>>>>>> eaa14a5c
         "background-neutral-00": "var(--background-neutral-00)",
         "background-neutral-01": "var(--background-neutral-01)",
         "background-neutral-02": "var(--background-neutral-02)",
@@ -127,13 +123,6 @@
         "border-01": "var(--border-01)",
         "border-02": "var(--border-02)",
         "border-03": "var(--border-03)",
-<<<<<<< HEAD
-        "border-05": "var(--border-05)",
-        "border-inverted-05": "var(--border-inverted-05)",
-        "border-inverted-03": "var(--border-inverted-03)",
-        "border-inverted-02": "var(--border-inverted-02)",
-        "border-inverted-01": "var(--border-inverted-01)",
-=======
         "border-04": "var(--border-04)",
         "border-05": "var(--border-05)",
         "border-inverted-05": "var(--border-inverted-05)",
@@ -142,7 +131,6 @@
         "border-inverted-02": "var(--border-inverted-02)",
         "border-inverted-01": "var(--border-inverted-01)",
         "action-link-06": "var(--action-link-06)",
->>>>>>> eaa14a5c
         "action-link-05": "var(--action-link-05)",
         "action-link-04": "var(--action-link-04)",
         "action-link-03": "var(--action-link-03)",
@@ -154,19 +142,14 @@
         "action-danger-03": "var(--action-danger-03)",
         "action-danger-02": "var(--action-danger-02)",
         "action-danger-01": "var(--action-danger-01)",
-<<<<<<< HEAD
-=======
         "action-text-link-05": "var(--action-text-link-05)",
         "action-text-danger-05": "var(--action-text-danger-05)",
->>>>>>> eaa14a5c
         "highlight-match": "var(--highlight-match)",
         "highlight-selection": "var(--highlight-selection)",
         "highlight-active": "var(--highlight-active)",
         "theme-primary-06": "var(--theme-primary-06)",
         "theme-primary-05": "var(--theme-primary-05)",
         "theme-primary-04": "var(--theme-primary-04)",
-<<<<<<< HEAD
-=======
         "onyx-ink-100": "var(--onyx-ink-100)",
         "onyx-ink-95": "var(--onyx-ink-95)",
         "onyx-ink-90": "var(--onyx-ink-90)",
@@ -185,7 +168,6 @@
         "tint-10": "var(--tint-10)",
         "tint-05": "var(--tint-05)",
         "tint-02": "var(--tint-02)",
->>>>>>> eaa14a5c
         "shadow-01": "var(--shadow-01)",
         "shadow-02": "var(--shadow-02)",
         "shadow-03": "var(--shadow-03)",
@@ -208,8 +190,6 @@
         "status-error-02": "var(--status-error-02)",
         "status-error-01": "var(--status-error-01)",
         "status-error-00": "var(--status-error-00)",
-<<<<<<< HEAD
-=======
         "status-text-success-05": "var(--status-text-success-05)",
         "status-text-info-05": "var(--status-text-info-05)",
         "status-text-warning-05": "var(--status-text-warning-05)",
@@ -221,7 +201,6 @@
         "code-string": "var(--code-string)",
         "code-number": "var(--code-number)",
         "code-definition": "var(--code-definition)",
->>>>>>> eaa14a5c
 
         // Tailwind defaults
         background: "var(--background-tint-01)",
