/** @type {import('tailwindcss').Config} */

module.exports = {
<<<<<<< HEAD
  darkMode: false,
  content: [
    "./app/**/*.{js,ts,jsx,tsx,mdx}",
    "./pages/**/*.{js,ts,jsx,tsx,mdx}",
    "./components/**/*.{js,ts,jsx,tsx,mdx}",

    // Or if using `src` directory:
    "./src/**/*.{js,ts,jsx,tsx,mdx}",

    // tremor
    "./node_modules/@tremor/**/*.{js,ts,jsx,tsx}",
  ],
=======
  darkMode: "class",
  content: ["./src/**/*.{js,jsx,ts,tsx}", "./lib/opal/**/*.{js,jsx,ts,tsx}"],
>>>>>>> aa300084
  theme: {
    transparent: "transparent",
    current: "currentColor",
    extend: {
      transitionProperty: {
        spacing: "margin, padding",
      },
      keyframes: {
        "subtle-pulse": {
          "0%, 100%": { opacity: 0.9 },
          "50%": { opacity: 0.5 },
        },
        pulse: {
          "0%, 100%": { opacity: 0.9 },
          "50%": { opacity: 0.4 },
        },
        "fade-in-scale": {
          "0%": { opacity: "0", transform: "scale(0.95)" },
          "100%": { opacity: "1", transform: "scale(1)" },
        },
        "fade-out-scale": {
          "0%": { opacity: "1", transform: "scale(1)" },
          "100%": { opacity: "0", transform: "scale(0.95)" },
        },
      },
      animation: {
        "fade-in-up": "fadeInUp 0.5s ease-out",
        "subtle-pulse": "subtle-pulse 2s ease-in-out infinite",
        pulse: "pulse 2s cubic-bezier(0.4, 0, 0.6, 1) infinite",
        "fade-in-scale": "fade-in-scale 0.2s ease-out forwards",
        "fade-out-scale": "fade-out-scale 0.2s ease-in forwards",
      },
      gradientColorStops: {
        "neutral-10": "var(--neutral-10) 5%",
      },
      screens: {
        "2xl": "1420px",
        "3xl": "1700px",
        "4xl": "2000px",
        mobile: { max: "767px" },
        desktop: "768px",
        tall: { raw: "(min-height: 800px)" },
        short: { raw: "(max-height: 799px)" },
        "very-short": { raw: "(max-height: 600px)" },
      },
      fontFamily: {
        sans: ["Hanken Grotesk", "var(--font-inter)", "sans-serif"],
        hanken: ["Hanken Grotesk", "sans-serif"],
      },
      width: {
        "message-xs": "450px",
        "message-sm": "550px",
        "message-default": "740px",
        "searchbar-xs": "560px",
        "searchbar-sm": "660px",
        searchbar: "850px",
        "document-sidebar": "800px",
        "document-sidebar-large": "1000px",
        "searchbar-max": "60px",
      },
      maxWidth: {
        "document-sidebar": "1000px",
        "message-max": "850px",
        "content-max": "725px",
        "searchbar-max": "800px",
      },
      colors: {
        // New and updated Figma stylings
        "text-05": "var(--text-05)",
        "text-04": "var(--text-04)",
        "text-03": "var(--text-03)",
        "text-02": "var(--text-02)",
        "text-01": "var(--text-01)",
        "text-inverted-01": "var(--text-inverted-01)",
        "text-inverted-02": "var(--text-inverted-02)",
        "text-inverted-03": "var(--text-inverted-03)",
        "text-inverted-04": "var(--text-inverted-04)",
        "text-inverted-05": "var(--text-inverted-05)",
        "text-light-03": "var(--text-light-03)",
        "text-light-05": "var(--text-light-05)",
        "text-dark-03": "var(--text-dark-03)",
        "text-dark-05": "var(--text-dark-05)",
        "background-neutral-00": "var(--background-neutral-00)",
        "background-neutral-01": "var(--background-neutral-01)",
        "background-neutral-02": "var(--background-neutral-02)",
        "background-neutral-03": "var(--background-neutral-03)",
        "background-neutral-04": "var(--background-neutral-04)",
        "background-neutral-light-00": "var(--background-neutral-light-00)",
        "background-neutral-light-03": "var(--background-neutral-light-03)",
        "background-neutral-dark-03": "var(--background-neutral-dark-03)",
        "background-neutral-inverted-04":
          "var(--background-neutral-inverted-04)",
        "background-neutral-inverted-03":
          "var(--background-neutral-inverted-03)",
        "background-neutral-inverted-02":
          "var(--background-neutral-inverted-02)",
        "background-neutral-inverted-01":
          "var(--background-neutral-inverted-01)",
        "background-neutral-inverted-00":
          "var(--background-neutral-inverted-00)",
        "background-tint-00": "var(--background-tint-00)",
        "background-tint-01": "var(--background-tint-01)",
        "background-tint-02": "var(--background-tint-02)",
        "background-tint-03": "var(--background-tint-03)",
        "background-tint-04": "var(--background-tint-04)",
        "background-tint-inverted-04": "var(--background-tint-inverted-04)",
        "background-tint-inverted-03": "var(--background-tint-inverted-03)",
        "background-tint-inverted-02": "var(--background-tint-inverted-02)",
        "background-tint-inverted-01": "var(--background-tint-inverted-01)",
        "background-tint-inverted-00": "var(--background-tint-inverted-00)",
        "border-01": "var(--border-01)",
        "border-02": "var(--border-02)",
        "border-03": "var(--border-03)",
        "border-04": "var(--border-04)",
        "border-05": "var(--border-05)",
        "border-inverted-05": "var(--border-inverted-05)",
        "border-inverted-04": "var(--border-inverted-04)",
        "border-inverted-03": "var(--border-inverted-03)",
        "border-inverted-02": "var(--border-inverted-02)",
        "border-inverted-01": "var(--border-inverted-01)",
        "action-link-06": "var(--action-link-06)",
        "action-link-05": "var(--action-link-05)",
        "action-link-04": "var(--action-link-04)",
        "action-link-03": "var(--action-link-03)",
        "action-link-02": "var(--action-link-02)",
        "action-link-01": "var(--action-link-01)",
        "action-danger-06": "var(--action-danger-06)",
        "action-danger-05": "var(--action-danger-05)",
        "action-danger-04": "var(--action-danger-04)",
        "action-danger-03": "var(--action-danger-03)",
        "action-danger-02": "var(--action-danger-02)",
        "action-danger-01": "var(--action-danger-01)",
        "action-text-link-05": "var(--action-text-link-05)",
        "action-text-danger-05": "var(--action-text-danger-05)",
        "highlight-match": "var(--highlight-match)",
        "highlight-selection": "var(--highlight-selection)",
        "highlight-active": "var(--highlight-active)",
        "theme-primary-06": "var(--theme-primary-06)",
        "theme-primary-05": "var(--theme-primary-05)",
        "theme-primary-04": "var(--theme-primary-04)",
        "onyx-ink-100": "var(--onyx-ink-100)",
        "onyx-ink-95": "var(--onyx-ink-95)",
        "onyx-ink-90": "var(--onyx-ink-90)",
        "onyx-chrome-20": "var(--onyx-chrome-20)",
        "onyx-chrome-10": "var(--onyx-chrome-10)",
        "onyx-chrome-00": "var(--onyx-chrome-00)",
        "tint-98": "var(--tint-98)",
        "tint-95": "var(--tint-95)",
        "tint-90": "var(--tint-90)",
        "tint-85": "var(--tint-85)",
        "tint-80": "var(--tint-80)",
        "tint-60": "var(--tint-60)",
        "tint-50": "var(--tint-50)",
        "tint-40": "var(--tint-40)",
        "tint-20": "var(--tint-20)",
        "tint-10": "var(--tint-10)",
        "tint-05": "var(--tint-05)",
        "tint-02": "var(--tint-02)",
        "shadow-01": "var(--shadow-01)",
        "shadow-02": "var(--shadow-02)",
        "shadow-03": "var(--shadow-03)",
        "mask-01": "var(--mask-01)",
        "mask-02": "var(--mask-02)",
        "mask-03": "var(--mask-03)",
        "status-info-05": "var(--status-info-05)",
        "status-info-02": "var(--status-info-02)",
        "status-info-01": "var(--status-info-01)",
        "status-info-00": "var(--status-info-00)",
        "status-success-05": "var(--status-success-05)",
        "status-success-02": "var(--status-success-02)",
        "status-success-01": "var(--status-success-01)",
        "status-success-00": "var(--status-success-00)",
        "status-warning-05": "var(--status-warning-05)",
        "status-warning-02": "var(--status-warning-02)",
        "status-warning-01": "var(--status-warning-01)",
        "status-warning-00": "var(--status-warning-00)",
        "status-error-05": "var(--status-error-05)",
        "status-error-02": "var(--status-error-02)",
        "status-error-01": "var(--status-error-01)",
        "status-error-00": "var(--status-error-00)",
        "status-text-success-05": "var(--status-text-success-05)",
        "status-text-info-05": "var(--status-text-info-05)",
        "status-text-warning-05": "var(--status-text-warning-05)",
        "status-text-error-05": "var(--status-text-error-05)",

        "code-code": "var(--code-code)",
        "code-comment": "var(--code-comment)",
        "code-keyword": "var(--code-keyword)",
        "code-string": "var(--code-string)",
        "code-number": "var(--code-number)",
        "code-definition": "var(--code-definition)",

        // Tailwind defaults
        background: "var(--background-tint-01)",
        foreground: "var(--background-tint-inverted-01)",
        border: "var(--border-01)",
        text: "var(--text-04)",
      },
      borderRadius: {
        "02": "var(--border-radius-02)",
        "04": "var(--border-radius-04)",
        "08": "var(--border-radius-08)",
        12: "var(--border-radius-12)",
        16: "var(--border-radius-16)",
        full: "var(--border-radius-full)",
      },
      fontSize: {
        "2xs": "0.625rem",
        "code-sm": "small",
      },
      fontWeight: {
        description: "375",
        "token-bold": "bold",
      },
      fontStyle: {
        "token-italic": "italic",
      },
      backdropBlur: {
        "01": "var(--backdrop-blur-01)",
        "02": "var(--backdrop-blur-02)",
        "03": "var(--backdrop-blur-03)",
      },
      calendar: {
        // Light mode
        "bg-selected": "var(--calendar-bg-selected)",
        "bg-outside-selected": "var(--calendar-bg-outside-selected)",
        "text-muted": "var(--calendar-text-muted)",
        "text-selected": "var(--calendar-text-selected)",
        "range-start": "var(--calendar-range-start)",
        "range-middle": "var(--calendar-range-middle)",
        "range-end": "var(--calendar-range-end)",
        "text-in-range": "var(--calendar-text-in-range)",

        // Dark mode
        "bg-selected-dark": "var(--calendar-bg-selected-dark)",
        "bg-outside-selected-dark": "var(--calendar-bg-outside-selected-dark)",
        "text-muted-dark": "var(--calendar-text-muted-dark)",
        "text-selected-dark": "var(--calendar-text-selected-dark)",
        "range-start-dark": "var(--calendar-range-start-dark)",
        "range-middle-dark": "var(--calendar-range-middle-dark)",
        "range-end-dark": "var(--calendar-range-end-dark)",
        "text-in-range-dark": "var(--calendar-text-in-range-dark)",

        // Hover effects
        "hover-bg": "var(--calendar-hover-bg)",
        "hover-bg-dark": "var(--calendar-hover-bg-dark)",
        "hover-text": "var(--calendar-hover-text)",
        "hover-text-dark": "var(--calendar-hover-text-dark)",

        // Today's date
        "today-bg": "var(--calendar-today-bg)",
        "today-bg-dark": "var(--calendar-today-bg-dark)",
        "today-text": "var(--calendar-today-text)",
        "today-text-dark": "var(--calendar-today-text-dark)",
      },
    },
  },
  safelist: [
    {
      pattern:
        /^(bg-(?:slate|gray|zinc|neutral|stone|red|orange|amber|yellow|lime|green|emerald|teal|cyan|sky|blue|indigo|violet|purple|fuchsia|pink|rose)-(?:50|100|200|300|400|500|600|700|800|900|950))$/,
      variants: ["hover", "ui-selected"],
    },
    {
      pattern:
        /^(text-(?:slate|gray|zinc|neutral|stone|red|orange|amber|yellow|lime|green|emerald|teal|cyan|sky|blue|indigo|violet|purple|fuchsia|pink|rose)-(?:50|100|200|300|400|500|600|700|800|900|950))$/,
      variants: ["hover", "ui-selected"],
    },
    {
      pattern:
        /^(border-(?:slate|gray|zinc|neutral|stone|red|orange|amber|yellow|lime|green|emerald|teal|cyan|sky|blue|indigo|violet|purple|fuchsia|pink|rose)-(?:50|100|200|300|400|500|600|700|800|900|950))$/,
      variants: ["hover", "ui-selected"],
    },
    {
      pattern:
        /^(ring-(?:slate|gray|zinc|neutral|stone|red|orange|amber|yellow|lime|green|emerald|teal|cyan|sky|blue|indigo|violet|purple|fuchsia|pink|rose)-(?:50|100|200|300|400|500|600|700|800|900|950))$/,
    },
    {
      pattern:
        /^(stroke-(?:slate|gray|zinc|neutral|stone|red|orange|amber|yellow|lime|green|emerald|teal|cyan|sky|blue|indigo|violet|purple|fuchsia|pink|rose)-(?:50|100|200|300|400|500|600|700|800|900|950))$/,
    },
    {
      pattern:
        /^(fill-(?:slate|gray|zinc|neutral|stone|red|orange|amber|yellow|lime|green|emerald|teal|cyan|sky|blue|indigo|violet|purple|fuchsia|pink|rose)-(?:50|100|200|300|400|500|600|700|800|900|950))$/,
    },
  ],
  plugins: [
    require("@tailwindcss/typography"),
    require("@headlessui/tailwindcss"),
    require("tailwindcss-animate"),
  ],
};<|MERGE_RESOLUTION|>--- conflicted
+++ resolved
@@ -1,23 +1,8 @@
 /** @type {import('tailwindcss').Config} */
 
 module.exports = {
-<<<<<<< HEAD
   darkMode: false,
-  content: [
-    "./app/**/*.{js,ts,jsx,tsx,mdx}",
-    "./pages/**/*.{js,ts,jsx,tsx,mdx}",
-    "./components/**/*.{js,ts,jsx,tsx,mdx}",
-
-    // Or if using `src` directory:
-    "./src/**/*.{js,ts,jsx,tsx,mdx}",
-
-    // tremor
-    "./node_modules/@tremor/**/*.{js,ts,jsx,tsx}",
-  ],
-=======
-  darkMode: "class",
   content: ["./src/**/*.{js,jsx,ts,tsx}", "./lib/opal/**/*.{js,jsx,ts,tsx}"],
->>>>>>> aa300084
   theme: {
     transparent: "transparent",
     current: "currentColor",
