--- conflicted
+++ resolved
@@ -77,11 +77,7 @@
 
   // Expand the Slack section first (summary row toggles open on click)
   const slackSummaryRow = page.locator("tr").filter({
-<<<<<<< HEAD
-    has: page.locator("text=/^s*Slacks*$/i"),
-=======
     has: page.locator("text=/^\\s*Slack\\s*$/i"),
->>>>>>> b4caa85c
   });
   if ((await slackSummaryRow.count()) > 0) {
     await slackSummaryRow.first().click();
