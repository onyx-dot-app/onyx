import { test, expect } from "@chromatic-com/playwright";
import { loginAsRandomUser } from "../utils/auth";
import { sendMessage } from "../utils/chatActions";

test.describe("Message feedback thumbs controls", () => {
  test.beforeEach(async ({ page }) => {
    await page.context().clearCookies();
    await loginAsRandomUser(page);

    await page.goto("http://localhost:3000/chat");
    await page.waitForLoadState("networkidle");
  });

  test("allows submitting and clearing thumbs up/down feedback", async ({
    page,
  }) => {
    const createFeedbackRequests: {
      is_positive: boolean;
      chat_message_id: number;
      feedback_text?: string;
      predefined_feedback?: string;
    }[] = [];
    const removeFeedbackRequests: {
      url: string;
      query: Record<string, string>;
    }[] = [];

    await page.route(
      "**/api/chat/create-chat-message-feedback",
      async (route) => {
        const body = JSON.parse(route.request().postData() ?? "{}");
        createFeedbackRequests.push(body);
        await route.fulfill({
          status: 200,
          contentType: "application/json",
          body: "{}",
        });
      }
    );

    await page.route(
      "**/api/chat/remove-chat-message-feedback?*",
      async (route) => {
        const url = new URL(route.request().url());
        removeFeedbackRequests.push({
          url: route.request().url(),
          query: Object.fromEntries(url.searchParams.entries()),
        });
        await route.fulfill({
          status: 200,
          contentType: "application/json",
          body: "{}",
        });
      }
    );

    await sendMessage(page, "Share a short fun fact.");

    const aiMessage = page.getByTestId("onyx-ai-message").last();
    const likeButton = aiMessage.getByTestId("AIMessage/like-button");
    const dislikeButton = aiMessage.getByTestId("AIMessage/dislike-button");

    await expect(likeButton).toBeVisible({ timeout: 15000 });
    await expect(dislikeButton).toBeVisible();

    // Thumbs up submits positive feedback
    await Promise.all([
      page.waitForRequest("**/api/chat/create-chat-message-feedback"),
      likeButton.click(),
    ]);
    expect(createFeedbackRequests).toHaveLength(1);
    const likedRequest = createFeedbackRequests[0];
    expect(likedRequest?.is_positive).toBe(true);
    expect(likedRequest?.chat_message_id).toBeTruthy();

    // Clicking thumbs up again removes the feedback
    await Promise.all([
      page.waitForRequest("**/api/chat/remove-chat-message-feedback?*"),
      likeButton.click(),
    ]);
    expect(removeFeedbackRequests).toHaveLength(1);
<<<<<<< HEAD
    expect(removeFeedbackRequests?.[0]?.query.chat_message_id).toBe(
=======
    expect(removeFeedbackRequests[0]?.query.chat_message_id).toBe(
>>>>>>> 6cdd5b7d
      String(likedRequest?.chat_message_id)
    );

    // Thumbs down opens the feedback modal and submits negative feedback
    await dislikeButton.click();
    const modalTitle = page.getByText("Provide Additional Feedback").first();
    await expect(modalTitle).toBeVisible({ timeout: 5000 });

    const feedbackInput = page.getByPlaceholder(
      /What did you .* about this response\?/i
    );
    await feedbackInput.fill("Response missed some details.");

    await Promise.all([
      page.waitForRequest("**/api/chat/create-chat-message-feedback"),
      page.getByRole("button", { name: "Submit" }).click(),
    ]);

    expect(createFeedbackRequests).toHaveLength(2);
    const dislikedRequest = createFeedbackRequests[1];
    expect(dislikedRequest?.is_positive).toBe(false);
    expect(dislikedRequest?.feedback_text).toContain("missed some details");
    expect(dislikedRequest?.chat_message_id).toBe(
      likedRequest?.chat_message_id
    );

    await expect(modalTitle).toBeHidden({ timeout: 5000 });
  });
});<|MERGE_RESOLUTION|>--- conflicted
+++ resolved
@@ -79,11 +79,7 @@
       likeButton.click(),
     ]);
     expect(removeFeedbackRequests).toHaveLength(1);
-<<<<<<< HEAD
-    expect(removeFeedbackRequests?.[0]?.query.chat_message_id).toBe(
-=======
     expect(removeFeedbackRequests[0]?.query.chat_message_id).toBe(
->>>>>>> 6cdd5b7d
       String(likedRequest?.chat_message_id)
     );
 
