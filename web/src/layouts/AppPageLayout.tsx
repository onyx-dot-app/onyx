"use client";

import { ChatSession } from "@/app/chat/interfaces";
import { cn, noProp } from "@/lib/utils";
import Text from "@/refresh-components/texts/Text";
import Button from "@/refresh-components/buttons/Button";
import SvgShare from "@/icons/share";
import { CombinedSettings } from "@/app/admin/settings/interfaces";
import { useMemo, useState, useEffect } from "react";
import ShareChatSessionModal from "@/app/chat/components/modal/ShareChatSessionModal";
import { useChatPageLayout } from "@/app/chat/stores/useChatSessionStore";
import IconButton from "@/refresh-components/buttons/IconButton";
import SvgMoreHorizontal from "@/icons/more-horizontal";
import LineItem from "@/refresh-components/buttons/LineItem";
import SvgFolderIn from "@/icons/folder-in";
import SvgTrash from "@/icons/trash";
import { useProjectsContext } from "@/app/chat/projects/ProjectsContext";
import useChatSessions from "@/hooks/useChatSessions";
import { usePopup } from "@/components/admin/connectors/Popup";
import {
  handleMoveOperation,
  shouldShowMoveModal,
  showErrorNotification,
} from "@/sections/sidebar/sidebarUtils";
import { LOCAL_STORAGE_KEYS } from "@/sections/sidebar/constants";
import { deleteChatSession } from "@/app/chat/services/lib";
import { useRouter } from "next/navigation";
import MoveCustomAgentChatModal from "@/components/modals/MoveCustomAgentChatModal";
import ConfirmationModalLayout from "@/refresh-components/layouts/ConfirmationModalLayout";
import { PopoverMenu } from "@/components/ui/popover";
import { PopoverSearchInput } from "@/sections/sidebar/ChatButton";
import SimplePopover from "@/refresh-components/SimplePopover";
import SvgSidebar from "@/icons/sidebar";
import { useAppSidebarContext } from "@/refresh-components/contexts/AppSidebarContext";
import useScreenSize from "@/hooks/useScreenSize";
import { LOGO_FOLDED_SIZE_PX } from "@/lib/constants";

export interface AppPageLayoutProps
  extends React.HtmlHTMLAttributes<HTMLDivElement> {
  settings: CombinedSettings | null;
  chatSession: ChatSession | null;
}

// AppPageLayout wraps chat pages with the shared header/footer white-labelling chrome.
// It also provides the "Share Chat" and kebab-menu on the right side of the header (for shareable chat pages).
//
// Since this is such a ubiquitous component, it's been moved to its own `layouts` directory.
export default function AppPageLayout({
  settings,
  chatSession,
  className,
  ...rest
}: AppPageLayoutProps) {
  const { isMobile } = useScreenSize();
  const { setFolded } = useAppSidebarContext();
  const [showShareModal, setShowShareModal] = useState(false);
  const [deleteModalOpen, setDeleteModalOpen] = useState(false);
  const [showMoveCustomAgentModal, setShowMoveCustomAgentModal] =
    useState(false);
  const [pendingMoveProjectId, setPendingMoveProjectId] = useState<
    number | null
  >(null);
  const [showMoveOptions, setShowMoveOptions] = useState(false);
  const [searchTerm, setSearchTerm] = useState("");
  const [popoverOpen, setPopoverOpen] = useState(false);
  const [popoverItems, setPopoverItems] = useState<React.ReactNode[]>([]);
  const { showCenteredInput } = useChatPageLayout();
  const {
    projects,
    fetchProjects,
    refreshCurrentProjectDetails,
    currentProjectId,
  } = useProjectsContext();
  const { refreshChatSessions } = useChatSessions();
  const { popup, setPopup } = usePopup();
  const router = useRouter();

  const customHeaderContent =
    settings?.enterpriseSettings?.custom_header_content;
  const customFooterContent =
    settings?.enterpriseSettings?.custom_lower_disclaimer_content;

  const availableProjects = useMemo(() => {
    if (!projects) return [];
    return projects.filter((project) => project.id !== currentProjectId);
  }, [projects, currentProjectId]);

  const filteredProjects = useMemo(() => {
    if (!searchTerm) return availableProjects;
    const term = searchTerm.toLowerCase();
    return availableProjects.filter((project) =>
      project.name.toLowerCase().includes(term)
    );
  }, [availableProjects, searchTerm]);

  const resetMoveState = () => {
    setShowMoveOptions(false);
    setSearchTerm("");
    setPendingMoveProjectId(null);
    setShowMoveCustomAgentModal(false);
  };

  const performMove = async (targetProjectId: number) => {
    if (!chatSession) return;
    try {
      await handleMoveOperation(
        {
          chatSession,
          targetProjectId,
          refreshChatSessions,
          refreshCurrentProjectDetails,
          fetchProjects,
          currentProjectId,
        },
        setPopup
      );
      resetMoveState();
      setPopoverOpen(false);
    } catch (error) {
      console.error("Failed to move chat session:", error);
    }
  };

  const handleMoveClick = (projectId: number) => {
    if (!chatSession) return;
    if (shouldShowMoveModal(chatSession)) {
      setPendingMoveProjectId(projectId);
      setShowMoveCustomAgentModal(true);
      return;
    }
    void performMove(projectId);
  };

  const handleDeleteChat = async () => {
    if (!chatSession) return;
    try {
      const response = await deleteChatSession(chatSession.id);
      if (!response.ok) {
        throw new Error("Failed to delete chat session");
      }
      await Promise.all([refreshChatSessions(), fetchProjects()]);
      router.replace("/chat");
      setDeleteModalOpen(false);
    } catch (error) {
      console.error("Failed to delete chat:", error);
      showErrorNotification(
        setPopup,
        "Failed to delete chat. Please try again."
      );
    }
  };

  const setDeleteConfirmationModalOpen = (open: boolean) => {
    setDeleteModalOpen(open);
    if (open) {
      setPopoverOpen(false);
    }
  };

  useEffect(() => {
    if (!showMoveOptions) {
      const items = [
        <LineItem
          key="move"
          icon={SvgFolderIn}
          onClick={noProp(() => setShowMoveOptions(true))}
        >
          Move to Project
        </LineItem>,
        <LineItem
          key="delete"
          icon={SvgTrash}
          onClick={noProp(() => setDeleteConfirmationModalOpen(true))}
          danger
        >
          Delete
        </LineItem>,
      ];
      setPopoverItems(items);
    } else {
      const items = [
        <PopoverSearchInput
          key="search"
          setShowMoveOptions={setShowMoveOptions}
          onSearch={setSearchTerm}
        />,
        ...filteredProjects.map((project) => (
          <LineItem
            key={project.id}
            icon={SvgFolderIn}
            onClick={noProp(() => handleMoveClick(project.id))}
          >
            {project.name}
          </LineItem>
        )),
      ];
      setPopoverItems(items);
    }
  }, [showMoveOptions, filteredProjects]);

  return (
    <>
      {popup}

      {showShareModal && chatSession && (
        <ShareChatSessionModal
          chatSession={chatSession}
          onClose={() => setShowShareModal(false)}
        />
      )}

      {showMoveCustomAgentModal && (
        <MoveCustomAgentChatModal
          onCancel={resetMoveState}
          onConfirm={async (doNotShowAgain: boolean) => {
            if (doNotShowAgain && typeof window !== "undefined") {
              window.localStorage.setItem(
                LOCAL_STORAGE_KEYS.HIDE_MOVE_CUSTOM_AGENT_MODAL,
                "true"
              );
            }
            if (pendingMoveProjectId != null) {
              await performMove(pendingMoveProjectId);
            }
          }}
        />
      )}

      {deleteModalOpen && (
        <ConfirmationModalLayout
          title="Delete Chat"
          icon={SvgTrash}
          onClose={() => setDeleteModalOpen(false)}
          submit={
            <Button danger onClick={handleDeleteChat}>
              Delete
            </Button>
          }
        >
          Are you sure you want to delete this chat? This action cannot be
          undone.
        </ConfirmationModalLayout>
      )}

      <div className="flex flex-col h-full w-full">
        {(isMobile || customHeaderContent || !showCenteredInput) && (
          <header className="w-full flex flex-row justify-center items-center py-3 px-4 h-16">
            <div className="flex-1">
              <IconButton
                icon={SvgSidebar}
                onClick={() => setFolded(false)}
                className={cn(!isMobile && "invisible")}
                internal
              />
            </div>
            <div className="flex-1 flex flex-col items-center">
              <Text text03>{customHeaderContent}</Text>
            </div>
            <div className="flex-1 flex flex-row items-center justify-end px-1">
              <Button
                leftIcon={SvgShare}
                transient={showShareModal}
                tertiary
                onClick={() => setShowShareModal(true)}
                className={cn(showCenteredInput && "invisible")}
              >
                Share Chat
              </Button>
              <div className={cn(showCenteredInput && "invisible")}>
                <SimplePopover
                  trigger={
                    <IconButton
                      icon={SvgMoreHorizontal}
                      className="ml-2"
                      transient={popoverOpen}
                      tertiary
                    />
                  }
                  onOpenChange={(state) => {
                    setPopoverOpen(state);
                    if (!state) setShowMoveOptions(false);
                  }}
                  side="bottom"
                  align="end"
                >
                  <PopoverMenu>{popoverItems}</PopoverMenu>
                </SimplePopover>
              </div>
            </div>
          </header>
        )}

        <div className={cn("flex-1 overflow-auto", className)} {...rest} />

        {customFooterContent && (
          <footer className="w-full flex flex-row justify-center items-center gap-2 py-3">
<<<<<<< HEAD
            {useCustomLogo && (
              <img
                src="/api/enterprise-settings/logo"
                alt="Logo"
                style={{
                  objectFit: "contain",
                  height: LOGO_FOLDED_SIZE_PX,
                  width: LOGO_FOLDED_SIZE_PX,
                }}
                className="flex-shrink-0"
              />
            )}
            {customFooterContent && (
              <Text text03 secondaryBody>
                {customFooterContent}
              </Text>
            )}
=======
            <Text text03 secondaryBody>
              {customFooterContent}
            </Text>
>>>>>>> 6df13cc2
          </footer>
        )}
      </div>
    </>
  );
}<|MERGE_RESOLUTION|>--- conflicted
+++ resolved
@@ -33,7 +33,6 @@
 import SvgSidebar from "@/icons/sidebar";
 import { useAppSidebarContext } from "@/refresh-components/contexts/AppSidebarContext";
 import useScreenSize from "@/hooks/useScreenSize";
-import { LOGO_FOLDED_SIZE_PX } from "@/lib/constants";
 
 export interface AppPageLayoutProps
   extends React.HtmlHTMLAttributes<HTMLDivElement> {
@@ -294,29 +293,9 @@
 
         {customFooterContent && (
           <footer className="w-full flex flex-row justify-center items-center gap-2 py-3">
-<<<<<<< HEAD
-            {useCustomLogo && (
-              <img
-                src="/api/enterprise-settings/logo"
-                alt="Logo"
-                style={{
-                  objectFit: "contain",
-                  height: LOGO_FOLDED_SIZE_PX,
-                  width: LOGO_FOLDED_SIZE_PX,
-                }}
-                className="flex-shrink-0"
-              />
-            )}
-            {customFooterContent && (
-              <Text text03 secondaryBody>
-                {customFooterContent}
-              </Text>
-            )}
-=======
             <Text text03 secondaryBody>
               {customFooterContent}
             </Text>
->>>>>>> 6df13cc2
           </footer>
         )}
       </div>
