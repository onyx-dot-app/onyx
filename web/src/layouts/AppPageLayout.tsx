--- conflicted
+++ resolved
@@ -1,12 +1,8 @@
 "use client";
 
-<<<<<<< HEAD
 import { ChatSession } from "@/app/chat/interfaces";
 import { cn, ensureHrefProtocol, noProp } from "@/lib/utils";
 import type { Components } from "react-markdown";
-=======
-import { cn, noProp } from "@/lib/utils";
->>>>>>> ccf890a1
 import Text from "@/refresh-components/texts/Text";
 import Button from "@/refresh-components/buttons/Button";
 import { useCallback, useMemo, useState, useEffect } from "react";
@@ -38,8 +34,8 @@
   SvgSidebar,
   SvgTrash,
 } from "@opal/icons";
-<<<<<<< HEAD
 import MinimalMarkdown from "@/components/chat/MinimalMarkdown";
+import { useSettingsContext } from "@/components/settings/SettingsProvider";
 
 const footerMarkdownComponents = {
   p: ({ children }) => (
@@ -64,9 +60,6 @@
     );
   },
 } satisfies Partial<Components>;
-=======
-import { useSettingsContext } from "@/components/settings/SettingsProvider";
->>>>>>> ccf890a1
 
 function ChatHeader() {
   const settings = useSettingsContext();
@@ -96,12 +89,6 @@
 
   const customHeaderContent =
     settings?.enterpriseSettings?.custom_header_content;
-<<<<<<< HEAD
-  const customFooterContent =
-    settings?.enterpriseSettings?.custom_lower_disclaimer_content ||
-    "[Onyx v2.0.8-dev](https://www.onyx.app/) - Open Source AI Platform";
-=======
->>>>>>> ccf890a1
 
   const availableProjects = useMemo(() => {
     if (!projects) return [];
@@ -301,23 +288,12 @@
             />
           </div>
 
-<<<<<<< HEAD
-            {/* Center - contains the custom-header-content */}
-            <div className="flex-1 flex flex-col items-center overflow-hidden">
-              <Text
-                text03
-                mainUiBody
-                className="text-center break-words w-full"
-              >
-                {customHeaderContent}
-              </Text>
-            </div>
-=======
           {/* Center - contains the custom-header-content */}
-          <div className="flex-1 flex flex-col items-center">
-            <Text text03>{customHeaderContent}</Text>
+          <div className="flex-1 flex flex-col items-center overflow-hidden">
+            <Text text03 mainUiBody className="text-center break-words w-full">
+              {customHeaderContent}
+            </Text>
           </div>
->>>>>>> ccf890a1
 
           {/* Right - contains the share and more-options buttons */}
           <div
@@ -362,30 +338,17 @@
 function ChatFooter() {
   const settings = useSettingsContext();
 
-<<<<<<< HEAD
-        {customFooterContent && (
-          <footer className="w-full flex flex-row justify-center items-center gap-2 py-2">
-            <MinimalMarkdown
-              content={customFooterContent}
-              className={cn("max-w-full text-center")}
-              components={footerMarkdownComponents}
-            />
-          </footer>
-        )}
-      </div>
-    </>
-=======
   const customFooterContent =
-    settings?.enterpriseSettings?.custom_lower_disclaimer_content;
-
-  // When there's custom footer content, show it
-  if (!customFooterContent) return null;
+    settings?.enterpriseSettings?.custom_lower_disclaimer_content ||
+    "[Onyx v2.0.8-dev](https://www.onyx.app/) - Open Source AI Platform";
 
   return (
-    <footer className="w-full flex flex-row justify-center items-center gap-2 py-3">
-      <Text text03 secondaryBody>
-        {customFooterContent}
-      </Text>
+    <footer className="w-full flex flex-row justify-center items-center gap-2 py-2">
+      <MinimalMarkdown
+        content={customFooterContent}
+        className={cn("max-w-full text-center")}
+        components={footerMarkdownComponents}
+      />
     </footer>
   );
 }
@@ -405,6 +368,5 @@
       <div className="flex-1 overflow-auto h-full w-full">{children}</div>
       <ChatFooter />
     </div>
->>>>>>> ccf890a1
   );
 }