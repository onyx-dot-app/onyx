import "./globals.css";

import { Inter } from "next/font/google";
import { getCombinedSettings } from "@/components/settings/lib";
import { CUSTOM_ANALYTICS_ENABLED } from "@/lib/constants";
import { SettingsProvider } from "@/components/settings/SettingsProvider";
import { Metadata } from "next";
import { buildClientUrl } from "@/lib/utilsSS";

const inter = Inter({
  subsets: ["latin"],
  variable: "--font-inter",
});

<<<<<<< HEAD
export async function generateMetadata(): Promise<Metadata> {
  const dynamicSettings = await getCombinedSettings({ forceRetrieval: true });
  const logoLocation =
    dynamicSettings.enterpriseSettings &&
    dynamicSettings.enterpriseSettings?.use_custom_logo
      ? "/api/enterprise-settings/logo"
      : buildClientUrl("/danswer.ico");

  return {
    title: dynamicSettings.enterpriseSettings?.application_name ?? "Danswer",
    description: "Question answering for your documents",
    icons: {
      icon: logoLocation,
    },
  };
}
=======
export const metadata = {
  title: "enMedD CHP",
  description: "enMedD Conversational Health Platform",
};
>>>>>>> 123db614

export const dynamic = "force-dynamic";

export default async function RootLayout({
  children,
}: {
  children: React.ReactNode;
}) {
  const combinedSettings = await getCombinedSettings({});

  return (
    <html lang="en">
      {CUSTOM_ANALYTICS_ENABLED && combinedSettings.customAnalyticsScript && (
        <head>
          <script
            type="text/javascript"
            dangerouslySetInnerHTML={{
              __html: combinedSettings.customAnalyticsScript,
            }}
          />
        </head>
      )}
      <body
        className={`${inter.variable} font-sans text-default bg-background ${
          // TODO: remove this once proper dark mode exists
          process.env.THEME_IS_DARK?.toLowerCase() === "true" ? "dark" : ""
        }`}
      >
        <SettingsProvider settings={combinedSettings}>
          {children}
        </SettingsProvider>
      </body>
    </html>
  );
}<|MERGE_RESOLUTION|>--- conflicted
+++ resolved
@@ -12,7 +12,8 @@
   variable: "--font-inter",
 });
 
-<<<<<<< HEAD
+// TODO: Make Enterprise settings normal settings / make it not enterprise
+// since our only license is Copyright license
 export async function generateMetadata(): Promise<Metadata> {
   const dynamicSettings = await getCombinedSettings({ forceRetrieval: true });
   const logoLocation =
@@ -22,19 +23,13 @@
       : buildClientUrl("/danswer.ico");
 
   return {
-    title: dynamicSettings.enterpriseSettings?.application_name ?? "Danswer",
-    description: "Question answering for your documents",
+    title: dynamicSettings.enterpriseSettings?.application_name ?? "enMedD CHP",
+    description: "enMedD Conversational Health Platform",
     icons: {
       icon: logoLocation,
     },
   };
 }
-=======
-export const metadata = {
-  title: "enMedD CHP",
-  description: "enMedD Conversational Health Platform",
-};
->>>>>>> 123db614
 
 export const dynamic = "force-dynamic";
 
