--- conflicted
+++ resolved
@@ -61,16 +61,12 @@
 }
 
 async function handleRequest(request: NextRequest, path: string[]) {
-<<<<<<< HEAD
-  if (process.env.NODE_ENV !== "development") {
-=======
   if (
     process.env.NODE_ENV !== "development" &&
     // NOTE: Set this environment variable to 'true' for preview environments
     // Where you want finer-grained control over API access
     process.env.OVERRIDE_API_PRODUCTION !== "true"
   ) {
->>>>>>> 28598694
     return NextResponse.json(
       {
         message:
