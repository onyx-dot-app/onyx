--- conflicted
+++ resolved
@@ -30,26 +30,18 @@
   }
 
   const nextUrl = Array.isArray(searchParams?.next)
-    ? searchParams?.next[0] || "/"
-    : searchParams?.next || "/";
+    ? searchParams?.next[0] || "/chat"
+    : searchParams?.next || "/chat";
 
   if (!currentUser) {
     if (authTypeMetadata?.authType === "disabled") {
-<<<<<<< HEAD
       return redirect(nextUrl);
-=======
-      return redirect("/chat");
->>>>>>> c3481c73
     }
     return redirect(`/auth/login?next=${nextUrl}`);
   }
 
   if (!authTypeMetadata?.requiresVerification || currentUser.is_verified) {
-<<<<<<< HEAD
     return redirect(nextUrl);
-=======
-    return redirect("/chat");
->>>>>>> c3481c73
   }
 
   return (
