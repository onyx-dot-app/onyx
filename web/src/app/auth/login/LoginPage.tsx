--- conflicted
+++ resolved
@@ -46,15 +46,6 @@
           <LoginText />
           {authUrl && authTypeMetadata && (
             <>
-<<<<<<< HEAD
-=======
-              <div className="flex flex-row items-center w-full gap-2">
-                <div className="flex-1 border-t border-text-04" />
-                <Text>or</Text>
-                <div className="flex-1 border-t border-text-04" />
-              </div>
-
->>>>>>> cf187e8f
               <SignInButton
                 authorizeUrl={authUrl}
                 authType={authTypeMetadata?.authType}
