--- conflicted
+++ resolved
@@ -11,13 +11,11 @@
 import { EmailPasswordForm } from "./EmailPasswordForm";
 import { Card, Title, Text } from "@tremor/react";
 import Link from "next/link";
-<<<<<<< HEAD
 import { Footer } from "@/components/Footer";
 import { fetchEEASettings } from "@/lib/eea/fetchEEASettings";
-=======
 import { Logo } from "@/components/Logo";
 import { LoginText } from "./LoginText";
->>>>>>> f91b92a8
+import Image from "next/image";
 
 const Page = async ({
   searchParams,
@@ -82,7 +80,6 @@
       </div>
       <div className="min-h-screen flex items-center justify-center py-12 px-4 sm:px-6 lg:px-8">
         <div>
-<<<<<<< HEAD
           <div className="h-16 w-[92px] mx-auto">
             <Image
               src="/EEA_logo_compact_EN.svg"
@@ -91,9 +88,6 @@
               height="1520"
             />
           </div>
-=======
-          <Logo height={64} width={64} className="mx-auto w-fit" />
->>>>>>> f91b92a8
           {authUrl && authTypeMetadata && (
             <>
               <h2 className="text-center text-xl text-strong font-bold mt-6">
@@ -110,11 +104,7 @@
             <Card className="mt-4 w-96">
               <div className="flex">
                 <Title className="mb-2 mx-auto font-bold">
-<<<<<<< HEAD
                   Log In to GPT Lab
-=======
-                  <LoginText />
->>>>>>> f91b92a8
                 </Title>
               </div>
               <EmailPasswordForm />
