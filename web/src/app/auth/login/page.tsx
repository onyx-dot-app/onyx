--- conflicted
+++ resolved
@@ -38,14 +38,10 @@
     console.log(`Some fetch failed for the login page - ${e}`);
   }
 
-<<<<<<< HEAD
-  
-=======
   const nextUrl = Array.isArray(searchParams?.next)
     ? searchParams?.next[0]
     : searchParams?.next || null;
 
->>>>>>> 4f598947
   // simply take the user to the home page if Auth is disabled
   if (authTypeMetadata?.authType === "disabled") {
     return redirect("/");
@@ -83,49 +79,6 @@
       <div className="absolute top-10x w-full">
         <HealthCheckBanner />
       </div>
-<<<<<<< HEAD
-      <div className="min-h-screen-full flex items-center justify-center py-12 px-4 sm:px-6 lg:px-8">
-        <div>
-          <div className="h-16 w-[92px] mx-auto">
-            <Image
-              src="/EEA_logo_compact_EN.svg"
-              alt="Logo"
-              width="1419"
-              height="1520"
-            />
-          </div>
-          {authUrl && authTypeMetadata && (
-            <>
-              <h2 className="text-center text-xl text-strong font-bold mt-6">
-                <LoginText />
-              </h2>
-
-              <SignInButton
-                authorizeUrl={authUrl}
-                authType={authTypeMetadata?.authType}
-              />
-            </>
-          )}
-          {authTypeMetadata?.authType === "basic" && (
-            <Card className="mt-4 w-96">
-              <div className="flex">
-                <Title className="mb-2 mx-auto font-bold">
-                  Log In to GPT Lab
-                </Title>
-              </div>
-              <EmailPasswordForm />
-              <div className="flex">
-                <Text className="mt-4 mx-auto">
-                  Don&apos;t have an account?{" "}
-                  <Link href="/auth/signup" className="text-link font-medium">
-                    Create an account
-                  </Link>
-                </Text>
-              </div>
-            </Card>
-          )}
-        </div>
-=======
 
       <div className="flex flex-col w-full justify-center">
         {authUrl && authTypeMetadata && (
@@ -179,7 +132,6 @@
             </div>
           </Card>
         )}
->>>>>>> 4f598947
       </div>
     </AuthFlowContainer>
   );
