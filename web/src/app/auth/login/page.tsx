--- conflicted
+++ resolved
@@ -7,17 +7,7 @@
   AuthTypeMetadata,
 } from "@/lib/userSS";
 import { redirect } from "next/navigation";
-<<<<<<< HEAD
-import { SignInButton } from "./SignInButton";
-import { EmailPasswordForm } from "./EmailPasswordForm";
-import Title from "@/components/ui/title";
-import Text from "@/components/ui/text";
-import Link from "next/link";
-import { LoginText } from "./LoginText";
-import Image from "next/image";
-import { getSecondsUntilExpiration } from "@/lib/time";
-=======
->>>>>>> 7d6d7352
+
 import AuthFlowContainer from "@/components/auth/AuthFlowContainer";
 import LoginPage from "./LoginPage";
 
