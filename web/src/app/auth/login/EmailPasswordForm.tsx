--- conflicted
+++ resolved
@@ -3,13 +3,13 @@
 import { TextFormField } from "@/components/admin/connectors/Field";
 import { usePopup } from "@/components/admin/connectors/Popup";
 import { basicLogin, basicSignup } from "@/lib/user";
+import Cookies from "js-cookie";
 import { Button } from "@/components/ui/button";
 import { Form, Formik } from "formik";
 import * as Yup from "yup";
 import { requestEmailVerification } from "../lib";
 import { useState } from "react";
 import { Spinner } from "@/components/Spinner";
-
 
 export function EmailPasswordForm({
   isSignup = false,
@@ -24,14 +24,11 @@
 }) {
   const { popup, setPopup } = usePopup();
   const [isWorking, setIsWorking] = useState(false);
-<<<<<<< HEAD
 
   let email_subtext = ""
   if (isSignup){
     email_subtext="Signup is restricted to eea domain mail address"
   }
-=======
->>>>>>> 4d63cb69
   return (
     <>
       {isWorking && <Spinner />}
@@ -73,7 +70,8 @@
 
           const loginResponse = await basicLogin(values.email, values.password);
           if (loginResponse.ok) {
-            window.justLoggedIn = true;
+            Cookies.set("JUST_LOGGED_IN", "true", { expires: 1 });
+//            window.justLoggedIn = true;
             if (isSignup && shouldVerify) {
               await requestEmailVerification(values.email);
               // Use window.location.href to force a full page reload,
