"use client";

import { usePopup } from "@/components/admin/connectors/Popup";
import { basicLogin, basicSignup } from "@/lib/user";
<<<<<<< HEAD
import Cookies from "js-cookie";
import { Button } from "@/components/ui/button";
=======
import Button from "@/refresh-components/buttons/Button";
>>>>>>> 7794a897
import { Form, Formik } from "formik";
import * as Yup from "yup";
import { requestEmailVerification } from "../lib";
import { useMemo, useState } from "react";
import { Spinner } from "@/components/Spinner";
import Link from "next/link";
import { useUser } from "@/components/user/UserProvider";
import SvgArrowRightCircle from "@/icons/arrow-right-circle";
import { FormikField } from "@/refresh-components/form/FormikField";
import { FormField } from "@/refresh-components/form/FormField";
import InputTypeIn from "@/refresh-components/inputs/InputTypeIn";
import PasswordInputTypeIn from "@/refresh-components/inputs/PasswordInputTypeIn";
import { validateInternalRedirect } from "@/lib/auth/redirectValidation";
import { APIFormFieldState } from "@/refresh-components/form/types";

interface EmailPasswordFormProps {
  isSignup?: boolean;
  shouldVerify?: boolean;
  referralSource?: string;
  nextUrl?: string | null;
  defaultEmail?: string | null;
  isJoin?: boolean;
}

export default function EmailPasswordForm({
  isSignup = false,
  shouldVerify,
  referralSource,
  nextUrl,
  defaultEmail,
  isJoin = false,
}: EmailPasswordFormProps) {
  const { user, authTypeMetadata } = useUser();
  const passwordMinLength = authTypeMetadata?.passwordMinLength ?? 8;
  const { popup, setPopup } = usePopup();
<<<<<<< HEAD
  const router = useRouter();
  const [isWorking, setIsWorking] = useState(false);

  let email_subtext = ""
  if (isSignup){
    email_subtext="Signup is restricted to eea domain mail address"
  }
=======
  const [isWorking, setIsWorking] = useState<boolean>(false);
  const [apiStatus, setApiStatus] = useState<APIFormFieldState>("loading");
  const [showApiMessage, setShowApiMessage] = useState(false);
  const [errorMessage, setErrorMessage] = useState<string>("");

  const apiMessages = useMemo(
    () => ({
      loading: isSignup
        ? isJoin
          ? "Joining..."
          : "Creating account..."
        : "Signing in...",
      success: isSignup
        ? "Account created. Signing in..."
        : "Signed in successfully.",
      error: errorMessage,
    }),
    [isSignup, isJoin, errorMessage]
  );

>>>>>>> 7794a897
  return (
    <>
      {isWorking && <Spinner />}
      {popup}

      <Formik
        initialValues={{
          email: defaultEmail ? defaultEmail.toLowerCase() : "",
          password: "",
        }}
        validateOnChange={true}
        validateOnBlur={true}
        validationSchema={Yup.object().shape({
          email: Yup.string()
            .email()
            .required()
            .transform((value) => value.toLowerCase()),
          password: Yup.string()
            .min(
              passwordMinLength,
              `Password must be at least ${passwordMinLength} characters`
            )
            .required(),
        })}
        onSubmit={async (values: { email: string; password: string }) => {
          // Ensure email is lowercase
          const email: string = values.email.toLowerCase();
          setShowApiMessage(true);
          setApiStatus("loading");
          setErrorMessage("");

          if (isSignup) {
            // login is fast, no need to show a spinner
            setIsWorking(true);
            const response = await basicSignup(
              email,
              values.password,
              referralSource
            );

            if (!response.ok) {
              setIsWorking(false);

              const errorDetail: any = (await response.json()).detail;
              let errorMsg: string = "Unknown error";
              if (typeof errorDetail === "object" && errorDetail.reason) {
                errorMsg = errorDetail.reason;
              } else if (errorDetail === "REGISTER_USER_ALREADY_EXISTS") {
                errorMsg =
                  "An account already exists with the specified email.";
              }
              if (response.status === 429) {
                errorMsg = "Too many requests. Please try again later.";
              }
              setErrorMessage(errorMsg);
              setApiStatus("error");
              setPopup({
                type: "error",
                message: `Failed to sign up - ${errorMsg}`,
              });
              setIsWorking(false);
              return;
            } else {
              setApiStatus("success");
              setPopup({
                type: "success",
                message: "Account created successfully. Please log in.",
              });
            }
          }

          const loginResponse = await basicLogin(email, values.password);
          if (loginResponse.ok) {
<<<<<<< HEAD
            Cookies.set("JUST_LOGGED_IN", "true", { expires: 1 });
//            window.justLoggedIn = true;
=======
            setApiStatus("success");
>>>>>>> 7794a897
            if (isSignup && shouldVerify) {
              await requestEmailVerification(email);
              // Use window.location.href to force a full page reload,
              // ensuring app re-initializes with the new state (including
              // server-side provider values)
              window.location.href = "/auth/waiting-on-verification";
            } else {
              // The searchparam is purely for multi tenant developement purposes.
              // It replicates the behavior of the case where a user
              // has signed up with email / password as the only user to an instance
              // and has just completed verification
              const validatedNextUrl = validateInternalRedirect(nextUrl);
              window.location.href = validatedNextUrl
                ? validatedNextUrl
                : `/chat${isSignup && !isJoin ? "?new_team=true" : ""}`;
            }
          } else {
            setIsWorking(false);
            const errorDetail: any = (await loginResponse.json()).detail;
            let errorMsg: string = "Unknown error";
            if (errorDetail === "LOGIN_BAD_CREDENTIALS") {
              errorMsg = "Invalid email or password";
            } else if (errorDetail === "NO_WEB_LOGIN_AND_HAS_NO_PASSWORD") {
              errorMsg = "Create an account to set a password";
            } else if (typeof errorDetail === "string") {
              errorMsg = errorDetail;
            }
            if (loginResponse.status === 429) {
              errorMsg = "Too many requests. Please try again later.";
            }
            setErrorMessage(errorMsg);
            setApiStatus("error");
            setPopup({
              type: "error",
              message: `Failed to login - ${errorMsg}`,
            });
          }
        }}
      >
<<<<<<< HEAD
        {({ isSubmitting, values }) => (
          <Form>
            <TextFormField
              name="email"
              label="Email"
              type="email"
              subtext={email_subtext}
              placeholder="email@eea.europa.eu"
            />
=======
        {({ isSubmitting, isValid, dirty, values }) => {
          return (
            <Form className="gap-y-3">
              <FormikField<string>
                name="email"
                render={(field, helper, meta, state) => (
                  <FormField name="email" state={state} className="w-full">
                    <FormField.Label>Email Address</FormField.Label>
                    <FormField.Control>
                      <InputTypeIn
                        {...field}
                        onChange={(e) => {
                          if (showApiMessage && apiStatus === "error") {
                            setShowApiMessage(false);
                            setErrorMessage("");
                            setApiStatus("loading");
                          }
                          field.onChange(e);
                        }}
                        placeholder="email@yourcompany.com"
                        onClear={() => helper.setValue("")}
                        data-testid="email"
                        isError={apiStatus === "error"}
                        showClearButton={false}
                      />
                    </FormField.Control>
                  </FormField>
                )}
              />
>>>>>>> 7794a897

              <FormikField<string>
                name="password"
                render={(field, helper, meta, state) => (
                  <FormField name="password" state={state} className="w-full">
                    <FormField.Label>Password</FormField.Label>
                    <FormField.Control>
                      <PasswordInputTypeIn
                        {...field}
                        onChange={(e) => {
                          if (showApiMessage && apiStatus === "error") {
                            setShowApiMessage(false);
                            setErrorMessage("");
                            setApiStatus("loading");
                          }
                          field.onChange(e);
                        }}
                        placeholder="**************"
                        onClear={() => helper.setValue("")}
                        data-testid="password"
                        isError={apiStatus === "error"}
                        showClearButton={false}
                      />
                    </FormField.Control>
                    {isSignup && !showApiMessage && (
                      <FormField.Message
                        messages={{
                          idle: `Password must be at least ${passwordMinLength} characters`,
                          error: meta.error,
                          success: `Password must be at least ${passwordMinLength} characters`,
                        }}
                      />
                    )}
                    {showApiMessage && (
                      <FormField.APIMessage
                        state={apiStatus}
                        messages={apiMessages}
                      />
                    )}
                  </FormField>
                )}
              />

              <Button
                type="submit"
                className="w-full mt-1"
                disabled={isSubmitting || !isValid || !dirty}
                rightIcon={SvgArrowRightCircle}
              >
                {isJoin ? "Join" : isSignup ? "Create Account" : "Sign In"}
              </Button>
              {user?.is_anonymous_user && (
                <Link
                  href="/chat"
                  className="text-xs text-action-link-05 cursor-pointer text-center w-full font-medium mx-auto"
                >
                  <span className="hover:border-b hover:border-dotted hover:border-action-link-05">
                    or continue as guest
                  </span>
                </Link>
              )}
            </Form>
          );
        }}
      </Formik>
    </>
  );
}<|MERGE_RESOLUTION|>--- conflicted
+++ resolved
@@ -2,12 +2,7 @@
 
 import { usePopup } from "@/components/admin/connectors/Popup";
 import { basicLogin, basicSignup } from "@/lib/user";
-<<<<<<< HEAD
-import Cookies from "js-cookie";
-import { Button } from "@/components/ui/button";
-=======
 import Button from "@/refresh-components/buttons/Button";
->>>>>>> 7794a897
 import { Form, Formik } from "formik";
 import * as Yup from "yup";
 import { requestEmailVerification } from "../lib";
@@ -43,15 +38,6 @@
   const { user, authTypeMetadata } = useUser();
   const passwordMinLength = authTypeMetadata?.passwordMinLength ?? 8;
   const { popup, setPopup } = usePopup();
-<<<<<<< HEAD
-  const router = useRouter();
-  const [isWorking, setIsWorking] = useState(false);
-
-  let email_subtext = ""
-  if (isSignup){
-    email_subtext="Signup is restricted to eea domain mail address"
-  }
-=======
   const [isWorking, setIsWorking] = useState<boolean>(false);
   const [apiStatus, setApiStatus] = useState<APIFormFieldState>("loading");
   const [showApiMessage, setShowApiMessage] = useState(false);
@@ -72,7 +58,6 @@
     [isSignup, isJoin, errorMessage]
   );
 
->>>>>>> 7794a897
   return (
     <>
       {isWorking && <Spinner />}
@@ -146,12 +131,7 @@
 
           const loginResponse = await basicLogin(email, values.password);
           if (loginResponse.ok) {
-<<<<<<< HEAD
-            Cookies.set("JUST_LOGGED_IN", "true", { expires: 1 });
-//            window.justLoggedIn = true;
-=======
             setApiStatus("success");
->>>>>>> 7794a897
             if (isSignup && shouldVerify) {
               await requestEmailVerification(email);
               // Use window.location.href to force a full page reload,
@@ -191,17 +171,6 @@
           }
         }}
       >
-<<<<<<< HEAD
-        {({ isSubmitting, values }) => (
-          <Form>
-            <TextFormField
-              name="email"
-              label="Email"
-              type="email"
-              subtext={email_subtext}
-              placeholder="email@eea.europa.eu"
-            />
-=======
         {({ isSubmitting, isValid, dirty, values }) => {
           return (
             <Form className="gap-y-3">
@@ -221,7 +190,7 @@
                           }
                           field.onChange(e);
                         }}
-                        placeholder="email@yourcompany.com"
+                        placeholder="email@eea.europa.eu"
                         onClear={() => helper.setValue("")}
                         data-testid="email"
                         isError={apiStatus === "error"}
@@ -231,7 +200,6 @@
                   </FormField>
                 )}
               />
->>>>>>> 7794a897
 
               <FormikField<string>
                 name="password"
