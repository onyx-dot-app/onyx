import { HealthCheckBanner } from "@/components/health/healthcheck";
import { User } from "@/lib/types";
import {
  getCurrentUserSS,
  getAuthTypeMetadataSS,
  AuthTypeMetadata,
  getAuthUrlSS,
} from "@/lib/userSS";
import { redirect } from "next/navigation";
import EmailPasswordForm from "../login/EmailPasswordForm";
import SignInButton from "@/app/auth/login/SignInButton";
import AuthFlowContainer from "@/components/auth/AuthFlowContainer";
import ReferralSourceSelector from "./ReferralSourceSelector";
import AuthErrorDisplay from "@/components/auth/AuthErrorDisplay";
import Text from "@/refresh-components/texts/Text";
import { cn } from "@/lib/utils";

const Page = async (props: {
  searchParams?: Promise<{ [key: string]: string | string[] | undefined }>;
}) => {
  const searchParams = await props.searchParams;
  const nextUrl = Array.isArray(searchParams?.next)
    ? searchParams?.next[0]
    : searchParams?.next || null;

  const defaultEmail = Array.isArray(searchParams?.email)
    ? searchParams?.email[0]
    : searchParams?.email || null;

  // catch cases where the backend is completely unreachable here
  // without try / catch, will just raise an exception and the page
  // will not render
  let authTypeMetadata: AuthTypeMetadata | null = null;
  let currentUser: User | null = null;
  try {
    [authTypeMetadata, currentUser] = await Promise.all([
      getAuthTypeMetadataSS(),
      getCurrentUserSS(),
    ]);
  } catch (e) {
    console.log(`Some fetch failed for the login page - ${e}`);
  }


  // simply take the user to the home page if Auth is disabled
  if (authTypeMetadata?.authType === "disabled") {
    return redirect("/chat");
  }

  // if user is already logged in, take them to the main app page
  if (currentUser && currentUser.is_active && !currentUser.is_anonymous_user) {
    if (!authTypeMetadata?.requiresVerification || currentUser.is_verified) {
      return redirect("/chat");
    }
    return redirect("/auth/waiting-on-verification");
  }
  const cloud = authTypeMetadata?.authType === "cloud";

  // only enable this page if basic login is enabled
  if (authTypeMetadata?.authType !== "basic" && !cloud) {
    return redirect("/chat");
  }

  let authUrl: string | null = null;
  if (cloud && authTypeMetadata) {
    authUrl = await getAuthUrlSS(authTypeMetadata.authType, null);
  }

  return (
    <AuthFlowContainer authState="signup">
      <HealthCheckBanner />
      <AuthErrorDisplay searchParams={searchParams} />

      <>
        <div className="absolute top-10x w-full"></div>
<<<<<<< HEAD
        <div className="flex w-full flex-col justify-center">
          <h2 className="text-center text-xl text-strong font-bold">
            {cloud ? "Complete your sign up" : "Sign Up for GPT Lab"}
          </h2>
=======
        <div
          className={cn(
            "flex w-full flex-col justify-start",
            cloud ? "" : "gap-6"
          )}
        >
          <div className="w-full">
            <Text headingH2 text05>
              {cloud ? "Complete your sign up" : "Create account"}
            </Text>
            <Text text03>Get started with Onyx</Text>
          </div>
          {cloud && authUrl && (
            <div className="w-full justify-center mt-6">
              <SignInButton authorizeUrl={authUrl} authType="cloud" />
              <div className="flex items-center w-full my-4">
                <div className="flex-grow border-t border-border-01" />
                <Text mainUiMuted text03 className="mx-2">
                  or
                </Text>
                <div className="flex-grow border-t border-border-01" />
              </div>
            </div>
          )}

>>>>>>> 7794a897
          {cloud && (
            <>
              <div className="w-full flex flex-col mb-3">
                <ReferralSourceSelector />
              </div>
            </>
          )}

          <EmailPasswordForm
            isSignup
            shouldVerify={authTypeMetadata?.requiresVerification}
            nextUrl={nextUrl}
            defaultEmail={defaultEmail}
          />
        </div>
      </>
    </AuthFlowContainer>
  );
};

export default Page;<|MERGE_RESOLUTION|>--- conflicted
+++ resolved
@@ -73,12 +73,7 @@
 
       <>
         <div className="absolute top-10x w-full"></div>
-<<<<<<< HEAD
-        <div className="flex w-full flex-col justify-center">
-          <h2 className="text-center text-xl text-strong font-bold">
-            {cloud ? "Complete your sign up" : "Sign Up for GPT Lab"}
-          </h2>
-=======
+
         <div
           className={cn(
             "flex w-full flex-col justify-start",
@@ -87,9 +82,9 @@
         >
           <div className="w-full">
             <Text headingH2 text05>
-              {cloud ? "Complete your sign up" : "Create account"}
+              {cloud ? "Complete your sign up" : "Sign Up for GPT Lab"}
             </Text>
-            <Text text03>Get started with Onyx</Text>
+            <Text text03>Get started with GPT Lab</Text>
           </div>
           {cloud && authUrl && (
             <div className="w-full justify-center mt-6">
@@ -103,8 +98,6 @@
               </div>
             </div>
           )}
-
->>>>>>> 7794a897
           {cloud && (
             <>
               <div className="w-full flex flex-col mb-3">
