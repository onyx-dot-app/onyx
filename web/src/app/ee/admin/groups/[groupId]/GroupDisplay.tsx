"use client";

import { usePopup } from "@/components/admin/connectors/Popup";
import { useState } from "react";
import { ConnectorTitle } from "@/components/admin/connectors/ConnectorTitle";
import { AddMemberForm } from "./AddMemberForm";
import { updateUserGroup, updateCuratorStatus } from "./lib";
import { LoadingAnimation } from "@/components/Loading";
import {
  User,
  UserGroup,
  UserRole,
  USER_ROLE_LABELS,
  ConnectorStatus,
} from "@/lib/types";
import { AddConnectorForm } from "./AddConnectorForm";
<<<<<<< HEAD
import Separator from "@/refresh-components/Separator";
import {
  Select,
  SelectContent,
  SelectItem,
  SelectTrigger,
  SelectValue,
} from "@/components/ui/select";
=======
import { Separator } from "@/components/ui/separator";
import InputSelect from "@/refresh-components/inputs/InputSelect";
>>>>>>> 8c133b38
import Text from "@/components/ui/text";
import {
  Table,
  TableBody,
  TableCell,
  TableHead,
  TableHeader,
  TableRow,
} from "@/components/ui/table";
import SimpleTooltip from "@/refresh-components/SimpleTooltip";
import Button from "@/refresh-components/buttons/Button";
import { DeleteButton } from "@/components/DeleteButton";
import { Bubble } from "@/components/Bubble";
import { BookmarkIcon, RobotIcon } from "@/components/icons/icons";
import { AddTokenRateLimitForm } from "./AddTokenRateLimitForm";
import { GenericTokenRateLimitTable } from "@/app/admin/token-rate-limits/TokenRateLimitTables";
import { useUser } from "@/components/user/UserProvider";
import { GenericConfirmModal } from "@/components/modals/GenericConfirmModal";

interface GroupDisplayProps {
  users: User[];
  ccPairs: ConnectorStatus<any, any>[];
  userGroup: UserGroup;
  refreshUserGroup: () => void;
}

const UserRoleDropdown = ({
  user,
  group,
  onSuccess,
  onError,
  isAdmin,
}: {
  user: User;
  group: UserGroup;
  onSuccess: () => void;
  onError: (message: string) => void;
  isAdmin: boolean;
}) => {
  const [localRole, setLocalRole] = useState(() => {
    if (user.role === UserRole.CURATOR) {
      return group.curator_ids.includes(user.id)
        ? UserRole.CURATOR
        : UserRole.BASIC;
    }
    return user.role;
  });
  const [isSettingRole, setIsSettingRole] = useState(false);
  const [showDemoteConfirm, setShowDemoteConfirm] = useState(false);
  const [pendingRoleChange, setPendingRoleChange] = useState<string | null>(
    null
  );
  const { user: currentUser } = useUser();

  const applyRoleChange = async (value: string) => {
    if (value === localRole) return;
    if (value === UserRole.BASIC || value === UserRole.CURATOR) {
      setIsSettingRole(true);
      setLocalRole(value);
      try {
        const response = await updateCuratorStatus(group.id, {
          user_id: user.id,
          is_curator: value === UserRole.CURATOR,
        });
        if (response.ok) {
          onSuccess();
          user.role = value;
        } else {
          const errorData = await response.json();
          throw new Error(errorData.detail || "Failed to update user role");
        }
      } catch (error: any) {
        onError(error.message);
        setLocalRole(user.role);
      } finally {
        setIsSettingRole(false);
      }
    }
  };

  const handleChange = (value: string) => {
    if (value === UserRole.BASIC && user.id === currentUser?.id) {
      setPendingRoleChange(value);
      setShowDemoteConfirm(true);
    } else {
      applyRoleChange(value);
    }
  };

  const isEditable =
    user.role === UserRole.BASIC || user.role === UserRole.CURATOR;

  return (
    <>
      {/* Confirmation modal - only shown when users try to demote themselves */}
      {showDemoteConfirm && pendingRoleChange && (
        <GenericConfirmModal
          title="Remove Yourself as a Curator for this Group?"
          message="Are you sure you want to change your role to Basic? This will remove your ability to curate this group."
          confirmText="Yes, set me to Basic"
          onClose={() => {
            // Cancel the role change if user dismisses modal
            setShowDemoteConfirm(false);
            setPendingRoleChange(null);
          }}
          onConfirm={() => {
            // Apply the role change if user confirms
            setShowDemoteConfirm(false);
            applyRoleChange(pendingRoleChange);
            setPendingRoleChange(null);
          }}
        />
      )}

      {isEditable ? (
        <InputSelect
          value={localRole}
          onValueChange={handleChange}
          disabled={isSettingRole}
          className="w-40"
        >
          <InputSelect.Trigger placeholder="Select role" />

          <InputSelect.Content>
            <InputSelect.Item value={UserRole.BASIC}>Basic</InputSelect.Item>
            <InputSelect.Item value={UserRole.CURATOR}>
              Curator
            </InputSelect.Item>
          </InputSelect.Content>
        </InputSelect>
      ) : (
        <div>{USER_ROLE_LABELS[localRole]}</div>
      )}
    </>
  );
};

export const GroupDisplay = ({
  users,
  ccPairs,
  userGroup,
  refreshUserGroup,
}: GroupDisplayProps) => {
  const { popup, setPopup } = usePopup();
  const [addMemberFormVisible, setAddMemberFormVisible] = useState(false);
  const [addConnectorFormVisible, setAddConnectorFormVisible] = useState(false);
  const [addRateLimitFormVisible, setAddRateLimitFormVisible] = useState(false);

  const { isAdmin } = useUser();

  const handlePopup = (message: string, type: "success" | "error") => {
    setPopup({ message, type });
  };

  const onRoleChangeSuccess = () =>
    handlePopup("User role updated successfully!", "success");
  const onRoleChangeError = (errorMsg: string) =>
    handlePopup(`Unable to update user role - ${errorMsg}`, "error");

  return (
    <div>
      {popup}

      <div className="text-sm mb-3 flex">
        <Text className="mr-1">Status:</Text>{" "}
        {userGroup.is_up_to_date ? (
          <div className="text-success font-bold">Up to date</div>
        ) : (
          <div className="text-accent font-bold">
            <LoadingAnimation text="Syncing" />
          </div>
        )}
      </div>

      <Separator />

      <div className="flex w-full">
        <h2 className="text-xl font-bold">Users</h2>
      </div>

      <div className="mt-2">
        {userGroup.users.length > 0 ? (
          <>
            <Table className="overflow-visible">
              <TableHeader>
                <TableRow>
                  <TableHead>Email</TableHead>
                  <TableHead>Role</TableHead>
                  <TableHead className="flex w-full">
                    <div className="ml-auto">Remove User</div>
                  </TableHead>
                </TableRow>
              </TableHeader>
              <TableBody>
                {userGroup.users.map((groupMember) => {
                  return (
                    <TableRow key={groupMember.id}>
                      <TableCell className="whitespace-normal break-all">
                        {groupMember.email}
                      </TableCell>
                      <TableCell>
                        <UserRoleDropdown
                          user={groupMember}
                          group={userGroup}
                          onSuccess={onRoleChangeSuccess}
                          onError={onRoleChangeError}
                          isAdmin={isAdmin}
                        />
                      </TableCell>
                      <TableCell>
                        <div className="flex w-full">
                          <div className="ml-auto m-2">
                            {(isAdmin ||
                              !userGroup.curator_ids.includes(
                                groupMember.id
                              )) && (
                              <DeleteButton
                                onClick={async () => {
                                  const response = await updateUserGroup(
                                    userGroup.id,
                                    {
                                      user_ids: userGroup.users
                                        .filter(
                                          (userGroupUser) =>
                                            userGroupUser.id !== groupMember.id
                                        )
                                        .map(
                                          (userGroupUser) => userGroupUser.id
                                        ),
                                      cc_pair_ids: userGroup.cc_pairs.map(
                                        (ccPair) => ccPair.id
                                      ),
                                    }
                                  );
                                  if (response.ok) {
                                    setPopup({
                                      message:
                                        "Successfully removed user from group",
                                      type: "success",
                                    });
                                  } else {
                                    const responseJson = await response.json();
                                    const errorMsg =
                                      responseJson.detail ||
                                      responseJson.message;
                                    setPopup({
                                      message: `Error removing user from group - ${errorMsg}`,
                                      type: "error",
                                    });
                                  }
                                  refreshUserGroup();
                                }}
                              />
                            )}
                          </div>
                        </div>
                      </TableCell>
                    </TableRow>
                  );
                })}
              </TableBody>
            </Table>
          </>
        ) : (
          <div className="text-sm">No users in this group...</div>
        )}
      </div>

      <SimpleTooltip
        tooltip="Cannot update group while sync is occurring"
        disabled={userGroup.is_up_to_date}
      >
        <Button
          disabled={!userGroup.is_up_to_date}
          onClick={() => {
            if (userGroup.is_up_to_date) {
              setAddMemberFormVisible(true);
            }
          }}
        >
          Add Users
        </Button>
      </SimpleTooltip>
      {addMemberFormVisible && (
        <AddMemberForm
          users={users}
          userGroup={userGroup}
          onClose={() => {
            setAddMemberFormVisible(false);
            refreshUserGroup();
          }}
          setPopup={setPopup}
        />
      )}

      <Separator />

      <h2 className="text-xl font-bold mt-8">Connectors</h2>
      <div className="mt-2">
        {userGroup.cc_pairs.length > 0 ? (
          <>
            <Table className="overflow-visible">
              <TableHeader>
                <TableRow>
                  <TableHead>Connector</TableHead>
                  <TableHead className="flex w-full">
                    <div className="ml-auto">Remove Connector</div>
                  </TableHead>
                </TableRow>
              </TableHeader>
              <TableBody>
                {userGroup.cc_pairs.map((ccPair) => {
                  return (
                    <TableRow key={ccPair.id}>
                      <TableCell className="whitespace-normal break-all">
                        <ConnectorTitle
                          connector={ccPair.connector}
                          ccPairId={ccPair.id}
                          ccPairName={ccPair.name}
                        />
                      </TableCell>
                      <TableCell>
                        <div className="flex w-full">
                          <div className="ml-auto m-2">
                            <DeleteButton
                              onClick={async () => {
                                const response = await updateUserGroup(
                                  userGroup.id,
                                  {
                                    user_ids: userGroup.users.map(
                                      (userGroupUser) => userGroupUser.id
                                    ),
                                    cc_pair_ids: userGroup.cc_pairs
                                      .filter(
                                        (userGroupCCPair) =>
                                          userGroupCCPair.id != ccPair.id
                                      )
                                      .map((ccPair) => ccPair.id),
                                  }
                                );
                                if (response.ok) {
                                  setPopup({
                                    message:
                                      "Successfully removed connector from group",
                                    type: "success",
                                  });
                                } else {
                                  const responseJson = await response.json();
                                  const errorMsg =
                                    responseJson.detail || responseJson.message;
                                  setPopup({
                                    message: `Error removing connector from group - ${errorMsg}`,
                                    type: "error",
                                  });
                                }
                                refreshUserGroup();
                              }}
                            />
                          </div>
                        </div>
                      </TableCell>
                    </TableRow>
                  );
                })}
              </TableBody>
            </Table>
          </>
        ) : (
          <div className="text-sm">No connectors in this group...</div>
        )}
      </div>

      <SimpleTooltip
        tooltip="Cannot update group while sync is occurring"
        disabled={userGroup.is_up_to_date}
      >
        <Button
          disabled={!userGroup.is_up_to_date}
          onClick={() => {
            if (userGroup.is_up_to_date) {
              setAddConnectorFormVisible(true);
            }
          }}
        >
          Add Connectors
        </Button>
      </SimpleTooltip>

      {addConnectorFormVisible && (
        <AddConnectorForm
          ccPairs={ccPairs}
          userGroup={userGroup}
          onClose={() => {
            setAddConnectorFormVisible(false);
            refreshUserGroup();
          }}
          setPopup={setPopup}
        />
      )}

      <Separator />

      <h2 className="text-xl font-bold mt-8 mb-2">Document Sets</h2>

      <div>
        {userGroup.document_sets.length > 0 ? (
          <div className="flex flex-wrap gap-2">
            {userGroup.document_sets.map((documentSet) => {
              return (
                <Bubble isSelected key={documentSet.id}>
                  <div className="flex">
                    <BookmarkIcon />
                    <Text className="ml-1">{documentSet.name}</Text>
                  </div>
                </Bubble>
              );
            })}
          </div>
        ) : (
          <>
            <Text>No document sets in this group...</Text>
          </>
        )}
      </div>

      <Separator />

      <h2 className="text-xl font-bold mt-8 mb-2">Assistants</h2>

      <div>
        {userGroup.document_sets.length > 0 ? (
          <div className="flex flex-wrap gap-2">
            {userGroup.personas.map((persona) => {
              return (
                <Bubble isSelected key={persona.id}>
                  <div className="flex">
                    <RobotIcon />
                    <Text className="ml-1">{persona.name}</Text>
                  </div>
                </Bubble>
              );
            })}
          </div>
        ) : (
          <>
            <Text>No Assistants in this group...</Text>
          </>
        )}
      </div>

      <Separator />

      <h2 className="text-xl font-bold mt-8 mb-2">Token Rate Limits</h2>

      <AddTokenRateLimitForm
        isOpen={addRateLimitFormVisible}
        setIsOpen={setAddRateLimitFormVisible}
        setPopup={setPopup}
        userGroupId={userGroup.id}
      />

      <GenericTokenRateLimitTable
        fetchUrl={`/api/admin/token-rate-limits/user-group/${userGroup.id}`}
        hideHeading
        isAdmin={isAdmin}
      />

      {isAdmin && (
        <Button
          className="mt-3"
          onClick={() => setAddRateLimitFormVisible(true)}
        >
          Create a Token Rate Limit
        </Button>
      )}
    </div>
  );
};<|MERGE_RESOLUTION|>--- conflicted
+++ resolved
@@ -14,19 +14,8 @@
   ConnectorStatus,
 } from "@/lib/types";
 import { AddConnectorForm } from "./AddConnectorForm";
-<<<<<<< HEAD
 import Separator from "@/refresh-components/Separator";
-import {
-  Select,
-  SelectContent,
-  SelectItem,
-  SelectTrigger,
-  SelectValue,
-} from "@/components/ui/select";
-=======
-import { Separator } from "@/components/ui/separator";
 import InputSelect from "@/refresh-components/inputs/InputSelect";
->>>>>>> 8c133b38
 import Text from "@/components/ui/text";
 import {
   Table,
