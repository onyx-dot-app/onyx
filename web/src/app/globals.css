--- conflicted
+++ resolved
@@ -326,37 +326,7 @@
   /* Handle color on hover */
 }
 
-<<<<<<< HEAD
-::-webkit-scrollbar {
-  width: 0px;
-  /* Vertical scrollbar width */
-  height: 8px;
-  /* Horizontal scrollbar height */
-}
-
-.min-h-screen {
-  min-height: calc(100vh - 143px);
-}
-
-.min-h-screen-full {
-  min-height: 100vh;
-}
-
-.h-screen {
-  height: calc(100vh - 66px);
-}
-
-.h-16-auto {
-  min-height:4rem;
-  height:auto;
-}
-
-.title-with-info {
-  gap:5px;
-  align-items:center;
-}
-=======
->>>>>>> 7d6d7352
+
 /* Used to create alternatie to React Markdown */
 .preserve-lines {
   white-space: pre-wrap;
