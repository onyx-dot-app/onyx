@tailwind base;
@tailwind components;
@tailwind utilities;

@layer utilities {
  /* Hide scrollbar for Chrome, Safari and Opera */
  .no-scrollbar::-webkit-scrollbar {
    display: none;
  }

  /* Hide scrollbar for IE, Edge and Firefox */
  .no-scrollbar {
    -ms-overflow-style: none; /* IE and Edge */
    scrollbar-width: none; /* Firefox */
  }
}

::-webkit-scrollbar-track {
  background: #f9fafb; /* Track background color */
}

/* Style the scrollbar handle */
::-webkit-scrollbar-thumb {
  background: #e5e7eb; /* Handle color */
  border-radius: 10px;
}

/* Handle on hover */
::-webkit-scrollbar-thumb:hover {
  background: #d1d5db; /* Handle color on hover */
}

.dark-scrollbar::-webkit-scrollbar-thumb {
  background: #c7cdd2; /* Handle color */
  border-radius: 10px;
}

.dark-scrollbar::-webkit-scrollbar-thumb:hover {
  background: #989a9c; /* Handle color on hover */
}

::-webkit-scrollbar {
  width: 8px; /* Vertical scrollbar width */
  height: 8px; /* Horizontal scrollbar height */
}

<<<<<<< HEAD
.min-h-screen {
  min-height: calc(100vh - 143px);
}

.min-h-screen-full {
  min-height: 100vh;
}

.h-screen {
  height: calc(100vh - 66px);
}

.title-with-info {
  gap:5px;
  align-items:center;
=======
/* Used to create alternatie to React Markdown */
.preserve-lines {
  white-space: pre-wrap; /* Preserves whitespace and wraps text */
>>>>>>> cc0320b5
}<|MERGE_RESOLUTION|>--- conflicted
+++ resolved
@@ -44,7 +44,6 @@
   height: 8px; /* Horizontal scrollbar height */
 }
 
-<<<<<<< HEAD
 .min-h-screen {
   min-height: calc(100vh - 143px);
 }
@@ -60,9 +59,8 @@
 .title-with-info {
   gap:5px;
   align-items:center;
-=======
+}
 /* Used to create alternatie to React Markdown */
 .preserve-lines {
   white-space: pre-wrap; /* Preserves whitespace and wraps text */
->>>>>>> cc0320b5
 }