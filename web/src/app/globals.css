@tailwind base;
@tailwind components;
@tailwind utilities;

@layer utilities {
  /* Hide scrollbar for Chrome, Safari and Opera */
  .no-scrollbar::-webkit-scrollbar {
    display: none;
  }

  /* Hide scrollbar for IE, Edge and Firefox */
  .no-scrollbar {
    -ms-overflow-style: none; /* IE and Edge */
    scrollbar-width: none; /* Firefox */
  }
}

::-webkit-scrollbar-track {
  background: #f9fafb; /* Track background color */
}

/* Style the scrollbar handle */
::-webkit-scrollbar-thumb {
  background: #e5e7eb; /* Handle color */
  border-radius: 10px;
}

/* Handle on hover */
::-webkit-scrollbar-thumb:hover {
  background: #d1d5db; /* Handle color on hover */
}

.dark-scrollbar::-webkit-scrollbar-thumb {
  background: #c7cdd2; /* Handle color */
  border-radius: 10px;
}

.dark-scrollbar::-webkit-scrollbar-thumb:hover {
  background: #989a9c; /* Handle color on hover */
}

::-webkit-scrollbar {
  width: 8px; /* Vertical scrollbar width */
  height: 8px; /* Horizontal scrollbar height */
}

<<<<<<< HEAD
.ai-superscript {
  font-size: 50%;
  line-height: 2;
  position: relative;
  vertical-align: baseline;
=======
/* Used to create alternatie to React Markdown */
.preserve-lines {
  white-space: pre-wrap; /* Preserves whitespace and wraps text */
>>>>>>> adcbd354
}<|MERGE_RESOLUTION|>--- conflicted
+++ resolved
@@ -44,15 +44,14 @@
   height: 8px; /* Horizontal scrollbar height */
 }
 
-<<<<<<< HEAD
 .ai-superscript {
   font-size: 50%;
   line-height: 2;
   position: relative;
   vertical-align: baseline;
-=======
+}
+
 /* Used to create alternatie to React Markdown */
 .preserve-lines {
   white-space: pre-wrap; /* Preserves whitespace and wraps text */
->>>>>>> adcbd354
 }