@import url("https://fonts.googleapis.com/css2?family=Hanken+Grotesk:wght@400;500;600;700&display=swap");
@import url("https://fonts.googleapis.com/css2?family=DM+Mono:wght@400&display=swap");

@import "figma/colors.css";

@tailwind base;
@tailwind components;
@tailwind utilities;

@layer base {
  /* BORDER RADII */
  :root {
    --border-radius-02: 0.125rem;
    --border-radius-04: 0.25rem;
    --border-radius-08: 0.5rem;
    --border-radius-12: 0.75rem;
    --border-radius-16: 1rem;
    --border-radius-full: 64rem;
  }

  /* BACKDROP BLUR */
  :root {
    --backdrop-blur-01: 2px;
    --backdrop-blur-02: 1px;
    --backdrop-blur-03: 1px;
  }

  * {
    @apply border-border;
  }

  body {
    @apply bg-background text-foreground;
    overscroll-behavior-y: none;
    overflow-anchor: none;
  }

  form {
    display: flex;
    flex-direction: column;
    gap: 1.2rem;
    align-items: start;
  }

  ol > li > p,
  ul > li > p {
    margin-top: 0;
    margin-bottom: 0;
    display: inline;
    /* Make paragraphs inline to reduce vertical space */
  }

  /* Reduce spacing for markdown elements in chat */
  .prose h1,
  .prose h2,
  .prose h3,
  .prose h4,
  .prose h5,
  .prose h6 {
    margin-top: 0.75em;
    margin-bottom: 0.5em;
  }

  .prose ul,
  .prose ol {
    margin-top: 0.5em;
    margin-bottom: 0.5em;
  }

  .prose li {
    margin-top: 0.25em;
    margin-bottom: 0.25em;
  }

  .prose hr {
    margin-top: 1.25em;
    margin-bottom: 1em;
  }

  .prose p {
    margin-top: 0.5em;
    margin-bottom: 0.5em;
  }

  /* Remove top margin from first child to align with icon */
  .prose > :first-child {
    margin-top: 0;
  }
}

@layer utilities {
  /* Hide scrollbar for Chrome, Safari and Opera */
  .no-scrollbar::-webkit-scrollbar {
    display: none;
  }

  /* Hide scrollbar for IE, Edge and Firefox */
  .no-scrollbar {
    -ms-overflow-style: none;
    /* IE and Edge */
    scrollbar-width: none;
    /* Firefox */
  }

  /* SHADOWS */
  .shadow-00 {
    box-shadow: 0px 0px 2px 1px var(--shadow-01);
  }
  .shadow-01 {
    box-shadow:
      0px 2px 12px 0px var(--shadow-02),
      0px 0px 4px 1px var(--shadow-02);
  }
  .shadow-02 {
    box-shadow:
      0px 2px 24px 0px var(--shadow-03),
      0px 0px 12px 1px var(--shadow-03);
  }

  /* DEBUGGING UTILITIES
  If you ever want to highlight a component for debugging purposes, just type in `className="dbg-red ..."`, and a red box should appear around it.
  This helps with placing things properly on the screen and seeing how they look during active development.
  */

  .dbg-red {
    border: 1px solid red;
  }
  .dbg-blue {
    border: 1px solid blue;
  }
  .dbg-green {
    border: 1px solid green;
  }
}

/* TYPOGRAPHY SYSTEM - Imported from Figma Design System */

/* Font Imports */

/* Font Family Variables */
:root {
  --font-hanken-grotesk: "Hanken Grotesk", -apple-system, BlinkMacSystemFont,
    "Segoe UI", Roboto, sans-serif;
  --font-dm-mono: "DM Mono", "SF Mono", Monaco, "Cascadia Code", "Roboto Mono",
    Consolas, "Courier New", monospace;
}

/* HEADING STYLES */

.font-heading-h1 {
  font-family: var(--font-hanken-grotesk);
  font-size: 48px;
  font-weight: 600;
  line-height: 64px;
  letter-spacing: -0.48px;
}

.font-heading-h2 {
  font-family: var(--font-hanken-grotesk);
  font-size: 24px;
  font-weight: 600;
  line-height: 36px;
  letter-spacing: -0.24px;
}

.font-heading-h3 {
  font-family: var(--font-hanken-grotesk);
  font-size: 18px;
  font-weight: 600;
  line-height: 28px;
  letter-spacing: -0.18px;
}

.font-heading-h3-muted {
  font-family: var(--font-hanken-grotesk);
  font-size: 18px;
  font-weight: 500;
  line-height: 28px;
  letter-spacing: -0.18px;
}

/* MAIN CONTENT STYLES */

.font-main-content-body {
  font-family: var(--font-hanken-grotesk);
  font-size: 16px;
  font-weight: 450;
  line-height: 24px;
  letter-spacing: 0px;
}

.font-main-content-emphasis {
  font-family: var(--font-hanken-grotesk);
  font-size: 16px;
  font-weight: 700;
  line-height: 24px;
  letter-spacing: 0px;
}

.font-main-content-muted {
  font-family: var(--font-hanken-grotesk);
  font-size: 16px;
  font-weight: 400;
  line-height: 24px;
  letter-spacing: 0px;
}

.font-main-content-mono {
  font-family: var(--font-dm-mono);
  font-size: 16px;
  font-weight: 400;
  line-height: 23px;
  letter-spacing: 0px;
}

/* MAIN UI STYLES */

.font-main-ui-body {
  font-family: var(--font-hanken-grotesk);
  font-size: 14px;
  font-weight: 500;
  line-height: 20px;
  letter-spacing: 0px;
}

.font-main-ui-muted {
  font-family: var(--font-hanken-grotesk);
  font-size: 14px;
  font-weight: 400;
  line-height: 20px;
  letter-spacing: 0px;
}

.font-main-ui-action {
  font-family: var(--font-hanken-grotesk);
  font-size: 14px;
  font-weight: 600;
  line-height: 20px;
  letter-spacing: 0px;
}

.font-main-ui-mono {
  font-family: var(--font-dm-mono);
  font-size: 14px;
  font-weight: 400;
  line-height: 20px;
  letter-spacing: 0px;
}

/* SECONDARY STYLES */

.font-secondary-body {
  font-family: var(--font-hanken-grotesk);
  font-size: 12px;
  font-weight: 400;
  line-height: 16px;
  letter-spacing: 0px;
}

.font-secondary-action {
  font-family: var(--font-hanken-grotesk);
  font-size: 12px;
  font-weight: 600;
  line-height: 16px;
  letter-spacing: 0px;
}

.font-secondary-mono {
  font-family: var(--font-dm-mono);
  font-size: 12px;
  font-weight: 400;
  line-height: 16px;
  letter-spacing: 0px;
}

/* FIGURE STYLES */

.font-figure-small-label {
  font-family: var(--font-hanken-grotesk);
  font-size: 10px;
  font-weight: 700;
  line-height: 12px;
  letter-spacing: 0px;
}

.font-figure-small-value {
  font-family: var(--font-hanken-grotesk);
  font-size: 10px;
  font-weight: 400;
  line-height: 12px;
  letter-spacing: 0px;
}

.font-figure-keystroke {
  font-family: var(--font-hanken-grotesk);
  font-size: 12px;
  font-weight: 400;
  line-height: 16px;
  letter-spacing: -0.6px;
}

/* SCROLL BAR */

.default-scrollbar::-webkit-scrollbar {
  width: 6px;
}

.default-scrollbar::-webkit-scrollbar-track {
  background: #f1f1f1;
}

.default-scrollbar::-webkit-scrollbar-thumb {
  background: #888;
  border-radius: 4px;
}

.default-scrollbar::-webkit-scrollbar-thumb:hover {
  background: #555;
}

.default-scrollbar {
  scrollbar-width: thin;
  scrollbar-color: #888 transparent;
  overflow: overlay;
  overflow-y: scroll;
  overflow-x: hidden;
}

.scrollbar {
  width: 100%;
  height: 100%;
}

.inputscroll::-webkit-scrollbar-track {
  background: #e5e7eb;
  scrollbar-width: none;
}

::-webkit-scrollbar {
  width: 0px;
  /* Vertical scrollbar width */
  height: 8px;
  /* Horizontal scrollbar height */
}

::-webkit-scrollbar-track {
  background: transparent;
  /* background: theme("colors.scrollbar.track"); */
  /* Track background color */
}

/* Style the scrollbar handle */
::-webkit-scrollbar-thumb {
  background: transparent;
  /* background: theme("colors.scrollbar.thumb"); */
  /* Handle color */
  border-radius: 10px;
}

/* Handle on hover */
::-webkit-scrollbar-thumb:hover {
  background: transparent;
  /* background: theme("colors.scrollbar.thumb-hover"); */
  /* Handle color on hover */
}

.dark-scrollbar::-webkit-scrollbar-thumb {
  background: transparent;
  /* background: theme("colors.scrollbar.dark.thumb"); */
  /* Handle color */
  border-radius: 10px;
}

.dark-scrollbar::-webkit-scrollbar-thumb:hover {
  background: transparent;
  /* background: theme("colors.scrollbar.dark.thumb-hover"); */
  /* Handle color on hover */
}

/* TEXTAREA */

textarea::-webkit-scrollbar {
  width: 8px;
}

textarea::-webkit-scrollbar-track {
  background: var(--scrollbar-track);
  border-radius: 4px;
}

textarea::-webkit-scrollbar-thumb {
  background: var(--scrollbar-thumb);
  border-radius: 4px;
}

textarea::-webkit-scrollbar-thumb:hover {
  background: var(--scrollbar-thumb-hover);
}

textarea {
  resize: vertical;
}

/* For Firefox */
textarea {
  scrollbar-width: thin;
  scrollbar-color: var(--scrollbar-thumb) var(--scrollbar-track);
}

.nextjs-portal {
  display: none !important;
  visibility: hidden !important;
  opacity: 0 !important;
  width: 0 !important;
  height: 0 !important;
  overflow: hidden !important;
  position: absolute !important;
  pointer-events: none !important;
  clip: rect(0, 0, 0, 0) !important;
}

.nextjs-portal * {
  display: none !important;
}

<<<<<<< HEAD
.dark-scrollbar::-webkit-scrollbar-thumb:hover {
  background: transparent;
  /* background: theme("colors.scrollbar.dark.thumb-hover"); */
  /* Handle color on hover */
}


=======
>>>>>>> 7794a897
/* Used to create alternatie to React Markdown */
.preserve-lines {
  white-space: pre-wrap;
  /* Preserves whitespace and wraps text */
}

.loading-text {
  color: #e5e5e5;

  background: linear-gradient(
    -90deg,
    #a3a3a3 0%,
    #000000 5%,
    #a3a3a3 10%,
    #a3a3a3 100%
  );
  background-size: 200% 100%;
  background-clip: text;
  -webkit-background-clip: text;
  -webkit-text-fill-color: transparent;
  animation: shimmerTransition 2.5s ease-out infinite;
}

.dark .loading-text {
  color: #1a1a1a;

  background: linear-gradient(
    -90deg,
    #5c5c5c 0%,
    #ffffff 5%,
    #5c5c5c 10%,
    #5c5c5c 100%
  );
  background-size: 200% 100%;
  background-clip: text;
  -webkit-background-clip: text;
  -webkit-text-fill-color: transparent;
}

@keyframes shimmerTransition {
  0% {
    background-position: 100% 0;
  }

  100% {
    background-position: -100% 0;
  }
}

.collapsible {
  max-height: 300px;
  transition:
    max-height 0.5s ease-in-out,
    opacity 0.5s ease-in-out;
  opacity: 1;
}

.collapsible-closed {
  max-height: 0;
  opacity: 0;
  overflow: hidden;
}

.prevent-scroll {
  overscroll-behavior-y: none;
}

/* CUSTOM ANIMATIONS */

@keyframes fadeIn {
  from {
    opacity: 0;
    transform: scale(0.95);
  }

  to {
    opacity: 1;
    transform: scale(1);
  }
}

.animate-fadeIn {
  animation: fadeIn 0.2s ease-out forwards;
}

.container {
  margin-bottom: 1rem;
}<|MERGE_RESOLUTION|>--- conflicted
+++ resolved
@@ -423,16 +423,6 @@
   display: none !important;
 }
 
-<<<<<<< HEAD
-.dark-scrollbar::-webkit-scrollbar-thumb:hover {
-  background: transparent;
-  /* background: theme("colors.scrollbar.dark.thumb-hover"); */
-  /* Handle color on hover */
-}
-
-
-=======
->>>>>>> 7794a897
 /* Used to create alternatie to React Markdown */
 .preserve-lines {
   white-space: pre-wrap;
