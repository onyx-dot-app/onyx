--- conflicted
+++ resolved
@@ -91,12 +91,7 @@
           description: existingPersona?.description ?? "",
           system_prompt: existingPrompt?.system_prompt ?? "",
           task_prompt: existingPrompt?.task_prompt ?? "",
-<<<<<<< HEAD
-          disable_retrieval: (existingPersona?.num_chunks ?? 5) === 0,
-          enable_token_budget: true,
-=======
           disable_retrieval: (existingPersona?.num_chunks ?? 10) === 0,
->>>>>>> 2a8e53c9
           document_set_ids:
             existingPersona?.document_sets?.map(
               (documentSet) => documentSet.id
