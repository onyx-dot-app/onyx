<<<<<<< HEAD
import { Assistant, Prompt, StarterMessage } from "./interfaces";
=======
import { FullLLMProvider } from "../configuration/llm/interfaces";
import { Persona, Prompt, StarterMessage } from "./interfaces";
>>>>>>> c65f2690

interface AssistantCreationRequest {
  name: string;
  description: string;
  system_prompt: string;
  task_prompt: string;
  document_set_ids: number[];
  num_chunks: number | null;
  include_citations: boolean;
  is_public: boolean;
  llm_relevance_filter: boolean | null;
  llm_model_provider_override: string | null;
  llm_model_version_override: string | null;
  starter_messages: StarterMessage[] | null;
  users?: string[];
<<<<<<< HEAD
  teamspace: number[];
  tool_ids: number[]; // Added tool_ids to the interface
=======
  groups: number[];
  tool_ids: number[];
  icon_color: string | null;
  icon_shape: number | null;
  remove_image?: boolean;
  uploaded_image: File | null;
  search_start_date: Date | null;
  is_default_persona: boolean;
>>>>>>> c65f2690
}

interface AssistantUpdateRequest {
  id: number;
  existingPromptId: number | undefined;
  name: string;
  description: string;
  system_prompt: string;
  task_prompt: string;
  document_set_ids: number[];
  num_chunks: number | null;
  include_citations: boolean;
  is_public: boolean;
  llm_relevance_filter: boolean | null;
  llm_model_provider_override: string | null;
  llm_model_version_override: string | null;
  starter_messages: StarterMessage[] | null;
  users?: string[];
<<<<<<< HEAD
  teamspace: number[];
  tool_ids: number[]; // Added tool_ids to the interface
=======
  groups: number[];
  tool_ids: number[];
  icon_color: string | null;
  icon_shape: number | null;
  remove_image: boolean;
  uploaded_image: File | null;
  search_start_date: Date | null;
>>>>>>> c65f2690
}

function promptNameFromAssistantName(assistantName: string) {
  return `default-prompt__${assistantName}`;
}

function createPrompt({
  assistantName,
  systemPrompt,
  taskPrompt,
  includeCitations,
}: {
  assistantName: string;
  systemPrompt: string;
  taskPrompt: string;
  includeCitations: boolean;
}) {
  return fetch("/api/prompt", {
    method: "POST",
    headers: {
      "Content-Type": "application/json",
    },
    body: JSON.stringify({
      name: promptNameFromAssistantName(assistantName),
      description: `Default prompt for assistant ${assistantName}`,
      system_prompt: systemPrompt,
      task_prompt: taskPrompt,
      include_citations: includeCitations,
    }),
  });
}

function updatePrompt({
  promptId,
  assistantName,
  systemPrompt,
  taskPrompt,
  includeCitations,
}: {
  promptId: number;
  assistantName: string;
  systemPrompt: string;
  taskPrompt: string;
  includeCitations: boolean;
}) {
  return fetch(`/api/prompt/${promptId}`, {
    method: "PATCH",
    headers: {
      "Content-Type": "application/json",
    },
    body: JSON.stringify({
      name: promptNameFromAssistantName(assistantName),
      description: `Default prompt for assistant ${assistantName}`,
      system_prompt: systemPrompt,
      task_prompt: taskPrompt,
      include_citations: includeCitations,
    }),
  });
}

<<<<<<< HEAD
function buildAssistantAPIBody(
  creationRequest: AssistantCreationRequest | AssistantUpdateRequest,
  promptId: number
=======
function buildPersonaAPIBody(
  creationRequest: PersonaCreationRequest | PersonaUpdateRequest,
  promptId: number,
  uploaded_image_id: string | null
>>>>>>> c65f2690
) {
  const {
    name,
    description,
    document_set_ids,
    num_chunks,
    llm_relevance_filter,
    is_public,
    teamspace,
    users,
    tool_ids,
    icon_color,
    icon_shape,
    remove_image,
    search_start_date,
  } = creationRequest;

  const is_default_persona =
    "is_default_persona" in creationRequest
      ? creationRequest.is_default_persona
      : false;

  return {
    name,
    description,
    num_chunks,
    llm_relevance_filter,
    llm_filter_extraction: false,
    is_public,
    recency_bias: "base_decay",
    prompt_ids: [promptId],
    document_set_ids,
    llm_model_provider_override: creationRequest.llm_model_provider_override,
    llm_model_version_override: creationRequest.llm_model_version_override,
    starter_messages: creationRequest.starter_messages,
    users,
<<<<<<< HEAD
    teamspace,
    tool_ids, // Added tool_ids to the return object
  };
}

export async function createAssistant(
  assistantCreationRequest: AssistantCreationRequest
=======
    groups,
    tool_ids,
    icon_color,
    icon_shape,
    uploaded_image_id,
    remove_image,
    search_start_date,
    is_default_persona,
  };
}

export async function uploadFile(file: File): Promise<string | null> {
  const formData = new FormData();
  formData.append("file", file);
  const response = await fetch("/api/admin/persona/upload-image", {
    method: "POST",
    body: formData,
  });

  if (!response.ok) {
    console.error("Failed to upload file");
    return null;
  }

  const responseJson = await response.json();
  return responseJson.file_id;
}

export async function createPersona(
  personaCreationRequest: PersonaCreationRequest
>>>>>>> c65f2690
): Promise<[Response, Response | null]> {
  // first create prompt
  const createPromptResponse = await createPrompt({
    assistantName: assistantCreationRequest.name,
    systemPrompt: assistantCreationRequest.system_prompt,
    taskPrompt: assistantCreationRequest.task_prompt,
    includeCitations: assistantCreationRequest.include_citations,
  });
  const promptId = createPromptResponse.ok
    ? (await createPromptResponse.json()).id
    : null;

<<<<<<< HEAD
  const createAssistantResponse =
=======
  let fileId = null;
  if (personaCreationRequest.uploaded_image) {
    fileId = await uploadFile(personaCreationRequest.uploaded_image);
    if (!fileId) {
      return [createPromptResponse, null];
    }
  }

  const createPersonaResponse =
>>>>>>> c65f2690
    promptId !== null
      ? await fetch("/api/assistant", {
          method: "POST",
          headers: {
            "Content-Type": "application/json",
          },
          body: JSON.stringify(
<<<<<<< HEAD
            buildAssistantAPIBody(assistantCreationRequest, promptId)
=======
            buildPersonaAPIBody(personaCreationRequest, promptId, fileId)
>>>>>>> c65f2690
          ),
        })
      : null;

  return [createPromptResponse, createAssistantResponse];
}

export async function updateAssistant(
  assistantUpdateRequest: AssistantUpdateRequest
): Promise<[Response, Response | null]> {
  const { id, existingPromptId } = assistantUpdateRequest;

  // first update prompt
  let promptResponse;
  let promptId;
  if (existingPromptId !== undefined) {
    promptResponse = await updatePrompt({
      promptId: existingPromptId,
      assistantName: assistantUpdateRequest.name,
      systemPrompt: assistantUpdateRequest.system_prompt,
      taskPrompt: assistantUpdateRequest.task_prompt,
      includeCitations: assistantUpdateRequest.include_citations,
    });
    promptId = existingPromptId;
  } else {
    promptResponse = await createPrompt({
      assistantName: assistantUpdateRequest.name,
      systemPrompt: assistantUpdateRequest.system_prompt,
      taskPrompt: assistantUpdateRequest.task_prompt,
      includeCitations: assistantUpdateRequest.include_citations,
    });
    promptId = promptResponse.ok ? (await promptResponse.json()).id : null;
  }

<<<<<<< HEAD
  const updateAssistantResponse =
=======
  let fileId = null;
  if (personaUpdateRequest.uploaded_image) {
    fileId = await uploadFile(personaUpdateRequest.uploaded_image);
    if (!fileId) {
      return [promptResponse, null];
    }
  }

  const updatePersonaResponse =
>>>>>>> c65f2690
    promptResponse.ok && promptId
      ? await fetch(`/api/assistant/${id}`, {
          method: "PATCH",
          headers: {
            "Content-Type": "application/json",
          },
          body: JSON.stringify(
<<<<<<< HEAD
            buildAssistantAPIBody(assistantUpdateRequest, promptId)
=======
            buildPersonaAPIBody(personaUpdateRequest, promptId, fileId)
>>>>>>> c65f2690
          ),
        })
      : null;

  return [promptResponse, updateAssistantResponse];
}

export function deleteAssistant(assistantId: number) {
  return fetch(`/api/assistant/${assistantId}`, {
    method: "DELETE",
  });
}

export function buildFinalPrompt(
  systemPrompt: string,
  taskPrompt: string,
  retrievalDisabled: boolean
) {
  let queryString = Object.entries({
    system_prompt: systemPrompt,
    task_prompt: taskPrompt,
    retrieval_disabled: retrievalDisabled,
  })
    .map(
      ([key, value]) =>
        `${encodeURIComponent(key)}=${encodeURIComponent(value)}`
    )
    .join("&");

  return fetch(`/api/assistant/utils/prompt-explorer?${queryString}`);
}

function smallerNumberFirstComparator(a: number, b: number) {
  return a > b ? 1 : -1;
}

function closerToZeroNegativesFirstComparator(a: number, b: number) {
  if (a < 0 && b > 0) {
    return -1;
  }
  if (a > 0 && b < 0) {
    return 1;
  }

  const absA = Math.abs(a);
  const absB = Math.abs(b);

  if (absA === absB) {
    return a > b ? 1 : -1;
  }

  return absA > absB ? 1 : -1;
}

export function assistantComparator(a: Assistant, b: Assistant) {
  if (a.display_priority === null && b.display_priority === null) {
    return closerToZeroNegativesFirstComparator(a.id, b.id);
  }

  if (a.display_priority !== b.display_priority) {
    if (a.display_priority === null) {
      return 1;
    }
    if (b.display_priority === null) {
      return -1;
    }

    return smallerNumberFirstComparator(a.display_priority, b.display_priority);
  }

  return closerToZeroNegativesFirstComparator(a.id, b.id);
}

export const togglePersonaVisibility = async (
  personaId: number,
  isVisible: boolean
) => {
  const response = await fetch(`/api/admin/persona/${personaId}/visible`, {
    method: "PATCH",
    headers: {
      "Content-Type": "application/json",
    },
    body: JSON.stringify({
      is_visible: !isVisible,
    }),
  });
  return response;
};

export const togglePersonaPublicStatus = async (
  personaId: number,
  isPublic: boolean
) => {
  const response = await fetch(`/api/persona/${personaId}/public`, {
    method: "PATCH",
    headers: {
      "Content-Type": "application/json",
    },
    body: JSON.stringify({
      is_public: isPublic,
    }),
  });
  return response;
};

export function checkPersonaRequiresImageGeneration(persona: Persona) {
  for (const tool of persona.tools) {
    if (tool.name === "ImageGenerationTool") {
      return true;
    }
  }
  return false;
}

export function providersContainImageGeneratingSupport(
  providers: FullLLMProvider[]
) {
  return providers.some((provider) => provider.provider === "openai");
}<|MERGE_RESOLUTION|>--- conflicted
+++ resolved
@@ -1,9 +1,5 @@
-<<<<<<< HEAD
 import { Assistant, Prompt, StarterMessage } from "./interfaces";
-=======
 import { FullLLMProvider } from "../configuration/llm/interfaces";
-import { Persona, Prompt, StarterMessage } from "./interfaces";
->>>>>>> c65f2690
 
 interface AssistantCreationRequest {
   name: string;
@@ -19,19 +15,14 @@
   llm_model_version_override: string | null;
   starter_messages: StarterMessage[] | null;
   users?: string[];
-<<<<<<< HEAD
   teamspace: number[];
-  tool_ids: number[]; // Added tool_ids to the interface
-=======
-  groups: number[];
   tool_ids: number[];
   icon_color: string | null;
   icon_shape: number | null;
   remove_image?: boolean;
   uploaded_image: File | null;
   search_start_date: Date | null;
-  is_default_persona: boolean;
->>>>>>> c65f2690
+  is_default_assistant: boolean;
 }
 
 interface AssistantUpdateRequest {
@@ -50,18 +41,13 @@
   llm_model_version_override: string | null;
   starter_messages: StarterMessage[] | null;
   users?: string[];
-<<<<<<< HEAD
   teamspace: number[];
-  tool_ids: number[]; // Added tool_ids to the interface
-=======
-  groups: number[];
   tool_ids: number[];
   icon_color: string | null;
   icon_shape: number | null;
   remove_image: boolean;
   uploaded_image: File | null;
   search_start_date: Date | null;
->>>>>>> c65f2690
 }
 
 function promptNameFromAssistantName(assistantName: string) {
@@ -122,16 +108,10 @@
   });
 }
 
-<<<<<<< HEAD
 function buildAssistantAPIBody(
   creationRequest: AssistantCreationRequest | AssistantUpdateRequest,
-  promptId: number
-=======
-function buildPersonaAPIBody(
-  creationRequest: PersonaCreationRequest | PersonaUpdateRequest,
   promptId: number,
   uploaded_image_id: string | null
->>>>>>> c65f2690
 ) {
   const {
     name,
@@ -149,9 +129,9 @@
     search_start_date,
   } = creationRequest;
 
-  const is_default_persona =
-    "is_default_persona" in creationRequest
-      ? creationRequest.is_default_persona
+  const is_default_assistant =
+    "is_default_assistant" in creationRequest
+      ? creationRequest.is_default_assistant
       : false;
 
   return {
@@ -168,30 +148,21 @@
     llm_model_version_override: creationRequest.llm_model_version_override,
     starter_messages: creationRequest.starter_messages,
     users,
-<<<<<<< HEAD
     teamspace,
-    tool_ids, // Added tool_ids to the return object
-  };
-}
-
-export async function createAssistant(
-  assistantCreationRequest: AssistantCreationRequest
-=======
-    groups,
     tool_ids,
     icon_color,
     icon_shape,
     uploaded_image_id,
     remove_image,
     search_start_date,
-    is_default_persona,
+    is_default_assistant,
   };
 }
 
 export async function uploadFile(file: File): Promise<string | null> {
   const formData = new FormData();
   formData.append("file", file);
-  const response = await fetch("/api/admin/persona/upload-image", {
+  const response = await fetch("/api/admin/assistant/upload-image", {
     method: "POST",
     body: formData,
   });
@@ -205,9 +176,8 @@
   return responseJson.file_id;
 }
 
-export async function createPersona(
-  personaCreationRequest: PersonaCreationRequest
->>>>>>> c65f2690
+export async function createAssistant(
+  assistantCreationRequest: AssistantCreationRequest
 ): Promise<[Response, Response | null]> {
   // first create prompt
   const createPromptResponse = await createPrompt({
@@ -220,19 +190,15 @@
     ? (await createPromptResponse.json()).id
     : null;
 
-<<<<<<< HEAD
-  const createAssistantResponse =
-=======
   let fileId = null;
-  if (personaCreationRequest.uploaded_image) {
-    fileId = await uploadFile(personaCreationRequest.uploaded_image);
+  if (assistantCreationRequest.uploaded_image) {
+    fileId = await uploadFile(assistantCreationRequest.uploaded_image);
     if (!fileId) {
       return [createPromptResponse, null];
     }
   }
 
-  const createPersonaResponse =
->>>>>>> c65f2690
+  const createAssistantResponse =
     promptId !== null
       ? await fetch("/api/assistant", {
           method: "POST",
@@ -240,11 +206,7 @@
             "Content-Type": "application/json",
           },
           body: JSON.stringify(
-<<<<<<< HEAD
-            buildAssistantAPIBody(assistantCreationRequest, promptId)
-=======
-            buildPersonaAPIBody(personaCreationRequest, promptId, fileId)
->>>>>>> c65f2690
+            buildAssistantAPIBody(assistantCreationRequest, promptId, fileId)
           ),
         })
       : null;
@@ -279,19 +241,15 @@
     promptId = promptResponse.ok ? (await promptResponse.json()).id : null;
   }
 
-<<<<<<< HEAD
-  const updateAssistantResponse =
-=======
   let fileId = null;
-  if (personaUpdateRequest.uploaded_image) {
-    fileId = await uploadFile(personaUpdateRequest.uploaded_image);
+  if (assistantUpdateRequest.uploaded_image) {
+    fileId = await uploadFile(assistantUpdateRequest.uploaded_image);
     if (!fileId) {
       return [promptResponse, null];
     }
   }
 
-  const updatePersonaResponse =
->>>>>>> c65f2690
+  const updateAssistantResponse =
     promptResponse.ok && promptId
       ? await fetch(`/api/assistant/${id}`, {
           method: "PATCH",
@@ -299,11 +257,7 @@
             "Content-Type": "application/json",
           },
           body: JSON.stringify(
-<<<<<<< HEAD
-            buildAssistantAPIBody(assistantUpdateRequest, promptId)
-=======
-            buildPersonaAPIBody(personaUpdateRequest, promptId, fileId)
->>>>>>> c65f2690
+            buildAssistantAPIBody(assistantUpdateRequest, promptId, fileId)
           ),
         })
       : null;
@@ -377,11 +331,11 @@
   return closerToZeroNegativesFirstComparator(a.id, b.id);
 }
 
-export const togglePersonaVisibility = async (
-  personaId: number,
+export const toggleAssistantVisibility = async (
+  assistantId: number,
   isVisible: boolean
 ) => {
-  const response = await fetch(`/api/admin/persona/${personaId}/visible`, {
+  const response = await fetch(`/api/admin/assistant/${assistantId}/visible`, {
     method: "PATCH",
     headers: {
       "Content-Type": "application/json",
@@ -393,11 +347,11 @@
   return response;
 };
 
-export const togglePersonaPublicStatus = async (
-  personaId: number,
+export const toggleAssistantPublicStatus = async (
+  assistantId: number,
   isPublic: boolean
 ) => {
-  const response = await fetch(`/api/persona/${personaId}/public`, {
+  const response = await fetch(`/api/assistant/${assistantId}/public`, {
     method: "PATCH",
     headers: {
       "Content-Type": "application/json",
@@ -409,8 +363,8 @@
   return response;
 };
 
-export function checkPersonaRequiresImageGeneration(persona: Persona) {
-  for (const tool of persona.tools) {
+export function checkAssistantRequiresImageGeneration(assistant: Assistant) {
+  for (const tool of assistant.tools) {
     if (tool.name === "ImageGenerationTool") {
       return true;
     }
