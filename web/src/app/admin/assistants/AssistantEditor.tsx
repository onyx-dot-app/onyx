"use client";

import { CCPairBasicInfo, DocumentSet, User, UserGroup } from "@/lib/types";
import { Button, Divider, Italic, Text } from "@tremor/react";
import {
  ArrayHelpers,
  ErrorMessage,
  Field,
  FieldArray,
  Form,
  Formik,
} from "formik";

import * as Yup from "yup";
import { buildFinalPrompt, createPersona, updatePersona } from "./lib";
import { useRouter } from "next/navigation";
import { usePopup } from "@/components/admin/connectors/Popup";
import { Persona, StarterMessage } from "./interfaces";
import Link from "next/link";
import { useEffect, useState } from "react";
import {
  BooleanFormField,
  SelectorFormField,
  TextFormField,
} from "@/components/admin/connectors/Field";
import { HidableSection } from "./HidableSection";
import { FiPlus, FiX } from "react-icons/fi";
import { EE_ENABLED } from "@/lib/constants";
import { useUserGroups } from "@/lib/hooks";
import { Bubble } from "@/components/Bubble";
import { GroupsIcon } from "@/components/icons/icons";
import { SuccessfulPersonaUpdateRedirectType } from "./enums";
import { DocumentSetSelectable } from "@/components/documentSet/DocumentSetSelectable";
import { FullLLMProvider } from "../models/llm/interfaces";
import { Option } from "@/components/Dropdown";
import { ToolSnapshot } from "@/lib/tools/interfaces";
import { checkUserIsNoAuthUser } from "@/lib/user";
import { addAssistantToList } from "@/lib/assistants/updateAssistantPreferences";
import { checkLLMSupportsImageInput } from "@/lib/llm/utils";

function findSearchTool(tools: ToolSnapshot[]) {
  return tools.find((tool) => tool.in_code_tool_id === "SearchTool");
}

function findImageGenerationTool(tools: ToolSnapshot[]) {
  return tools.find((tool) => tool.in_code_tool_id === "ImageGenerationTool");
}

function Label({ children }: { children: string | JSX.Element }) {
  return (
    <div className="block font-medium text-base text-emphasis">{children}</div>
  );
}

function SubLabel({ children }: { children: string | JSX.Element }) {
  return <div className="text-sm text-subtle mb-2">{children}</div>;
}

export function AssistantEditor({
  existingPersona,
  ccPairs,
  documentSets,
  user,
  defaultPublic,
  redirectType,
  llmProviders,
  tools,
  shouldAddAssistantToUserPreferences,
}: {
  existingPersona?: Persona | null;
  ccPairs: CCPairBasicInfo[];
  documentSets: DocumentSet[];
  user: User | null;
  defaultPublic: boolean;
  redirectType: SuccessfulPersonaUpdateRedirectType;
  llmProviders: FullLLMProvider[];
  tools: ToolSnapshot[];
  shouldAddAssistantToUserPreferences?: boolean;
}) {
  const router = useRouter();
  const { popup, setPopup } = usePopup();

  // EE only
  const { data: userGroups, isLoading: userGroupsIsLoading } = useUserGroups();

  const [finalPrompt, setFinalPrompt] = useState<string | null>("");
  const [finalPromptError, setFinalPromptError] = useState<string>("");

  const triggerFinalPromptUpdate = async (
    systemPrompt: string,
    taskPrompt: string,
    retrievalDisabled: boolean
  ) => {
    const response = await buildFinalPrompt(
      systemPrompt,
      taskPrompt,
      retrievalDisabled
    );
    if (response.ok) {
      setFinalPrompt((await response.json()).final_prompt_template);
    }
  };

  const isUpdate = existingPersona !== undefined && existingPersona !== null;
  const existingPrompt = existingPersona?.prompts[0] ?? null;

  useEffect(() => {
    if (isUpdate && existingPrompt) {
      triggerFinalPromptUpdate(
        existingPrompt.system_prompt,
        existingPrompt.task_prompt,
        existingPersona.num_chunks === 0
      );
    }
  }, []);

  const defaultProvider = llmProviders.find(
    (llmProvider) => llmProvider.is_default_provider
  );
  const defaultProviderName = defaultProvider?.provider;
  const defaultModelName = defaultProvider?.default_model_name;
  const providerDisplayNameToProviderName = new Map<string, string>();
  llmProviders.forEach((llmProvider) => {
    providerDisplayNameToProviderName.set(
      llmProvider.name,
      llmProvider.provider
    );
  });

  const modelOptionsByProvider = new Map<string, Option<string>[]>();
  llmProviders.forEach((llmProvider) => {
    const providerOptions = llmProvider.model_names.map((modelName) => {
      return {
        name: modelName,
        value: modelName,
      };
    });
    modelOptionsByProvider.set(llmProvider.name, providerOptions);
  });
  const providerSupportingImageGenerationExists = llmProviders.some(
    (provider) => provider.provider === "openai"
  );

  const personaCurrentToolIds =
    existingPersona?.tools.map((tool) => tool.id) || [];
  const searchTool = findSearchTool(tools);
  const imageGenerationTool = providerSupportingImageGenerationExists
    ? findImageGenerationTool(tools)
    : undefined;
  const customTools = tools.filter(
    (tool) =>
      tool.in_code_tool_id !== searchTool?.in_code_tool_id &&
      tool.in_code_tool_id !== imageGenerationTool?.in_code_tool_id
  );

  const availableTools = [
    ...customTools,
    ...(searchTool ? [searchTool] : []),
    ...(imageGenerationTool ? [imageGenerationTool] : []),
  ];
  const enabledToolsMap: { [key: number]: boolean } = {};
  availableTools.forEach((tool) => {
    enabledToolsMap[tool.id] = personaCurrentToolIds.includes(tool.id);
  });

  const initialValues = {
    name: existingPersona?.name ?? "",
    description: existingPersona?.description ?? "",
    system_prompt: existingPrompt?.system_prompt ?? "",
    task_prompt: existingPrompt?.task_prompt ?? "",
    is_public: existingPersona?.is_public ?? defaultPublic,
    document_set_ids:
      existingPersona?.document_sets?.map((documentSet) => documentSet.id) ??
      ([] as number[]),
    num_chunks: existingPersona?.num_chunks ?? null,
    include_citations: existingPersona?.prompts[0]?.include_citations ?? true,
    llm_relevance_filter: existingPersona?.llm_relevance_filter ?? false,
    llm_model_provider_override:
      existingPersona?.llm_model_provider_override ?? null,
    llm_model_version_override:
      existingPersona?.llm_model_version_override ?? null,
    starter_messages: existingPersona?.starter_messages ?? [],
    enabled_tools_map: enabledToolsMap,
    //   search_tool_enabled: existingPersona
    //   ? personaCurrentToolIds.includes(searchTool!.id)
    //   : ccPairs.length > 0,
    // image_generation_tool_enabled: imageGenerationTool
    //   ? personaCurrentToolIds.includes(imageGenerationTool.id)
    //   : false,
    // EE Only
    groups: existingPersona?.groups ?? [],
  };

  return (
    <div>
      {popup}
      <Formik
        enableReinitialize={true}
<<<<<<< HEAD
        initialValues={{
          name: existingPersona?.name ?? "",
          description: existingPersona?.description ?? "",
          custom_code: existingPersona?.custom_code ?? "",
          system_prompt: existingPrompt?.system_prompt ?? "",
          task_prompt: existingPrompt?.task_prompt ?? "",
          is_public: existingPersona?.is_public ?? defaultPublic,
          document_set_ids:
            existingPersona?.document_sets?.map(
              (documentSet) => documentSet.id
            ) ?? ([] as number[]),
          num_chunks: existingPersona?.num_chunks ?? null,
          include_citations:
            existingPersona?.prompts[0]?.include_citations ?? true,
          llm_relevance_filter: existingPersona?.llm_relevance_filter ?? false,
          llm_model_provider_override:
            existingPersona?.llm_model_provider_override ?? null,
          llm_model_version_override:
            existingPersona?.llm_model_version_override ?? null,
          starter_messages: existingPersona?.starter_messages ?? [],
          // EE Only
          groups: existingPersona?.groups ?? [],
          search_tool_enabled: existingPersona
            ? personaCurrentToolIds.includes(searchTool!.id)
            : ccPairs.length > 0,
          image_generation_tool_enabled: imageGenerationTool
            ? personaCurrentToolIds.includes(imageGenerationTool.id)
            : false,
        }}
=======
        initialValues={initialValues}
>>>>>>> 9e30ec1f
        validationSchema={Yup.object()
          .shape({
            name: Yup.string().required("Must give the Assistant a name!"),
            description: Yup.string().required(
              "Must give the Assistant a description!"
            ),
            custom_code: Yup.string().nullable(),
            system_prompt: Yup.string(),
            task_prompt: Yup.string(),
            is_public: Yup.boolean().required(),
            document_set_ids: Yup.array().of(Yup.number()),
            num_chunks: Yup.number().nullable(),
            include_citations: Yup.boolean().required(),
            llm_relevance_filter: Yup.boolean().required(),
            llm_model_version_override: Yup.string().nullable(),
            llm_model_provider_override: Yup.string().nullable(),
            starter_messages: Yup.array().of(
              Yup.object().shape({
                name: Yup.string().required(),
                description: Yup.string().required(),
                message: Yup.string().required(),
              })
            ),
            // EE Only
            groups: Yup.array().of(Yup.number()),
          })
          .test(
            "system-prompt-or-task-prompt",
            "Must provide at least one of System Prompt or Task Prompt",
            (values) => {
              const systemPromptSpecified = values.system_prompt
                ? values.system_prompt.length > 0
                : false;
              const taskPromptSpecified = values.task_prompt
                ? values.task_prompt.length > 0
                : false;
              if (systemPromptSpecified || taskPromptSpecified) {
                setFinalPromptError("");
                return true;
              } // Return true if at least one field has a value

              setFinalPromptError(
                "Must provide at least one of System Prompt or Task Prompt"
              );
            }
          )}
        onSubmit={async (values, formikHelpers) => {
          if (finalPromptError) {
            setPopup({
              type: "error",
              message: "Cannot submit while there are errors in the form!",
            });
            return;
          }

          if (
            values.llm_model_provider_override &&
            !values.llm_model_version_override
          ) {
            setPopup({
              type: "error",
              message:
                "Must select a model if a non-default LLM provider is chosen.",
            });
            return;
          }

          formikHelpers.setSubmitting(true);

          let enabledTools = Object.keys(values.enabled_tools_map)
            .map((toolId) => Number(toolId))
            .filter((toolId) => values.enabled_tools_map[toolId]);
          const searchToolEnabled = searchTool
            ? enabledTools.includes(searchTool.id)
            : false;
          const imageGenerationToolEnabled = imageGenerationTool
            ? enabledTools.includes(imageGenerationTool.id)
            : false;

          if (imageGenerationToolEnabled) {
            if (
              !checkLLMSupportsImageInput(
                providerDisplayNameToProviderName.get(
                  values.llm_model_provider_override || ""
                ) ||
                  defaultProviderName ||
                  "",
                values.llm_model_version_override || defaultModelName || ""
              )
            ) {
              enabledTools = enabledTools.filter(
                (toolId) => toolId !== imageGenerationTool!.id
              );
            }
          }

          // if disable_retrieval is set, set num_chunks to 0
          // to tell the backend to not fetch any documents
          const numChunks = searchToolEnabled ? values.num_chunks || 10 : 0;

          // don't set groups if marked as public
          const groups = values.is_public ? [] : values.groups;

          let promptResponse;
          let personaResponse;
          if (isUpdate) {
            [promptResponse, personaResponse] = await updatePersona({
              id: existingPersona.id,
              existingPromptId: existingPrompt?.id,
              ...values,
              num_chunks: numChunks,
              users:
                user && !checkUserIsNoAuthUser(user.id) ? [user.id] : undefined,
              groups,
              tool_ids: enabledTools,
            });
          } else {
            [promptResponse, personaResponse] = await createPersona({
              ...values,
              num_chunks: numChunks,
              users:
                user && !checkUserIsNoAuthUser(user.id) ? [user.id] : undefined,
              groups,
              tool_ids: enabledTools,
            });
          }

          let error = null;
          if (!promptResponse.ok) {
            error = await promptResponse.text();
          }
          if (!personaResponse) {
            error = "Failed to create Assistant - no response received";
          } else if (!personaResponse.ok) {
            error = await personaResponse.text();
          }

          if (error || !personaResponse) {
            setPopup({
              type: "error",
              message: `Failed to create Assistant - ${error}`,
            });
            formikHelpers.setSubmitting(false);
          } else {
            const assistant = await personaResponse.json();
            const assistantId = assistant.id;
            if (
              shouldAddAssistantToUserPreferences &&
              user?.preferences?.chosen_assistants
            ) {
              const success = await addAssistantToList(
                assistantId,
                user.preferences.chosen_assistants
              );
              if (success) {
                setPopup({
                  message: `"${assistant.name}" has been added to your list.`,
                  type: "success",
                });
                router.refresh();
              } else {
                setPopup({
                  message: `"${assistant.name}" could not be added to your list.`,
                  type: "error",
                });
              }
            }
            router.push(
              redirectType === SuccessfulPersonaUpdateRedirectType.ADMIN
                ? `/admin/assistants?u=${Date.now()}`
                : `/chat?assistantId=${assistantId}`
            );
          }
        }}
      >
<<<<<<< HEAD
        {({ isSubmitting, values, setFieldValue }) => (
          <Form>
            <div className="pb-6">
              <HidableSection sectionTitle="Basics">
                <>
                  <TextFormField
                    name="name"
                    label="Name"
                    disabled={isUpdate}
                    subtext="Users will be able to select this Assistant based on this name."
                  />

                  <TextFormField
                    name="description"
                    label="Description"
                    subtext="Provide a short descriptions which gives users a hint as to what they should use this Assistant for."
                  />

                  <TextFormField
                    name="system_prompt"
                    label="System Prompt"
                    isTextArea={true}
                    subtext={
                      'Give general info about what the Assistant is about. For example, "You are an assistant for On-Call engineers. Your goal is to read the provided context documents and give recommendations as to how to resolve the issue."'
                    }
                    onChange={(e) => {
                      setFieldValue("system_prompt", e.target.value);
                      triggerFinalPromptUpdate(
                        e.target.value,
                        values.task_prompt,
                        values.search_tool_enabled
                      );
                    }}
                    error={finalPromptError}
                  />
                  <TextFormField
                    name="custom_code"
                    label="Custom Code"
                    isTextArea={true}
                    subtext="Provide a custom code to be used in the assistant."
                  />

                  <TextFormField
                    name="task_prompt"
                    label="Task Prompt (Optional)"
                    isTextArea={true}
                    subtext={`Give specific instructions as to what to do with the user query. 
=======
        {({ isSubmitting, values, setFieldValue }) => {
          function toggleToolInValues(toolId: number) {
            const updatedEnabledToolsMap = {
              ...values.enabled_tools_map,
              [toolId]: !values.enabled_tools_map[toolId],
            };
            setFieldValue("enabled_tools_map", updatedEnabledToolsMap);
          }

          function searchToolEnabled() {
            return searchTool && values.enabled_tools_map[searchTool.id]
              ? true
              : false;
          }

          return (
            <Form>
              <div className="pb-6">
                <HidableSection sectionTitle="Basics">
                  <>
                    <TextFormField
                      name="name"
                      label="Name"
                      disabled={isUpdate}
                      subtext="Users will be able to select this Assistant based on this name."
                    />

                    <TextFormField
                      name="description"
                      label="Description"
                      subtext="Provide a short descriptions which gives users a hint as to what they should use this Assistant for."
                    />

                    <TextFormField
                      name="system_prompt"
                      label="System Prompt"
                      isTextArea={true}
                      subtext={
                        'Give general info about what the Assistant is about. For example, "You are an assistant for On-Call engineers. Your goal is to read the provided context documents and give recommendations as to how to resolve the issue."'
                      }
                      onChange={(e) => {
                        setFieldValue("system_prompt", e.target.value);
                        triggerFinalPromptUpdate(
                          e.target.value,
                          values.task_prompt,
                          searchToolEnabled()
                        );
                      }}
                      error={finalPromptError}
                    />

                    <TextFormField
                      name="task_prompt"
                      label="Task Prompt (Optional)"
                      isTextArea={true}
                      subtext={`Give specific instructions as to what to do with the user query. 
>>>>>>> 9e30ec1f
                      For example, "Find any relevant sections from the provided documents that can 
                      help the user resolve their issue and explain how they are relevant."`}
                      onChange={(e) => {
                        setFieldValue("task_prompt", e.target.value);
                        triggerFinalPromptUpdate(
                          values.system_prompt,
                          e.target.value,
                          searchToolEnabled()
                        );
                      }}
                      error={finalPromptError}
                    />

                    <Label>Final Prompt</Label>

                    {finalPrompt ? (
                      <pre className="text-sm mt-2 whitespace-pre-wrap">
                        {finalPrompt}
                      </pre>
                    ) : (
                      "-"
                    )}
                  </>
                </HidableSection>

                <Divider />

                <HidableSection sectionTitle="Tools">
                  <>
                    {ccPairs.length > 0 && searchTool && (
                      <>
                        <BooleanFormField
                          name={`enabled_tools_map.${searchTool.id}`}
                          label="Search Tool"
                          subtext={`The Search Tool allows the Assistant to search through connected knowledge to help build an answer.`}
                          onChange={() => {
                            setFieldValue("num_chunks", null);
                            toggleToolInValues(searchTool.id);
                          }}
                        />

                        {searchToolEnabled() && (
                          <div className="pl-4 border-l-2 ml-4 border-border">
                            {ccPairs.length > 0 && (
                              <>
                                <Label>Document Sets</Label>

                                <div>
                                  <SubLabel>
                                    <>
                                      Select which{" "}
                                      {!user || user.role === "admin" ? (
                                        <Link
                                          href="/admin/documents/sets"
                                          className="text-blue-500"
                                          target="_blank"
                                        >
                                          Document Sets
                                        </Link>
                                      ) : (
                                        "Document Sets"
                                      )}{" "}
                                      that this Assistant should search through.
                                      If none are specified, the Assistant will
                                      search through all available documents in
                                      order to try and respond to queries.
                                    </>
                                  </SubLabel>
                                </div>

                                {documentSets.length > 0 ? (
                                  <FieldArray
                                    name="document_set_ids"
                                    render={(arrayHelpers: ArrayHelpers) => (
                                      <div>
                                        <div className="mb-3 mt-2 flex gap-2 flex-wrap text-sm">
                                          {documentSets.map((documentSet) => {
                                            const ind =
                                              values.document_set_ids.indexOf(
                                                documentSet.id
                                              );
                                            let isSelected = ind !== -1;
                                            return (
                                              <DocumentSetSelectable
                                                key={documentSet.id}
                                                documentSet={documentSet}
                                                isSelected={isSelected}
                                                onSelect={() => {
                                                  if (isSelected) {
                                                    arrayHelpers.remove(ind);
                                                  } else {
                                                    arrayHelpers.push(
                                                      documentSet.id
                                                    );
                                                  }
                                                }}
                                              />
                                            );
                                          })}
                                        </div>
                                      </div>
                                    )}
                                  />
                                ) : (
                                  <Italic className="text-sm">
                                    No Document Sets available.{" "}
                                    {user?.role !== "admin" && (
                                      <>
                                        If this functionality would be useful,
                                        reach out to the administrators of
                                        Danswer for assistance.
                                      </>
                                    )}
                                  </Italic>
                                )}

                                <>
                                  <TextFormField
                                    name="num_chunks"
                                    label="Number of Chunks"
                                    placeholder="If unspecified, will use 10 chunks."
                                    subtext={
                                      <div>
                                        How many chunks should we feed into the
                                        LLM when generating the final response?
                                        Each chunk is ~400 words long.
                                      </div>
                                    }
                                    onChange={(e) => {
                                      const value = e.target.value;
                                      // Allow only integer values
                                      if (
                                        value === "" ||
                                        /^[0-9]+$/.test(value)
                                      ) {
                                        setFieldValue("num_chunks", value);
                                      }
                                    }}
                                  />

                                  <Label>Misc</Label>

                                  <BooleanFormField
                                    name="llm_relevance_filter"
                                    label="Apply LLM Relevance Filter"
                                    subtext={
                                      "If enabled, the LLM will filter out chunks that are not relevant to the user query."
                                    }
                                  />

                                  <BooleanFormField
                                    name="include_citations"
                                    label="Include Citations"
                                    subtext={`
                                If set, the response will include bracket citations ([1], [2], etc.) 
                                for each document used by the LLM to help inform the response. This is 
                                the same technique used by the default Assistants. In general, we recommend 
                                to leave this enabled in order to increase trust in the LLM answer.`}
                                  />
                                </>
                              </>
                            )}
                          </div>
                        )}
                      </>
                    )}

                    {imageGenerationTool &&
                      checkLLMSupportsImageInput(
                        providerDisplayNameToProviderName.get(
                          values.llm_model_provider_override || ""
                        ) ||
                          defaultProviderName ||
                          "",
                        values.llm_model_version_override ||
                          defaultModelName ||
                          ""
                      ) && (
                        <BooleanFormField
                          name={`enabled_tools_map.${imageGenerationTool.id}`}
                          label="Image Generation Tool"
                          subtext="The Image Generation Tool allows the assistant to use DALL-E 3 to generate images. The tool will be used when the user asks the assistant to generate an image."
                          onChange={() => {
                            toggleToolInValues(imageGenerationTool.id);
                          }}
                        />
                      )}

                    {customTools.length > 0 && (
                      <>
                        {customTools.map((tool) => (
                          <BooleanFormField
                            key={tool.id}
                            name={`enabled_tools_map.${tool.id}`}
                            label={tool.name}
                            subtext={tool.description}
                            onChange={() => {
                              toggleToolInValues(tool.id);
                            }}
                          />
                        ))}
                      </>
                    )}
                  </>
                </HidableSection>

                <Divider />

                {llmProviders.length > 0 && (
                  <>
                    <HidableSection
                      sectionTitle="[Advanced] Model Selection"
                      defaultHidden
                    >
                      <>
                        <Text>
                          Pick which LLM to use for this Assistant. If left as
                          Default, will use{" "}
                          <b className="italic">{defaultModelName}</b>
                          .
                          <br />
                          <br />
                          For more information on the different LLMs, checkout
                          the{" "}
                          <a
                            href="https://platform.openai.com/docs/models"
                            target="_blank"
                            className="text-blue-500"
                          >
                            OpenAI docs
                          </a>
                          .
                        </Text>

                        <div className="flex mt-6">
                          <div className="w-96">
                            <SubLabel>LLM Provider</SubLabel>
                            <SelectorFormField
                              name="llm_model_provider_override"
                              options={llmProviders.map((llmProvider) => ({
                                name: llmProvider.name,
                                value: llmProvider.name,
                              }))}
                              includeDefault={true}
                              onSelect={(selected) => {
                                if (
                                  selected !==
                                  values.llm_model_provider_override
                                ) {
                                  setFieldValue(
                                    "llm_model_version_override",
                                    null
                                  );
                                }
                                setFieldValue(
                                  "llm_model_provider_override",
                                  selected
                                );
                              }}
                            />
                          </div>

                          {values.llm_model_provider_override && (
                            <div className="w-96 ml-4">
                              <SubLabel>Model</SubLabel>
                              <SelectorFormField
                                name="llm_model_version_override"
                                options={
                                  modelOptionsByProvider.get(
                                    values.llm_model_provider_override
                                  ) || []
                                }
                                maxHeight="max-h-72"
                              />
                            </div>
                          )}
                        </div>
                      </>
                    </HidableSection>

                    <Divider />
                  </>
                )}

                <HidableSection
                  sectionTitle="[Advanced] Starter Messages"
                  defaultHidden
                >
                  <>
                    <div className="mb-4">
                      <SubLabel>
                        Starter Messages help guide users to use this Assistant.
                        They are shown to the user as clickable options when
                        they select this Assistant. When selected, the specified
                        message is sent to the LLM as the initial user message.
                      </SubLabel>
                    </div>

                    <FieldArray
                      name="starter_messages"
                      render={(
                        arrayHelpers: ArrayHelpers<StarterMessage[]>
                      ) => (
                        <div>
                          {values.starter_messages &&
                            values.starter_messages.length > 0 &&
                            values.starter_messages.map((_, index) => {
                              return (
                                <div
                                  key={index}
                                  className={index === 0 ? "mt-2" : "mt-6"}
                                >
                                  <div className="flex">
                                    <div className="w-full mr-6 border border-border p-3 rounded">
                                      <div>
                                        <Label>Name</Label>
                                        <SubLabel>
                                          Shows up as the &quot;title&quot; for
                                          this Starter Message. For example,
                                          &quot;Write an email&quot;.
                                        </SubLabel>
                                        <Field
                                          name={`starter_messages[${index}].name`}
                                          className={`
                                        border 
                                        border-border 
                                        bg-background 
                                        rounded 
                                        w-full 
                                        py-2 
                                        px-3 
                                        mr-4
                                      `}
                                          autoComplete="off"
                                        />
                                        <ErrorMessage
                                          name={`starter_messages[${index}].name`}
                                          component="div"
                                          className="text-error text-sm mt-1"
                                        />
                                      </div>

                                      <div className="mt-3">
                                        <Label>Description</Label>
                                        <SubLabel>
                                          A description which tells the user
                                          what they might want to use this
                                          Starter Message for. For example
                                          &quot;to a client about a new
                                          feature&quot;
                                        </SubLabel>
                                        <Field
                                          name={`starter_messages.${index}.description`}
                                          className={`
                                        border 
                                        border-border 
                                        bg-background 
                                        rounded 
                                        w-full 
                                        py-2 
                                        px-3 
                                        mr-4
                                      `}
                                          autoComplete="off"
                                        />
                                        <ErrorMessage
                                          name={`starter_messages[${index}].description`}
                                          component="div"
                                          className="text-error text-sm mt-1"
                                        />
                                      </div>

                                      <div className="mt-3">
                                        <Label>Message</Label>
                                        <SubLabel>
                                          The actual message to be sent as the
                                          initial user message if a user selects
                                          this starter prompt. For example,
                                          &quot;Write me an email to a client
                                          about a new billing feature we just
                                          released.&quot;
                                        </SubLabel>
                                        <Field
                                          name={`starter_messages[${index}].message`}
                                          className={`
                                        border 
                                        border-border 
                                        bg-background 
                                        rounded 
                                        w-full 
                                        py-2 
                                        px-3 
                                        mr-4
                                      `}
                                          as="textarea"
                                          autoComplete="off"
                                        />
                                        <ErrorMessage
                                          name={`starter_messages[${index}].message`}
                                          component="div"
                                          className="text-error text-sm mt-1"
                                        />
                                      </div>
                                    </div>
                                    <div className="my-auto">
                                      <FiX
                                        className="my-auto w-10 h-10 cursor-pointer hover:bg-hover rounded p-2"
                                        onClick={() =>
                                          arrayHelpers.remove(index)
                                        }
                                      />
                                    </div>
                                  </div>
                                </div>
                              );
                            })}

                          <Button
                            onClick={() => {
                              arrayHelpers.push({
                                name: "",
                                description: "",
                                message: "",
                              });
                            }}
                            className="mt-3"
                            color="green"
                            size="xs"
                            type="button"
                            icon={FiPlus}
                          >
                            Add New
                          </Button>
                        </div>
                      )}
                    />
                  </>
                </HidableSection>

                <Divider />

                {EE_ENABLED &&
                  userGroups &&
                  (!user || user.role === "admin") && (
                    <>
                      <HidableSection sectionTitle="Access">
                        <>
                          <BooleanFormField
                            name="is_public"
                            label="Is Public?"
                            subtext="If set, this Assistant will be available to all users. If not, only the specified User Groups will be able to access it."
                          />

                          {userGroups &&
                            userGroups.length > 0 &&
                            !values.is_public && (
                              <div>
                                <Text>
                                  Select which User Groups should have access to
                                  this Assistant.
                                </Text>
                                <div className="flex flex-wrap gap-2 mt-2">
                                  {userGroups.map((userGroup) => {
                                    const isSelected = values.groups.includes(
                                      userGroup.id
                                    );
                                    return (
                                      <Bubble
                                        key={userGroup.id}
                                        isSelected={isSelected}
                                        onClick={() => {
                                          if (isSelected) {
                                            setFieldValue(
                                              "groups",
                                              values.groups.filter(
                                                (id) => id !== userGroup.id
                                              )
                                            );
                                          } else {
                                            setFieldValue("groups", [
                                              ...values.groups,
                                              userGroup.id,
                                            ]);
                                          }
                                        }}
                                      >
                                        <div className="flex">
                                          <GroupsIcon />
                                          <div className="ml-1">
                                            {userGroup.name}
                                          </div>
                                        </div>
                                      </Bubble>
                                    );
                                  })}
                                </div>
                              </div>
                            )}
                        </>
                      </HidableSection>
                      <Divider />
                    </>
                  )}

                <div className="flex">
                  <Button
                    className="mx-auto"
                    color="green"
                    size="md"
                    type="submit"
                    disabled={isSubmitting}
                  >
                    {isUpdate ? "Update!" : "Create!"}
                  </Button>
                </div>
              </div>
            </Form>
          );
        }}
      </Formik>
    </div>
  );
}<|MERGE_RESOLUTION|>--- conflicted
+++ resolved
@@ -196,39 +196,7 @@
       {popup}
       <Formik
         enableReinitialize={true}
-<<<<<<< HEAD
-        initialValues={{
-          name: existingPersona?.name ?? "",
-          description: existingPersona?.description ?? "",
-          custom_code: existingPersona?.custom_code ?? "",
-          system_prompt: existingPrompt?.system_prompt ?? "",
-          task_prompt: existingPrompt?.task_prompt ?? "",
-          is_public: existingPersona?.is_public ?? defaultPublic,
-          document_set_ids:
-            existingPersona?.document_sets?.map(
-              (documentSet) => documentSet.id
-            ) ?? ([] as number[]),
-          num_chunks: existingPersona?.num_chunks ?? null,
-          include_citations:
-            existingPersona?.prompts[0]?.include_citations ?? true,
-          llm_relevance_filter: existingPersona?.llm_relevance_filter ?? false,
-          llm_model_provider_override:
-            existingPersona?.llm_model_provider_override ?? null,
-          llm_model_version_override:
-            existingPersona?.llm_model_version_override ?? null,
-          starter_messages: existingPersona?.starter_messages ?? [],
-          // EE Only
-          groups: existingPersona?.groups ?? [],
-          search_tool_enabled: existingPersona
-            ? personaCurrentToolIds.includes(searchTool!.id)
-            : ccPairs.length > 0,
-          image_generation_tool_enabled: imageGenerationTool
-            ? personaCurrentToolIds.includes(imageGenerationTool.id)
-            : false,
-        }}
-=======
         initialValues={initialValues}
->>>>>>> 9e30ec1f
         validationSchema={Yup.object()
           .shape({
             name: Yup.string().required("Must give the Assistant a name!"),
@@ -404,55 +372,6 @@
           }
         }}
       >
-<<<<<<< HEAD
-        {({ isSubmitting, values, setFieldValue }) => (
-          <Form>
-            <div className="pb-6">
-              <HidableSection sectionTitle="Basics">
-                <>
-                  <TextFormField
-                    name="name"
-                    label="Name"
-                    disabled={isUpdate}
-                    subtext="Users will be able to select this Assistant based on this name."
-                  />
-
-                  <TextFormField
-                    name="description"
-                    label="Description"
-                    subtext="Provide a short descriptions which gives users a hint as to what they should use this Assistant for."
-                  />
-
-                  <TextFormField
-                    name="system_prompt"
-                    label="System Prompt"
-                    isTextArea={true}
-                    subtext={
-                      'Give general info about what the Assistant is about. For example, "You are an assistant for On-Call engineers. Your goal is to read the provided context documents and give recommendations as to how to resolve the issue."'
-                    }
-                    onChange={(e) => {
-                      setFieldValue("system_prompt", e.target.value);
-                      triggerFinalPromptUpdate(
-                        e.target.value,
-                        values.task_prompt,
-                        values.search_tool_enabled
-                      );
-                    }}
-                    error={finalPromptError}
-                  />
-                  <TextFormField
-                    name="custom_code"
-                    label="Custom Code"
-                    isTextArea={true}
-                    subtext="Provide a custom code to be used in the assistant."
-                  />
-
-                  <TextFormField
-                    name="task_prompt"
-                    label="Task Prompt (Optional)"
-                    isTextArea={true}
-                    subtext={`Give specific instructions as to what to do with the user query. 
-=======
         {({ isSubmitting, values, setFieldValue }) => {
           function toggleToolInValues(toolId: number) {
             const updatedEnabledToolsMap = {
@@ -509,7 +428,6 @@
                       label="Task Prompt (Optional)"
                       isTextArea={true}
                       subtext={`Give specific instructions as to what to do with the user query. 
->>>>>>> 9e30ec1f
                       For example, "Find any relevant sections from the provided documents that can 
                       help the user resolve their issue and explain how they are relevant."`}
                       onChange={(e) => {
