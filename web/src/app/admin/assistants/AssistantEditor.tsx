--- conflicted
+++ resolved
@@ -443,48 +443,7 @@
                                 </SubLabel>
                               </div>
 
-<<<<<<< HEAD
-                          {documentSets.length > 0 ? (
-                            <FieldArray
-                              name="document_set_ids"
-                              render={(arrayHelpers: ArrayHelpers) => (
-                                <div>
-                                  <div className="mb-3 mt-2 flex gap-2 flex-wrap text-sm">
-                                    {documentSets.map((documentSet) => {
-                                      const ind =
-                                        values.document_set_ids.indexOf(
-                                          documentSet.id
-                                        );
-                                      let isSelected = ind !== -1;
-                                      return (
-                                        <DocumentSetSelectable
-                                          key={documentSet.id}
-                                          documentSet={documentSet}
-                                          isSelected={isSelected}
-                                          onSelect={() => {
-                                            if (isSelected) {
-                                              arrayHelpers.remove(ind);
-                                            } else {
-                                              arrayHelpers.push(documentSet.id);
-                                            }
-                                          }}
-                                        />
-                                      );
-                                    })}
-                                  </div>
-                                </div>
-                              )}
-                            />
-                          ) : (
-                            <Italic className="text-sm">
-                              No Document Sets available.{" "}
-                              {user?.role !== "admin" && (
-                                <>
-                                  If this functionality would be useful, reach
-                                  out to the administrators of DocuDive for
-                                  assistance.
-                                </>
-=======
+
                               {documentSets.length > 0 ? (
                                 <FieldArray
                                   name="document_set_ids"
@@ -524,12 +483,11 @@
                                   {user?.role !== "admin" && (
                                     <>
                                       If this functionality would be useful,
-                                      reach out to the administrators of Danswer
+                                      reach out to the administrators of Docudive
                                       for assistance.
                                     </>
                                   )}
-                                </Italic>
->>>>>>> 8c17c77e
+                                </Italic> 
                               )}
 
                               <>
