"use client";

import React, { useCallback } from "react";
import { Option } from "@/components/Dropdown";
import { generateRandomIconShape } from "@/lib/assistantIconUtils";
import { CCPairBasicInfo, DocumentSet, User, UserGroup } from "@/lib/types";
import { Separator } from "@/components/ui/separator";
import { Button } from "@/components/ui/button";
import { ArrayHelpers, FieldArray, Form, Formik, FormikProps } from "formik";

import {
  BooleanFormField,
  Label,
  TextFormField,
} from "@/components/admin/connectors/Field";

import { usePopup } from "@/components/admin/connectors/Popup";
import { getDisplayNameForModel, useLabels } from "@/lib/hooks";
import { DocumentSetSelectable } from "@/components/documentSet/DocumentSetSelectable";
import { addAssistantToList } from "@/lib/assistants/updateAssistantPreferences";
import {
  checkLLMSupportsImageInput,
  destructureValue,
  structureValue,
} from "@/lib/llm/utils";
import { ToolSnapshot } from "@/lib/tools/interfaces";
import { checkUserIsNoAuthUser } from "@/lib/user";

import {
  Tooltip,
  TooltipContent,
  TooltipProvider,
  TooltipTrigger,
} from "@/components/ui/tooltip";
import Link from "next/link";
import { useRouter } from "next/navigation";
import { useEffect, useMemo, useState } from "react";
import { FiInfo, FiRefreshCcw, FiUsers } from "react-icons/fi";
import * as Yup from "yup";
import CollapsibleSection from "./CollapsibleSection";
import { SuccessfulPersonaUpdateRedirectType } from "./enums";
import { Persona, PersonaLabel, StarterMessage } from "./interfaces";
import {
  createPersonaLabel,
  PersonaUpsertParameters,
  createPersona,
  deletePersonaLabel,
  updatePersonaLabel,
  updatePersona,
} from "./lib";
import {
  CameraIcon,
  GroupsIconSkeleton,
  NewChatIcon,
  SwapIcon,
  TrashIcon,
} from "@/components/icons/icons";
import { buildImgUrl } from "@/app/chat/files/images/utils";
import { useAssistants } from "@/components/context/AssistantsContext";
import { debounce } from "lodash";
import { FullLLMProvider } from "../configuration/llm/interfaces";
import StarterMessagesList from "./StarterMessageList";
import { Switch } from "@/components/ui/switch";
import { generateIdenticon } from "@/components/assistants/AssistantIcon";
import { BackButton } from "@/components/BackButton";
import { Checkbox } from "@/components/ui/checkbox";
import { AdvancedOptionsToggle } from "@/components/AdvancedOptionsToggle";
import { MinimalUserSnapshot } from "@/lib/types";
import { useUserGroups } from "@/lib/hooks";
import {
  SearchMultiSelectDropdown,
  Option as DropdownOption,
} from "@/components/Dropdown";
import { SourceChip } from "@/app/chat/input/ChatInputBar";
import { TagIcon, UserIcon } from "lucide-react";
import { LLMSelector } from "@/components/llm/LLMSelector";
import useSWR from "swr";
import { errorHandlingFetcher } from "@/lib/fetcher";
import { DeleteEntityModal } from "@/components/modals/DeleteEntityModal";

function findSearchTool(tools: ToolSnapshot[]) {
  return tools.find((tool) => tool.in_code_tool_id === "SearchTool");
}

function findImageGenerationTool(tools: ToolSnapshot[]) {
  return tools.find((tool) => tool.in_code_tool_id === "ImageGenerationTool");
}

function findInternetSearchTool(tools: ToolSnapshot[]) {
  return tools.find((tool) => tool.in_code_tool_id === "InternetSearchTool");
}

function SubLabel({ children }: { children: string | JSX.Element }) {
  return (
    <div
      className="text-sm text-description font-description mb-2"
      style={{ color: "rgb(113, 114, 121)" }}
    >
      {children}
    </div>
  );
}

export function AssistantEditor({
  existingPersona,
  ccPairs,
  documentSets,
  user,
  defaultPublic,
  redirectType,
  llmProviders,
  tools,
  shouldAddAssistantToUserPreferences,
  admin,
}: {
  existingPersona?: Persona | null;
  ccPairs: CCPairBasicInfo[];
  documentSets: DocumentSet[];
  user: User | null;
  defaultPublic: boolean;
  redirectType: SuccessfulPersonaUpdateRedirectType;
  llmProviders: FullLLMProvider[];
  tools: ToolSnapshot[];
  shouldAddAssistantToUserPreferences?: boolean;
  admin?: boolean;
}) {
  const { refreshAssistants, isImageGenerationAvailable } = useAssistants();
  const router = useRouter();

  const { popup, setPopup } = usePopup();
  const { data, refreshLabels } = useLabels();
  const labels = data || [];

  const colorOptions = [
    "#FF6FBF",
    "#6FB1FF",
    "#B76FFF",
    "#FFB56F",
    "#6FFF8D",
    "#FF6F6F",
    "#6FFFFF",
  ];

  const [showSearchTool, setShowSearchTool] = useState(false);

  const [showAdvancedOptions, setShowAdvancedOptions] = useState(false);
  const [hasEditedStarterMessage, setHasEditedStarterMessage] = useState(false);
  const [showPersonaLabel, setShowPersonaLabel] = useState(!admin);

  // state to persist across formik reformatting
  const [defautIconColor, _setDeafultIconColor] = useState(
    colorOptions[Math.floor(Math.random() * colorOptions.length)]
  );
  const [isRefreshing, setIsRefreshing] = useState(false);

  const [defaultIconShape, setDefaultIconShape] = useState<any>(null);

  useEffect(() => {
    if (defaultIconShape === null) {
      setDefaultIconShape(generateRandomIconShape().encodedGrid);
    }
  }, [defaultIconShape]);

  const [isIconDropdownOpen, setIsIconDropdownOpen] = useState(false);

  const [removePersonaImage, setRemovePersonaImage] = useState(false);

  const autoStarterMessageEnabled = useMemo(
    () => llmProviders.length > 0,
    [llmProviders.length]
  );
  const isUpdate = existingPersona !== undefined && existingPersona !== null;
  const existingPrompt = existingPersona?.prompts[0] ?? null;
  const defaultProvider = llmProviders.find(
    (llmProvider) => llmProvider.is_default_provider
  );
  const defaultModelName = defaultProvider?.default_model_name;
  const providerDisplayNameToProviderName = new Map<string, string>();
  llmProviders.forEach((llmProvider) => {
    providerDisplayNameToProviderName.set(
      llmProvider.name,
      llmProvider.provider
    );
  });

  const modelOptionsByProvider = new Map<string, Option<string>[]>();
  llmProviders.forEach((llmProvider) => {
    const providerOptions = llmProvider.model_names.map((modelName) => {
      return {
        name: getDisplayNameForModel(modelName),
        value: modelName,
      };
    });
    modelOptionsByProvider.set(llmProvider.name, providerOptions);
  });

  const personaCurrentToolIds =
    existingPersona?.tools.map((tool) => tool.id) || [];

  const searchTool = findSearchTool(tools);
  const imageGenerationTool = findImageGenerationTool(tools);
  const internetSearchTool = findInternetSearchTool(tools);

  const customTools = tools.filter(
    (tool) =>
      tool.in_code_tool_id !== searchTool?.in_code_tool_id &&
      tool.in_code_tool_id !== imageGenerationTool?.in_code_tool_id &&
      tool.in_code_tool_id !== internetSearchTool?.in_code_tool_id
  );

  const availableTools = [
    ...customTools,
    ...(searchTool ? [searchTool] : []),
    ...(imageGenerationTool ? [imageGenerationTool] : []),
    ...(internetSearchTool ? [internetSearchTool] : []),
  ];
  const enabledToolsMap: { [key: number]: boolean } = {};
  availableTools.forEach((tool) => {
    enabledToolsMap[tool.id] = personaCurrentToolIds.includes(tool.id);
  });

  const initialValues = {
    name: existingPersona?.name ?? "",
    description: existingPersona?.description ?? "",
    system_prompt: existingPrompt?.system_prompt ?? "",
    task_prompt: existingPrompt?.task_prompt ?? "",
    is_public: existingPersona?.is_public ?? defaultPublic,
    document_set_ids:
      existingPersona?.document_sets?.map((documentSet) => documentSet.id) ??
      ([] as number[]),
    num_chunks: existingPersona?.num_chunks ?? null,
    search_start_date: existingPersona?.search_start_date
      ? existingPersona?.search_start_date.toString().split("T")[0]
      : null,
    include_citations: existingPersona?.prompts[0]?.include_citations ?? true,
    llm_relevance_filter: existingPersona?.llm_relevance_filter ?? false,
    llm_model_provider_override:
      existingPersona?.llm_model_provider_override ?? null,
    llm_model_version_override:
      existingPersona?.llm_model_version_override ?? null,
    starter_messages: existingPersona?.starter_messages ?? [
      {
        message: "",
      },
    ],
    enabled_tools_map: enabledToolsMap,
    icon_color: existingPersona?.icon_color ?? defautIconColor,
    icon_shape: existingPersona?.icon_shape ?? defaultIconShape,
    uploaded_image: null,
    labels: existingPersona?.labels ?? null,

    // EE Only
    label_ids: existingPersona?.labels?.map((label) => label.id) ?? [],
    selectedUsers:
      existingPersona?.users?.filter(
        (u) => u.id !== existingPersona.owner?.id
      ) ?? [],
    selectedGroups: existingPersona?.groups ?? [],
  };

  interface AssistantPrompt {
    message: string;
    name: string;
  }

  const debouncedRefreshPrompts = debounce(
    async (formValues: any, setFieldValue: any) => {
      if (!autoStarterMessageEnabled) {
        return;
      }
      setIsRefreshing(true);
      try {
        const response = await fetch("/api/persona/assistant-prompt-refresh", {
          method: "POST",
          headers: {
            "Content-Type": "application/json",
          },
          body: JSON.stringify({
            name: formValues.name || "",
            description: formValues.description || "",
            document_set_ids: formValues.document_set_ids || [],
            instructions:
              formValues.system_prompt || formValues.task_prompt || "",
            generation_count:
              4 -
              formValues.starter_messages.filter(
                (message: StarterMessage) => message.message.trim() !== ""
              ).length,
          }),
        });

        const data: AssistantPrompt[] = await response.json();
        if (response.ok) {
          const filteredStarterMessages = formValues.starter_messages.filter(
            (message: StarterMessage) => message.message.trim() !== ""
          );
          setFieldValue("starter_messages", [
            ...filteredStarterMessages,
            ...data,
          ]);
        }
      } catch (error) {
        console.error("Failed to refresh prompts:", error);
      } finally {
        setIsRefreshing(false);
      }
    },
    1000
  );

  const [labelToDelete, setLabelToDelete] = useState<PersonaLabel | null>(null);
  const [isRequestSuccessful, setIsRequestSuccessful] = useState(false);

  const { data: userGroups } = useUserGroups();
  // const { data: allUsers } = useUsers() as {
  //   data: MinimalUserSnapshot[] | undefined;
  // };

  const { data: users } = useSWR<MinimalUserSnapshot[]>(
    "/api/users",
    errorHandlingFetcher
  );

  const mapUsersToMinimalSnapshot = (users: any): MinimalUserSnapshot[] => {
    if (!users || !Array.isArray(users.users)) return [];
    return users.users.map((user: any) => ({
      id: user.id,
      name: user.name,
      email: user.email,
    }));
  };

  return (
    <div className="mx-auto max-w-4xl">
      <style>
        {`
          .assistant-editor input::placeholder,
          .assistant-editor textarea::placeholder {
            opacity: 0.5;
          }
        `}
      </style>
      {!admin && (
        <div className="absolute top-4 left-4">
          <BackButton />
        </div>
      )}
      {labelToDelete && (
        <DeleteEntityModal
          entityType="label"
          entityName={labelToDelete.name}
          onClose={() => setLabelToDelete(null)}
          onSubmit={async () => {
            const response = await deletePersonaLabel(labelToDelete.id);
            if (response?.ok) {
              setPopup({
                message: `Label deleted successfully`,
                type: "success",
              });
              await refreshLabels();
            } else {
              setPopup({
                message: `Failed to delete label - ${await response.text()}`,
                type: "error",
              });
            }
            setLabelToDelete(null);
          }}
        />
      )}
      {popup}
      <Formik
        enableReinitialize={true}
        initialValues={initialValues}
        validationSchema={Yup.object()
          .shape({
            name: Yup.string().required(
              "Must provide a name for the Assistant"
            ),
            description: Yup.string().required(
              "Must provide a description for the Assistant"
            ),
            system_prompt: Yup.string(),
            task_prompt: Yup.string(),
            is_public: Yup.boolean().required(),
            document_set_ids: Yup.array().of(Yup.number()),
            num_chunks: Yup.number().nullable(),
            include_citations: Yup.boolean().required(),
            llm_relevance_filter: Yup.boolean().required(),
            llm_model_version_override: Yup.string().nullable(),
            llm_model_provider_override: Yup.string().nullable(),
            starter_messages: Yup.array().of(
              Yup.object().shape({
                message: Yup.string(),
              })
            ),
            search_start_date: Yup.date().nullable(),
            icon_color: Yup.string(),
            icon_shape: Yup.number(),
            uploaded_image: Yup.mixed().nullable(),
            // EE Only
            label_ids: Yup.array().of(Yup.number()),
            selectedUsers: Yup.array().of(Yup.object()),
            selectedGroups: Yup.array().of(Yup.number()),
          })
          .test(
            "system-prompt-or-task-prompt",
            "Must provide either Instructions or Reminders (Advanced)",
            function (values) {
              const systemPromptSpecified =
                values.system_prompt && values.system_prompt.trim().length > 0;
              const taskPromptSpecified =
                values.task_prompt && values.task_prompt.trim().length > 0;

              if (systemPromptSpecified || taskPromptSpecified) {
                return true;
              }

              return this.createError({
                path: "system_prompt",
                message:
                  "Must provide either Instructions or Reminders (Advanced)",
              });
            }
          )}
        onSubmit={async (values, formikHelpers) => {
          if (
            values.llm_model_provider_override &&
            !values.llm_model_version_override
          ) {
            setPopup({
              type: "error",
              message:
                "Must select a model if a non-default LLM provider is chosen.",
            });
            return;
          }

          formikHelpers.setSubmitting(true);
          let enabledTools = Object.keys(values.enabled_tools_map)
            .map((toolId) => Number(toolId))
            .filter((toolId) => values.enabled_tools_map[toolId]);
          const searchToolEnabled = searchTool
            ? enabledTools.includes(searchTool.id)
            : false;
          const imageGenerationToolEnabled = imageGenerationTool
            ? enabledTools.includes(imageGenerationTool.id)
            : false;

          if (imageGenerationToolEnabled) {
            if (
              // model must support image input for image generation
              // to work
              !checkLLMSupportsImageInput(
                values.llm_model_version_override || defaultModelName || ""
              )
            ) {
              enabledTools = enabledTools.filter(
                (toolId) => toolId !== imageGenerationTool!.id
              );
            }
          }

          // if disable_retrieval is set, set num_chunks to 0
          // to tell the backend to not fetch any documents
          const numChunks = searchToolEnabled ? values.num_chunks || 10 : 0;
          const starterMessages = values.starter_messages
            .filter(
              (message: { message: string }) => message.message.trim() !== ""
            )
            .map((message: { message: string; name?: string }) => ({
              message: message.message,
              name: message.name || message.message,
            }));

          // don't set groups if marked as public
          const groups = values.is_public ? [] : values.selectedGroups;
          const submissionData: PersonaUpsertParameters = {
            ...values,
            existing_prompt_id: existingPrompt?.id ?? null,
            is_default_persona: admin!,
            starter_messages: starterMessages,
            groups: groups,
            users: values.is_public
              ? undefined
              : [
                  ...(user && !checkUserIsNoAuthUser(user.id) ? [user.id] : []),
                  ...values.selectedUsers.map((u: MinimalUserSnapshot) => u.id),
                ],
            tool_ids: enabledTools,
            remove_image: removePersonaImage,
            search_start_date: values.search_start_date
              ? new Date(values.search_start_date)
              : null,
            num_chunks: numChunks,
          };

          let personaResponse;
          if (isUpdate) {
            personaResponse = await updatePersona(
              existingPersona.id,
              submissionData
            );
          } else {
            personaResponse = await createPersona(submissionData);
          }

          let error = null;

          if (!personaResponse) {
            error = "Failed to create Assistant - no response received";
          } else if (!personaResponse.ok) {
            error = await personaResponse.text();
          }

          if (error || !personaResponse) {
            setPopup({
              type: "error",
              message: `Failed to create Assistant - ${error}`,
            });
            formikHelpers.setSubmitting(false);
          } else {
            const assistant = await personaResponse.json();
            const assistantId = assistant.id;
            if (
              shouldAddAssistantToUserPreferences &&
              user?.preferences?.chosen_assistants
            ) {
              const success = await addAssistantToList(assistantId);
              if (success) {
                setPopup({
                  message: `"${assistant.name}" has been added to your list.`,
                  type: "success",
                });
                await refreshAssistants();
              } else {
                setPopup({
                  message: `"${assistant.name}" could not be added to your list.`,
                  type: "error",
                });
              }
            }

            await refreshAssistants();
            router.push(
              redirectType === SuccessfulPersonaUpdateRedirectType.ADMIN
                ? `/admin/assistants?u=${Date.now()}`
                : `/chat?assistantId=${assistantId}`
            );
            setIsRequestSuccessful(true);
          }
        }}
      >
        {({
          isSubmitting,
          values,
          setFieldValue,
          errors,
          ...formikProps
        }: FormikProps<any>) => {
          function toggleToolInValues(toolId: number) {
            const updatedEnabledToolsMap = {
              ...values.enabled_tools_map,
              [toolId]: !values.enabled_tools_map[toolId],
            };
            setFieldValue("enabled_tools_map", updatedEnabledToolsMap);
          }

          // model must support image input for image generation
          // to work
          const currentLLMSupportsImageOutput = checkLLMSupportsImageInput(
            values.llm_model_version_override || defaultModelName || ""
          );

          return (
            <Form className="w-full text-text-950 assistant-editor">
              {/* Refresh starter messages when name or description changes */}
              <p className="text-base font-normal !text-2xl">
                {existingPersona ? (
                  <>
                    Edit assistant <b>{existingPersona.name}</b>
                  </>
                ) : (
                  "Create an Assistant"
                )}
              </p>
              <div className="max-w-4xl w-full">
                <Separator />
                <div className="flex gap-x-2 items-center">
                  <div className="block font-medium text-sm">
                    Assistant Icon
                  </div>
                </div>
                <SubLabel>
                  The icon that will visually represent your Assistant
                </SubLabel>
                <div className="flex gap-x-2 items-center">
                  <div
                    className="p-4 cursor-pointer  rounded-full flex  "
                    style={{
                      borderStyle: "dashed",
                      borderWidth: "1.5px",
                      borderSpacing: "4px",
                    }}
                  >
                    {values.uploaded_image ? (
                      <img
                        src={URL.createObjectURL(values.uploaded_image)}
                        alt="Uploaded assistant icon"
                        className="w-12 h-12 rounded-full object-cover"
                      />
                    ) : existingPersona?.uploaded_image_id &&
                      !removePersonaImage ? (
                      <img
                        src={buildImgUrl(existingPersona?.uploaded_image_id)}
                        alt="Uploaded assistant icon"
                        className="w-12 h-12 rounded-full object-cover"
                      />
                    ) : (
                      generateIdenticon((values.icon_shape || 0).toString(), 36)
                    )}
                  </div>

                  <div className="flex flex-col gap-2">
                    <Button
                      type="button"
                      variant="outline"
                      size="sm"
                      className="text-xs flex justify-start gap-x-2"
                      onClick={() => {
                        const fileInput = document.createElement("input");
                        fileInput.type = "file";
                        fileInput.accept = "image/*";
                        fileInput.onchange = (e) => {
                          const file = (e.target as HTMLInputElement)
                            .files?.[0];
                          if (file) {
                            setFieldValue("uploaded_image", file);
                          }
                        };
                        fileInput.click();
                      }}
                    >
                      <CameraIcon size={14} />
                      Upload {values.uploaded_image && "New "}Image
                    </Button>

                    {values.uploaded_image && (
                      <Button
                        type="button"
                        variant="outline"
                        size="sm"
                        className="flex justify-start gap-x-2 text-xs"
                        onClick={() => {
                          setFieldValue("uploaded_image", null);
                          setRemovePersonaImage(false);
                        }}
                      >
                        <TrashIcon className="h-3 w-3" />
                        {removePersonaImage ? "Revert to Previous " : "Remove "}
                        Image
                      </Button>
                    )}

                    {!values.uploaded_image &&
                      (!existingPersona?.uploaded_image_id ||
                        removePersonaImage) && (
                        <Button
                          type="button"
                          className="text-xs"
                          variant="outline"
                          size="sm"
                          onClick={(e) => {
                            e.stopPropagation();
                            const newShape = generateRandomIconShape();
                            const randomColor =
                              colorOptions[
                                Math.floor(Math.random() * colorOptions.length)
                              ];
                            setFieldValue("icon_shape", newShape.encodedGrid);
                            setFieldValue("icon_color", randomColor);
                          }}
                        >
                          <NewChatIcon size={14} />
                          Generate Icon
                        </Button>
                      )}

                    {existingPersona?.uploaded_image_id &&
                      removePersonaImage &&
                      !values.uploaded_image && (
                        <Button
                          type="button"
                          variant="outline"
                          className="text-xs"
                          size="sm"
                          onClick={(e) => {
                            e.stopPropagation();
                            setRemovePersonaImage(false);
                            setFieldValue("uploaded_image", null);
                          }}
                        >
                          <SwapIcon className="h-3 w-3" />
                          Revert to Previous Image
                        </Button>
                      )}

                    {existingPersona?.uploaded_image_id &&
                      !removePersonaImage &&
                      !values.uploaded_image && (
                        <Button
                          type="button"
                          variant="outline"
                          className="text-xs"
                          size="sm"
                          onClick={(e) => {
                            e.stopPropagation();
                            setRemovePersonaImage(true);
                          }}
                        >
                          <TrashIcon className="h-3 w-3" />
                          Remove Image
                        </Button>
                      )}
                  </div>
                </div>
              </div>

              <TextFormField
                maxWidth="max-w-lg"
                name="name"
                label="Name"
                placeholder="Email Assistant"
                aria-label="assistant-name-input"
                className="[&_input]:placeholder:text-text-muted/50"
              />

              <TextFormField
                maxWidth="max-w-lg"
                name="description"
                label="Description"
                placeholder="Use this Assistant to help draft professional emails"
                data-testid="assistant-description-input"
                className="[&_input]:placeholder:text-text-muted/50"
              />

              <div className=" w-full max-w-4xl">
                <Separator />
                <div className="flex gap-x-2 items-center mt-4 ">
                  <div className="block font-medium text-sm">Labels</div>
                </div>
                <p
                  className="text-sm text-subtle"
                  style={{ color: "rgb(113, 114, 121)" }}
                >
                  Select labels to categorize this assistant
                </p>
                <div className="mt-3">
                  <SearchMultiSelectDropdown
                    onCreateLabel={async (name: string) => {
                      await createPersonaLabel(name);
                      const currentLabels = await refreshLabels();

                      setTimeout(() => {
                        const newLabelId = currentLabels.find(
                          (l: { name: string }) => l.name === name
                        )?.id;
                        const updatedLabelIds = [
                          ...values.label_ids,
                          newLabelId as number,
                        ];
                        setFieldValue("label_ids", updatedLabelIds);
                      }, 300);
                    }}
                    options={Array.from(
                      new Set(labels.map((label) => label.name))
                    ).map((name) => ({
                      name,
                      value: name,
                    }))}
                    onSelect={(selected) => {
                      const newLabelIds = [
                        ...values.label_ids,
                        labels.find((l) => l.name === selected.value)
                          ?.id as number,
                      ];
                      setFieldValue("label_ids", newLabelIds);
                    }}
                    itemComponent={({ option }) => (
                      <div
                        className="flex items-center px-4 py-2.5 text-sm hover:bg-hover cursor-pointer"
                        onClick={() => {
                          const label = labels.find(
                            (l) => l.name === option.value
                          );
                          if (label) {
                            const isSelected = values.label_ids.includes(
                              label.id
                            );
                            const newLabelIds = isSelected
                              ? values.label_ids.filter(
                                  (id: number) => id !== label.id
                                )
                              : [...values.label_ids, label.id];
                            setFieldValue("label_ids", newLabelIds);
                          }
                        }}
                      >
                        <span className="text-sm font-medium leading-none">
                          {option.name}
                        </span>
                      </div>
                    )}
                  />
                  <div className="mt-2 flex flex-wrap gap-2">
                    {values.label_ids.map((labelId: number) => {
                      const label = labels.find((l) => l.id === labelId);
                      return label ? (
                        <SourceChip
                          key={label.id}
                          onRemove={() => {
                            setFieldValue(
                              "label_ids",
                              values.label_ids.filter(
                                (id: number) => id !== label.id
                              )
                            );
                          }}
                          title={label.name}
                          icon={<TagIcon size={12} />}
                        />
                      ) : null;
                    })}
                  </div>
                </div>
              </div>

              <Separator />

              <TextFormField
                maxWidth="max-w-4xl"
                name="system_prompt"
                label="Instructions"
                isTextArea={true}
                placeholder="You are a professional email writing assistant that always uses a polite enthusiastic tone, emphasizes action items, and leaves blanks for the human to fill in when you have unknowns"
                data-testid="assistant-instructions-input"
                className="[&_textarea]:placeholder:text-text-muted/50"
              />

              <div className="w-full max-w-4xl">
                <div className="flex flex-col">
                  {searchTool && (
                    <>
                      <Separator />
                      <div className="flex gap-x-2 py-2 flex justify-start">
                        <div>
                          <div
                            className="flex items-start gap-x-2
                          "
                          >
                            <p className="block font-medium text-sm">
                              Knowledge
                            </p>
<<<<<<< HEAD
                          </TooltipContent>
                        )}
                      </Tooltip>
                    </TooltipProvider>
                  )}

                  {ccPairs.length > 0 && searchTool && (
                    <>
                      {searchToolEnabled() && (
                        <CollapsibleSection prompt="Configure Search">
                          <div>
                            {ccPairs.length > 0 && (
                              <>
                                <Label small>Document Sets</Label>
                                <div>
                                  <SubLabel>
                                    <>
                                      Select which{" "}
                                      {!user || user.role === "admin" ? (
                                        <Link
                                          href="/admin/documents/sets"
                                          className="text-blue-500"
                                          target="_blank"
                                        >
                                          Document Sets
                                        </Link>
                                      ) : (
                                        "Document Sets"
                                      )}{" "}
                                      this Assistant should search through. If
                                      none are specified, the Assistant will
                                      search through all available documents in
                                      order to try and respond to queries.
                                    </>
                                  </SubLabel>
                                </div>

                                {documentSets.length > 0 ? (
                                  <FieldArray
                                    name="document_set_ids"
                                    render={(arrayHelpers: ArrayHelpers) => (
                                      <div>
                                        <div className="mb-3 mt-2 flex gap-2 flex-wrap text-sm">
                                          {documentSets.map((documentSet) => {
                                            const ind =
                                              values.document_set_ids.indexOf(
                                                documentSet.id
                                              );
                                            const isSelected = ind !== -1;
                                            return (
                                              <DocumentSetSelectable
                                                key={documentSet.id}
                                                documentSet={documentSet}
                                                isSelected={isSelected}
                                                onSelect={() => {
                                                  if (isSelected) {
                                                    arrayHelpers.remove(ind);
                                                  } else {
                                                    arrayHelpers.push(
                                                      documentSet.id
                                                    );
                                                  }
                                                }}
                                              />
                                            );
                                          })}
                                        </div>
                                      </div>
                                    )}
                                  />
                                ) : (
                                  <p className="text-sm italic">
                                    No Document Sets available.{" "}
                                    {user?.role !== "admin" && (
                                      <>
                                        If this functionality would be useful,
                                        reach out to the administrators of Onyx
                                        for assistance.
                                      </>
                                    )}
                                  </p>
                                )}

                                <div className="mt-4  flex flex-col gap-y-4">
                                  <TextFormField
                                    small={true}
                                    name="num_chunks"
                                    label="Number of Context Documents"
                                    tooltip="How many of the top matching document sections to feed the LLM for context when generating a response"
                                    placeholder="Defaults to 10"
                                    onChange={(e) => {
                                      const value = e.target.value;
                                      if (
                                        value === "" ||
                                        /^[0-9]+$/.test(value)
                                      ) {
                                        setFieldValue("num_chunks", value);
                                      }
                                    }}
                                  />

                                  <TextFormField
                                    width="max-w-xl"
                                    type="date"
                                    small
                                    subtext="Documents prior to this date will not be referenced by the search tool"
                                    optional
                                    label="Search Start Date"
                                    name="search_start_date"
                                  />

                                  <BooleanFormField
                                    small
                                    removeIndent
                                    alignTop
                                    name="llm_relevance_filter"
                                    label="Apply LLM Relevance Filter"
                                    subtext={
                                      "If enabled, the LLM will filter out chunks that are not relevant to the user query."
                                    }
                                  />

                                  <BooleanFormField
                                    small
                                    removeIndent
                                    alignTop
                                    name="include_citations"
                                    label="Include Citations"
                                    subtext={`
                                      If set, the response will include bracket citations ([1], [2], etc.) 
                                      for each document used by the LLM to help inform the response. This is 
                                      the same technique used by the default Assistants. In general, we recommend 
                                      to leave this enabled in order to increase trust in the LLM answer.`}
                                  />
                                </div>
                              </>
                            )}
=======
                            <div className="flex items-center">
                              <TooltipProvider delayDuration={0}>
                                <Tooltip>
                                  <TooltipTrigger asChild>
                                    <div
                                      className={`${
                                        ccPairs.length === 0
                                          ? "opacity-70 cursor-not-allowed"
                                          : ""
                                      }`}
                                    >
                                      <Switch
                                        size="sm"
                                        onCheckedChange={(checked) => {
                                          setShowSearchTool(checked);
                                          setFieldValue("num_chunks", null);
                                          toggleToolInValues(searchTool.id);
                                        }}
                                        name={`enabled_tools_map.${searchTool.id}`}
                                        disabled={ccPairs.length === 0}
                                      />
                                    </div>
                                  </TooltipTrigger>

                                  {ccPairs.length === 0 && (
                                    <TooltipContent side="top" align="center">
                                      <p className="bg-background-900 max-w-[200px] text-sm rounded-lg p-1.5 text-white">
                                        To use the Knowledge Action, you need to
                                        have at least one Connector-Credential
                                        pair configured.
                                      </p>
                                    </TooltipContent>
                                  )}
                                </Tooltip>
                              </TooltipProvider>
                            </div>
>>>>>>> 6fc52c81
                          </div>
                          <p
                            className="text-sm text-subtle"
                            style={{ color: "rgb(113, 114, 121)" }}
                          >
                            Attach additional unique knowledge to this assistant
                          </p>
                        </div>
                      </div>
                    </>
                  )}
                  {ccPairs.length > 0 &&
                    searchTool &&
                    showSearchTool &&
                    !(user?.role != "admin" && documentSets.length === 0) && (
                      <CollapsibleSection>
                        <div className="mt-2">
                          {ccPairs.length > 0 && (
                            <>
                              <Label small>Document Sets</Label>
                              <div>
                                <SubLabel>
                                  <>
                                    Select which{" "}
                                    {!user || user.role === "admin" ? (
                                      <Link
                                        href="/admin/documents/sets"
                                        className="font-semibold underline hover:underline text-text"
                                        target="_blank"
                                      >
                                        Document Sets
                                      </Link>
                                    ) : (
                                      "Document Sets"
                                    )}{" "}
                                    this Assistant should use to inform its
                                    responses. If none are specified, the
                                    Assistant will reference all available
                                    documents.
                                  </>
                                </SubLabel>
                              </div>

                              {documentSets.length > 0 ? (
                                <FieldArray
                                  name="document_set_ids"
                                  render={(arrayHelpers: ArrayHelpers) => (
                                    <div>
                                      <div className="mb-3 mt-2 flex gap-2 flex-wrap text-sm">
                                        {documentSets.map((documentSet) => (
                                          <DocumentSetSelectable
                                            key={documentSet.id}
                                            documentSet={documentSet}
                                            isSelected={values.document_set_ids.includes(
                                              documentSet.id
                                            )}
                                            onSelect={() => {
                                              const index =
                                                values.document_set_ids.indexOf(
                                                  documentSet.id
                                                );
                                              if (index !== -1) {
                                                arrayHelpers.remove(index);
                                              } else {
                                                arrayHelpers.push(
                                                  documentSet.id
                                                );
                                              }
                                            }}
                                          />
                                        ))}
                                      </div>
                                    </div>
                                  )}
                                />
                              ) : (
                                <p className="text-sm">
                                  <Link
                                    href="/admin/documents/sets/new"
                                    className="text-primary hover:underline"
                                  >
                                    + Create Document Set
                                  </Link>
                                </p>
                              )}
                            </>
                          )}
                        </div>
                      </CollapsibleSection>
                    )}

                  <Separator />
                  <div className="py-2">
                    <p className="block font-medium text-sm mb-2">Actions</p>

                    {imageGenerationTool && (
                      <>
                        <div className="flex items-center content-start mb-2">
                          <TooltipProvider>
                            <Tooltip>
                              <TooltipTrigger>
                                <Checkbox
                                  size="sm"
                                  id={`enabled_tools_map.${imageGenerationTool.id}`}
                                  checked={
                                    values.enabled_tools_map[
                                      imageGenerationTool.id
                                    ]
                                  }
                                  onCheckedChange={() => {
                                    if (
                                      currentLLMSupportsImageOutput &&
                                      isImageGenerationAvailable
                                    ) {
                                      toggleToolInValues(
                                        imageGenerationTool.id
                                      );
                                    }
                                  }}
                                  className={
                                    !currentLLMSupportsImageOutput ||
                                    !isImageGenerationAvailable
                                      ? "opacity-50 cursor-not-allowed"
                                      : ""
                                  }
                                />
                              </TooltipTrigger>
                              {(!currentLLMSupportsImageOutput ||
                                !isImageGenerationAvailable) && (
                                <TooltipContent side="top" align="center">
                                  <p className="bg-background-900 max-w-[200px] mb-1 text-sm rounded-lg p-1.5 text-white">
                                    {!currentLLMSupportsImageOutput
                                      ? "To use Image Generation, select GPT-4 or another image compatible model as the default model for this Assistant."
                                      : "Image Generation requires an OpenAI or Azure Dalle configuration."}
                                  </p>
                                </TooltipContent>
                              )}
                            </Tooltip>
                          </TooltipProvider>
                          <div className="flex flex-col ml-2">
                            <span className="text-sm">
                              {imageGenerationTool.display_name}
                            </span>
                            <span className="text-xs text-subtle">
                              Generate and manipulate images using AI-powered
                              tools
                            </span>
                          </div>
                        </div>
                      </>
                    )}

                    {internetSearchTool && (
                      <>
                        <div className="flex items-center content-start mb-2">
                          <Checkbox
                            size="sm"
                            id={`enabled_tools_map.${internetSearchTool.id}`}
                            checked={
                              values.enabled_tools_map[internetSearchTool.id]
                            }
                            onCheckedChange={() => {
                              toggleToolInValues(internetSearchTool.id);
                            }}
                          />
                          <div className="flex flex-col ml-2">
                            <span className="text-sm">
                              {internetSearchTool.display_name}
                            </span>
                            <span className="text-xs text-subtle">
                              Access real-time information and search the web
                              for up-to-date results
                            </span>
                          </div>
                        </div>
                      </>
                    )}

                    {customTools.length > 0 &&
                      customTools.map((tool) => (
                        <React.Fragment key={tool.id}>
                          <div className="flex items-center content-start mb-2">
                            <Checkbox
                              id={`enabled_tools_map.${tool.id}`}
                              checked={values.enabled_tools_map[tool.id]}
                              onCheckedChange={() => {
                                toggleToolInValues(tool.id);
                              }}
                            />
                            <div className="ml-2">
                              <span className="text-sm">
                                {tool.display_name}
                              </span>
                            </div>
                          </div>
                        </React.Fragment>
                      ))}
                  </div>
                </div>
              </div>
              <Separator className="max-w-4xl mt-0" />

              <div className="-mt-2">
                <div className="flex gap-x-2 mb-2 items-center">
                  <div className="block font-medium text-sm">Default Model</div>
                </div>
                <LLMSelector
                  llmProviders={llmProviders}
                  currentLlm={
                    values.llm_model_version_override
                      ? structureValue(
                          values.llm_model_provider_override,
                          "",
                          values.llm_model_version_override
                        )
                      : null
                  }
                  userDefault={user?.preferences?.default_model || null}
                  requiresImageGeneration={
                    imageGenerationTool
                      ? values.enabled_tools_map[imageGenerationTool.id]
                      : false
                  }
                  onSelect={(selected) => {
                    if (selected === null) {
                      setFieldValue("llm_model_version_override", null);
                      setFieldValue("llm_model_provider_override", null);
                    } else {
                      const { modelName, provider, name } =
                        destructureValue(selected);
                      if (modelName && name) {
                        setFieldValue("llm_model_version_override", modelName);
                        setFieldValue("llm_model_provider_override", name);
                      }
                    }
                  }}
                />
              </div>

              {admin && labels && labels.length > 0 && (
                <div className=" max-w-4xl">
                  <Separator />
                  <div className="flex gap-x-2 items-center ">
                    <div className="block font-medium text-sm">
                      Manage Labels
                    </div>
                    <TooltipProvider>
                      <Tooltip>
                        <TooltipTrigger>
                          <FiInfo size={12} />
                        </TooltipTrigger>
                        <TooltipContent side="top" align="center">
                          Manage existing labels or create new ones to group
                          similar assistants
                        </TooltipContent>
                      </Tooltip>
                    </TooltipProvider>
                  </div>
                  <SubLabel>Edit or delete existing labels</SubLabel>
                  <div className="grid grid-cols-1 gap-4">
                    {labels.map((label: PersonaLabel) => (
                      <div
                        key={label.id}
                        className="grid grid-cols-[1fr,2fr,auto] gap-4 items-end"
                      >
                        <TextFormField
                          fontSize="sm"
                          name={`editLabelName_${label.id}`}
                          label="Label Name"
                          value={
                            values.editLabelId === label.id
                              ? values.editLabelName
                              : label.name
                          }
                          onChange={(e) => {
                            setFieldValue("editLabelId", label.id);
                            setFieldValue("editLabelName", e.target.value);
                          }}
                        />
                        <div className="flex gap-2">
                          {values.editLabelId === label.id ? (
                            <>
                              <Button
                                onClick={async () => {
                                  const updatedName =
                                    values.editLabelName || label.name;
                                  const response = await updatePersonaLabel(
                                    label.id,
                                    updatedName
                                  );
                                  if (response?.ok) {
                                    setPopup({
                                      message: `Label "${updatedName}" updated successfully`,
                                      type: "success",
                                    });
                                    await refreshLabels();
                                    setFieldValue("editLabelId", null);
                                    setFieldValue("editLabelName", "");
                                    setFieldValue("editLabelDescription", "");
                                  } else {
                                    setPopup({
                                      message: `Failed to update label - ${await response.text()}`,
                                      type: "error",
                                    });
                                  }
                                }}
                              >
                                Save
                              </Button>
                              <Button
                                variant="outline"
                                onClick={() => {
                                  setFieldValue("editLabelId", null);
                                  setFieldValue("editLabelName", "");
                                  setFieldValue("editLabelDescription", "");
                                }}
                              >
                                Cancel
                              </Button>
                            </>
                          ) : (
                            <>
                              <Button
                                variant="destructive"
                                onClick={async () => {
                                  setLabelToDelete(label);
                                }}
                              >
                                Delete
                              </Button>
                            </>
                          )}
                        </div>
                      </div>
                    ))}
                  </div>
                </div>
              )}

              <Separator />
              <AdvancedOptionsToggle
                showAdvancedOptions={showAdvancedOptions}
                setShowAdvancedOptions={setShowAdvancedOptions}
              />
              {showAdvancedOptions && (
                <>
                  <div className="max-w-4xl w-full">
                    <div className="flex gap-x-2 items-center ">
                      <div className="block font-medium text-sm">Access</div>
                    </div>
                    <SubLabel>
                      Control who can access and use this assistant
                    </SubLabel>

                    <div className="min-h-[100px]">
                      <div className="flex items-center mb-2">
                        <Switch
                          size="md"
                          checked={values.is_public}
                          onCheckedChange={(checked) => {
                            setFieldValue("is_public", checked);
                            if (checked) {
                              setFieldValue("selectedUsers", []);
                              setFieldValue("selectedGroups", []);
                            }
                          }}
                        />
                        <span className="text-sm ml-2">
                          {values.is_public ? "Public" : "Private"}
                        </span>
                      </div>

                      {values.is_public ? (
                        <p className="text-sm text-text-dark">
                          Anyone from your organization can view and use this
                          assistant
                        </p>
                      ) : (
                        <>
                          <div className="mt-2">
                            <Label className="mb-2" small>
                              Share with Users and Groups
                            </Label>

                            <SearchMultiSelectDropdown
                              options={[
                                ...(Array.isArray(users) ? users : [])
                                  .filter(
                                    (u: MinimalUserSnapshot) =>
                                      !values.selectedUsers.some(
                                        (su: MinimalUserSnapshot) =>
                                          su.id === u.id
                                      ) && u.id !== user?.id
                                  )
                                  .map((u: MinimalUserSnapshot) => ({
                                    name: u.email,
                                    value: u.id,
                                    type: "user",
                                  })),
                                ...(userGroups || [])
                                  .filter(
                                    (g: UserGroup) =>
                                      !values.selectedGroups.includes(g.id)
                                  )
                                  .map((g: UserGroup) => ({
                                    name: g.name,
                                    value: g.id,
                                    type: "group",
                                  })),
                              ]}
                              onSelect={(
                                selected: DropdownOption<string | number>
                              ) => {
                                const option = selected as {
                                  name: string;
                                  value: string | number;
                                  type: "user" | "group";
                                };
                                if (option.type === "user") {
                                  setFieldValue("selectedUsers", [
                                    ...values.selectedUsers,
                                    { id: option.value, email: option.name },
                                  ]);
                                } else {
                                  setFieldValue("selectedGroups", [
                                    ...values.selectedGroups,
                                    option.value,
                                  ]);
                                }
                              }}
                            />
                          </div>
                          <div className="flex flex-wrap gap-2 mt-2">
                            {values.selectedUsers.map(
                              (user: MinimalUserSnapshot) => (
                                <SourceChip
                                  key={user.id}
                                  onRemove={() => {
                                    setFieldValue(
                                      "selectedUsers",
                                      values.selectedUsers.filter(
                                        (u: MinimalUserSnapshot) =>
                                          u.id !== user.id
                                      )
                                    );
                                  }}
                                  title={user.email}
                                  icon={<UserIcon size={12} />}
                                />
                              )
                            )}
                            {values.selectedGroups.map((groupId: number) => {
                              const group = (userGroups || []).find(
                                (g: UserGroup) => g.id === groupId
                              );
                              return group ? (
                                <SourceChip
                                  key={group.id}
                                  title={group.name}
                                  onRemove={() => {
                                    setFieldValue(
                                      "selectedGroups",
                                      values.selectedGroups.filter(
                                        (id: number) => id !== group.id
                                      )
                                    );
                                  }}
                                  icon={<GroupsIconSkeleton size={12} />}
                                />
                              ) : null;
                            })}
                          </div>
                        </>
                      )}
                    </div>
                  </div>
                  <Separator />
                  <div className="w-full flex flex-col">
                    <div className="flex gap-x-2 items-center">
                      <div className="block font-medium text-sm">
                        [Optional] Starter Messages
                      </div>
                    </div>

                    <SubLabel>
                      Sample messages that help users understand what this
                      assistant can do and how to interact with it effectively.
                    </SubLabel>

                    <div className="w-full">
                      <FieldArray
                        name="starter_messages"
                        render={(arrayHelpers: ArrayHelpers) => (
                          <StarterMessagesList
                            debouncedRefreshPrompts={() =>
                              debouncedRefreshPrompts(values, setFieldValue)
                            }
                            autoStarterMessageEnabled={
                              autoStarterMessageEnabled
                            }
                            errors={errors}
                            isRefreshing={isRefreshing}
                            values={values.starter_messages}
                            arrayHelpers={arrayHelpers}
                            touchStarterMessages={() => {
                              setHasEditedStarterMessage(true);
                            }}
                            setFieldValue={setFieldValue}
                          />
                        )}
                      />
                    </div>
                  </div>
                  <Separator />

                  <div className="flex flex-col gap-y-4">
                    <div className="flex flex-col gap-y-4">
                      <h3 className="font-medium text-sm">Knowledge Options</h3>
                      <div className="flex flex-col gap-y-4 ml-4">
                        <TextFormField
                          small={true}
                          name="num_chunks"
                          label="[Optional] Number of Context Documents"
                          placeholder="Default 10"
                          onChange={(e) => {
                            const value = e.target.value;
                            if (value === "" || /^[0-9]+$/.test(value)) {
                              setFieldValue("num_chunks", value);
                            }
                          }}
                        />

                        <TextFormField
                          width="max-w-xl"
                          type="date"
                          small
                          subtext="Documents prior to this date will be ignored."
                          label="[Optional] Knowledge Cutoff Date"
                          value={values.search_start_date}
                          name="search_start_date"
                        />

                        <BooleanFormField
                          small
                          removeIndent
                          alignTop
                          name="llm_relevance_filter"
                          label="AI Relevance Filter"
                          subtext="If enabled, the LLM will filter out documents that are not useful for answering the user query prior to generating a response. This typically improves the quality of the response but incurs slightly higher cost."
                        />

                        <BooleanFormField
                          small
                          removeIndent
                          alignTop
                          name="include_citations"
                          label="Citations"
                          subtext="Response will include citations ([1], [2], etc.) for documents referenced by the LLM. In general, we recommend to leave this enabled in order to increase trust in the LLM answer."
                        />
                      </div>
                    </div>
                  </div>
                  <Separator />

                  <TextFormField
                    maxWidth="max-w-4xl"
                    name="task_prompt"
                    label="[Optional] Reminders"
                    isTextArea={true}
                    placeholder="Remember to reference all of the points mentioned in my message to you and focus on identifying action items that can move things forward"
                    onChange={(e) => {
                      setFieldValue("task_prompt", e.target.value);
                    }}
                    explanationText="Learn about prompting in our docs!"
                    explanationLink="https://docs.onyx.app/guides/assistants"
                    className="[&_textarea]:placeholder:text-text-muted/50"
                  />
                </>
              )}

              <div className="mt-12 gap-x-2 w-full  justify-end flex">
                <Button
                  type="submit"
                  disabled={isSubmitting || isRequestSuccessful}
                >
                  {isUpdate ? "Update" : "Create"}
                </Button>
                <Button
                  type="button"
                  variant="outline"
                  onClick={() => router.back()}
                >
                  Cancel
                </Button>
              </div>
            </Form>
          );
        }}
      </Formik>
    </div>
  );
}<|MERGE_RESOLUTION|>--- conflicted
+++ resolved
@@ -861,145 +861,6 @@
                             <p className="block font-medium text-sm">
                               Knowledge
                             </p>
-<<<<<<< HEAD
-                          </TooltipContent>
-                        )}
-                      </Tooltip>
-                    </TooltipProvider>
-                  )}
-
-                  {ccPairs.length > 0 && searchTool && (
-                    <>
-                      {searchToolEnabled() && (
-                        <CollapsibleSection prompt="Configure Search">
-                          <div>
-                            {ccPairs.length > 0 && (
-                              <>
-                                <Label small>Document Sets</Label>
-                                <div>
-                                  <SubLabel>
-                                    <>
-                                      Select which{" "}
-                                      {!user || user.role === "admin" ? (
-                                        <Link
-                                          href="/admin/documents/sets"
-                                          className="text-blue-500"
-                                          target="_blank"
-                                        >
-                                          Document Sets
-                                        </Link>
-                                      ) : (
-                                        "Document Sets"
-                                      )}{" "}
-                                      this Assistant should search through. If
-                                      none are specified, the Assistant will
-                                      search through all available documents in
-                                      order to try and respond to queries.
-                                    </>
-                                  </SubLabel>
-                                </div>
-
-                                {documentSets.length > 0 ? (
-                                  <FieldArray
-                                    name="document_set_ids"
-                                    render={(arrayHelpers: ArrayHelpers) => (
-                                      <div>
-                                        <div className="mb-3 mt-2 flex gap-2 flex-wrap text-sm">
-                                          {documentSets.map((documentSet) => {
-                                            const ind =
-                                              values.document_set_ids.indexOf(
-                                                documentSet.id
-                                              );
-                                            const isSelected = ind !== -1;
-                                            return (
-                                              <DocumentSetSelectable
-                                                key={documentSet.id}
-                                                documentSet={documentSet}
-                                                isSelected={isSelected}
-                                                onSelect={() => {
-                                                  if (isSelected) {
-                                                    arrayHelpers.remove(ind);
-                                                  } else {
-                                                    arrayHelpers.push(
-                                                      documentSet.id
-                                                    );
-                                                  }
-                                                }}
-                                              />
-                                            );
-                                          })}
-                                        </div>
-                                      </div>
-                                    )}
-                                  />
-                                ) : (
-                                  <p className="text-sm italic">
-                                    No Document Sets available.{" "}
-                                    {user?.role !== "admin" && (
-                                      <>
-                                        If this functionality would be useful,
-                                        reach out to the administrators of Onyx
-                                        for assistance.
-                                      </>
-                                    )}
-                                  </p>
-                                )}
-
-                                <div className="mt-4  flex flex-col gap-y-4">
-                                  <TextFormField
-                                    small={true}
-                                    name="num_chunks"
-                                    label="Number of Context Documents"
-                                    tooltip="How many of the top matching document sections to feed the LLM for context when generating a response"
-                                    placeholder="Defaults to 10"
-                                    onChange={(e) => {
-                                      const value = e.target.value;
-                                      if (
-                                        value === "" ||
-                                        /^[0-9]+$/.test(value)
-                                      ) {
-                                        setFieldValue("num_chunks", value);
-                                      }
-                                    }}
-                                  />
-
-                                  <TextFormField
-                                    width="max-w-xl"
-                                    type="date"
-                                    small
-                                    subtext="Documents prior to this date will not be referenced by the search tool"
-                                    optional
-                                    label="Search Start Date"
-                                    name="search_start_date"
-                                  />
-
-                                  <BooleanFormField
-                                    small
-                                    removeIndent
-                                    alignTop
-                                    name="llm_relevance_filter"
-                                    label="Apply LLM Relevance Filter"
-                                    subtext={
-                                      "If enabled, the LLM will filter out chunks that are not relevant to the user query."
-                                    }
-                                  />
-
-                                  <BooleanFormField
-                                    small
-                                    removeIndent
-                                    alignTop
-                                    name="include_citations"
-                                    label="Include Citations"
-                                    subtext={`
-                                      If set, the response will include bracket citations ([1], [2], etc.) 
-                                      for each document used by the LLM to help inform the response. This is 
-                                      the same technique used by the default Assistants. In general, we recommend 
-                                      to leave this enabled in order to increase trust in the LLM answer.`}
-                                  />
-                                </div>
-                              </>
-                            )}
-=======
                             <div className="flex items-center">
                               <TooltipProvider delayDuration={0}>
                                 <Tooltip>
@@ -1036,7 +897,6 @@
                                 </Tooltip>
                               </TooltipProvider>
                             </div>
->>>>>>> 6fc52c81
                           </div>
                           <p
                             className="text-sm text-subtle"
@@ -1306,11 +1166,11 @@
                           fontSize="sm"
                           name={`editLabelName_${label.id}`}
                           label="Label Name"
-                          value={
-                            values.editLabelId === label.id
-                              ? values.editLabelName
-                              : label.name
-                          }
+                          // value={
+                          //   values.editLabelId === label.id
+                          //     ? values.editLabelName
+                          //     : label.name
+                          // }
                           onChange={(e) => {
                             setFieldValue("editLabelId", label.id);
                             setFieldValue("editLabelName", e.target.value);
