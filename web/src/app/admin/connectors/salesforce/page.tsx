"use client";

import * as Yup from "yup";
import { TrashIcon, SalesforceIcon } from "@/components/icons/icons";
import { errorHandlingFetcher as fetcher } from "@/lib/fetcher";
import useSWR, { useSWRConfig } from "swr";
import { LoadingAnimation } from "@/components/Loading";
import { HealthCheckBanner } from "@/components/health/healthcheck";
import {
  SalesforceConfig,
  SalesforceCredentialJson,
  ConnectorIndexingStatus,
  Credential,
} from "@/lib/types"; // Modify or create these types as required
import { adminDeleteCredential, linkCredential } from "@/lib/credential";
import { CredentialForm } from "@/components/admin/connectors/CredentialForm";
import {
  TextFormField,
  TextArrayFieldBuilder,
} from "@/components/admin/connectors/Field";
import { ConnectorsTable } from "@/components/admin/connectors/table/ConnectorsTable";
import { ConnectorForm } from "@/components/admin/connectors/ConnectorForm";
import { usePublicCredentials } from "@/lib/hooks";
import { AdminPageTitle } from "@/components/admin/Title";
import { Text, Title, Button } from "@tremor/react";
import { Card, CardContent } from "@/components/ui/card";

const MainSection = () => {
  const { mutate } = useSWRConfig();
  const {
    data: connectorIndexingStatuses,
    isLoading: isConnectorIndexingStatusesLoading,
    error: isConnectorIndexingStatusesError,
  } = useSWR<ConnectorIndexingStatus<any, any>[]>(
    "/api/manage/admin/connector/indexing-status",
    fetcher
  );

  const {
    data: credentialsData,
    isLoading: isCredentialsLoading,
    error: isCredentialsError,
    refreshCredentials,
  } = usePublicCredentials();

  if (
    (!connectorIndexingStatuses && isConnectorIndexingStatusesLoading) ||
    (!credentialsData && isCredentialsLoading)
  ) {
    return <LoadingAnimation text="Loading" />;
  }

  if (isConnectorIndexingStatusesError || !connectorIndexingStatuses) {
    return <div>Failed to load connectors</div>;
  }

  if (isCredentialsError || !credentialsData) {
    return <div>Failed to load credentials</div>;
  }

  const SalesforceConnectorIndexingStatuses: ConnectorIndexingStatus<
    SalesforceConfig,
    SalesforceCredentialJson
  >[] = connectorIndexingStatuses.filter(
    (connectorIndexingStatus) =>
      connectorIndexingStatus.connector.source === "salesforce"
  );

  const SalesforceCredential: Credential<SalesforceCredentialJson> | undefined =
    credentialsData.find(
      (credential) => credential.credential_json?.sf_username
    );

  return (
    <>
      <Text>
        The Salesforce connector allows you to index and search through your
        Salesforce data. Once setup, all indicated Salesforce data will be will
        be queryable within enMedD AI.
      </Text>

      <Title className="mt-6 mb-2 ml-auto mr-auto">
        Step 1: Provide Salesforce credentials
      </Title>
      {SalesforceCredential ? (
        <>
          <div className="flex mb-1 text-sm">
            <Text className="my-auto">Existing SalesForce Username: </Text>
            <Text className="my-auto ml-1 italic">
              {SalesforceCredential.credential_json.sf_username}
            </Text>
            <Button
              className="p-1 ml-1 rounded hover:bg-hover"
              onClick={async () => {
                await adminDeleteCredential(SalesforceCredential.id);
                refreshCredentials();
              }}
              variant="light"
            >
              <TrashIcon />
            </Button>
          </div>
        </>
      ) : (
        <>
          <Text className="mb-2">
            As a first step, please provide the Salesforce admin account&apos;s
            username, password, and Salesforce security token. You can follow
            the guide{" "}
            <a
              target="_blank"
              href="https://docs.danswer.dev/connectors/Salesforce"
              className="text-link"
            >
              here
            </a>{" "}
            to create get your Salesforce Security Token.
          </Text>
          <Card className="mt-2">
            <CardContent>
              <CredentialForm<SalesforceCredentialJson>
                formBody={
                  <>
                    <TextFormField
                      name="sf_username"
                      label="Salesforce Username:"
                    />
                    <TextFormField
                      name="sf_password"
                      label="Salesforce Password:"
                      type="password"
                    />
                    <TextFormField
                      name="sf_security_token"
                      label="Salesforce Security Token:"
                      type="password"
                    />
                  </>
                }
                validationSchema={Yup.object().shape({
                  sf_username: Yup.string().required(
                    "Please enter your Salesforce username"
                  ),
                  sf_password: Yup.string().required(
                    "Please enter your Salesforce password"
                  ),
                  sf_security_token: Yup.string().required(
                    "Please enter your Salesforce security token"
                  ),
                })}
                initialValues={{
                  sf_username: "",
                  sf_password: "",
                  sf_security_token: "",
                }}
                onSubmit={(isSuccess) => {
                  if (isSuccess) {
                    refreshCredentials();
                  }
                }}
              />
            </CardContent>
          </Card>
        </>
      )}

      <Title className="mt-6 mb-2 ml-auto mr-auto">
        Step 2: Manage Salesforce Connector
      </Title>

      {SalesforceConnectorIndexingStatuses.length > 0 && (
        <>
          <Text className="mb-2">
            The latest state of your Salesforce objects are fetched every 10
            minutes.
          </Text>
          <div className="mb-2">
            <ConnectorsTable<SalesforceConfig, SalesforceCredentialJson>
              connectorIndexingStatuses={SalesforceConnectorIndexingStatuses}
              liveCredential={SalesforceCredential}
              getCredential={(credential) =>
                credential.credential_json.sf_security_token
              }
              onUpdate={() =>
                mutate("/api/manage/admin/connector/indexing-status")
              }
              onCredentialLink={async (connectorId) => {
                if (SalesforceCredential) {
                  await linkCredential(connectorId, SalesforceCredential.id);
                  mutate("/api/manage/admin/connector/indexing-status");
                }
              }}
              specialColumns={[
                {
                  header: "Connectors",
                  key: "connectors",
                  getValue: (ccPairStatus) => {
                    const connectorConfig =
                      ccPairStatus.connector.connector_specific_config;
                    return `${connectorConfig.requested_objects}`;
                  },
                },
              ]}
              includeName
            />
          </div>
        </>
      )}

      {SalesforceCredential ? (
        <Card className="mt-4">
<<<<<<< HEAD
          <CardContent>
            <ConnectorForm<SalesforceConfig>
              nameBuilder={(values) =>
                values.requested_objects && values.requested_objects.length > 0
                  ? `Salesforce-${values.requested_objects.join("-")}`
                  : "Salesforce"
              }
              ccPairNameBuilder={(values) =>
                values.requested_objects && values.requested_objects.length > 0
                  ? `Salesforce-${values.requested_objects.join("-")}`
                  : "Salesforce"
              }
              source="salesforce"
              inputType="poll"
              // formBody={<></>}
              formBodyBuilder={TextArrayFieldBuilder({
                name: "requested_objects",
                label: "Specify Salesforce objects to organize by:",
                subtext: (
                  <>
                    <br />
                    Specify the Salesforce object types you want us to index.{" "}
                    <br />
                    <br />
                    Click
                    <a
                      href="https://docs.danswer.dev/connectors/salesforce#an_example"
                      className="text-blue-500"
                      rel="noopener noreferrer"
                    >
                      {" "}
                      here{" "}
                    </a>
                    for an example of how enMedD CHP uses the objects. <br />
                    <br />
                    If unsure, don&apos;t specify any objects and enMedD CHP
                    will default to indexing by &apos;Account&apos;.
                    <br />
                    <br />
                    Hint: Use the singular form of the object name (e.g.,
                    &apos;Opportunity&apos; instead of
                    &apos;Opportunities&apos;).
                  </>
                ),
              })}
              validationSchema={Yup.object().shape({
                requested_objects: Yup.array()
                  .of(
                    Yup.string().required(
                      "Salesforce object names must be strings"
                    )
=======
          <ConnectorForm<SalesforceConfig>
            nameBuilder={(values) =>
              values.requested_objects && values.requested_objects.length > 0
                ? `Salesforce-${values.requested_objects.join("-")}`
                : "Salesforce"
            }
            ccPairNameBuilder={(values) =>
              values.requested_objects && values.requested_objects.length > 0
                ? `Salesforce-${values.requested_objects.join("-")}`
                : "Salesforce"
            }
            source="salesforce"
            inputType="poll"
            // formBody={<></>}
            formBodyBuilder={TextArrayFieldBuilder({
              name: "requested_objects",
              label: "Specify Salesforce objects to organize by:",
              subtext: (
                <>
                  <br />
                  Specify the Salesforce object types you want us to index.{" "}
                  <br />
                  <br />
                  Click
                  <a
                    href="https://docs.danswer.dev/connectors/salesforce#an_example"
                    className="text-blue-500"
                    rel="noopener noreferrer"
                  >
                    {" "}
                    here{" "}
                  </a>
                  for an example of how enMedD AI uses the objects. <br />
                  <br />
                  If unsure, don&apos;t specify any objects and enMedD AI will
                  default to indexing by &apos;Account&apos;.
                  <br />
                  <br />
                  Hint: Use the singular form of the object name (e.g.,
                  &apos;Opportunity&apos; instead of &apos;Opportunities&apos;).
                </>
              ),
            })}
            validationSchema={Yup.object().shape({
              requested_objects: Yup.array()
                .of(
                  Yup.string().required(
                    "Salesforce object names must be strings"
>>>>>>> 4479f22b
                  )
                  .required(),
              })}
              initialValues={{
                requested_objects: [],
              }}
              credentialId={SalesforceCredential.id}
              refreshFreq={10 * 60} // 10 minutes
            />
          </CardContent>
        </Card>
      ) : (
        <Text>
          Please provide all Salesforce info in Step 1 first! Once you&apos;re
          done with that, you can then specify which Salesforce objects you want
          to make searchable.
        </Text>
      )}
    </>
  );
};

export default function Page() {
  return (
    <div className="container mx-auto">
      <div>
        <HealthCheckBanner />
      </div>

      <AdminPageTitle icon={<SalesforceIcon size={32} />} title="Salesforce" />

      <MainSection />
    </div>
  );
}<|MERGE_RESOLUTION|>--- conflicted
+++ resolved
@@ -209,7 +209,6 @@
 
       {SalesforceCredential ? (
         <Card className="mt-4">
-<<<<<<< HEAD
           <CardContent>
             <ConnectorForm<SalesforceConfig>
               nameBuilder={(values) =>
@@ -243,10 +242,10 @@
                       {" "}
                       here{" "}
                     </a>
-                    for an example of how enMedD CHP uses the objects. <br />
-                    <br />
-                    If unsure, don&apos;t specify any objects and enMedD CHP
-                    will default to indexing by &apos;Account&apos;.
+                    for an example of how enMedD AI uses the objects. <br />
+                    <br />
+                    If unsure, don&apos;t specify any objects and enMedD AI will
+                    default to indexing by &apos;Account&apos;.
                     <br />
                     <br />
                     Hint: Use the singular form of the object name (e.g.,
@@ -261,56 +260,6 @@
                     Yup.string().required(
                       "Salesforce object names must be strings"
                     )
-=======
-          <ConnectorForm<SalesforceConfig>
-            nameBuilder={(values) =>
-              values.requested_objects && values.requested_objects.length > 0
-                ? `Salesforce-${values.requested_objects.join("-")}`
-                : "Salesforce"
-            }
-            ccPairNameBuilder={(values) =>
-              values.requested_objects && values.requested_objects.length > 0
-                ? `Salesforce-${values.requested_objects.join("-")}`
-                : "Salesforce"
-            }
-            source="salesforce"
-            inputType="poll"
-            // formBody={<></>}
-            formBodyBuilder={TextArrayFieldBuilder({
-              name: "requested_objects",
-              label: "Specify Salesforce objects to organize by:",
-              subtext: (
-                <>
-                  <br />
-                  Specify the Salesforce object types you want us to index.{" "}
-                  <br />
-                  <br />
-                  Click
-                  <a
-                    href="https://docs.danswer.dev/connectors/salesforce#an_example"
-                    className="text-blue-500"
-                    rel="noopener noreferrer"
-                  >
-                    {" "}
-                    here{" "}
-                  </a>
-                  for an example of how enMedD AI uses the objects. <br />
-                  <br />
-                  If unsure, don&apos;t specify any objects and enMedD AI will
-                  default to indexing by &apos;Account&apos;.
-                  <br />
-                  <br />
-                  Hint: Use the singular form of the object name (e.g.,
-                  &apos;Opportunity&apos; instead of &apos;Opportunities&apos;).
-                </>
-              ),
-            })}
-            validationSchema={Yup.object().shape({
-              requested_objects: Yup.array()
-                .of(
-                  Yup.string().required(
-                    "Salesforce object names must be strings"
->>>>>>> 4479f22b
                   )
                   .required(),
               })}
