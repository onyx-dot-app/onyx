--- conflicted
+++ resolved
@@ -67,45 +67,6 @@
         </div>
       )}
 
-<<<<<<< HEAD
-      <Tabs
-        defaultValue={tabField.tabs[0].value}
-        value={values[tabField.name] || tabField.tabs[0].value}
-        className="w-full"
-        onValueChange={(newTab) => {
-          // Set the tab field's value
-          setFieldValue(tabField.name, newTab);
-
-          // Clear values from other tabs but preserve defaults
-          tabField.tabs.forEach((tab) => {
-            if (tab.value !== newTab) {
-              tab.fields.forEach((field) => {
-                // Only clear if not default value
-                if (values[field.name] !== field.default) {
-                  setFieldValue(field.name, field.default);
-                }
-              });
-            }
-          });
-        }}
-      >
-        <TabsList>
-          {tabField.tabs.map((tab) => (
-            <TabsTrigger key={tab.value} value={tab.value}>
-              {tab.label}
-            </TabsTrigger>
-          ))}
-        </TabsList>
-        {tabField.tabs.map((tab) => (
-          <TabsContent key={tab.value} value={tab.value} className="">
-            {tab.fields.map((subField, index, array) => {
-              // Check visibility condition first
-              if (
-                subField.visibleCondition &&
-                !subField.visibleCondition(values, currentCredential)
-              ) {
-                return null;
-=======
       {/* Ensure there's at least one tab before rendering */}
       {tabField.tabs.length === 0 ? (
         <div className="text-sm text-muted-foreground">No tabs to display.</div>
@@ -123,7 +84,6 @@
                     values[field.name] = field.default;
                   }
                 });
->>>>>>> 23ff3476
               }
             });
           }}
