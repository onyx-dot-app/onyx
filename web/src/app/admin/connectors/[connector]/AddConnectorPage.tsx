--- conflicted
+++ resolved
@@ -48,17 +48,13 @@
 import { useRouter } from "next/navigation";
 import CardSection from "@/components/admin/CardSection";
 import { prepareOAuthAuthorizationRequest } from "@/lib/oauth_utils";
-<<<<<<< HEAD
 import {
   EE_ENABLED,
   NEXT_PUBLIC_CLOUD_ENABLED,
   TEST_ENV,
 } from "@/lib/constants";
-=======
-import { EE_ENABLED, NEXT_PUBLIC_CLOUD_ENABLED } from "@/lib/constants";
 import TemporaryLoadingModal from "@/components/TemporaryLoadingModal";
 import { getConnectorOauthRedirectUrl } from "@/lib/connectors/oauth";
->>>>>>> 63998600
 export interface AdvancedConfig {
   refreshFreq: number;
   pruneFreq: number;
