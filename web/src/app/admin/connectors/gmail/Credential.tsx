import { PopupSpec } from "@/components/admin/connectors/Popup";
import { useState } from "react";
import { useSWRConfig } from "swr";
import * as Yup from "yup";
import { useRouter } from "next/navigation";
import {
  Credential,
  GmailCredentialJson,
  GmailServiceAccountCredentialJson,
} from "@/lib/types";
import { adminDeleteCredential } from "@/lib/credential";
import { setupGmailOAuth } from "@/lib/gmail";
import { GMAIL_AUTH_IS_ADMIN_COOKIE_NAME } from "@/lib/constants";
import Cookies from "js-cookie";
import { TextFormField } from "@/components/admin/connectors/Field";
import { Form, Formik } from "formik";
import { Button } from "@/components/ui/button";
import { Card, CardContent } from "@/components/ui/card";

type GmailCredentialJsonTypes = "authorized_user" | "service_account";

const DriveJsonUpload = ({
  setPopup,
}: {
  setPopup: (popupSpec: PopupSpec | null) => void;
}) => {
  const { mutate } = useSWRConfig();
  const [credentialJsonStr, setCredentialJsonStr] = useState<
    string | undefined
  >();

  return (
    <>
      <input
        className={
          "mr-3 text-sm text-gray-900 border border-gray-300 rounded-regular " +
          "cursor-pointer bg-gray-50 dark:text-gray-400 focus:outline-none " +
          "dark:bg-gray-700 dark:border-gray-600 dark:placeholder-gray-400"
        }
        type="file"
        accept=".json"
        onChange={(event) => {
          if (!event.target.files) {
            return;
          }
          const file = event.target.files[0];
          const reader = new FileReader();

          reader.onload = function (loadEvent) {
            if (!loadEvent?.target?.result) {
              return;
            }
            const fileContents = loadEvent.target.result;
            setCredentialJsonStr(fileContents as string);
          };

          reader.readAsText(file);
        }}
      />

      <Button
        disabled={!credentialJsonStr}
        onClick={async () => {
          // check if the JSON is a app credential or a service account credential
          let credentialFileType: GmailCredentialJsonTypes;
          try {
            const appCredentialJson = JSON.parse(credentialJsonStr!);
            if (appCredentialJson.web) {
              credentialFileType = "authorized_user";
            } else if (appCredentialJson.type === "service_account") {
              credentialFileType = "service_account";
            } else {
              throw new Error(
                "Unknown credential type, expected 'OAuth Web application'"
              );
            }
          } catch (e) {
            setPopup({
              message: `Invalid file provided - ${e}`,
              type: "error",
            });
            return;
          }

          if (credentialFileType === "authorized_user") {
            const response = await fetch(
              "/api/manage/admin/connector/gmail/app-credential",
              {
                method: "PUT",
                headers: {
                  "Content-Type": "application/json",
                },
                body: credentialJsonStr,
              }
            );
            if (response.ok) {
              setPopup({
                message: "Successfully uploaded app credentials",
                type: "success",
              });
            } else {
              const errorMsg = await response.text();
              setPopup({
                message: `Failed to upload app credentials - ${errorMsg}`,
                type: "error",
              });
            }
            mutate("/api/manage/admin/connector/gmail/app-credential");
          }

          if (credentialFileType === "service_account") {
            const response = await fetch(
              "/api/manage/admin/connector/gmail/service-account-key",
              {
                method: "PUT",
                headers: {
                  "Content-Type": "application/json",
                },
                body: credentialJsonStr,
              }
            );
            if (response.ok) {
              setPopup({
                message: "Successfully uploaded app credentials",
                type: "success",
              });
            } else {
              const errorMsg = await response.text();
              setPopup({
                message: `Failed to upload app credentials - ${errorMsg}`,
                type: "error",
              });
            }
            mutate("/api/manage/admin/connector/gmail/service-account-key");
          }
        }}
      >
        Upload
      </Button>
    </>
  );
};

interface DriveJsonUploadSectionProps {
  setPopup: (popupSpec: PopupSpec | null) => void;
  appCredentialData?: { client_id: string };
  serviceAccountCredentialData?: { service_account_email: string };
}

export const GmailJsonUploadSection = ({
  setPopup,
  appCredentialData,
  serviceAccountCredentialData,
}: DriveJsonUploadSectionProps) => {
  const { mutate } = useSWRConfig();

  if (serviceAccountCredentialData?.service_account_email) {
    return (
      <div className="mt-2 text-sm">
        <div>
          Found existing service account key with the following <b>Email:</b>
          <p className="italic mt-1">
            {serviceAccountCredentialData.service_account_email}
          </p>
        </div>
        <div className="mt-4 mb-1">
          If you want to update these credentials, delete the existing
          credentials through the button below, and then upload a new
          credentials JSON.
        </div>
        <Button
          onClick={async () => {
            const response = await fetch(
              "/api/manage/admin/connector/gmail/service-account-key",
              {
                method: "DELETE",
              }
            );
            if (response.ok) {
              mutate("/api/manage/admin/connector/gmail/service-account-key");
              setPopup({
                message: "Successfully deleted service account key",
                type: "success",
              });
            } else {
              const errorMsg = await response.text();
              setPopup({
                message: `Failed to delete service account key - ${errorMsg}`,
                type: "error",
              });
            }
          }}
        >
          Delete
        </Button>
      </div>
    );
  }

  if (appCredentialData?.client_id) {
    return (
      <div className="mt-2 text-sm">
        <div>
          Found existing app credentials with the following <b>Client ID:</b>
          <p className="italic mt-1">{appCredentialData.client_id}</p>
        </div>
        <div className="mt-4 mb-1">
          If you want to update these credentials, delete the existing
          credentials through the button below, and then upload a new
          credentials JSON.
        </div>
        <Button
          onClick={async () => {
            const response = await fetch(
              "/api/manage/admin/connector/gmail/app-credential",
              {
                method: "DELETE",
              }
            );
            if (response.ok) {
              mutate("/api/manage/admin/connector/gmail/app-credential");
              setPopup({
                message: "Successfully deleted service account key",
                type: "success",
              });
            } else {
              const errorMsg = await response.text();
              setPopup({
                message: `Failed to delete app credential - ${errorMsg}`,
                type: "error",
              });
            }
          }}
        >
          Delete
        </Button>
      </div>
    );
  }

  return (
    <div className="mt-2">
      <p className="text-sm mb-2">
        Follow the guide{" "}
        <a
          className="text-link"
          target="_blank"
          href="https://docs.danswer.dev/connectors/gmail#authorization"
        >
          here
        </a>{" "}
        to setup a google OAuth App in your company workspace.
        <br />
        <br />
        Download the credentials JSON and upload it here.
      </p>
      <DriveJsonUpload setPopup={setPopup} />
    </div>
  );
};

interface DriveCredentialSectionProps {
  gmailPublicCredential?: Credential<GmailCredentialJson>;
  gmailServiceAccountCredential?: Credential<GmailServiceAccountCredentialJson>;
  serviceAccountKeyData?: { service_account_email: string };
  appCredentialData?: { client_id: string };
  setPopup: (popupSpec: PopupSpec | null) => void;
  refreshCredentials: () => void;
  connectorExists: boolean;
}

export const GmailOAuthSection = ({
  gmailPublicCredential,
  gmailServiceAccountCredential,
  serviceAccountKeyData,
  appCredentialData,
  setPopup,
  refreshCredentials,
  connectorExists,
}: DriveCredentialSectionProps) => {
  const router = useRouter();

  const existingCredential =
    gmailPublicCredential || gmailServiceAccountCredential;
  if (existingCredential) {
    return (
      <>
        <p className="mb-2 text-sm">
          <i>Existing credential already setup!</i>
        </p>
        <Button
          onClick={async () => {
            if (connectorExists) {
              setPopup({
                message:
                  "Cannot revoke access to Gmail while any connector is still setup. Please delete all connectors, then try again.",
                type: "error",
              });
              return;
            }
            await adminDeleteCredential(existingCredential.id);
            setPopup({
              message: "Successfully revoked access to Gmail!",
              type: "success",
            });
            refreshCredentials();
          }}
        >
          Revoke Access
        </Button>
      </>
    );
  }

  if (serviceAccountKeyData?.service_account_email) {
    return (
      <div>
        <p className="text-sm mb-2">
          When using a Gmail Service Account, you can either have enMedD AI act
          as the service account itself OR you can specify an account for the
          service account to impersonate.
          <br />
          <br />
          If you want to use the service account itself, leave the{" "}
          <b>&apos;User email to impersonate&apos;</b> field blank when
          submitting. If you do choose this option, make sure you have shared
          the documents you want to index with the service account.
        </p>

        <Card>
          <CardContent>
            <Formik
              initialValues={{
                gmail_delegated_user: "",
              }}
              validationSchema={Yup.object().shape({
                gmail_delegated_user: Yup.string().optional(),
              })}
              onSubmit={async (values, formikHelpers) => {
                formikHelpers.setSubmitting(true);

                const response = await fetch(
                  "/api/manage/admin/connector/gmail/service-account-credential",
                  {
                    method: "PUT",
                    headers: {
                      "Content-Type": "application/json",
                    },
                    body: JSON.stringify({
                      gmail_delegated_user: values.gmail_delegated_user,
                    }),
                  }
                );

<<<<<<< HEAD
                if (response.ok) {
                  setPopup({
                    message: "Successfully created service account credential",
                    type: "success",
                  });
                } else {
                  const errorMsg = await response.text();
                  setPopup({
                    message: `Failed to create service account credential - ${errorMsg}`,
                    type: "error",
                  });
                }
                refreshCredentials();
              }}
            >
              {({ isSubmitting }) => (
                <Form>
                  <TextFormField
                    name="gmail_delegated_user"
                    label="[Optional] User email to impersonate:"
                    subtext="If left blank, enMedD CHP will use the service account itself."
                  />
                  <div className="flex">
                    <button
                      type="submit"
                      disabled={isSubmitting}
                      className={
                        "bg-slate-500 hover:bg-slate-700 text-inverted " +
                        "font-bold py-2 px-4 rounded focus:outline-none " +
                        "focus:shadow-outline w-full max-w-sm mx-auto"
                      }
                    >
                      Submit
                    </button>
                  </div>
                </Form>
              )}
            </Formik>
          </CardContent>
=======
              if (response.ok) {
                setPopup({
                  message: "Successfully created service account credential",
                  type: "success",
                });
              } else {
                const errorMsg = await response.text();
                setPopup({
                  message: `Failed to create service account credential - ${errorMsg}`,
                  type: "error",
                });
              }
              refreshCredentials();
            }}
          >
            {({ isSubmitting }) => (
              <Form>
                <TextFormField
                  name="gmail_delegated_user"
                  label="[Optional] User email to impersonate:"
                  subtext="If left blank, enMedD AI will use the service account itself."
                />
                <div className="flex">
                  <button
                    type="submit"
                    disabled={isSubmitting}
                    className={
                      "bg-slate-500 hover:bg-slate-700 text-white " +
                      "font-bold py-2 px-4 rounded focus:outline-none " +
                      "focus:shadow-outline w-full max-w-sm mx-auto"
                    }
                  >
                    Submit
                  </button>
                </div>
              </Form>
            )}
          </Formik>
>>>>>>> 4479f22b
        </Card>
      </div>
    );
  }

  if (appCredentialData?.client_id) {
    return (
      <div className="text-sm mb-4">
        <p className="mb-2">
          Next, you must provide credentials via OAuth. This gives us read
          access to the docs you have access to in your gmail account.
        </p>
        <Button
          onClick={async () => {
            const [authUrl, errorMsg] = await setupGmailOAuth({
              isAdmin: true,
            });
            if (authUrl) {
              // cookie used by callback to determine where to finally redirect to
              Cookies.set(GMAIL_AUTH_IS_ADMIN_COOKIE_NAME, "true", {
                path: "/",
              });
              router.push(authUrl);
              return;
            }

            setPopup({
              message: errorMsg,
              type: "error",
            });
          }}
        >
          Authenticate with Gmail
        </Button>
      </div>
    );
  }

  // case where no keys have been uploaded in step 1
  return (
    <p className="text-sm">
      Please upload a OAuth Client Credential JSON in Step 1 before moving onto
      Step 2.
    </p>
  );
};<|MERGE_RESOLUTION|>--- conflicted
+++ resolved
@@ -352,7 +352,6 @@
                   }
                 );
 
-<<<<<<< HEAD
                 if (response.ok) {
                   setPopup({
                     message: "Successfully created service account credential",
@@ -373,7 +372,7 @@
                   <TextFormField
                     name="gmail_delegated_user"
                     label="[Optional] User email to impersonate:"
-                    subtext="If left blank, enMedD CHP will use the service account itself."
+                    subtext="If left blank, enMedD AI will use the service account itself."
                   />
                   <div className="flex">
                     <button
@@ -392,46 +391,6 @@
               )}
             </Formik>
           </CardContent>
-=======
-              if (response.ok) {
-                setPopup({
-                  message: "Successfully created service account credential",
-                  type: "success",
-                });
-              } else {
-                const errorMsg = await response.text();
-                setPopup({
-                  message: `Failed to create service account credential - ${errorMsg}`,
-                  type: "error",
-                });
-              }
-              refreshCredentials();
-            }}
-          >
-            {({ isSubmitting }) => (
-              <Form>
-                <TextFormField
-                  name="gmail_delegated_user"
-                  label="[Optional] User email to impersonate:"
-                  subtext="If left blank, enMedD AI will use the service account itself."
-                />
-                <div className="flex">
-                  <button
-                    type="submit"
-                    disabled={isSubmitting}
-                    className={
-                      "bg-slate-500 hover:bg-slate-700 text-white " +
-                      "font-bold py-2 px-4 rounded focus:outline-none " +
-                      "focus:shadow-outline w-full max-w-sm mx-auto"
-                    }
-                  >
-                    Submit
-                  </button>
-                </div>
-              </Form>
-            )}
-          </Formik>
->>>>>>> 4479f22b
         </Card>
       </div>
     );
