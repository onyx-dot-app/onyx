--- conflicted
+++ resolved
@@ -372,11 +372,7 @@
                   <TextFormField
                     name="gmail_delegated_user"
                     label="[Optional] User email to impersonate:"
-<<<<<<< HEAD
-                    subtext="If left blank, enMedD CHP will use the service account itself."
-=======
                     subtext="If left blank, enMedD AI will use the service account itself."
->>>>>>> 5a3ef73c
                   />
                   <div className="flex">
                     <button
