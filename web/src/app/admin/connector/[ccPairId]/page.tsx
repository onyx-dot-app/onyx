--- conflicted
+++ resolved
@@ -25,11 +25,7 @@
 } from "./ConfigDisplay";
 import DeletionErrorStatus from "./DeletionErrorStatus";
 import { IndexAttemptsTable } from "./IndexAttemptsTable";
-<<<<<<< HEAD
 import { InlineFileManagement } from "./InlineFileManagement";
-
-=======
->>>>>>> 6bb00d2c
 import { buildCCPairInfoUrl, triggerIndexing } from "./lib";
 import { Alert, AlertDescription, AlertTitle } from "@/components/ui/alert";
 import {
