--- conflicted
+++ resolved
@@ -111,18 +111,6 @@
     mutate(buildCCPairInfoUrl(ccPairId));
   };
 
-<<<<<<< HEAD
-  const startEditing = () => {
-    setEditableName(ccPair.name);
-    setIsEditing(true);
-  };
-
-  const resetEditing = () => {
-    setIsEditing(false);
-    setEditableName(ccPair.name);
-  };
-=======
->>>>>>> c77790fb
   const {
     prune_freq: pruneFreq,
     refresh_freq: refreshFreq,
