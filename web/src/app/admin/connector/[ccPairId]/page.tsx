"use client";

import { CCPairFullInfo } from "./types";
import { HealthCheckBanner } from "@/components/health/healthcheck";
import { CCPairStatus } from "@/components/Status";
import { BackButton } from "@/components/BackButton";
import { Divider, Title, Badge } from "@tremor/react";
import { IndexingAttemptsTable } from "./IndexingAttemptsTable";
import { ConfigDisplay } from "./ConfigDisplay";
import { ModifyStatusButtonCluster } from "./ModifyStatusButtonCluster";
import { DeletionButton } from "./DeletionButton";
import { ErrorCallout } from "@/components/ErrorCallout";
import { ReIndexButton } from "./ReIndexButton";
import { isCurrentlyDeleting } from "@/lib/documentDeletion";
import { ValidSources } from "@/lib/types";
import useSWR, { mutate } from "swr";
import { errorHandlingFetcher } from "@/lib/fetcher";
import { ThreeDotsLoader } from "@/components/Loading";
import CredentialSection from "@/components/credentials/CredentialSection";
import { buildCCPairInfoUrl } from "./lib";
<<<<<<< HEAD
import {
  FiAlertTriangle,
  FiCheckCircle,
  FiClock,
  FiPauseCircle,
} from "react-icons/fi";
=======
import { SourceIcon } from "@/components/SourceIcon";
import { connectorConfigs } from "@/lib/connectors/connectors";
import { credentialTemplates } from "@/lib/connectors/credentials";
>>>>>>> 036d5c73

// since the uploaded files are cleaned up after some period of time
// re-indexing will not work for the file connector. Also, it would not
// make sense to re-index, since the files will not have changed.
const CONNECTOR_TYPES_THAT_CANT_REINDEX: ValidSources[] = ["file"];

function Main({ ccPairId }: { ccPairId: number }) {
  const {
    data: ccPair,
    isLoading,
    error,
  } = useSWR<CCPairFullInfo>(
    buildCCPairInfoUrl(ccPairId),
    errorHandlingFetcher,
    { refreshInterval: 5000 } // 5 seconds
  );

  if (isLoading) {
    return <ThreeDotsLoader />;
  }

  if (error || !ccPair) {
    return (
      <ErrorCallout
        errorTitle={`Failed to fetch info on Connector with ID ${ccPairId}`}
        errorMsg={error?.info?.detail || error.toString()}
      />
    );
  }

  const lastIndexAttempt = ccPair.index_attempts[0];
  const isDeleting = isCurrentlyDeleting(ccPair.latest_deletion_attempt);

  // figure out if we need to artificially deflate the number of docs indexed.
  // This is required since the total number of docs indexed by a CC Pair is
  // updated before the new docs for an indexing attempt. If we don't do this,
  // there is a mismatch between these two numbers which may confuse users.
  const totalDocsIndexed =
    lastIndexAttempt?.status === "in_progress" &&
    ccPair.index_attempts.length === 1
      ? lastIndexAttempt.total_docs_indexed
      : ccPair.num_docs_indexed;

  const refresh = () => {
    mutate(buildCCPairInfoUrl(ccPairId));
  };

  const deleting =
    ccPair.latest_deletion_attempt?.status == "PENDING" ||
    ccPair.latest_deletion_attempt?.status == "STARTED";

  return (
    <>
      <BackButton />
      <div className="pb-1 flex mt-1">
        <div className="mr-2 my-auto ">
          <SourceIcon iconSize={24} sourceType={ccPair.connector.source} />
        </div>
        <h1 className="text-3xl text-emphasis font-bold">{ccPair.name} </h1>

        <div className="ml-auto flex gap-x-2">
          {!CONNECTOR_TYPES_THAT_CANT_REINDEX.includes(
            ccPair.connector.source
          ) && (
            <ReIndexButton
              ccPairId={ccPair.id}
              connectorId={ccPair.connector.id}
              credentialId={ccPair.credential.id}
              isDisabled={ccPair.connector.disabled}
              isDeleting={isDeleting}
            />
          )}
          {!deleting && <ModifyStatusButtonCluster ccPair={ccPair} />}
        </div>
      </div>
      <CCPairStatus
        status={lastIndexAttempt?.status || "not_started"}
        disabled={ccPair.connector.disabled}
        isDeleting={isDeleting}
      />
      <div className="text-sm mt-1">
        Total Documents Indexed:{" "}
        <b className="text-emphasis">{totalDocsIndexed}</b>
      </div>
      {credentialTemplates[ccPair.connector.source] && (
        <>
          <Divider />

          <Title className="mb-2">Credentials</Title>

          <CredentialSection
            ccPair={ccPair}
            sourceType={ccPair.connector.source}
            refresh={() => refresh()}
          />
        </>
      )}
      <Divider />
      <ConfigDisplay
        connectorSpecificConfig={ccPair.connector.connector_specific_config}
        sourceType={ccPair.connector.source}
      />
      {/* NOTE: no divider / title here for `ConfigDisplay` since it is optional and we need
        to render these conditionally.*/}
      <div className="mt-6">
        <div className="flex">
          <Title>Indexing Attempts</Title>
        </div>
        <IndexingAttemptsTable ccPair={ccPair} />
      </div>
      <Divider />
<<<<<<< HEAD

      <div className="mt-4">
        <Title>Delete Connector</Title>
        <Text>
          Deleting the connector will also delete all associated documents.
        </Text>

      <br/>
      {isDeleting && (
        <>
          <Badge size="md" color="yellow" icon={FiAlertTriangle}>
            Attention
          </Badge>

          <Text>
            If the deletion of the connector is stuck, you can try to delete it again.
            <br/>
            You can tell it&apos;s stuck, if the number of <b>Total Documents Indexed</b> is not decreasing, or it&apos;s 0 for a long time, and the connector is still not deleted.
          </Text>

        </>
      )}

        <div className="flex mt-16">
          <div className="mx-auto">
            <DeletionButton ccPair={ccPair} />
          </div>
=======
      <div className="flex mt-4">
        <div className="mx-auto">
          <DeletionButton ccPair={ccPair} />
>>>>>>> 036d5c73
        </div>
      </div>
    </>
  );
}

export default function Page({ params }: { params: { ccPairId: string } }) {
  const ccPairId = parseInt(params.ccPairId);

  return (
    <div className="mx-auto container">
      <Main ccPairId={ccPairId} />
    </div>
  );
}<|MERGE_RESOLUTION|>--- conflicted
+++ resolved
@@ -4,7 +4,7 @@
 import { HealthCheckBanner } from "@/components/health/healthcheck";
 import { CCPairStatus } from "@/components/Status";
 import { BackButton } from "@/components/BackButton";
-import { Divider, Title, Badge } from "@tremor/react";
+import { Divider, Title, Badge, Text } from "@tremor/react";
 import { IndexingAttemptsTable } from "./IndexingAttemptsTable";
 import { ConfigDisplay } from "./ConfigDisplay";
 import { ModifyStatusButtonCluster } from "./ModifyStatusButtonCluster";
@@ -18,18 +18,12 @@
 import { ThreeDotsLoader } from "@/components/Loading";
 import CredentialSection from "@/components/credentials/CredentialSection";
 import { buildCCPairInfoUrl } from "./lib";
-<<<<<<< HEAD
 import {
   FiAlertTriangle,
-  FiCheckCircle,
-  FiClock,
-  FiPauseCircle,
 } from "react-icons/fi";
-=======
 import { SourceIcon } from "@/components/SourceIcon";
 import { connectorConfigs } from "@/lib/connectors/connectors";
 import { credentialTemplates } from "@/lib/connectors/credentials";
->>>>>>> 036d5c73
 
 // since the uploaded files are cleaned up after some period of time
 // re-indexing will not work for the file connector. Also, it would not
@@ -141,7 +135,6 @@
         <IndexingAttemptsTable ccPair={ccPair} />
       </div>
       <Divider />
-<<<<<<< HEAD
 
       <div className="mt-4">
         <Title>Delete Connector</Title>
@@ -169,11 +162,6 @@
           <div className="mx-auto">
             <DeletionButton ccPair={ccPair} />
           </div>
-=======
-      <div className="flex mt-4">
-        <div className="mx-auto">
-          <DeletionButton ccPair={ccPair} />
->>>>>>> 036d5c73
         </div>
       </div>
     </>
