--- conflicted
+++ resolved
@@ -6,10 +6,6 @@
 import InvitedUserTable from "@/components/admin/users/InvitedUserTable";
 import SignedUpUserTable from "@/components/admin/users/SignedUpUserTable";
 
-<<<<<<< HEAD
-=======
-import { FiPlusSquare, FiDownloadCloud } from "react-icons/fi";
->>>>>>> b07c834e
 import { Modal } from "@/components/Modal";
 import { ThreeDotsLoader } from "@/components/Loading";
 import { AdminPageTitle } from "@/components/admin/Title";
@@ -24,13 +20,12 @@
 import { ConfirmEntityModal } from "@/components/modals/ConfirmEntityModal";
 import { NEXT_PUBLIC_CLOUD_ENABLED } from "@/lib/constants";
 import PendingUsersTable from "@/components/admin/users/PendingUsersTable";
-<<<<<<< HEAD
 import CreateButton from "@/refresh-components/buttons/CreateButton";
+import Button from "@/refresh-components/buttons/Button";
 import InputTypeIn from "@/refresh-components/inputs/InputTypeIn";
-
-=======
 import { Spinner } from "@/components/Spinner";
->>>>>>> b07c834e
+import SvgDownloadCloud from "@/icons/download-cloud";
+
 const UsersTables = ({
   q,
   setPopup,
@@ -132,10 +127,7 @@
             <div className="flex justify-between items-center">
               <CardTitle>Current Users</CardTitle>
               <Button
-                color={"blue"}
-                icon={FiDownloadCloud}
-                size="sm"
-                className="w-fit"
+                leftIcon={SvgDownloadCloud}
                 disabled={isDownloadingUsers}
                 onClick={() => downloadAllUsers()}
               >
@@ -196,10 +188,11 @@
 const SearchableTables = () => {
   const { popup, setPopup } = usePopup();
   const [query, setQuery] = useState("");
-<<<<<<< HEAD
+  const [isDownloadingUsers, setIsDownloadingUsers] = useState(false);
 
   return (
     <div>
+      {isDownloadingUsers && <Spinner />}
       {popup}
       <div className="flex flex-col gap-y-4">
         <div className="flex flex-row items-center gap-spacing-interline">
@@ -210,37 +203,14 @@
           />
           <AddUserButton setPopup={setPopup} />
         </div>
-        <UsersTables q={query} setPopup={setPopup} />
-=======
-  const [q, setQ] = useState("");
-  const [isDownloadingUsers, setIsDownloadingUsers] = useState(false);
-
-  return (
-    <>
-      {isDownloadingUsers && <Spinner />}
-      <div>
-        {popup}
-        <div className="flex flex-col gap-y-4">
-          <div className="flex gap-x-4">
-            <AddUserButton setPopup={setPopup} />
-            <div className="flex-grow">
-              <SearchBar
-                query={query}
-                setQuery={setQuery}
-                onSearch={() => setQ(query)}
-              />
-            </div>
-          </div>
-          <UsersTables
-            q={q}
-            setPopup={setPopup}
-            isDownloadingUsers={isDownloadingUsers}
-            setIsDownloadingUsers={setIsDownloadingUsers}
-          />
-        </div>
->>>>>>> b07c834e
+        <UsersTables
+          q={query}
+          setPopup={setPopup}
+          isDownloadingUsers={isDownloadingUsers}
+          setIsDownloadingUsers={setIsDownloadingUsers}
+        />
       </div>
-    </>
+    </div>
   );
 };
 
