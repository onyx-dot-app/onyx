--- conflicted
+++ resolved
@@ -13,11 +13,7 @@
 import { BackButton } from "@/components/BackButton";
 import { ErrorCallout } from "@/components/ErrorCallout";
 import { useRouter } from "next/navigation";
-<<<<<<< HEAD
-import { UserGroup } from "@/lib/types";
 import { useState } from "react";
-=======
->>>>>>> 6b57e682
 import { refreshDocumentSets } from "../hooks";
 
 function Main() {
