--- conflicted
+++ resolved
@@ -38,17 +38,12 @@
     setUserGroupsIsLoadingState(false);
   }
 
-<<<<<<< HEAD
-  if (isDocumentSetsLoading || isCCPairsLoading || userGroupsIsLoadingState) {
-    return <ThreeDotsLoader />;
-=======
   if (isDocumentSetsLoading || isCCPairsLoading || userGroupsIsLoading) {
     return (
       <div className="flex justify-center items-center min-h-[400px]">
         <ThreeDotsLoader />
       </div>
     );
->>>>>>> 565fb424
   }
 
   if (documentSetsError || !documentSets) {
