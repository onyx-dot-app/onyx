"use client";

import { ArrayHelpers, FieldArray, Form, Formik } from "formik";
import * as Yup from "yup";
<<<<<<< HEAD
import { createDocumentSet, updateDocumentSet } from "./lib";
import { ConnectorIndexingStatus, DocumentSet, Teamspace } from "@/lib/types";
=======
import { PopupSpec } from "@/components/admin/connectors/Popup";
>>>>>>> c65f2690
import {
  createDocumentSet,
  updateDocumentSet,
  DocumentSetCreationRequest,
} from "./lib";
import {
  ConnectorIndexingStatus,
  DocumentSet,
  UserGroup,
  UserRole,
} from "@/lib/types";
import { TextFormField } from "@/components/admin/connectors/Field";
import { ConnectorTitle } from "@/components/admin/connectors/ConnectorTitle";
<<<<<<< HEAD
import { usePaidEnterpriseFeaturesEnabled } from "@/components/settings/usePaidEnterpriseFeaturesEnabled";
import { Button } from "@/components/ui/button";
import { useToast } from "@/hooks/use-toast";
import { Badge } from "@/components/ui/badge";
import { useState } from "react";
import { Input } from "@/components/ui/input";
import { Users } from "lucide-react";
import { Divider } from "@/components/Divider";
=======
import { Button, Divider } from "@tremor/react";
import { usePaidEnterpriseFeaturesEnabled } from "@/components/settings/usePaidEnterpriseFeaturesEnabled";
import { IsPublicGroupSelector } from "@/components/IsPublicGroupSelector";
import React, { useEffect, useState } from "react";
import { useUser } from "@/components/user/UserProvider";
>>>>>>> c65f2690

interface SetCreationPopupProps {
  ccPairs: ConnectorIndexingStatus<any, any>[];
  teamspaces: Teamspace[] | undefined;
  onClose: () => void;
  existingDocumentSet?: DocumentSet;
}

export const DocumentSetCreationForm = ({
  ccPairs,
  teamspaces,
  onClose,
  existingDocumentSet,
}: SetCreationPopupProps) => {
  const { toast } = useToast();
  const isPaidEnterpriseFeaturesEnabled = usePaidEnterpriseFeaturesEnabled();
  const isUpdate = existingDocumentSet !== undefined;
  const [localCcPairs, setLocalCcPairs] = useState(ccPairs);
  const { user } = useUser();

  useEffect(() => {
    if (existingDocumentSet?.is_public) {
      return;
    }
  }, [existingDocumentSet?.is_public]);

  const [searchTerm, setSearchTerm] = useState("");

  const filteredCcPairs = ccPairs.filter((ccPair) =>
    ccPair.name!.toLowerCase().includes(searchTerm.toLowerCase())
  );

  return (
    <div>
      <Formik<DocumentSetCreationRequest>
        initialValues={{
<<<<<<< HEAD
          name: existingDocumentSet ? existingDocumentSet.name : "",
          description: existingDocumentSet
            ? existingDocumentSet.description
            : "",
          cc_pair_ids: existingDocumentSet
            ? existingDocumentSet.cc_pair_descriptors.map(
                (ccPairDescriptor) => {
                  return ccPairDescriptor.id;
                }
              )
            : ([] as number[]),
          is_public: existingDocumentSet ? existingDocumentSet.is_public : true,
          users: existingDocumentSet ? existingDocumentSet.users : [],
          teamspace: existingDocumentSet ? existingDocumentSet.teamspace : [],
=======
          name: existingDocumentSet?.name ?? "",
          description: existingDocumentSet?.description ?? "",
          cc_pair_ids:
            existingDocumentSet?.cc_pair_descriptors.map(
              (ccPairDescriptor) => ccPairDescriptor.id
            ) ?? [],
          is_public: existingDocumentSet?.is_public ?? true,
          users: existingDocumentSet?.users ?? [],
          groups: existingDocumentSet?.groups ?? [],
>>>>>>> c65f2690
        }}
        validationSchema={Yup.object().shape({
          name: Yup.string().required("Please enter a name for the set"),
          description: Yup.string().required(
            "Please enter a description for the set"
          ),
          cc_pair_ids: Yup.array()
            .of(Yup.number().required())
            .required("Please select at least one connector"),
        })}
        onSubmit={async (values, formikHelpers) => {
          formikHelpers.setSubmitting(true);
          // If the document set is public, then we don't want to send any teamspace
          const processedValues = {
            ...values,
            teamspace: values.is_public ? [] : values.teamspace,
          };

          let response;
          if (isUpdate) {
            response = await updateDocumentSet({
              id: existingDocumentSet.id,
              ...processedValues,
              users: processedValues.users,
            });
          } else {
            response = await createDocumentSet(processedValues);
          }
          formikHelpers.setSubmitting(false);
          if (response.ok) {
            toast({
              title: isUpdate
                ? "Document Set Updated"
                : "New Document Set Created",
              description: isUpdate
                ? "Your document set has been updated successfully."
                : "Your new document set has been created successfully.",
              variant: "success",
            });
            onClose();
          } else {
            const errorMsg = await response.text();
            toast({
              title: "Action Failed",
              description: isUpdate
                ? `Failed to update document set: ${errorMsg}`
                : `Failed to create document set: ${errorMsg}`,
              variant: "destructive",
            });
          }
        }}
      >
        {(props) => {
          return (
            <Form>
              <TextFormField
                name="name"
                label="Name:"
                placeholder="A name for the document set"
                disabled={isUpdate}
                autoCompleteDisabled={true}
              />
              <TextFormField
                name="description"
                label="Description:"
                placeholder="Describe what the document set represents"
                autoCompleteDisabled={true}
              />
              {isPaidEnterpriseFeaturesEnabled && (
                <IsPublicGroupSelector
                  formikProps={props}
                  objectName="document set"
                />
              )}

              <Divider />

<<<<<<< HEAD
            <div>
              <h3 className="mb-1 text-sm">Pick your connectors:</h3>
              <p className="mb-3 text-xs text-subtle">
                All documents indexed by the selected connectors will be a part
                of this document set.
              </p>
              <Input
                type="text"
                placeholder="Search connectors..."
                className="mb-3"
                value={searchTerm}
                onChange={(e) => setSearchTerm(e.target.value)}
              />

              <FieldArray
                name="cc_pair_ids"
                render={(arrayHelpers: ArrayHelpers) => (
                  <div className="mb-3 flex gap-2 flex-wrap">
                    {filteredCcPairs.map((ccPair) => {
                      const ind = values.cc_pair_ids.indexOf(ccPair.cc_pair_id);
                      const isSelected = ind !== -1;

                      return (
                        <Badge
                          key={`${ccPair.connector.id}-${ccPair.credential.id}`}
                          variant={isSelected ? "default" : "outline"}
                          className="cursor-pointer hover:bg-opacity-75"
                          onClick={() => {
                            if (isSelected) {
                              arrayHelpers.remove(ind);
                            } else {
                              arrayHelpers.push(ccPair.cc_pair_id);
                            }
                          }}
                        >
                          <div className="my-auto truncate">
                            <ConnectorTitle
                              connector={ccPair.connector}
                              ccPairId={ccPair.cc_pair_id}
                              ccPairName={ccPair.name}
                              isLink={false}
                              showMetadata={false}
                            />
                          </div>
                        </Badge>
                      );
                    })}
                  </div>
                )}
              />
            </div>

            {teamspaces && teamspaces.length > 0 && (
              <div>
                <Divider />

                <BooleanFormField
                  name="is_public"
                  label="Is Public?"
                  subtext={
                    <>
                      If the document set is public, then it will be visible to{" "}
                      <b>all users</b>. If it is not public, then only users in
                      the specified teamspace will be able to see it.
                    </>
                  }
                />

                <Divider />
                <h2 className="mb-1 font-medium text-sm">
                  Teamspace with Access
                </h2>
                {!values.is_public ? (
                  <>
                    <p className="mb-3 text-subtle text-xs ">
                      If any teamspace are specified, then this Document Set
                      will only be visible to the specified teamspace. If no
                      teamspace are specified, then the Document Set will be
                      visible to all users.
                    </p>
                    <FieldArray
                      name="teamspace"
                      render={(arrayHelpers: ArrayHelpers) => (
                        <div className="flex gap-2 flex-wrap">
                          {teamspaces.map((teamspace) => {
                            const ind = values.teamspace.indexOf(teamspace.id);
                            let isSelected = ind !== -1;
                            return (
                              <Badge
                                key={teamspace.id}
                                variant={isSelected ? "default" : "outline"}
                                className="cursor-pointer hover:bg-opacity-80"
                                onClick={() => {
                                  if (isSelected) {
                                    arrayHelpers.remove(ind);
                                  } else {
                                    arrayHelpers.push(teamspace.id);
                                  }
                                }}
                              >
                                <Users className="my-auto mr-2" size={14} />
                                {teamspace.name}
                              </Badge>
                            );
                          })}
                        </div>
                      )}
                    />
                  </>
                ) : (
                  <p className="text-sm text-subtle">
                    This Document Set is public, so this does not apply. If you
                    want to control which teamspace see this Document Set, mark
                    it as non-public!
                  </p>
                )}
              </div>
            )}
            <div className="flex mt-6">
              <Button
                type="submit"
                disabled={isSubmitting}
                className="w-64 mx-auto"
              >
                {isUpdate ? "Update" : "Create"}
              </Button>
            </div>
          </Form>
        )}
=======
              {user?.role === UserRole.CURATOR ? (
                <>
                  <div className="flex flex-col gap-y-1">
                    <h2 className="mb-1 font-medium text-base">
                      These are the connectors available to{" "}
                      {userGroups && userGroups.length > 1
                        ? "the selected group"
                        : "the group you curate"}
                      :
                    </h2>

                    <p className="mb-text-sm">
                      All documents indexed by these selected connectors will be
                      a part of this document set.
                    </p>
                    <FieldArray
                      name="cc_pair_ids"
                      render={(arrayHelpers: ArrayHelpers) => {
                        // Filter visible cc pairs
                        const visibleCcPairs = localCcPairs.filter(
                          (ccPair) =>
                            ccPair.access_type === "public" ||
                            (ccPair.groups.length > 0 &&
                              props.values.groups.every((group) =>
                                ccPair.groups.includes(group)
                              ))
                        );

                        // Deselect filtered out cc pairs
                        const visibleCcPairIds = visibleCcPairs.map(
                          (ccPair) => ccPair.cc_pair_id
                        );
                        props.values.cc_pair_ids =
                          props.values.cc_pair_ids.filter((id) =>
                            visibleCcPairIds.includes(id)
                          );

                        return (
                          <div className="mb-3 flex gap-2 flex-wrap">
                            {visibleCcPairs.map((ccPair) => {
                              const ind = props.values.cc_pair_ids.indexOf(
                                ccPair.cc_pair_id
                              );
                              let isSelected = ind !== -1;
                              return (
                                <div
                                  key={`${ccPair.connector.id}-${ccPair.credential.id}`}
                                  className={
                                    `
                                  px-3 
                                  py-1
                                  rounded-lg 
                                  border
                                  border-border 
                                  w-fit 
                                  flex 
                                  cursor-pointer ` +
                                    (isSelected
                                      ? " bg-background-strong"
                                      : " hover:bg-hover")
                                  }
                                  onClick={() => {
                                    if (isSelected) {
                                      arrayHelpers.remove(ind);
                                    } else {
                                      arrayHelpers.push(ccPair.cc_pair_id);
                                    }
                                  }}
                                >
                                  <div className="my-auto">
                                    <ConnectorTitle
                                      connector={ccPair.connector}
                                      ccPairId={ccPair.cc_pair_id}
                                      ccPairName={ccPair.name}
                                      isLink={false}
                                      showMetadata={false}
                                    />
                                  </div>
                                </div>
                              );
                            })}
                          </div>
                        );
                      }}
                    />
                  </div>

                  <div>
                    <FieldArray
                      name="cc_pair_ids"
                      render={() => {
                        // Filter non-visible cc pairs
                        const nonVisibleCcPairs = localCcPairs.filter(
                          (ccPair) =>
                            !(ccPair.access_type === "public") &&
                            (ccPair.groups.length === 0 ||
                              !props.values.groups.every((group) =>
                                ccPair.groups.includes(group)
                              ))
                        );

                        return nonVisibleCcPairs.length > 0 ? (
                          <>
                            <Divider />
                            <h2 className="mb-1 font-medium text-base">
                              These connectors are not available to the{" "}
                              {userGroups && userGroups.length > 1
                                ? `group${props.values.groups.length > 1 ? "s" : ""} you have selected`
                                : "group you curate"}
                              :
                            </h2>
                            <p className="mb-3 text-sm">
                              Only connectors that are directly assigned to the
                              group you are trying to add the document set to
                              will be available.
                            </p>
                            <div className="mb-3 flex gap-2 flex-wrap">
                              {nonVisibleCcPairs.map((ccPair) => (
                                <div
                                  key={`${ccPair.connector.id}-${ccPair.credential.id}`}
                                  className="px-3 py-1 rounded-lg border border-non-selectable-border w-fit flex cursor-not-allowed"
                                >
                                  <div className="my-auto">
                                    <ConnectorTitle
                                      connector={ccPair.connector}
                                      ccPairId={ccPair.cc_pair_id}
                                      ccPairName={ccPair.name}
                                      isLink={false}
                                      showMetadata={false}
                                    />
                                  </div>
                                </div>
                              ))}
                            </div>
                          </>
                        ) : null;
                      }}
                    />
                  </div>
                </>
              ) : (
                <div>
                  <h2 className="mb-1 font-medium text-base">
                    Pick your connectors:
                  </h2>
                  <p className="mb-3 text-xs">
                    All documents indexed by the selected connectors will be a
                    part of this document set.
                  </p>
                  <FieldArray
                    name="cc_pair_ids"
                    render={(arrayHelpers: ArrayHelpers) => (
                      <div className="mb-3 flex gap-2 flex-wrap">
                        {ccPairs.map((ccPair) => {
                          const ind = props.values.cc_pair_ids.indexOf(
                            ccPair.cc_pair_id
                          );
                          let isSelected = ind !== -1;
                          return (
                            <div
                              key={`${ccPair.connector.id}-${ccPair.credential.id}`}
                              className={
                                `
                              px-3 
                              py-1
                              rounded-lg 
                              border
                              border-border 
                              w-fit 
                              flex 
                              cursor-pointer ` +
                                (isSelected
                                  ? " bg-background-strong"
                                  : " hover:bg-hover")
                              }
                              onClick={() => {
                                if (isSelected) {
                                  arrayHelpers.remove(ind);
                                } else {
                                  arrayHelpers.push(ccPair.cc_pair_id);
                                }
                              }}
                            >
                              <div className="my-auto">
                                <ConnectorTitle
                                  connector={ccPair.connector}
                                  ccPairId={ccPair.cc_pair_id}
                                  ccPairName={ccPair.name}
                                  isLink={false}
                                  showMetadata={false}
                                />
                              </div>
                            </div>
                          );
                        })}
                      </div>
                    )}
                  />
                </div>
              )}

              <div className="flex mt-6">
                <Button
                  type="submit"
                  disabled={props.isSubmitting}
                  className="w-64 mx-auto"
                >
                  {isUpdate ? "Update!" : "Create!"}
                </Button>
              </div>
            </Form>
          );
        }}
>>>>>>> c65f2690
      </Formik>
    </div>
  );
};<|MERGE_RESOLUTION|>--- conflicted
+++ resolved
@@ -2,41 +2,26 @@
 
 import { ArrayHelpers, FieldArray, Form, Formik } from "formik";
 import * as Yup from "yup";
-<<<<<<< HEAD
-import { createDocumentSet, updateDocumentSet } from "./lib";
 import { ConnectorIndexingStatus, DocumentSet, Teamspace } from "@/lib/types";
-=======
-import { PopupSpec } from "@/components/admin/connectors/Popup";
->>>>>>> c65f2690
 import {
   createDocumentSet,
   updateDocumentSet,
   DocumentSetCreationRequest,
 } from "./lib";
 import {
-  ConnectorIndexingStatus,
-  DocumentSet,
-  UserGroup,
-  UserRole,
-} from "@/lib/types";
-import { TextFormField } from "@/components/admin/connectors/Field";
+  BooleanFormField,
+  TextFormField,
+} from "@/components/admin/connectors/Field";
 import { ConnectorTitle } from "@/components/admin/connectors/ConnectorTitle";
-<<<<<<< HEAD
 import { usePaidEnterpriseFeaturesEnabled } from "@/components/settings/usePaidEnterpriseFeaturesEnabled";
 import { Button } from "@/components/ui/button";
 import { useToast } from "@/hooks/use-toast";
 import { Badge } from "@/components/ui/badge";
-import { useState } from "react";
+import { useEffect, useState } from "react";
 import { Input } from "@/components/ui/input";
 import { Users } from "lucide-react";
 import { Divider } from "@/components/Divider";
-=======
-import { Button, Divider } from "@tremor/react";
-import { usePaidEnterpriseFeaturesEnabled } from "@/components/settings/usePaidEnterpriseFeaturesEnabled";
-import { IsPublicGroupSelector } from "@/components/IsPublicGroupSelector";
-import React, { useEffect, useState } from "react";
 import { useUser } from "@/components/user/UserProvider";
->>>>>>> c65f2690
 
 interface SetCreationPopupProps {
   ccPairs: ConnectorIndexingStatus<any, any>[];
@@ -73,22 +58,6 @@
     <div>
       <Formik<DocumentSetCreationRequest>
         initialValues={{
-<<<<<<< HEAD
-          name: existingDocumentSet ? existingDocumentSet.name : "",
-          description: existingDocumentSet
-            ? existingDocumentSet.description
-            : "",
-          cc_pair_ids: existingDocumentSet
-            ? existingDocumentSet.cc_pair_descriptors.map(
-                (ccPairDescriptor) => {
-                  return ccPairDescriptor.id;
-                }
-              )
-            : ([] as number[]),
-          is_public: existingDocumentSet ? existingDocumentSet.is_public : true,
-          users: existingDocumentSet ? existingDocumentSet.users : [],
-          teamspace: existingDocumentSet ? existingDocumentSet.teamspace : [],
-=======
           name: existingDocumentSet?.name ?? "",
           description: existingDocumentSet?.description ?? "",
           cc_pair_ids:
@@ -97,8 +66,7 @@
             ) ?? [],
           is_public: existingDocumentSet?.is_public ?? true,
           users: existingDocumentSet?.users ?? [],
-          groups: existingDocumentSet?.groups ?? [],
->>>>>>> c65f2690
+          teamspace: existingDocumentSet?.teamspace ?? [],
         }}
         validationSchema={Yup.object().shape({
           name: Yup.string().required("Please enter a name for the set"),
@@ -151,32 +119,24 @@
           }
         }}
       >
-        {(props) => {
-          return (
-            <Form>
-              <TextFormField
-                name="name"
-                label="Name:"
-                placeholder="A name for the document set"
-                disabled={isUpdate}
-                autoCompleteDisabled={true}
-              />
-              <TextFormField
-                name="description"
-                label="Description:"
-                placeholder="Describe what the document set represents"
-                autoCompleteDisabled={true}
-              />
-              {isPaidEnterpriseFeaturesEnabled && (
-                <IsPublicGroupSelector
-                  formikProps={props}
-                  objectName="document set"
-                />
-              )}
-
-              <Divider />
-
-<<<<<<< HEAD
+        {({ isSubmitting, values }) => (
+          <Form>
+            <TextFormField
+              name="name"
+              label="Name:"
+              placeholder="A name for the document set"
+              disabled={isUpdate}
+              autoCompleteDisabled={true}
+            />
+            <TextFormField
+              name="description"
+              label="Description:"
+              placeholder="Describe what the document set represents"
+              autoCompleteDisabled={true}
+            />
+
+            <Divider />
+
             <div>
               <h3 className="mb-1 text-sm">Pick your connectors:</h3>
               <p className="mb-3 text-xs text-subtle">
@@ -306,221 +266,6 @@
             </div>
           </Form>
         )}
-=======
-              {user?.role === UserRole.CURATOR ? (
-                <>
-                  <div className="flex flex-col gap-y-1">
-                    <h2 className="mb-1 font-medium text-base">
-                      These are the connectors available to{" "}
-                      {userGroups && userGroups.length > 1
-                        ? "the selected group"
-                        : "the group you curate"}
-                      :
-                    </h2>
-
-                    <p className="mb-text-sm">
-                      All documents indexed by these selected connectors will be
-                      a part of this document set.
-                    </p>
-                    <FieldArray
-                      name="cc_pair_ids"
-                      render={(arrayHelpers: ArrayHelpers) => {
-                        // Filter visible cc pairs
-                        const visibleCcPairs = localCcPairs.filter(
-                          (ccPair) =>
-                            ccPair.access_type === "public" ||
-                            (ccPair.groups.length > 0 &&
-                              props.values.groups.every((group) =>
-                                ccPair.groups.includes(group)
-                              ))
-                        );
-
-                        // Deselect filtered out cc pairs
-                        const visibleCcPairIds = visibleCcPairs.map(
-                          (ccPair) => ccPair.cc_pair_id
-                        );
-                        props.values.cc_pair_ids =
-                          props.values.cc_pair_ids.filter((id) =>
-                            visibleCcPairIds.includes(id)
-                          );
-
-                        return (
-                          <div className="mb-3 flex gap-2 flex-wrap">
-                            {visibleCcPairs.map((ccPair) => {
-                              const ind = props.values.cc_pair_ids.indexOf(
-                                ccPair.cc_pair_id
-                              );
-                              let isSelected = ind !== -1;
-                              return (
-                                <div
-                                  key={`${ccPair.connector.id}-${ccPair.credential.id}`}
-                                  className={
-                                    `
-                                  px-3 
-                                  py-1
-                                  rounded-lg 
-                                  border
-                                  border-border 
-                                  w-fit 
-                                  flex 
-                                  cursor-pointer ` +
-                                    (isSelected
-                                      ? " bg-background-strong"
-                                      : " hover:bg-hover")
-                                  }
-                                  onClick={() => {
-                                    if (isSelected) {
-                                      arrayHelpers.remove(ind);
-                                    } else {
-                                      arrayHelpers.push(ccPair.cc_pair_id);
-                                    }
-                                  }}
-                                >
-                                  <div className="my-auto">
-                                    <ConnectorTitle
-                                      connector={ccPair.connector}
-                                      ccPairId={ccPair.cc_pair_id}
-                                      ccPairName={ccPair.name}
-                                      isLink={false}
-                                      showMetadata={false}
-                                    />
-                                  </div>
-                                </div>
-                              );
-                            })}
-                          </div>
-                        );
-                      }}
-                    />
-                  </div>
-
-                  <div>
-                    <FieldArray
-                      name="cc_pair_ids"
-                      render={() => {
-                        // Filter non-visible cc pairs
-                        const nonVisibleCcPairs = localCcPairs.filter(
-                          (ccPair) =>
-                            !(ccPair.access_type === "public") &&
-                            (ccPair.groups.length === 0 ||
-                              !props.values.groups.every((group) =>
-                                ccPair.groups.includes(group)
-                              ))
-                        );
-
-                        return nonVisibleCcPairs.length > 0 ? (
-                          <>
-                            <Divider />
-                            <h2 className="mb-1 font-medium text-base">
-                              These connectors are not available to the{" "}
-                              {userGroups && userGroups.length > 1
-                                ? `group${props.values.groups.length > 1 ? "s" : ""} you have selected`
-                                : "group you curate"}
-                              :
-                            </h2>
-                            <p className="mb-3 text-sm">
-                              Only connectors that are directly assigned to the
-                              group you are trying to add the document set to
-                              will be available.
-                            </p>
-                            <div className="mb-3 flex gap-2 flex-wrap">
-                              {nonVisibleCcPairs.map((ccPair) => (
-                                <div
-                                  key={`${ccPair.connector.id}-${ccPair.credential.id}`}
-                                  className="px-3 py-1 rounded-lg border border-non-selectable-border w-fit flex cursor-not-allowed"
-                                >
-                                  <div className="my-auto">
-                                    <ConnectorTitle
-                                      connector={ccPair.connector}
-                                      ccPairId={ccPair.cc_pair_id}
-                                      ccPairName={ccPair.name}
-                                      isLink={false}
-                                      showMetadata={false}
-                                    />
-                                  </div>
-                                </div>
-                              ))}
-                            </div>
-                          </>
-                        ) : null;
-                      }}
-                    />
-                  </div>
-                </>
-              ) : (
-                <div>
-                  <h2 className="mb-1 font-medium text-base">
-                    Pick your connectors:
-                  </h2>
-                  <p className="mb-3 text-xs">
-                    All documents indexed by the selected connectors will be a
-                    part of this document set.
-                  </p>
-                  <FieldArray
-                    name="cc_pair_ids"
-                    render={(arrayHelpers: ArrayHelpers) => (
-                      <div className="mb-3 flex gap-2 flex-wrap">
-                        {ccPairs.map((ccPair) => {
-                          const ind = props.values.cc_pair_ids.indexOf(
-                            ccPair.cc_pair_id
-                          );
-                          let isSelected = ind !== -1;
-                          return (
-                            <div
-                              key={`${ccPair.connector.id}-${ccPair.credential.id}`}
-                              className={
-                                `
-                              px-3 
-                              py-1
-                              rounded-lg 
-                              border
-                              border-border 
-                              w-fit 
-                              flex 
-                              cursor-pointer ` +
-                                (isSelected
-                                  ? " bg-background-strong"
-                                  : " hover:bg-hover")
-                              }
-                              onClick={() => {
-                                if (isSelected) {
-                                  arrayHelpers.remove(ind);
-                                } else {
-                                  arrayHelpers.push(ccPair.cc_pair_id);
-                                }
-                              }}
-                            >
-                              <div className="my-auto">
-                                <ConnectorTitle
-                                  connector={ccPair.connector}
-                                  ccPairId={ccPair.cc_pair_id}
-                                  ccPairName={ccPair.name}
-                                  isLink={false}
-                                  showMetadata={false}
-                                />
-                              </div>
-                            </div>
-                          );
-                        })}
-                      </div>
-                    )}
-                  />
-                </div>
-              )}
-
-              <div className="flex mt-6">
-                <Button
-                  type="submit"
-                  disabled={props.isSubmitting}
-                  className="w-64 mx-auto"
-                >
-                  {isUpdate ? "Update!" : "Create!"}
-                </Button>
-              </div>
-            </Form>
-          );
-        }}
->>>>>>> c65f2690
       </Formik>
     </div>
   );
