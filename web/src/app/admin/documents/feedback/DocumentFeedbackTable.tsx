"use client";
import { useTranslation } from "@/hooks/useTranslation";
import k from "./../../../../i18n/keys";
import { usePopup } from "@/components/admin/connectors/Popup";
import { useState } from "react";
import {
  Table,
  TableHead,
  TableRow,
  TableHeader,
  TableBody,
  TableCell,
} from "@/components/ui/table";
import { PageSelector } from "@/components/PageSelector";
import { DocumentBoostStatus } from "@/lib/types";
import { updateHiddenStatus } from "../lib";
import { numToDisplay } from "./constants";
import { FiEye, FiEyeOff } from "react-icons/fi";
import { getErrorMsg } from "@/lib/fetchUtils";
import { HoverPopup } from "@/components/HoverPopup";
import { CustomCheckbox } from "@/components/CustomCheckbox";
import { ScoreSection } from "../ScoreEditor";
import { downloadItem } from "@/services/documentsService";

const IsVisibleSection = ({
  document,
  onUpdate,
}: {
  document: DocumentBoostStatus;
  onUpdate: (response: Response) => void;
}) => {
  const { t } = useTranslation();
  return (
    <HoverPopup
      mainContent={
        document.hidden ? (
          <div
            onClick={async () => {
              const response = await updateHiddenStatus(
                document.document_id,
                false
              );
              onUpdate(response);
            }}
            className="flex text-error cursor-pointer hover:bg-accent-background-hovered py-1 px-2 w-fit rounded-full"
          >
            <div className="select-none">{t(k.HIDDEN)}</div>
            <div className="ml-1 my-auto">
              <CustomCheckbox checked={false} />
            </div>
          </div>
        ) : (
          <div
            onClick={async () => {
              const response = await updateHiddenStatus(
                document.document_id,
                true
              );
              onUpdate(response);
            }}
            className="flex cursor-pointer hover:bg-accent-background-hovered py-1 px-2 w-fit rounded-full"
          >
            <div className="my-auto select-none">{t(k.VISIBLE)}</div>
            <div className="ml-1 my-auto">
              <CustomCheckbox checked={true} />
            </div>
          </div>
        )
      }
      popupContent={
        <div className="text-xs">
          {document.hidden ? (
            <div className="flex">
              <FiEye className="my-auto mr-1" /> {t(k.UNHIDE)}
            </div>
          ) : (
            <div className="flex">
              <FiEyeOff className="my-auto mr-1" />
              {t(k.HIDE)}
            </div>
          )}
        </div>
      }
      direction="left"
    />
  );
};

export const DocumentFeedbackTable = ({
  documents,
  refresh,
}: {
  documents: DocumentBoostStatus[];
  refresh: () => void;
}) => {
  const { t } = useTranslation();
  const [page, setPage] = useState(1);
  const { popup, setPopup } = usePopup();
  const [downloadingIds, setDownloadingIds] = useState<Set<string>>(new Set());

  const handleDownload = async (document: DocumentBoostStatus) => {
    if (downloadingIds.has(document.document_id)) {
      return; // Prevent multiple simultaneous downloads
    }

    setDownloadingIds((prev) => new Set(prev).add(document.document_id));

    try {
      const { blob, filename } = await downloadItem(document.document_id);
      const url = window.URL.createObjectURL(blob);
      const link = document.createElement("a");
      link.href = url;
      link.download = filename || document.semantic_id || "document";
      document.body.appendChild(link);
      link.click();
      document.body.removeChild(link);
      window.URL.revokeObjectURL(url);
    } catch (error) {
      console.error("Failed to download document:", error);
      setPopup({
        message: `${t(k.ERROR_DOWNLOADING_DOCUMENT)}: ${error instanceof Error ? error.message : String(error)}`,
        type: "error",
      });
    } finally {
      setDownloadingIds((prev) => {
        const next = new Set(prev);
        next.delete(document.document_id);
        return next;
      });
    }
  };

  return (
    <div>
      <Table className="overflow-visible">
        <TableHeader>
          <TableRow>
            <TableHead>{t(k.DOCUMENT_NAME)}</TableHead>
            <TableHead>{t(k.IS_SEARCHABLE)}</TableHead>
            <TableHead>{t(k.SCORE)}</TableHead>
          </TableRow>
        </TableHeader>
        <TableBody>
          {documents
            .slice((page - 1) * numToDisplay, page * numToDisplay)
            .map((doc) => {
              return (
                <TableRow key={doc.document_id}>
                  <TableCell className="whitespace-normal break-all">
<<<<<<< HEAD
                    <a
                      className="text-blue-600"
                      href={doc.link}
                      target="_blank"
                      rel="noopener noreferrer"
                    >
                      {doc.semantic_id}
                    </a>
=======
                    <button
                      onClick={() => handleDownload(document)}
                      disabled={downloadingIds.has(document.document_id)}
                      className="text-blue-600 hover:text-blue-800 hover:underline disabled:opacity-50 disabled:cursor-not-allowed cursor-pointer"
                    >
                      {document.semantic_id}
                    </button>
>>>>>>> cfdbc903
                  </TableCell>
                  <TableCell>
                    <IsVisibleSection
                      document={doc}
                      onUpdate={async (response) => {
                        if (response.ok) {
                          refresh();
                        } else {
                          setPopup({
                            message: `${t(
                              k.ERROR_UPDATING_HIDDEN_STATUS
                            )} ${await getErrorMsg(response, t)}`,
                            type: "error",
                          });
                        }
                      }}
                    />
                  </TableCell>
                  <TableCell>
                    <div className="relative">
                      <div key={doc.document_id} className="h-10 ml-auto mr-8">
                        <ScoreSection
                          documentId={doc.document_id}
                          initialScore={doc.boost}
                          refresh={refresh}
                          setPopup={setPopup}
                        />
                      </div>
                    </div>
                  </TableCell>
                </TableRow>
              );
            })}
        </TableBody>
      </Table>

      <div className="mt-3 flex">
        <div className="mx-auto">
          <PageSelector
            totalPages={Math.ceil(documents.length / numToDisplay)}
            currentPage={page}
            onPageChange={(newPage) => setPage(newPage)}
          />
        </div>
      </div>
    </div>
  );
};<|MERGE_RESOLUTION|>--- conflicted
+++ resolved
@@ -98,19 +98,19 @@
   const { popup, setPopup } = usePopup();
   const [downloadingIds, setDownloadingIds] = useState<Set<string>>(new Set());
 
-  const handleDownload = async (document: DocumentBoostStatus) => {
-    if (downloadingIds.has(document.document_id)) {
+  const handleDownload = async (doc: DocumentBoostStatus) => {
+    if (downloadingIds.has(doc.document_id)) {
       return; // Prevent multiple simultaneous downloads
     }
 
-    setDownloadingIds((prev) => new Set(prev).add(document.document_id));
+    setDownloadingIds((prev) => new Set(prev).add(doc.document_id));
 
     try {
-      const { blob, filename } = await downloadItem(document.document_id);
+      const { blob, filename } = await downloadItem(doc.document_id);
       const url = window.URL.createObjectURL(blob);
       const link = document.createElement("a");
       link.href = url;
-      link.download = filename || document.semantic_id || "document";
+      link.download = filename || doc.semantic_id || "document";
       document.body.appendChild(link);
       link.click();
       document.body.removeChild(link);
@@ -118,13 +118,15 @@
     } catch (error) {
       console.error("Failed to download document:", error);
       setPopup({
-        message: `${t(k.ERROR_DOWNLOADING_DOCUMENT)}: ${error instanceof Error ? error.message : String(error)}`,
+        message: `${t(k.ERROR_DOWNLOADING_DOCUMENT)}: ${
+          error instanceof Error ? error.message : String(error)
+        }`,
         type: "error",
       });
     } finally {
       setDownloadingIds((prev) => {
         const next = new Set(prev);
-        next.delete(document.document_id);
+        next.delete(doc.document_id);
         return next;
       });
     }
@@ -147,24 +149,13 @@
               return (
                 <TableRow key={doc.document_id}>
                   <TableCell className="whitespace-normal break-all">
-<<<<<<< HEAD
-                    <a
-                      className="text-blue-600"
-                      href={doc.link}
-                      target="_blank"
-                      rel="noopener noreferrer"
+                    <button
+                      onClick={() => handleDownload(doc)}
+                      disabled={downloadingIds.has(doc.document_id)}
+                      className="text-blue-600 hover:text-blue-800 hover:underline disabled:opacity-50 disabled:cursor-not-allowed cursor-pointer"
                     >
                       {doc.semantic_id}
-                    </a>
-=======
-                    <button
-                      onClick={() => handleDownload(document)}
-                      disabled={downloadingIds.has(document.document_id)}
-                      className="text-blue-600 hover:text-blue-800 hover:underline disabled:opacity-50 disabled:cursor-not-allowed cursor-pointer"
-                    >
-                      {document.semantic_id}
                     </button>
->>>>>>> cfdbc903
                   </TableCell>
                   <TableCell>
                     <IsVisibleSection
