"use client";

import { adminSearch } from "./lib";
import { MagnifyingGlass } from "@phosphor-icons/react";
import { useState, useEffect } from "react";
import { EnmeddDocument } from "@/lib/search/interfaces";
import { buildDocumentSummaryDisplay } from "@/components/search/DocumentDisplay";
import { CustomCheckbox } from "@/components/CustomCheckbox";
import { updateHiddenStatus } from "../lib";
import { getErrorMsg } from "@/lib/fetchUtils";
import { ScoreSection } from "../ScoreEditor";
import { useRouter } from "next/navigation";
import { HorizontalFilters } from "@/components/search/filtering/Filters";
import { useFilters } from "@/lib/hooks";
import { buildFilters } from "@/lib/search/utils";
import { DocumentUpdatedAtBadge } from "@/components/search/DocumentUpdatedAtBadge";
import { DocumentSet } from "@/lib/types";
import { SourceIcon } from "@/components/SourceIcon";
<<<<<<< HEAD
import { Input } from "@/components/ui/input";
import { Badge } from "@/components/ui/badge";
import { Checkbox } from "@/components/ui/checkbox";
import { useToast } from "@/hooks/use-toast";
=======
import { Connector } from "@/lib/connectors/connectors";
>>>>>>> c65f2690

const DocumentDisplay = ({
  document,
  refresh,
}: {
  document: EnmeddDocument;
  refresh: () => void;
}) => {
  const { toast } = useToast();

  return (
    <div
      key={document.document_id}
      className="text-sm border-b border-border py-8"
    >
      <div className="relative flex">
        <a
          className={
            "rounded-regular flex font-bold " +
            (document.link ? "" : "pointer-events-none")
          }
          href={document.link}
          target="_blank"
          rel="noopener noreferrer"
        >
          <SourceIcon sourceType={document.source_type} iconSize={22} />
          <p className="my-auto ml-2 text-base break-all truncate">
            {document.semantic_identifier || document.document_id}
          </p>
        </a>
      </div>
      <div className="flex items-center flex-wrap pt-2 text-xs gap-x-2">
        <Badge
          variant="outline"
          className="px-3 gap-1.5 max-h-[30px] cursor-pointer hover:bg-opacity-80"
        >
          <p className="my-auto mr-1">Boost:</p>
          <ScoreSection
            documentId={document.document_id}
            initialScore={document.boost}
            refresh={refresh}
            consistentWidth={false}
          />
        </Badge>
        <Badge
          onClick={async () => {
            const newHiddenStatus = !document.hidden;
            const response = await updateHiddenStatus(
              document.document_id,
              !document.hidden
            );
            if (response.ok) {
              toast({
                title: "Status Updated",
                description: `Document is now ${newHiddenStatus ? "Hidden" : "Visible"}.`,
                variant: "success",
              });

              refresh();
            } else {
              toast({
                title: "Update Failed",
                description: `Unable to update document status - ${getErrorMsg(response)}`,
                variant: "destructive",
              });
            }
          }}
          variant="outline"
          className="py-1.5 px-3 gap-1.5 cursor-pointer hover:bg-opacity-80"
        >
          <div className="my-auto">
            {document.hidden ? (
              <div className="text-error">Hidden</div>
            ) : (
              "Visible"
            )}
          </div>
          <CustomCheckbox checked={!document.hidden} />
        </Badge>
      </div>
      {document.updated_at && (
        <div className="pt-2">
          <DocumentUpdatedAtBadge updatedAt={document.updated_at} />
        </div>
      )}
      <p className="pt-6 pb-3 pl-1 break-words">
        {buildDocumentSummaryDisplay(document.match_highlights, document.blurb)}
      </p>
    </div>
  );
};

export function Explorer({
  initialSearchValue,
  connectors,
  documentSets,
}: {
  initialSearchValue: string | undefined;
  connectors: Connector<any>[];
  documentSets: DocumentSet[];
}) {
  const router = useRouter();

  const [query, setQuery] = useState(initialSearchValue || "");
  const [timeoutId, setTimeoutId] = useState<number | null>(null);
  const [results, setResults] = useState<EnmeddDocument[]>([]);

  const filterManager = useFilters();

  const onSearch = async (query: string) => {
    const filters = buildFilters(
      filterManager.selectedSources,
      filterManager.selectedDocumentSets,
      filterManager.timeRange,
      filterManager.selectedTags
    );
    const results = await adminSearch(query, filters);
    if (results.ok) {
      setResults((await results.json()).documents);
    }
    setTimeoutId(null);
  };

  useEffect(() => {
    if (timeoutId !== null) {
      clearTimeout(timeoutId);
    }

    if (query && query.trim() !== "") {
      router.replace(
        `/admin/documents/explorer?query=${encodeURIComponent(query)}`
      );

      const newTimeoutId = window.setTimeout(() => onSearch(query), 300);
      setTimeoutId(newTimeoutId);
    } else {
      setResults([]);
    }
  }, [
    query,
    filterManager.selectedDocumentSets,
    filterManager.selectedSources,
    filterManager.timeRange,
  ]);

  return (
    <div>
      <div className="justify-center">
        <div className="relative">
          <MagnifyingGlass className="absolute left-3 top-1/2 -translate-y-1/2" />
          <Input
            className="pl-9"
            autoFocus
            role="textarea"
            aria-multiline
            placeholder="Find documents based on title / content..."
            value={query}
            onChange={(event) => {
              setQuery(event.target.value);
            }}
            onKeyDown={(event) => {
              if (
                event.key === "Enter" &&
                !event.shiftKey &&
                !(event.nativeEvent as any).isComposing
              ) {
                onSearch(query);
                event.preventDefault();
              }
            }}
            suppressContentEditableWarning={true}
          />
        </div>
        <div className="mt-4 border-b border-border">
          <HorizontalFilters
            {...filterManager}
            availableDocumentSets={documentSets}
            existingSources={connectors.map((connector) => connector.source)}
            availableTags={[]}
          />
        </div>
      </div>
      {results.length > 0 && (
        <div className="">
          {results.map((document) => {
            return (
              <DocumentDisplay
                key={document.document_id}
                document={document}
                refresh={() => onSearch(query)}
              />
            );
          })}
        </div>
      )}
      {!query && (
<<<<<<< HEAD
        <p className="flex mt-3 text-sm">
          Search for a document above to modify it&apos;s boost or hide it from
=======
        <div className="flex text-emphasis mt-3">
          Search for a document above to modify its boost or hide it from
>>>>>>> c65f2690
          searches.
        </p>
      )}
    </div>
  );
}<|MERGE_RESOLUTION|>--- conflicted
+++ resolved
@@ -16,14 +16,11 @@
 import { DocumentUpdatedAtBadge } from "@/components/search/DocumentUpdatedAtBadge";
 import { DocumentSet } from "@/lib/types";
 import { SourceIcon } from "@/components/SourceIcon";
-<<<<<<< HEAD
 import { Input } from "@/components/ui/input";
 import { Badge } from "@/components/ui/badge";
 import { Checkbox } from "@/components/ui/checkbox";
 import { useToast } from "@/hooks/use-toast";
-=======
 import { Connector } from "@/lib/connectors/connectors";
->>>>>>> c65f2690
 
 const DocumentDisplay = ({
   document,
@@ -220,13 +217,8 @@
         </div>
       )}
       {!query && (
-<<<<<<< HEAD
-        <p className="flex mt-3 text-sm">
-          Search for a document above to modify it&apos;s boost or hide it from
-=======
-        <div className="flex text-emphasis mt-3">
+        <p className="flex text-emphasis mt-3">
           Search for a document above to modify its boost or hide it from
->>>>>>> c65f2690
           searches.
         </p>
       )}
