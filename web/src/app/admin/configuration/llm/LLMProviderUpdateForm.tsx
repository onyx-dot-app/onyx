--- conflicted
+++ resolved
@@ -396,18 +396,11 @@
                         />
                       </div>
                     )}
-<<<<<<< HEAD
-
-                    <IsPublicGroupSelector
-                      formikProps={formikProps}
-                      objectName="LLM Provider"
-                      publicToWhom="all users"
-=======
+
                     <IsPublicGroupSelector
                       formikProps={formikProps}
                       objectName="LLM Provider"
                       publicToWhom="Users"
->>>>>>> e572ce95
                       enforceGroupSelection={true}
                     />
                   </>
