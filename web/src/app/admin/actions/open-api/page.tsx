"use client";

import { SvgActions } from "@opal/icons";
<<<<<<< HEAD
import { AdminPageLayout } from "@/layouts/admin-pages";
=======
import * as SettingsLayouts from "@/layouts/settings-layouts";
>>>>>>> 77e4f3c5
import OpenApiPageContent from "@/sections/actions/OpenApiPageContent";

export default function Main() {
  return (
    <SettingsLayouts.Root>
      <SettingsLayouts.Header
        icon={SvgActions}
        title="OpenAPI Actions"
        description="Connect OpenAPI servers to add custom actions and tools for your assistants."
        separator
      />
      <SettingsLayouts.Body>
        <OpenApiPageContent />
      </SettingsLayouts.Body>
    </SettingsLayouts.Root>
  );
}<|MERGE_RESOLUTION|>--- conflicted
+++ resolved
@@ -1,11 +1,7 @@
 "use client";
 
 import { SvgActions } from "@opal/icons";
-<<<<<<< HEAD
-import { AdminPageLayout } from "@/layouts/admin-pages";
-=======
 import * as SettingsLayouts from "@/layouts/settings-layouts";
->>>>>>> 77e4f3c5
 import OpenApiPageContent from "@/sections/actions/OpenApiPageContent";
 
 export default function Main() {
