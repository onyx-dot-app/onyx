"use client";

import { useState, useEffect, useMemo, useRef } from "react";
import { useRouter, useSearchParams } from "next/navigation";
import { Formik, Form } from "formik";
import * as Yup from "yup";
import { BackButton } from "@/components/BackButton";
import { AdminPageTitle } from "@/components/admin/Title";
import { ToolIcon } from "@/components/icons/icons";
import CardSection from "@/components/admin/CardSection";
import { TextFormField } from "@/components/Field";
import Button from "@/refresh-components/buttons/Button";
import { usePopup } from "@/components/admin/connectors/Popup";
import InputSelect from "@/refresh-components/inputs/InputSelect";
import { Label } from "@/components/ui/label";
import { Separator } from "@/components/ui/separator";
import Text from "@/components/ui/text";
import {
  MCPAuthenticationPerformer,
  MCPAuthenticationType,
  MCPTransportType,
} from "@/lib/tools/interfaces";
import {
  PerUserAuthTemplateConfig,
  OAuthConfig,
} from "@/components/admin/actions/forms";
import {
  MCPFormValues,
  MCPAuthTemplate,
  MCPServerDetail,
  MCPTool,
} from "@/components/admin/actions/interfaces";
import { ToolList } from "@/components/admin/actions/ToolList";
import SimpleLoader from "@/refresh-components/loaders/SimpleLoader";
import SvgCheck from "@/icons/check";
import SvgLink from "@/icons/link";

const validationSchema = Yup.object().shape({
  name: Yup.string().required("Name is required"),
  description: Yup.string(),
  server_url: Yup.string()
    .url("Must be a valid URL")
    .required("Server URL is required"),
  auth_type: Yup.string()
    .oneOf([
      MCPAuthenticationType.NONE,
      MCPAuthenticationType.API_TOKEN,
      MCPAuthenticationType.OAUTH,
    ])
    .required("Authentication type is required"),
  auth_performer: Yup.string().when("auth_type", {
    is: (auth_type: string) => auth_type !== MCPAuthenticationType.NONE,
    then: (schema) =>
      schema
        .oneOf([
          MCPAuthenticationPerformer.ADMIN,
          MCPAuthenticationPerformer.PER_USER,
        ])
        .required("Authentication performer is required"),
    otherwise: (schema) => schema.notRequired(),
  }),
  api_token: Yup.string().when("auth_type", {
    is: MCPAuthenticationType.API_TOKEN,
    then: (schema) => schema.required("API token is required"),
    otherwise: (schema) => schema.notRequired(),
  }),
  oauth_client_id: Yup.string().when("auth_type", {
    is: MCPAuthenticationType.OAUTH,
    then: (schema) => schema.notRequired(),
    otherwise: (schema) => schema.notRequired(),
  }),
  oauth_client_secret: Yup.string().when("auth_type", {
    is: MCPAuthenticationType.OAUTH,
    then: (schema) => schema.notRequired(),
    otherwise: (schema) => schema.notRequired(),
  }),
});

export default function NewMCPToolPage() {
  const router = useRouter();
  const searchParams = useSearchParams();
  const { popup, setPopup } = usePopup();

  const [loading, setLoading] = useState(false);

  const [oauthConnected, setOauthConnected] = useState(false);
  const [checkingOAuthStatus, setCheckingOAuthStatus] = useState(false);
  const [initialValues, setInitialValues] = useState<MCPFormValues>({
    name: "",
    description: "",
    server_url: "",
    transport: MCPTransportType.STREAMABLE_HTTP,
    auth_type: MCPAuthenticationType.NONE,
    auth_performer: MCPAuthenticationPerformer.ADMIN,
    api_token: "",
    oauth_client_id: "",
    oauth_client_secret: "",
  });
  const fetchedServerRef = useRef<string | null>(null);
  const [initialDbTools, setInitialDbTools] = useState<MCPTool[] | null>(null);

  // We no longer probe by listing tools; OAuth connection state
  // is inferred from presence of return data in sessionStorage.

  // Memoize the server ID to prevent unnecessary re-renders
  const serverId = useMemo(() => searchParams.get("server_id"), [searchParams]);

  // Check for OAuth callback return
  useEffect(() => {
    const oauthReturn = sessionStorage.getItem("mcp_oauth_return");
    if (oauthReturn) {
      try {
        const { serverId: returnServerId, formValues } =
          JSON.parse(oauthReturn);
        sessionStorage.removeItem("mcp_oauth_return");

        // Set the form values and mark OAuth as connected
        setInitialValues(formValues);
        setOauthConnected(true);

        // Update URL to include the server ID
        router.push(`/admin/actions/edit-mcp?server_id=${returnServerId}`);
      } catch (error) {
        console.error("Failed to restore OAuth state:", error);
      }
    }
  }, []);

  // Load existing server data if server_id is provided
  useEffect(() => {
    if (!serverId || fetchedServerRef.current === serverId) return;

    const fetchServerData = async () => {
      setLoading(true);
      fetchedServerRef.current = serverId; // Mark as fetching/fetched

      try {
        const response = await fetch(`/api/admin/mcp/servers/${serverId}`);
        if (!response.ok) {
          throw new Error(await response.text());
        }
        const server: MCPServerDetail = await response.json();

        // Build auth_template if this is a per-user server
        let auth_template: MCPAuthTemplate | undefined;
        if (
          server.auth_performer === MCPAuthenticationPerformer.PER_USER &&
          server.auth_template
        ) {
          auth_template = server.auth_template;
        }

        setInitialValues({
          name: server.name,
          description: server.description || "",
          server_url: server.server_url,
          transport: server.transport,
          auth_type: server.auth_type,
          auth_performer:
            server.auth_type === MCPAuthenticationType.OAUTH
              ? MCPAuthenticationPerformer.PER_USER
              : server.auth_performer || MCPAuthenticationPerformer.ADMIN,
          api_token: server.admin_credentials?.api_key || "",
          auth_template,
          user_credentials: server.user_credentials || {},
          oauth_client_id: server.admin_credentials?.client_id || "",
          oauth_client_secret: server.admin_credentials?.client_secret || "",
        });
      } catch (error) {
        console.error("Failed to load server data:", error);
        setPopup({
          message: "Failed to load server configuration",
          type: "error",
        });
        fetchedServerRef.current = null; // Reset on error so user can retry
      } finally {
        setLoading(false);
      }
    };

    fetchServerData();
  }, [serverId]); // Only depend on the memoized server ID

  useEffect(() => {
    if (!serverId) {
      setInitialDbTools(null);
      return;
    }

    setInitialDbTools(null);
    let cancelled = false;

    const loadExistingTools = async () => {
      try {
        const response = await fetch(
          `/api/admin/mcp/server/${serverId}/db-tools`
        );
        if (!response.ok) {
          throw new Error(await response.text());
        }
        const data = await response.json();
        const mappedTools: MCPTool[] = (data.tools || []).map(
          (tool: {
            name: string;
            description?: string;
            display_name?: string;
          }) => ({
            name: tool.name,
            description: tool.description,
            displayName: tool.display_name,
          })
        );
        if (cancelled) {
          return;
        }
        setInitialDbTools(mappedTools);
        if (mappedTools.length > 0) {
          const currentUrl = new URL(window.location.href);
          if (currentUrl.searchParams.get("listing_tools") !== "true") {
            currentUrl.searchParams.set("listing_tools", "true");
            router.replace(currentUrl.toString());
          }
        }
      } catch (error) {
        console.error("Failed to load MCP server tools:", error);
        if (!cancelled) {
          setInitialDbTools([]);
        }
      }
    };

    loadExistingTools();

    return () => {
      cancelled = true;
    };
  }, [serverId, router]);

  const handleOAuthConnect = async (values: MCPFormValues) => {
    setCheckingOAuthStatus(true);
    try {
      // First, create the MCP server if it doesn't exist
      const createResponse = await fetch("/api/admin/mcp/servers/create", {
        method: "POST",
        headers: {
          "Content-Type": "application/json",
        },
        body: JSON.stringify({
          name: values.name,
          description: values.description,
          server_url: values.server_url,
          transport: values.transport,
          auth_type: values.auth_type,
          // OAuth currently only supports per-user auth
          auth_performer: MCPAuthenticationPerformer.PER_USER,
          oauth_client_id: values.oauth_client_id,
          oauth_client_secret: values.oauth_client_secret,
          existing_server_id: serverId ? parseInt(serverId) : undefined,
        }),
      });

      if (!createResponse.ok) {
        const error = await createResponse.json();
        throw new Error(error.detail || "Failed to create OAuth server");
      }

      const currServerId = (await createResponse.json()).server_id;
      // Update the URL immediately so subsequent interactions use the server id.
      router.replace(`/admin/actions/edit-mcp?server_id=${currServerId}`);

      // Initiate OAuth flow
      const oauthResponse = await fetch("/api/admin/mcp/oauth/connect", {
        method: "POST",
        headers: {
          "Content-Type": "application/json",
        },
        body: JSON.stringify({
          server_id: currServerId.toString(),
          oauth_client_id: values.oauth_client_id,
          oauth_client_secret: values.oauth_client_secret,
          return_path:
            "/admin/actions/edit-mcp?server_id=" + currServerId.toString(),
          include_resource_param: true,
        }),
      });

      if (!oauthResponse.ok) {
        const error = await oauthResponse.json();
        throw new Error("Failed to initiate OAuth: " + error.detail);
      }

      const { oauth_url } = await oauthResponse.json();

      // Store current form state to restore after OAuth callback
      sessionStorage.setItem(
        "mcp_oauth_return",
        JSON.stringify({
          serverId: currServerId,
          formValues: values,
        })
      );

      // Redirect to OAuth provider
      window.location.href = oauth_url;
    } catch (error) {
      console.error("OAuth connect error:", error);
      setPopup({
        message:
          error instanceof Error ? error.message : "Failed to connect OAuth",
        type: "error",
      });
    } finally {
      setCheckingOAuthStatus(false);
    }
  };

  const verbRoot = serverId ? "Updat" : "Creat";
  return (
    <div className="mx-auto container">
      {popup}
      <BackButton routerOverride="/admin/actions" />

      <AdminPageTitle
        title={verbRoot + "e MCP Server Actions"}
        icon={<ToolIcon size={32} className="my-auto" />}
      />

      <Text className="mb-4">
        Configure an MCP (Model Context Protocol) server to create actions that
        can interact with external systems.
      </Text>

      <CardSection>
        {loading ? (
          <div className="flex justify-center py-8">
            <div className="text-center">
              <div className="animate-spin rounded-full h-8 w-8 border-b-2 border-gray-900 mx-auto mb-2"></div>
              <Text>Loading server configuration...</Text>
            </div>
          </div>
        ) : (
          <Formik
            initialValues={initialValues}
            enableReinitialize={true}
            validationSchema={validationSchema}
            onSubmit={() => {}}
          >
            {({ values, setFieldValue, errors, touched }) => {
              return (
                <Form
                  style={{ width: 600, position: "relative" }}
                  className="isolate"
                >
                  <div className="space-y-6 relative">
                    <div>
                      <h3 className="text-lg font-medium mb-4">
                        Basic Information
                      </h3>
                      <div className="space-y-4">
                        <TextFormField
                          name="name"
                          label="Action Name"
                          placeholder="e.g., My MCP Tool"
                          width="min-w-96"
                        />
                        <TextFormField
                          name="description"
                          label="Description"
                          placeholder="Brief description of what this MCP server does"
                          width="min-w-96"
                        />
                        <TextFormField
                          name="server_url"
                          label="Server URL"
                          placeholder="https://your-mcp-server.com"
                          width="min-w-96"
                        />
                        <div>
                          <Label htmlFor="transport">Transport</Label>
                          <InputSelect
                            value={values.transport}
                            onValueChange={(value) =>
                              setFieldValue("transport", value)
                            }
                            className="mt-1"
                          >
                            <InputSelect.Trigger placeholder="Select transport" />

                            <InputSelect.Content>
                              <InputSelect.Item
                                value={MCPTransportType.STREAMABLE_HTTP}
                              >
                                Streamable HTTP
                              </InputSelect.Item>
                              <InputSelect.Item value={MCPTransportType.SSE}>
                                SSE
                              </InputSelect.Item>
                            </InputSelect.Content>
                          </InputSelect>
                        </div>
                      </div>
                    </div>

                    <Separator />

                    <div>
                      <h3 className="text-lg font-medium mb-4">
                        Authentication Configuration
                      </h3>
                      <div className="space-y-4">
                        <div>
                          <Label htmlFor="auth_type">Authentication Type</Label>
                          <div data-testid="auth-type-select">
                            <InputSelect
                              value={values.auth_type}
                              onValueChange={(value) => {
                                setFieldValue("auth_type", value);
                                if (value === MCPAuthenticationType.OAUTH) {
                                  setFieldValue(
                                    "auth_performer",
                                    MCPAuthenticationPerformer.PER_USER
                                  );
                                }
                              }}
                              className="mt-1"
                            >
                              <InputSelect.Trigger placeholder="Select authentication type" />

                              <InputSelect.Content>
                                <InputSelect.Item
                                  value={MCPAuthenticationType.NONE}
                                >
                                  None
                                </InputSelect.Item>
                                <InputSelect.Item
                                  value={MCPAuthenticationType.API_TOKEN}
                                >
                                  API Token
                                </InputSelect.Item>
                                <InputSelect.Item
                                  value={MCPAuthenticationType.OAUTH}
                                >
                                  OAuth
                                </InputSelect.Item>
                              </InputSelect.Content>
                            </InputSelect>
                            {errors.auth_type && touched.auth_type && (
                              <div className="text-red-500 text-sm mt-1">
                                {errors.auth_type}
                              </div>
                            )}
                          </div>
                        </div>

                        {values.auth_type !== MCPAuthenticationType.NONE &&
                          values.auth_type !== MCPAuthenticationType.OAUTH && (
                            <div>
                              <Label htmlFor="auth_performer">
                                Who performs authentication?
                              </Label>
                              <InputSelect
                                value={values.auth_performer}
                                onValueChange={(value) =>
                                  setFieldValue("auth_performer", value)
                                }
                                className="mt-1"
                              >
<<<<<<< HEAD
                                <InputSelect.Trigger placeholder="Select authentication performer" />

                                <InputSelect.Content>
                                  <InputSelect.Item
=======
                                <SelectTrigger
                                  className="mt-1"
                                  data-testid="auth-performer-select"
                                >
                                  <SelectValue placeholder="Select authentication performer" />
                                </SelectTrigger>
                                <SelectContent>
                                  <SelectItem
>>>>>>> 9100afa5
                                    value={MCPAuthenticationPerformer.ADMIN}
                                  >
                                    Admin (shared credentials)
                                  </InputSelect.Item>
                                  <InputSelect.Item
                                    value={MCPAuthenticationPerformer.PER_USER}
                                  >
                                    Per-user (individual credentials)
                                  </InputSelect.Item>
                                </InputSelect.Content>
                              </InputSelect>
                              {errors.auth_performer &&
                                touched.auth_performer && (
                                  <div className="text-red-500 text-sm mt-1">
                                    {errors.auth_performer}
                                  </div>
                                )}
                            </div>
                          )}

                        {values.auth_type === MCPAuthenticationType.API_TOKEN &&
                          values.auth_performer ===
                            MCPAuthenticationPerformer.ADMIN && (
                            <TextFormField
                              name="api_token"
                              label="API Token"
                              placeholder="Enter your API token"
                              type="password"
                              width="min-w-96"
                            />
                          )}

                        {values.auth_type === MCPAuthenticationType.API_TOKEN &&
                          values.auth_performer ===
                            MCPAuthenticationPerformer.PER_USER && (
                            <PerUserAuthTemplateConfig
                              values={values}
                              setFieldValue={setFieldValue}
                              errors={errors}
                              touched={touched}
                            />
                          )}

                        {values.auth_type === MCPAuthenticationType.OAUTH && (
                          <OAuthConfig
                            values={values}
                            setFieldValue={setFieldValue}
                            errors={errors}
                            touched={touched}
                          />
                        )}
                      </div>
                    </div>

                    {values.auth_type === MCPAuthenticationType.OAUTH && (
                      <div className="flex items-center gap-2">
                        <Button
                          onClick={() => handleOAuthConnect(values)}
                          disabled={
                            checkingOAuthStatus ||
                            !values.name.trim() ||
                            !values.server_url.trim()
                          }
                          className="flex-1"
                          leftIcon={
                            checkingOAuthStatus
                              ? SimpleLoader
                              : oauthConnected
                                ? SvgCheck
                                : SvgLink
                          }
                          data-testid="connect-oauth-button"
                        >
                          {checkingOAuthStatus
                            ? "Connecting..."
                            : oauthConnected
                              ? "OAuth Connected"
                              : "Connect OAuth"}
                        </Button>
                      </div>
                    )}
                    <Separator />
                    <ToolList
                      values={values}
                      verbRoot={verbRoot}
                      serverId={serverId ? parseInt(serverId) : undefined}
                      oauthConnected={oauthConnected}
                      initialDbTools={initialDbTools}
                      setPopup={setPopup}
                    />
                  </div>
                </Form>
              );
            }}
          </Formik>
        )}
      </CardSection>
    </div>
  );
}<|MERGE_RESOLUTION|>--- conflicted
+++ resolved
@@ -458,39 +458,34 @@
                               <Label htmlFor="auth_performer">
                                 Who performs authentication?
                               </Label>
-                              <InputSelect
-                                value={values.auth_performer}
-                                onValueChange={(value) =>
-                                  setFieldValue("auth_performer", value)
-                                }
-                                className="mt-1"
-                              >
-<<<<<<< HEAD
-                                <InputSelect.Trigger placeholder="Select authentication performer" />
-
-                                <InputSelect.Content>
-                                  <InputSelect.Item
-=======
-                                <SelectTrigger
+
+                              <div data-testid="auth-performer-select">
+                                <InputSelect
+                                  value={values.auth_performer}
+                                  onValueChange={(value) =>
+                                    setFieldValue("auth_performer", value)
+                                  }
                                   className="mt-1"
-                                  data-testid="auth-performer-select"
                                 >
-                                  <SelectValue placeholder="Select authentication performer" />
-                                </SelectTrigger>
-                                <SelectContent>
-                                  <SelectItem
->>>>>>> 9100afa5
-                                    value={MCPAuthenticationPerformer.ADMIN}
-                                  >
-                                    Admin (shared credentials)
-                                  </InputSelect.Item>
-                                  <InputSelect.Item
-                                    value={MCPAuthenticationPerformer.PER_USER}
-                                  >
-                                    Per-user (individual credentials)
-                                  </InputSelect.Item>
-                                </InputSelect.Content>
-                              </InputSelect>
+                                  <InputSelect.Trigger placeholder="Select authentication performer" />
+
+                                  <InputSelect.Content>
+                                    <InputSelect.Item
+                                      value={MCPAuthenticationPerformer.ADMIN}
+                                    >
+                                      Admin (shared credentials)
+                                    </InputSelect.Item>
+                                    <InputSelect.Item
+                                      value={
+                                        MCPAuthenticationPerformer.PER_USER
+                                      }
+                                    >
+                                      Per-user (individual credentials)
+                                    </InputSelect.Item>
+                                  </InputSelect.Content>
+                                </InputSelect>
+                              </div>
+
                               {errors.auth_performer &&
                                 touched.auth_performer && (
                                   <div className="text-red-500 text-sm mt-1">
