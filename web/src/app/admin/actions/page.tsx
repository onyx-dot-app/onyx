--- conflicted
+++ resolved
@@ -8,11 +8,7 @@
 import { AdminPageTitle } from "@/components/admin/Title";
 import { ToolIcon } from "@/components/icons/icons";
 import CreateButton from "@/refresh-components/buttons/CreateButton";
-<<<<<<< HEAD
-import { FiPlusCircle, FiHelpCircle } from "react-icons/fi";
-=======
 import { FiHelpCircle } from "react-icons/fi";
->>>>>>> eaa14a5c
 import {
   Tooltip,
   TooltipContent,
