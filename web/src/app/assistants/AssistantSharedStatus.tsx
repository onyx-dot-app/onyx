--- conflicted
+++ resolved
@@ -20,15 +20,8 @@
 
   if (assistant.is_public) {
     return (
-<<<<<<< HEAD
       <div className="text-subtle text-sm flex items-center">
         <Unlock className="mr-1" />
-=======
-      <div
-        className={`text-subtle ${size === "sm" ? "text-sm" : size === "md" ? "text-base" : "text-lg"} flex items-center`}
-      >
-        <FiUnlock className="mr-1" />
->>>>>>> c65f2690
         Public
       </div>
     );
@@ -36,15 +29,8 @@
 
   if (assistantSharedUsersWithoutOwner.length > 0) {
     return (
-<<<<<<< HEAD
       <div className="text-subtle text-sm flex items-center">
         <Unlock className="mr-1" />
-=======
-      <div
-        className={`text-subtle ${size === "sm" ? "text-sm" : size === "md" ? "text-base" : "text-lg"} flex items-center`}
-      >
-        <FiUnlock className="mr-1" />
->>>>>>> c65f2690
         {isOwnedByUser ? (
           `Shared with: ${
             assistantSharedUsersWithoutOwner.length <= 4
@@ -70,15 +56,8 @@
   }
 
   return (
-<<<<<<< HEAD
     <div className="text-subtle text-sm flex items-center">
       <Lock className="mr-1" />
-=======
-    <div
-      className={`text-subtle ${size === "sm" ? "text-sm" : size === "md" ? "text-base" : "text-lg"} flex items-center`}
-    >
-      <FiLock className="mr-1" />
->>>>>>> c65f2690
       Private
     </div>
   );
