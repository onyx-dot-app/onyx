import { ChatSidebar } from "@/app/chat/sessionSidebar/ChatSidebar";
import { InstantSSRAutoRefresh } from "@/components/SSRAutoRefresh";
import { UserDropdown } from "@/components/UserDropdown";
import { ChatProvider } from "@/components/context/ChatContext";
import { WelcomeModal } from "@/components/initialSetup/welcome/WelcomeModalWrapper";
import { ApiKeyModal } from "@/components/llm/ApiKeyModal";
import { fetchChatData } from "@/lib/chat/fetchChatData";
import { unstable_noStore as noStore } from "next/cache";
import { redirect } from "next/navigation";
import { AssistantsList } from "./AssistantsList";
import { DynamicSidebar } from "@/components/DynamicSidebar";
import { AssistantsBars } from "./AssistantsBars";

export default async function GalleryPage({
  searchParams,
}: {
  searchParams: { [key: string]: string };
}) {
  noStore();

  const data = await fetchChatData(searchParams);

  if ("redirect" in data) {
    redirect(data.redirect);
  }

  const {
    user,
    chatSessions,
    availableSources,
    documentSets,
    assistants,
    tags,
    llmProviders,
    folders,
    openedFolders,
    shouldShowWelcomeModal,
  } = data;

  return (
    <>
      <InstantSSRAutoRefresh />

      {shouldShowWelcomeModal && <WelcomeModal user={user} />}

      <ChatProvider
        value={{
          user,
          chatSessions,
          availableSources,
          availableDocumentSets: documentSets,
          availableAssistants: assistants,
          availableTags: tags,
          llmProviders,
          folders,
          openedFolders,
        }}
      >
        <div className="relative flex h-screen overflow-x-hidden bg-background">
          <AssistantsBars user={user}>
            <ChatSidebar
              existingChats={chatSessions}
              currentChatSession={null}
              folders={folders}
              openedFolders={openedFolders}
              isAssistant
            />
          </AssistantsBars>

          <div
            className={`w-full h-full flex flex-col overflow-y-auto overflow-x-hidden relative pt-24 px-4 2xl:pt-10`}
          >
<<<<<<< HEAD
            <AssistantsList user={user} assistants={personas} />
=======
            <div className="sticky top-0 z-10 flex w-full left-80 bg-background h-fit">
              <div className="my-auto mt-4 ml-auto mr-8">
                <UserDropdown user={user} />
              </div>
            </div>

            <div className="mt-4">
              <AssistantsList user={user} assistants={assistants} />
            </div>
>>>>>>> 500b977c
          </div>
        </div>
      </ChatProvider>
    </>
  );
}<|MERGE_RESOLUTION|>--- conflicted
+++ resolved
@@ -70,19 +70,7 @@
           <div
             className={`w-full h-full flex flex-col overflow-y-auto overflow-x-hidden relative pt-24 px-4 2xl:pt-10`}
           >
-<<<<<<< HEAD
-            <AssistantsList user={user} assistants={personas} />
-=======
-            <div className="sticky top-0 z-10 flex w-full left-80 bg-background h-fit">
-              <div className="my-auto mt-4 ml-auto mr-8">
-                <UserDropdown user={user} />
-              </div>
-            </div>
-
-            <div className="mt-4">
-              <AssistantsList user={user} assistants={assistants} />
-            </div>
->>>>>>> 500b977c
+            <AssistantsList user={user} assistants={assistants} />
           </div>
         </div>
       </ChatProvider>
