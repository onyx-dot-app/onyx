import { Persona } from "../admin/assistants/interfaces";
import { AssistantIcon } from "@/components/assistants/AssistantIcon";
import { useState } from "react";
import { DisplayAssistantCard } from "@/components/assistants/AssistantDescriptionCard";

<<<<<<< HEAD
export function ChatIntro({
  availableSources,
  selectedPersona,
}: {
  availableSources: ValidSources[];
  selectedPersona: Persona;
}) {
  const availableSourceMetadata = getSourceMetadataForSources(availableSources);
=======
export function ChatIntro({ selectedPersona }: { selectedPersona: Persona }) {
  const [hoveredAssistant, setHoveredAssistant] = useState(false);

>>>>>>> 310732d1
  return (
    <div className="flex flex-col items-center gap-6">
      <div className="relative flex w-fit mx-auto justify-center">
        <div className="absolute z-10 -left-20 top-1/2 -translate-y-1/2">
          <div className="relative">
            <div
              onMouseEnter={() => setHoveredAssistant(true)}
              onMouseLeave={() => setHoveredAssistant(false)}
              className="p-4 scale-[.7] cursor-pointer border-dashed rounded-full flex border border-gray-300 border-2 border-dashed"
            >
              <AssistantIcon
                disableToolip
                size="large"
                assistant={selectedPersona}
              />
            </div>
            <div className="absolute right-full mr-1 w-[300px] top-0">
              {hoveredAssistant && (
                <DisplayAssistantCard selectedPersona={selectedPersona} />
              )}
            </div>
          </div>
        </div>

        <div className="text-2xl text-black font-semibold text-center">
          {selectedPersona.name}
        </div>
      </div>
      <p className="text-base text-black font-normal text-center">
        {selectedPersona.description}
      </p>
    </div>
  );
}<|MERGE_RESOLUTION|>--- conflicted
+++ resolved
@@ -3,20 +3,9 @@
 import { useState } from "react";
 import { DisplayAssistantCard } from "@/components/assistants/AssistantDescriptionCard";
 
-<<<<<<< HEAD
-export function ChatIntro({
-  availableSources,
-  selectedPersona,
-}: {
-  availableSources: ValidSources[];
-  selectedPersona: Persona;
-}) {
-  const availableSourceMetadata = getSourceMetadataForSources(availableSources);
-=======
 export function ChatIntro({ selectedPersona }: { selectedPersona: Persona }) {
   const [hoveredAssistant, setHoveredAssistant] = useState(false);
 
->>>>>>> 310732d1
   return (
     <div className="flex flex-col items-center gap-6">
       <div className="relative flex w-fit mx-auto justify-center">
