--- conflicted
+++ resolved
@@ -34,8 +34,7 @@
 import { sendSetDefaultNewTabMessage } from "@/lib/extension/utils";
 import ApiKeyModal from "@/components/llm/ApiKeyModal";
 import { SettingsContext } from "@/components/settings/SettingsProvider";
-<<<<<<< HEAD
-import { useAgents } from "@/lib/hooks/useAgents";
+import { useAgents } from "@/hooks/useAgents";
 import { useProjectsContext } from "@/app/chat/projects/ProjectsContext";
 import { OnyxDocument, MinimalOnyxDocument } from "@/lib/search/interfaces";
 import { useDeepResearchToggle } from "@/app/chat/hooks/useDeepResearchToggle";
@@ -50,8 +49,8 @@
   useCurrentMessageTree,
   useHasPerformedInitialScroll,
 } from "@/app/chat/stores/useChatSessionStore";
-import { MessagesDisplay } from "@/app/chat/components/MessagesDisplay";
-import { useChatSessions } from "@/lib/hooks/useChatSessions";
+import ChatPage from "@/app/chat/components/ChatPage";
+import useChatSessions from "@/hooks/useChatSessions";
 import { useScrollonStream } from "@/app/chat/services/lib";
 import { cn } from "@/lib/utils";
 import Logo from "@/refresh-components/Logo";
@@ -59,13 +58,11 @@
 import TextView from "@/components/chat/TextView";
 import { useAppSidebarContext } from "@/refresh-components/contexts/AppSidebarContext";
 import DEFAULT_CONTEXT_TOKENS from "@/app/chat/components/ChatPage";
+import { SvgUser } from "@opal/icons";
 
 interface NRFPageProps {
   isSidePanel?: boolean;
 }
-=======
-import { SvgUser } from "@opal/icons";
->>>>>>> ccabc1a7
 
 export default function NRFPage({ isSidePanel = false }: NRFPageProps) {
   const {
@@ -285,7 +282,6 @@
       selectedDocuments,
       searchParams: searchParams!,
       setPopup,
-      clientScrollToBottom,
       resetInputBar,
       setSelectedAssistantFromId,
     });
@@ -303,11 +299,8 @@
       chatSessionIdRef,
       loadedIdSessionRef,
       textAreaRef,
-      scrollInitialized,
       isInitialLoad,
       submitOnLoadPerformed,
-      hasPerformedInitialScroll,
-      clientScrollToBottom,
       refreshChatSessions,
       onSubmit,
     });
@@ -480,28 +473,12 @@
                     className="flex-1 w-full flex flex-col default-scrollbar overflow-y-auto overflow-x-hidden relative"
                   >
                     <div className="relative w-full px-4">
-                      <MessagesDisplay
-                        messageHistory={messageHistory}
-                        completeMessageTree={completeMessageTree}
-                        liveAssistant={liveAssistant}
-                        llmManager={llmManager}
-                        deepResearchEnabled={deepResearchEnabled}
-                        currentMessageFiles={currentMessageFiles}
-                        setPresentingDocument={setPresentingDocument}
-                        onSubmit={onSubmit}
-                        onMessageSelection={onMessageSelection}
-                        stopGenerating={stopGenerating}
-                        uncaughtError={uncaughtError}
-                        loadingError={loadingError}
-                        handleResubmitLastMessage={handleResubmitLastMessage}
-                        autoScrollEnabled={autoScrollEnabled}
-                        getContainerHeight={getContainerHeight}
-                        lastMessageRef={lastMessageRef}
-                        endPaddingRef={endPaddingRef}
-                        endDivRef={endDivRef}
-                        hasPerformedInitialScroll={hasPerformedInitialScroll}
-                        chatSessionId={chatSessionId}
-                        enterpriseSettings={settings?.enterpriseSettings}
+                      <ChatPage
+                        firstMessage={message || undefined}
+                        headerData={{
+                          settings: settings,
+                          chatSession: null,
+                        }}
                       />
                     </div>
                   </div>
