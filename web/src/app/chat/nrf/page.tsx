--- conflicted
+++ resolved
@@ -3,22 +3,14 @@
 import { cookies } from "next/headers";
 import NRFPage from "./NRFPage";
 import { NRFPreferencesProvider } from "../../../components/context/NRFPreferencesContext";
-<<<<<<< HEAD
-import { AppPageLayout } from "@/layouts/app-pages";
-=======
 import * as AppLayouts from "@/layouts/app-layouts";
->>>>>>> 77e4f3c5
 
 export default async function Page() {
   noStore();
   const requestCookies = await cookies();
 
   return (
-<<<<<<< HEAD
-    <AppPageLayout>
-=======
     <AppLayouts.Root>
->>>>>>> 77e4f3c5
       <InstantSSRAutoRefresh />
       <NRFPreferencesProvider>
         <NRFPage requestCookies={requestCookies} />
