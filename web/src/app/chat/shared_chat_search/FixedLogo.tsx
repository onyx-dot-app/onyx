"use client";

import { HeaderTitle } from "@/components/header/Header";
import { Logo } from "@/components/EEA_Logo";
import { Logo_empty } from "@/components/EEA_Logo";
import { SettingsContext } from "@/components/settings/SettingsProvider";
import { NEXT_PUBLIC_DO_NOT_USE_TOGGLE_OFF_DANSWER_POWERED } from "@/lib/constants";
import { useContext } from "react";
import { FiSidebar } from "react-icons/fi";

export default function FixedLogo() {
  const combinedSettings = useContext(SettingsContext);
  const settings = combinedSettings?.settings;
  const enterpriseSettings = combinedSettings?.enterpriseSettings;

  return (
<<<<<<< HEAD
    <div className="absolute flex z-40 left-2.5 top-2">
      <div className="max-w-[200px] flex gap-x-1 my-auto">
        <div className="flex-none invisible mb-auto">
          <Logo_empty width={30} />
        </div>
        <div className="">
          {enterpriseSettings && enterpriseSettings.application_name ? (
            <div>
              <HeaderTitle>{enterpriseSettings.application_name}</HeaderTitle>
              {!NEXT_PUBLIC_DO_NOT_USE_TOGGLE_OFF_DANSWER_POWERED && (
                <p className="text-xs text-subtle">Powered by Danswer</p>
              )}
            </div>
          ) : (
            <HeaderTitle>GPT Lab</HeaderTitle>
          )}
=======
    <>
      <div className="fixed pointer-events-none flex z-40 left-2.5 top-2">
        <div className="max-w-[200px]  mobile:hidden flex items-center gap-x-1 my-auto">
          <div className="flex-none my-auto">
            <Logo height={24} width={24} />
          </div>
          <div className="">
            {enterpriseSettings && enterpriseSettings.application_name ? (
              <div>
                <HeaderTitle>{enterpriseSettings.application_name}</HeaderTitle>
                {!NEXT_PUBLIC_DO_NOT_USE_TOGGLE_OFF_DANSWER_POWERED && (
                  <p className="text-xs text-subtle">Powered by Danswer</p>
                )}
              </div>
            ) : (
              <HeaderTitle>Danswer</HeaderTitle>
            )}
          </div>
>>>>>>> 036d5c73
        </div>
      </div>
      <div className="mobile:hidden fixed left-2.5 bottom-4">
        <FiSidebar />
      </div>
    </>
  );
}<|MERGE_RESOLUTION|>--- conflicted
+++ resolved
@@ -14,29 +14,11 @@
   const enterpriseSettings = combinedSettings?.enterpriseSettings;
 
   return (
-<<<<<<< HEAD
-    <div className="absolute flex z-40 left-2.5 top-2">
-      <div className="max-w-[200px] flex gap-x-1 my-auto">
-        <div className="flex-none invisible mb-auto">
-          <Logo_empty width={30} />
-        </div>
-        <div className="">
-          {enterpriseSettings && enterpriseSettings.application_name ? (
-            <div>
-              <HeaderTitle>{enterpriseSettings.application_name}</HeaderTitle>
-              {!NEXT_PUBLIC_DO_NOT_USE_TOGGLE_OFF_DANSWER_POWERED && (
-                <p className="text-xs text-subtle">Powered by Danswer</p>
-              )}
-            </div>
-          ) : (
-            <HeaderTitle>GPT Lab</HeaderTitle>
-          )}
-=======
     <>
       <div className="fixed pointer-events-none flex z-40 left-2.5 top-2">
         <div className="max-w-[200px]  mobile:hidden flex items-center gap-x-1 my-auto">
           <div className="flex-none my-auto">
-            <Logo height={24} width={24} />
+            <Logo_empty height={24} width={24} />
           </div>
           <div className="">
             {enterpriseSettings && enterpriseSettings.application_name ? (
@@ -50,7 +32,6 @@
               <HeaderTitle>Danswer</HeaderTitle>
             )}
           </div>
->>>>>>> 036d5c73
         </div>
       </div>
       <div className="mobile:hidden fixed left-2.5 bottom-4">
