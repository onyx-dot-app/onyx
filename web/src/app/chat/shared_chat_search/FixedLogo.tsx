"use client";

import { Logo } from "@/components/EEA_Logo";
import { Logo_empty } from "@/components/EEA_Logo";
import { HeaderTitle } from "@/components/header/HeaderTitle";
<<<<<<< HEAD
//import { Logo } from "@/components/Logo";
=======
import { Logo } from "@/components/logo/Logo";
>>>>>>> 28598694
import { SettingsContext } from "@/components/settings/SettingsProvider";
import { NEXT_PUBLIC_DO_NOT_USE_TOGGLE_OFF_DANSWER_POWERED } from "@/lib/constants";
import Link from "next/link";
import { useContext } from "react";
import { FiSidebar } from "react-icons/fi";
import { LogoType } from "@/components/logo/Logo";
import { EnterpriseSettings } from "@/app/admin/settings/interfaces";

export function LogoComponent({
  enterpriseSettings,
  backgroundToggled,
  show,
}: {
  enterpriseSettings: EnterpriseSettings | null;
  backgroundToggled?: boolean;
  show?: boolean;
}) {
  return (
    <div
      className={`max-w-[200px] ${
        !show && "mobile:hidden"
      } flex items-center gap-x-1`}
    >
      {enterpriseSettings && enterpriseSettings.application_name ? (
        <>
          <div className="flex-none my-auto">
            <Logo height={24} width={24} />
          </div>
          <div className="w-full">
            <HeaderTitle backgroundToggled={backgroundToggled}>
              {enterpriseSettings.application_name}
            </HeaderTitle>
            {!NEXT_PUBLIC_DO_NOT_USE_TOGGLE_OFF_DANSWER_POWERED && (
              <p className="text-xs text-subtle">Powered by Onyx</p>
            )}
          </div>
        </>
      ) : (
        <LogoType />
      )}
    </div>
  );
}

export default function FixedLogo({
  backgroundToggled,
}: {
  backgroundToggled?: boolean;
}) {
  const combinedSettings = useContext(SettingsContext);
  const enterpriseSettings = combinedSettings?.enterpriseSettings;

  return (
    <>
      <Link
        href="/chat"
        className="fixed cursor-pointer flex z-40 left-4 top-3 h-8"
      >
<<<<<<< HEAD
        <div className="max-w-[185px] mobile:hidden flex items-center gap-x-1 my-auto">
          <div className="flex-none my-auto">
            <Logo height={24} width={80} />
          </div>
          <div className="w-full">
            {enterpriseSettings && enterpriseSettings.application_name ? (
              <div>
                <HeaderTitle backgroundToggled={backgroundToggled}>
                  {enterpriseSettings.application_name}
                </HeaderTitle>
                {!NEXT_PUBLIC_DO_NOT_USE_TOGGLE_OFF_DANSWER_POWERED && (
                  <p className="text-xs text-subtle">Powered by Danswer</p>
                )}
              </div>
            ) : (
              <HeaderTitle>GPT Lab</HeaderTitle>
            )}
          </div>
        </div>
=======
        <LogoComponent
          enterpriseSettings={enterpriseSettings!}
          backgroundToggled={backgroundToggled}
        />
>>>>>>> 28598694
      </Link>
      <div className="mobile:hidden fixed left-4 bottom-4">
        <FiSidebar
          className={`${
            backgroundToggled
              ? "text-text-mobile-sidebar-toggled"
              : "text-text-mobile-sidebar-untoggled"
          }`}
        />
      </div>
    </>
  );
}<|MERGE_RESOLUTION|>--- conflicted
+++ resolved
@@ -1,13 +1,8 @@
 "use client";
 
+import { HeaderTitle } from "@/components/header/HeaderTitle";
+//import { Logo } from "@/components/logo/Logo";
 import { Logo } from "@/components/EEA_Logo";
-import { Logo_empty } from "@/components/EEA_Logo";
-import { HeaderTitle } from "@/components/header/HeaderTitle";
-<<<<<<< HEAD
-//import { Logo } from "@/components/Logo";
-=======
-import { Logo } from "@/components/logo/Logo";
->>>>>>> 28598694
 import { SettingsContext } from "@/components/settings/SettingsProvider";
 import { NEXT_PUBLIC_DO_NOT_USE_TOGGLE_OFF_DANSWER_POWERED } from "@/lib/constants";
 import Link from "next/link";
@@ -31,23 +26,23 @@
         !show && "mobile:hidden"
       } flex items-center gap-x-1`}
     >
-      {enterpriseSettings && enterpriseSettings.application_name ? (
+      {/* {enterpriseSettings && enterpriseSettings.application_name ? ( */}
         <>
           <div className="flex-none my-auto">
-            <Logo height={24} width={24} />
+            <Logo height={24} width={80} />
           </div>
           <div className="w-full">
             <HeaderTitle backgroundToggled={backgroundToggled}>
-              {enterpriseSettings.application_name}
+              GPT Lab
             </HeaderTitle>
             {!NEXT_PUBLIC_DO_NOT_USE_TOGGLE_OFF_DANSWER_POWERED && (
               <p className="text-xs text-subtle">Powered by Onyx</p>
             )}
           </div>
         </>
-      ) : (
+      {/* ) : (
         <LogoType />
-      )}
+      )} */}
     </div>
   );
 }
@@ -66,32 +61,11 @@
         href="/chat"
         className="fixed cursor-pointer flex z-40 left-4 top-3 h-8"
       >
-<<<<<<< HEAD
-        <div className="max-w-[185px] mobile:hidden flex items-center gap-x-1 my-auto">
-          <div className="flex-none my-auto">
-            <Logo height={24} width={80} />
-          </div>
-          <div className="w-full">
-            {enterpriseSettings && enterpriseSettings.application_name ? (
-              <div>
-                <HeaderTitle backgroundToggled={backgroundToggled}>
-                  {enterpriseSettings.application_name}
-                </HeaderTitle>
-                {!NEXT_PUBLIC_DO_NOT_USE_TOGGLE_OFF_DANSWER_POWERED && (
-                  <p className="text-xs text-subtle">Powered by Danswer</p>
-                )}
-              </div>
-            ) : (
-              <HeaderTitle>GPT Lab</HeaderTitle>
-            )}
-          </div>
-        </div>
-=======
+
         <LogoComponent
           enterpriseSettings={enterpriseSettings!}
           backgroundToggled={backgroundToggled}
         />
->>>>>>> 28598694
       </Link>
       <div className="mobile:hidden fixed left-4 bottom-4">
         <FiSidebar
