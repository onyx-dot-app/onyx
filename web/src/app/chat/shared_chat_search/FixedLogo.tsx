--- conflicted
+++ resolved
@@ -43,13 +43,7 @@
                 )}
               </div>
             ) : (
-<<<<<<< HEAD
               <HeaderTitle>GPT Lab</HeaderTitle>
-=======
-              <HeaderTitle backgroundToggled={backgroundToggled}>
-                Danswer
-              </HeaderTitle>
->>>>>>> 310732d1
             )}
           </div>
         </div>
