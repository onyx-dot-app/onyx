--- conflicted
+++ resolved
@@ -1,13 +1,9 @@
 "use client";
 
-<<<<<<< HEAD
-import { HeaderTitle } from "@/components/header/Header";
 import { Logo } from "@/components/EEA_Logo";
 import { Logo_empty } from "@/components/EEA_Logo";
-=======
 import { HeaderTitle } from "@/components/header/HeaderTitle";
-import { Logo } from "@/components/Logo";
->>>>>>> 205c3c3f
+//import { Logo } from "@/components/Logo";
 import { SettingsContext } from "@/components/settings/SettingsProvider";
 import { NEXT_PUBLIC_DO_NOT_USE_TOGGLE_OFF_DANSWER_POWERED } from "@/lib/constants";
 import Link from "next/link";
@@ -29,7 +25,7 @@
       >
         <div className="max-w-[200px] mobile:hidden flex items-center gap-x-1 my-auto">
           <div className="flex-none my-auto">
-            <Logo_empty height={24} width={24} />
+            <Logo height={24} width={80} />
           </div>
           <div className="">
             {enterpriseSettings && enterpriseSettings.application_name ? (
@@ -40,7 +36,7 @@
                 )}
               </div>
             ) : (
-              <HeaderTitle>Danswer</HeaderTitle>
+              <HeaderTitle>GPT Lab</HeaderTitle>
             )}
           </div>
         </div>
