import { useState, useMemo, useEffect, JSX } from "react";
import {
  FiCheckCircle,
  FiChevronDown,
  FiChevronRight,
  FiCircle,
} from "react-icons/fi";
<<<<<<< HEAD
import { Packet, PacketType } from "@/app/chat/services/streamingModels";
=======
import {
  Packet,
  PacketType,
  SearchToolPacket,
} from "@/app/chat/services/streamingModels";
>>>>>>> 45db59ea
import { FullChatState, RendererResult } from "./interfaces";
import { RendererComponent } from "./renderMessageComponent";
import { isToolPacket, isSearchToolPacket } from "../../services/packetUtils";
import { useToolDisplayTiming } from "./hooks/useToolDisplayTiming";
import { STANDARD_TEXT_COLOR } from "./constants";
import Text from "@/refresh-components/texts/Text";
import SvgChevronDownSmall from "@/icons/chevron-down-small";
import { cn } from "@/lib/utils";
import {
  SearchToolStep1Renderer,
  SearchToolStep2Renderer,
  constructCurrentSearchState,
} from "./renderers/SearchToolRendererV2";

// Type for display items - can be regular tool or search step
type DisplayItem = {
  key: string;
  type: "regular" | "search-step-1" | "search-step-2";
  turn_index: number;
  packets: Packet[];
};

// Helper to check if a tool group is an internal search (not internet search)
function isInternalSearchToolGroup(packets: Packet[]): boolean {
  const hasSearchStart = packets.some(
    (p) => p.obj.type === PacketType.SEARCH_TOOL_START
  );
  if (!hasSearchStart) return false;

  const searchState = constructCurrentSearchState(
    packets as SearchToolPacket[]
  );
  return !searchState.isInternetSearch;
}

// Helper to check if search step 2 should be visible (has results or is complete)
function shouldShowSearchStep2(packets: Packet[]): boolean {
  const searchState = constructCurrentSearchState(
    packets as SearchToolPacket[]
  );
  return searchState.hasResults || searchState.isComplete;
}

// Shared component for expanded tool rendering
function ExpandedToolItem({
  icon,
  content,
  status,
  isLastItem,
  showClickableToggle = false,
  onToggleClick,
  defaultIconColor = "text-text-300",
  expandedText,
}: {
  icon: ((props: { size: number }) => JSX.Element) | null;
  content: JSX.Element | string;
  status: string | null;
  isLastItem: boolean;
  showClickableToggle?: boolean;
  onToggleClick?: () => void;
  defaultIconColor?: string;
  expandedText?: JSX.Element | string;
}) {
  const finalIcon = icon ? (
    icon({ size: 14 })
  ) : (
    <FiCircle className={cn("w-2 h-2 fill-current", defaultIconColor)} />
  );

  return (
    <div className="relative">
      {/* Connector line */}
      {!isLastItem && (
        <div
          className="absolute w-px bg-background-tint-04 z-0"
          style={{
            left: "10px",
            top: "20px",
            bottom: "0",
          }}
        />
      )}

      {/* Main row with icon and content */}
      <div
        className={cn(
          "flex items-start gap-2",
          STANDARD_TEXT_COLOR,
          "relative z-10"
        )}
      >
        {/* Icon column */}
        <div className="flex flex-col items-center w-5">
          <div className="flex-shrink-0 flex items-center justify-center w-5 h-5 bg-background rounded-full">
            {finalIcon}
          </div>
        </div>

        {/* Content with padding */}
        <div className={cn("flex-1", !isLastItem && "pb-4")}>
          <div className="flex mb-1">
            <Text
              text02
              className={cn(
                "text-sm flex items-center gap-1",
                showClickableToggle &&
                  "cursor-pointer hover:text-text-900 transition-colors"
              )}
              onClick={showClickableToggle ? onToggleClick : undefined}
            >
              {status}
            </Text>
          </div>

          <div
            className={cn(
              expandedText ? "text-sm" : "text-xs text-text-600",
              expandedText && STANDARD_TEXT_COLOR
            )}
          >
            {expandedText || content}
          </div>
        </div>
      </div>
    </div>
  );
}

// Helper function to check if a tool group has a SECTION_END packet (indicating completion)
function hasSectionEnd(packets: Packet[]): boolean {
  return packets.some((packet) => packet.obj.type === PacketType.SECTION_END);
}

// React component wrapper to avoid hook count issues in map loops

// Multi-tool renderer component for grouped tools
export default function MultiToolRenderer({
  packetGroups,
  chatState,
  isComplete,
  isFinalAnswerComing,
  stopPacketSeen,
  onAllToolsDisplayed,
}: {
  packetGroups: { turn_index: number; packets: Packet[] }[];
  chatState: FullChatState;
  isComplete: boolean;
  isFinalAnswerComing: boolean;
  stopPacketSeen: boolean;
  onAllToolsDisplayed?: () => void;
}) {
  const [isExpanded, setIsExpanded] = useState(false);
  const [isStreamingExpanded, setIsStreamingExpanded] = useState(false);

  const toolGroups = useMemo(() => {
    return packetGroups.filter(
      (group) => group.packets[0] && isToolPacket(group.packets[0], false)
    );
  }, [packetGroups]);

  // Transform tool groups into display items, splitting internal search tools into two steps
  const displayItems = useMemo((): DisplayItem[] => {
    const items: DisplayItem[] = [];

    toolGroups.forEach((group) => {
      if (isInternalSearchToolGroup(group.packets)) {
        // Internal search: split into two steps
        items.push({
          key: `${group.turn_index}-search-1`,
          type: "search-step-1",
          turn_index: group.turn_index,
          packets: group.packets,
        });
        // Only add step 2 if we have results or the search is complete
        if (shouldShowSearchStep2(group.packets)) {
          items.push({
            key: `${group.turn_index}-search-2`,
            type: "search-step-2",
            turn_index: group.turn_index,
            packets: group.packets,
          });
        }
      } else {
        // Regular tool (or internet search): single entry
        items.push({
          key: `${group.turn_index}`,
          type: "regular",
          turn_index: group.turn_index,
          packets: group.packets,
        });
      }
    });

    return items;
  }, [toolGroups]);

  // Use the custom hook to manage tool display timing
  const { visibleTools, allToolsDisplayed, handleToolComplete } =
    useToolDisplayTiming(toolGroups, isFinalAnswerComing, isComplete);

  // Notify parent when all tools are displayed
  useEffect(() => {
    if (allToolsDisplayed && onAllToolsDisplayed) {
      onAllToolsDisplayed();
    }
  }, [allToolsDisplayed, onAllToolsDisplayed]);

  // Preserve expanded state when transitioning from streaming to complete
  useEffect(() => {
    if (isComplete && isStreamingExpanded) {
      setIsExpanded(true);
    }
  }, [isComplete, isStreamingExpanded]);

  // Track completion for internal search tools
  // We need to call handleToolComplete when a search tool completes
  useEffect(() => {
    displayItems.forEach((item) => {
      if (item.type === "search-step-1" || item.type === "search-step-2") {
        const searchState = constructCurrentSearchState(
          item.packets as SearchToolPacket[]
        );
        if (searchState.isComplete && item.turn_index !== undefined) {
          handleToolComplete(item.turn_index);
        }
      }
    });
  }, [displayItems, handleToolComplete]);

  // Helper to render a display item (either regular tool or search step)
  const renderDisplayItem = (
    item: DisplayItem,
    index: number,
    totalItems: number,
    isStreaming: boolean,
    isVisible: boolean,
    childrenCallback: (result: RendererResult) => JSX.Element
  ) => {
    if (item.type === "search-step-1") {
      return (
        <SearchToolStep1Renderer
          key={item.key}
          packets={item.packets as SearchToolPacket[]}
          isActive={isStreaming}
        >
          {childrenCallback}
        </SearchToolStep1Renderer>
      );
    } else if (item.type === "search-step-2") {
      return (
        <SearchToolStep2Renderer
          key={item.key}
          packets={item.packets as SearchToolPacket[]}
          isActive={isStreaming}
        >
          {childrenCallback}
        </SearchToolStep2Renderer>
      );
    } else {
      // Regular tool - use RendererComponent
      return (
        <RendererComponent
          key={item.key}
          packets={item.packets}
          chatState={chatState}
          onComplete={() => {
            if (item.turn_index !== undefined) {
              handleToolComplete(item.turn_index);
            }
          }}
          animate
          stopPacketSeen={stopPacketSeen}
          useShortRenderer={isStreaming && !isStreamingExpanded}
        >
          {childrenCallback}
        </RendererComponent>
      );
    }
  };

  // If still processing, show tools progressively with timing
  if (!isComplete) {
    // Filter display items to only show those whose turn_index is visible
    const itemsToDisplay = displayItems.filter((item) =>
      visibleTools.has(item.turn_index)
    );

    if (itemsToDisplay.length === 0) {
      return null;
    }

    // Show only the latest item visually when collapsed, but render all for completion tracking
    const shouldShowOnlyLatest =
      !isStreamingExpanded && itemsToDisplay.length > 1;
    const latestItemIndex = itemsToDisplay.length - 1;

    return (
      <div className="mb-4 relative border border-border-medium rounded-lg p-4 shadow">
        <div className="relative">
          <div>
            {itemsToDisplay.map((item, index) => {
              // Hide all but the latest item when shouldShowOnlyLatest is true
              const isVisible =
                !shouldShowOnlyLatest || index === latestItemIndex;
              const isLastItem = index === itemsToDisplay.length - 1;

              return (
                <div
                  key={item.key}
                  style={{ display: isVisible ? "block" : "none" }}
                >
                  {renderDisplayItem(
                    item,
                    index,
                    itemsToDisplay.length,
                    true,
                    isVisible,
                    ({ icon, content, status, expandedText }) => {
                      // When expanded, show full renderer style similar to complete state
                      if (isStreamingExpanded) {
                        return (
                          <ExpandedToolItem
                            icon={icon}
                            content={content}
                            status={status}
                            isLastItem={isLastItem}
                            showClickableToggle={
                              itemsToDisplay.length > 1 && index === 0
                            }
                            onToggleClick={() =>
                              setIsStreamingExpanded(!isStreamingExpanded)
                            }
                            expandedText={expandedText}
                          />
                        );
                      }

                      // Short renderer style (original streaming view)
                      return (
                        <div className={cn("relative", STANDARD_TEXT_COLOR)}>
                          {/* Connector line for non-last items */}
                          {!isLastItem && isVisible && (
                            <div
                              className="absolute w-px z-0"
                              style={{
                                left: "10px",
                                top: "24px",
                                bottom: "-12px",
                              }}
                            />
                          )}

                          <div
                            className={cn(
                              "text-base flex items-center gap-1 mb-2",
                              itemsToDisplay.length > 1 &&
                                isLastItem &&
                                "cursor-pointer hover:text-text-900 transition-colors"
                            )}
                            onClick={
                              itemsToDisplay.length > 1 && isLastItem
                                ? () =>
                                    setIsStreamingExpanded(!isStreamingExpanded)
                                : undefined
                            }
                          >
                            {icon ? (
                              <span className="text-shimmer-base">
                                {icon({ size: 14 })}
                              </span>
                            ) : null}
<<<<<<< HEAD
                            <span
                              className={cn(
                                // Only apply loading-text (shimmering) if:
                                // 1. Tool doesn't have SECTION_END (not complete)
                                // 2. Stream hasn't been stopped
                                !hasSectionEnd(toolGroup.packets) &&
                                  !stopPacketSeen &&
                                  "loading-text"
                              )}
                            >
                              {status}
                            </span>
                            {toolsToDisplay.length > 1 && isLastItem && (
=======
                            <span className="loading-text">{status}</span>
                            {itemsToDisplay.length > 1 && isLastItem && (
>>>>>>> 45db59ea
                              <span className="ml-1 text-shimmer-base">
                                {isStreamingExpanded ? (
                                  <FiChevronDown size={14} />
                                ) : (
                                  <FiChevronRight size={14} />
                                )}
                              </span>
                            )}
                          </div>

                          <div
                            className={cn(
                              "relative z-10 text-sm text-text-600",
                              !isLastItem && "mb-3"
                            )}
                          >
                            {content}
                          </div>
                        </div>
                      );
                    }
                  )}
                </div>
              );
            })}
          </div>
        </div>
      </div>
    );
  }

  // If complete, show summary with toggle
  return (
    <div className="pb-1">
      {/* Summary header - clickable */}
      <div
        className="flex flex-row w-fit items-center group/StepsButton select-none"
        onClick={() => setIsExpanded(!isExpanded)}
      >
        <Text text03 className="group-hover/StepsButton:text-text-04">
          {displayItems.length} steps
        </Text>
        <SvgChevronDownSmall
          className={cn(
            "w-[1rem] h-[1rem] stroke-text-03 group-hover/StepsButton:stroke-text-04 transition-transform duration-150 ease-in-out",
            !isExpanded && "rotate-[-90deg]"
          )}
        />
      </div>

      {/* Expanded content */}
      <div
        className={cn(
          "transition-all duration-300 ease-in-out overflow-hidden",
          isExpanded
            ? "max-h-[1000px] overflow-y-auto opacity-100"
            : "max-h-0 opacity-0"
        )}
      >
        <div
          className={cn(
            "p-4 transition-transform duration-300 ease-in-out",
            isExpanded ? "transform translate-y-0" : "transform"
          )}
        >
          <div>
            {displayItems.map((item, index) => {
              // Don't mark as last item if we're going to show the Done node
              const isLastItem = false; // Always draw connector line since Done node follows

              return (
                <div key={item.key}>
                  {renderDisplayItem(
                    item,
                    index,
                    displayItems.length,
                    false,
                    true,
                    ({ icon, content, status, expandedText }) => (
                      <ExpandedToolItem
                        icon={icon}
                        content={content}
                        status={status}
                        isLastItem={isLastItem}
                        defaultIconColor="text-text-03"
                        expandedText={expandedText}
                      />
                    )
                  )}
                </div>
              );
            })}

            {/* Done node at the bottom - only show after all tools are displayed */}
            {allToolsDisplayed && (
              <div className="relative">
                {/* Connector line from previous tool */}
                <div
                  className="absolute w-px bg-background-300 z-0"
                  style={{
                    left: "10px",
                    top: "-12px",
                    height: "32px",
                  }}
                />

                {/* Main row with icon and content */}
                <div
                  className={cn(
                    "flex items-start gap-2",
                    STANDARD_TEXT_COLOR,
                    "relative z-10 pb-3"
                  )}
                >
                  {/* Icon column */}
                  <div className="flex flex-col items-center w-5">
                    {/* Dot with background to cover the line */}
                    <div
                      className="
                        flex-shrink-0
                        flex
                        items-center
                        justify-center
                        w-5
                        h-5
                        bg-background
                        rounded-full
                      "
                    >
                      <FiCheckCircle className="w-3 h-3 rounded-full" />
                    </div>
                  </div>

                  {/* Content with padding */}
                  <div className="flex-1">
                    <div className="flex mb-1">
                      <div className="text-sm">Done</div>
                    </div>
                  </div>
                </div>
              </div>
            )}
          </div>
        </div>
      </div>
    </div>
  );
}<|MERGE_RESOLUTION|>--- conflicted
+++ resolved
@@ -5,15 +5,11 @@
   FiChevronRight,
   FiCircle,
 } from "react-icons/fi";
-<<<<<<< HEAD
-import { Packet, PacketType } from "@/app/chat/services/streamingModels";
-=======
 import {
   Packet,
   PacketType,
   SearchToolPacket,
 } from "@/app/chat/services/streamingModels";
->>>>>>> 45db59ea
 import { FullChatState, RendererResult } from "./interfaces";
 import { RendererComponent } from "./renderMessageComponent";
 import { isToolPacket, isSearchToolPacket } from "../../services/packetUtils";
@@ -385,24 +381,8 @@
                                 {icon({ size: 14 })}
                               </span>
                             ) : null}
-<<<<<<< HEAD
-                            <span
-                              className={cn(
-                                // Only apply loading-text (shimmering) if:
-                                // 1. Tool doesn't have SECTION_END (not complete)
-                                // 2. Stream hasn't been stopped
-                                !hasSectionEnd(toolGroup.packets) &&
-                                  !stopPacketSeen &&
-                                  "loading-text"
-                              )}
-                            >
-                              {status}
-                            </span>
-                            {toolsToDisplay.length > 1 && isLastItem && (
-=======
                             <span className="loading-text">{status}</span>
                             {itemsToDisplay.length > 1 && isLastItem && (
->>>>>>> 45db59ea
                               <span className="ml-1 text-shimmer-base">
                                 {isStreamingExpanded ? (
                                   <FiChevronDown size={14} />
