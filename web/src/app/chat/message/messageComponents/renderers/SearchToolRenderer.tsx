import React, { useEffect, useState, useRef, useMemo } from "react";
import { FiSearch, FiGlobe } from "react-icons/fi";
import {
  PacketType,
  SearchToolPacket,
  SearchToolStart,
  SearchToolDelta,
  SectionEnd,
} from "../../../services/streamingModels";
import { MessageRenderer } from "../interfaces";
import { ResultIcon } from "@/components/chat/sources/SourceCard";
import { OnyxDocument } from "@/lib/search/interfaces";
import { SourceChip2 } from "@/app/chat/components/SourceChip2";
import { BlinkingDot } from "../../BlinkingDot";
<<<<<<< HEAD
import Text from "@/refresh-components/texts/Text";
=======
import Text from "@/refresh-components/Text";
import { SearchToolRendererV2 } from "./SearchToolRendererV2";
import { usePostHog } from "posthog-js/react";
import { ResearchType } from "@/app/chat/interfaces";
>>>>>>> 50070fb2

const INITIAL_RESULTS_TO_SHOW = 3;
const RESULTS_PER_EXPANSION = 10;

const INITIAL_QUERIES_TO_SHOW = 3;
const QUERIES_PER_EXPANSION = 5;

const SEARCHING_MIN_DURATION_MS = 1000; // 1 second minimum for "Searching" state
const SEARCHED_MIN_DURATION_MS = 1000; // 1 second minimum for "Searched" state

const constructCurrentSearchState = (
  packets: SearchToolPacket[]
): {
  queries: string[];
  results: OnyxDocument[];
  isSearching: boolean;
  isComplete: boolean;
  isInternetSearch: boolean;
} => {
  // Check for new specific search tool packets first
  const searchStart = packets.find(
    (packet) => packet.obj.type === PacketType.SEARCH_TOOL_START
  )?.obj as SearchToolStart | null;
  const searchDeltas = packets
    .filter((packet) => packet.obj.type === PacketType.SEARCH_TOOL_DELTA)
    .map((packet) => packet.obj as SearchToolDelta);
  const searchEnd = packets.find(
    (packet) => packet.obj.type === PacketType.SECTION_END
  )?.obj as SectionEnd | null;

  // Extract queries from ToolDelta packets
  const queries = searchDeltas
    .flatMap((delta) => delta?.queries || [])
    .filter((query, index, arr) => arr.indexOf(query) === index); // Remove duplicates

  const seenDocIds = new Set<string>();
  const results = searchDeltas
    .flatMap((delta) => delta?.documents || [])
    .filter((doc) => {
      if (!doc || !doc.document_id) return false;
      if (seenDocIds.has(doc.document_id)) return false;
      seenDocIds.add(doc.document_id);
      return true;
    });

  const isSearching = Boolean(searchStart && !searchEnd);
  const isComplete = Boolean(searchStart && searchEnd);
  const isInternetSearch = searchStart?.is_internet_search || false;

  return { queries, results, isSearching, isComplete, isInternetSearch };
};

export const SearchToolRenderer: MessageRenderer<
  SearchToolPacket,
  { researchType?: string | null }
> = ({
  packets,
  state,
  onComplete,
  renderType,
  animate,
  stopPacketSeen,
  children,
}) => {
  const posthog = usePostHog();
  const isSimpleAgentFrameworkEnabled =
    posthog.isFeatureEnabled("simple-agent-framework") ?? false;
  // Check if this message has a research_type, which indicates it's using the simple agent framework
  const isDeepResearch = state.researchType === ResearchType.Deep;

  // Initialize all hooks at the top level (before any conditional returns)
  const { queries, results, isSearching, isComplete, isInternetSearch } =
    constructCurrentSearchState(packets);

  // Track search timing for minimum display duration
  const [searchStartTime, setSearchStartTime] = useState<number | null>(null);
  const [shouldShowAsSearching, setShouldShowAsSearching] = useState(false);

  const [shouldShowAsSearched, setShouldShowAsSearched] = useState(isComplete);
  const timeoutRef = useRef<NodeJS.Timeout | null>(null);
  const searchedTimeoutRef = useRef<NodeJS.Timeout | null>(null);
  const completionHandledRef = useRef(false);

  // Track how many results to show
  const [resultsToShow, setResultsToShow] = useState(INITIAL_RESULTS_TO_SHOW);

  // Track how many queries to show
  const [queriesToShow, setQueriesToShow] = useState(INITIAL_QUERIES_TO_SHOW);

  // Track when search starts (even if the search completes instantly)
  useEffect(() => {
    if ((isSearching || isComplete) && searchStartTime === null) {
      setSearchStartTime(Date.now());
      setShouldShowAsSearching(true);
    }
  }, [isSearching, isComplete, searchStartTime]);

  // Handle search completion with minimum duration
  useEffect(() => {
    if (
      isComplete &&
      searchStartTime !== null &&
      !completionHandledRef.current
    ) {
      completionHandledRef.current = true;
      const elapsedTime = Date.now() - searchStartTime;
      const minimumSearchingDuration = animate ? SEARCHING_MIN_DURATION_MS : 0;
      const minimumSearchedDuration = animate ? SEARCHED_MIN_DURATION_MS : 0;

      const handleSearchingToSearched = () => {
        setShouldShowAsSearching(false);
        setShouldShowAsSearched(true);

        searchedTimeoutRef.current = setTimeout(() => {
          setShouldShowAsSearched(false);
          onComplete();
        }, minimumSearchedDuration);
      };

      if (elapsedTime >= minimumSearchingDuration) {
        // Enough time has passed for searching, transition to searched immediately
        handleSearchingToSearched();
      } else {
        // Not enough time has passed for searching, delay the transition
        const remainingTime = minimumSearchingDuration - elapsedTime;
        timeoutRef.current = setTimeout(
          handleSearchingToSearched,
          remainingTime
        );
      }
    }
  }, [isComplete, searchStartTime, animate, queries, onComplete]);

  // Cleanup timeouts on unmount
  useEffect(() => {
    return () => {
      if (timeoutRef.current) {
        clearTimeout(timeoutRef.current);
      }
      if (searchedTimeoutRef.current) {
        clearTimeout(searchedTimeoutRef.current);
      }
    };
  }, []);

  const status = useMemo(() => {
    const searchType = isInternetSearch ? "the web" : "internal documents";

    // If we have documents to show and we're in the searched state, show "Searched"
    if (results.length > 0) {
      // If we're still showing as searching (before transition), show "Searching"
      if (shouldShowAsSearching) {
        return `Searching ${searchType}`;
      }
      // Otherwise show "Searched"
      return `Searched ${searchType}`;
    }

    // Handle states based on timing
    if (shouldShowAsSearched) {
      return `Searched ${searchType}`;
    }
    if (isSearching || isComplete || shouldShowAsSearching) {
      return `Searching ${searchType}`;
    }
    return null;
  }, [
    isSearching,
    isComplete,
    shouldShowAsSearching,
    shouldShowAsSearched,
    results.length,
    isInternetSearch,
  ]);

  // Determine the icon based on search type
  const icon = isInternetSearch ? FiGlobe : FiSearch;

  // If this message has a research type, use the V2 renderer (simple agent framework)
  if (isSimpleAgentFrameworkEnabled && !isDeepResearch) {
    return (
      <SearchToolRendererV2
        packets={packets}
        state={state}
        onComplete={onComplete}
        renderType={renderType}
        animate={animate}
        stopPacketSeen={stopPacketSeen}
      >
        {children}
      </SearchToolRendererV2>
    );
  }

  // Don't render anything if search hasn't started
  if (queries.length === 0) {
    return children({
      icon,
      status: status,
      content: <div></div>,
    });
  }

  return children({
    icon,
    status,
    content: (
      <div className="flex flex-col py-padding-button gap-spacing-interline">
        <Text text02 secondaryBody>
          Queries
        </Text>
        <div className="flex flex-wrap gap-spacing-interline pl-1">
          {queries.slice(0, queriesToShow).map((query, index) => (
            <div
              key={index}
              className="animate-in fade-in slide-in-from-left-2 duration-150"
              style={{
                animationDelay: `${index * 30}ms`,
                animationFillMode: "backwards",
              }}
            >
              <SourceChip2 icon={<FiSearch size={10} />} title={query} />
            </div>
          ))}
          {/* Show a blurb if there are more queries than we are displaying */}
          {queries.length > queriesToShow && (
            <div
              className="animate-in fade-in slide-in-from-left-2 duration-150"
              style={{
                animationDelay: `${queriesToShow * 30}ms`,
                animationFillMode: "backwards",
              }}
            >
              <SourceChip2
                title={`${queries.length - queriesToShow} more...`}
                onClick={() => {
                  setQueriesToShow((prevQueries) =>
                    Math.min(
                      prevQueries + QUERIES_PER_EXPANSION,
                      queries.length
                    )
                  );
                }}
              />
            </div>
          )}
        </div>

        {/* If no queries, show a loading state */}
        {queries.length === 0 && <BlinkingDot />}

        <Text text02 secondaryBody>
          {isInternetSearch ? "Results" : "Documents"}
        </Text>

        <div className="flex flex-wrap gap-2 ml-1">
          {results.slice(0, resultsToShow).map((result, index) => (
            <div
              key={result.document_id}
              className="animate-in fade-in slide-in-from-left-2 duration-150"
              style={{
                animationDelay: `${index * 30}ms`,
                animationFillMode: "backwards",
              }}
            >
              <div className="text-xs">
                <SourceChip2
                  icon={<ResultIcon doc={result} size={10} />}
                  title={result.semantic_identifier || ""}
                  onClick={() => {
                    if (result.link) {
                      window.open(result.link, "_blank");
                    }
                  }}
                />
              </div>
            </div>
          ))}
          {/* Show a blurb if there are more results than we are displaying */}
          {results.length > resultsToShow && (
            <div
              className="animate-in fade-in slide-in-from-left-2 duration-150"
              style={{
                animationDelay: `${
                  Math.min(resultsToShow, results.length) * 30
                }ms`,
                animationFillMode: "backwards",
              }}
            >
              <div className="text-xs">
                <SourceChip2
                  title={`${results.length - resultsToShow} more...`}
                  onClick={() => {
                    setResultsToShow((prevResults) =>
                      Math.min(
                        prevResults + RESULTS_PER_EXPANSION,
                        results.length
                      )
                    );
                  }}
                />
              </div>
            </div>
          )}

          {/* If no results, and queries are showing, show a loading state */}
          {results.length === 0 && queries.length > 0 && <BlinkingDot />}
        </div>
      </div>
    ),
  });
};<|MERGE_RESOLUTION|>--- conflicted
+++ resolved
@@ -12,14 +12,10 @@
 import { OnyxDocument } from "@/lib/search/interfaces";
 import { SourceChip2 } from "@/app/chat/components/SourceChip2";
 import { BlinkingDot } from "../../BlinkingDot";
-<<<<<<< HEAD
 import Text from "@/refresh-components/texts/Text";
-=======
-import Text from "@/refresh-components/Text";
 import { SearchToolRendererV2 } from "./SearchToolRendererV2";
 import { usePostHog } from "posthog-js/react";
 import { ResearchType } from "@/app/chat/interfaces";
->>>>>>> 50070fb2
 
 const INITIAL_RESULTS_TO_SHOW = 3;
 const RESULTS_PER_EXPANSION = 10;
