import {
  Packet,
  PacketType,
  CitationDelta,
  SearchToolDelta,
  StreamingCitation,
} from "@/app/chat/services/streamingModels";
import { FullChatState } from "@/app/chat/message/messageComponents/interfaces";
import { OnyxDocument } from "@/lib/search/interfaces";
import CitedSourcesToggle from "@/app/chat/message/messageComponents/CitedSourcesToggle";
import { TooltipGroup } from "@/components/tooltip/CustomTooltip";
import { useRef, useState, useEffect } from "react";
import {
  useChatSessionStore,
  useDocumentSidebarVisible,
  useSelectedNodeForDocDisplay,
} from "@/app/chat/stores/useChatSessionStore";
import { copyAll, handleCopy } from "@/app/chat/message/copyingUtils";
import MessageSwitcher from "@/app/chat/message/MessageSwitcher";
import { BlinkingDot } from "@/app/chat/message/BlinkingDot";
import {
  getTextContent,
  isDisplayPacket,
  isFinalAnswerComing,
  isStreamingComplete,
  isToolPacket,
} from "@/app/chat/services/packetUtils";
import { useMessageSwitching } from "@/app/chat/message/messageComponents/hooks/useMessageSwitching";
import MultiToolRenderer from "@/app/chat/message/messageComponents/MultiToolRenderer";
import { RendererComponent } from "@/app/chat/message/messageComponents/renderMessageComponent";
import { AgentIcon } from "@/refresh-components/AgentIcon";
import IconButton from "@/refresh-components/buttons/IconButton";
import SvgCopy from "@/icons/copy";
import SvgThumbsUp from "@/icons/thumbs-up";
import SvgThumbsDown from "@/icons/thumbs-down";
import LLMPopover from "@/refresh-components/LLMPopover";
import { parseLlmDescriptor } from "@/lib/llm/utils";
import { LlmManager } from "@/lib/hooks";
import { createModalProvider } from "@/refresh-components/contexts/ModalContext";
import { FeedbackModal } from "../../components/modal/FeedbackModal";
import { usePopup } from "@/components/admin/connectors/Popup";

export interface AIMessageProps {
  rawPackets: Packet[];
  chatState: FullChatState;
  nodeId: number;
  llmManager: LlmManager | null;
  otherMessagesCanSwitchTo?: number[];
  onMessageSelection?: (nodeId: number) => void;
}

export default function AIMessage({
  rawPackets,
  chatState,
  nodeId,
  llmManager,
  otherMessagesCanSwitchTo,
  onMessageSelection,
}: AIMessageProps) {
  const markdownRef = useRef<HTMLDivElement>(null);
  const { toggle, ModalProvider } = createModalProvider();
  const { popup, setPopup } = usePopup();

  const [finalAnswerComing, _setFinalAnswerComing] = useState(
    isFinalAnswerComing(rawPackets) || isStreamingComplete(rawPackets)
  );
  const setFinalAnswerComing = (value: boolean) => {
    _setFinalAnswerComing(value);
    finalAnswerComingRef.current = value;
  };

  const [displayComplete, _setDisplayComplete] = useState(
    isStreamingComplete(rawPackets)
  );
  const setDisplayComplete = (value: boolean) => {
    _setDisplayComplete(value);
    displayCompleteRef.current = value;
  };

  const [stopPacketSeen, _setStopPacketSeen] = useState(
    isStreamingComplete(rawPackets)
  );
  const setStopPacketSeen = (value: boolean) => {
    _setStopPacketSeen(value);
    stopPacketSeenRef.current = value;
  };

  // Incremental packet processing state
  const lastProcessedIndexRef = useRef<number>(0);
  const citationsRef = useRef<StreamingCitation[]>([]);
  const seenCitationDocIdsRef = useRef<Set<string>>(new Set());
  const documentMapRef = useRef<Map<string, OnyxDocument>>(new Map());
  const groupedPacketsMapRef = useRef<Map<number, Packet[]>>(new Map());
  const groupedPacketsRef = useRef<{ ind: number; packets: Packet[] }[]>([]);
  const finalAnswerComingRef = useRef<boolean>(isFinalAnswerComing(rawPackets));
  const displayCompleteRef = useRef<boolean>(isStreamingComplete(rawPackets));
  const stopPacketSeenRef = useRef<boolean>(isStreamingComplete(rawPackets));

  // Reset incremental state when switching messages or when stream resets
  const resetState = () => {
    lastProcessedIndexRef.current = 0;
    citationsRef.current = [];
    seenCitationDocIdsRef.current = new Set();
    documentMapRef.current = new Map();
    groupedPacketsMapRef.current = new Map();
    groupedPacketsRef.current = [];
    finalAnswerComingRef.current = isFinalAnswerComing(rawPackets);
    displayCompleteRef.current = isStreamingComplete(rawPackets);
    stopPacketSeenRef.current = isStreamingComplete(rawPackets);
  };
  useEffect(() => {
    resetState();
  }, [nodeId]);

  // If the upstream replaces packets with a shorter list (reset), clear state
  if (lastProcessedIndexRef.current > rawPackets.length) {
    resetState();
  }

  // Process only the new packets synchronously for this render
  if (rawPackets.length > lastProcessedIndexRef.current) {
    for (let i = lastProcessedIndexRef.current; i < rawPackets.length; i++) {
      const packet = rawPackets[i];
      if (!packet) continue;

      // Grouping by ind
      const existingGroup = groupedPacketsMapRef.current.get(packet.ind);
      if (existingGroup) {
        existingGroup.push(packet);
      } else {
        groupedPacketsMapRef.current.set(packet.ind, [packet]);
      }

      // Citations
      if (packet.obj.type === PacketType.CITATION_DELTA) {
        const citationDelta = packet.obj as CitationDelta;
        if (citationDelta.citations) {
          for (const citation of citationDelta.citations) {
            if (!seenCitationDocIdsRef.current.has(citation.document_id)) {
              seenCitationDocIdsRef.current.add(citation.document_id);
              citationsRef.current.push(citation);
            }
          }
        }
      }

      // Documents from tool deltas
      if (packet.obj.type === PacketType.SEARCH_TOOL_DELTA) {
        const toolDelta = packet.obj as SearchToolDelta;
        if ("documents" in toolDelta && toolDelta.documents) {
          for (const doc of toolDelta.documents) {
            if (doc.document_id) {
              documentMapRef.current.set(doc.document_id, doc);
            }
          }
        }
      }

      // check if final answer is coming
      if (
        packet.obj.type === PacketType.MESSAGE_START ||
        packet.obj.type === PacketType.MESSAGE_DELTA ||
        packet.obj.type === PacketType.IMAGE_GENERATION_TOOL_START ||
        packet.obj.type === PacketType.IMAGE_GENERATION_TOOL_DELTA
      ) {
        finalAnswerComingRef.current = true;
      }

      if (packet.obj.type === PacketType.STOP && !stopPacketSeenRef.current) {
        setStopPacketSeen(true);
      }

      // handles case where we get a Message packet from Claude, and then tool
      // calling packets
      if (
        finalAnswerComingRef.current &&
        !stopPacketSeenRef.current &&
        isToolPacket(packet, false)
      ) {
        setFinalAnswerComing(false);
        setDisplayComplete(false);
      }
    }

    // Rebuild the grouped packets array sorted by ind
    // Clone packet arrays to ensure referential changes so downstream memo hooks update
    groupedPacketsRef.current = Array.from(
      groupedPacketsMapRef.current.entries()
    )
      .map(([ind, packets]) => ({ ind, packets: [...packets] }))
      .sort((a, b) => a.ind - b.ind);

    lastProcessedIndexRef.current = rawPackets.length;
  }

  const citations = citationsRef.current;
  const documentMap = documentMapRef.current;

  // Use store for document sidebar
  const documentSidebarVisible = useDocumentSidebarVisible();
  const selectedMessageForDocDisplay = useSelectedNodeForDocDisplay();
  const updateCurrentDocumentSidebarVisible = useChatSessionStore(
    (state) => state.updateCurrentDocumentSidebarVisible
  );
  const updateCurrentSelectedNodeForDocDisplay = useChatSessionStore(
    (state) => state.updateCurrentSelectedNodeForDocDisplay
  );

  // Message switching logic
  const {
    currentMessageInd,
    includeMessageSwitcher,
    getPreviousMessage,
    getNextMessage,
  } = useMessageSwitching({
    nodeId,
    otherMessagesCanSwitchTo,
    onMessageSelection,
  });

  const groupedPackets = groupedPacketsRef.current;

  // Return a list of rendered message components, one for each ind
  return (
    <>
      {popup}

      <ModalProvider small>
        <FeedbackModal
          setPopup={setPopup}
          feedbackType="like"
          messageId={nodeId}
        />
      </ModalProvider>

      <div
        // for e2e tests
        data-testid={displayComplete ? "onyx-ai-message" : undefined}
        className="py-5 ml-4 lg:px-5 relative flex"
      >
        <div className="mx-auto w-[90%] max-w-message-max">
          <div className="lg:mr-12 mobile:ml-0 md:ml-8">
            <div className="flex items-start">
              <AgentIcon agent={chatState.assistant} />
              <div className="w-full">
                <div className="max-w-message-max break-words">
                  <div className="w-full desktop:ml-4">
                    <div className="max-w-message-max break-words">
                      <div
                        ref={markdownRef}
                        className="overflow-x-visible max-w-content-max focus:outline-none select-text"
                        onCopy={(e) => handleCopy(e, markdownRef)}
                      >
                        {groupedPackets.length === 0 ? (
                          // Show blinking dot when no content yet but message is generating
                          <BlinkingDot addMargin />
                        ) : (
                          (() => {
                            // Simple split: tools vs non-tools
                            const toolGroups = groupedPackets.filter(
                              (group) =>
                                group.packets[0] &&
                                isToolPacket(group.packets[0])
                            ) as { ind: number; packets: Packet[] }[];

                            // Non-tools include messages AND image generation
                            const displayGroups =
                              finalAnswerComing || toolGroups.length === 0
                                ? groupedPackets.filter(
                                    (group) =>
                                      group.packets[0] &&
                                      isDisplayPacket(group.packets[0])
                                  )
                                : [];

                            const lastDisplayGroup =
                              displayGroups.length > 0
                                ? displayGroups[displayGroups.length - 1]
                                : null;

                            return (
                              <>
                                {/* Render tool groups in multi-tool renderer */}
                                {toolGroups.length > 0 && (
                                  <MultiToolRenderer
                                    packetGroups={toolGroups}
                                    chatState={chatState}
                                    isComplete={finalAnswerComing}
                                    isFinalAnswerComing={
                                      finalAnswerComingRef.current
                                    }
                                    stopPacketSeen={stopPacketSeen}
                                    onAllToolsDisplayed={() =>
                                      setFinalAnswerComing(true)
                                    }
                                  />
                                )}

                                {/* Render non-tool groups (messages + image generation) in main area */}
                                {lastDisplayGroup && (
                                  <RendererComponent
                                    key={lastDisplayGroup.ind}
                                    packets={lastDisplayGroup.packets}
                                    chatState={chatState}
                                    onComplete={() => {
                                      // if we've reverted to final answer not coming, don't set display complete
                                      // this happens when using claude and a tool calling packet comes after
                                      // some message packets
                                      if (finalAnswerComingRef.current) {
                                        setDisplayComplete(true);
                                      }
                                    }}
                                    animate={false}
                                    stopPacketSeen={stopPacketSeen}
                                  >
                                    {({ content }) => <div>{content}</div>}
                                  </RendererComponent>
                                )}
                              </>
                            );
                          })()
                        )}
                      </div>
                    </div>

                    {/* Feedback buttons - only show when streaming is complete */}
                    {stopPacketSeen && displayComplete && (
                      <div className="flex md:flex-row justify-between items-center w-full mt-1 transition-transform duration-300 ease-in-out transform opacity-100">
                        <TooltipGroup>
                          <div className="flex items-center gap-x-0.5">
                            {includeMessageSwitcher && (
                              <div className="-mx-1">
                                <MessageSwitcher
                                  currentPage={(currentMessageInd ?? 0) + 1}
                                  totalPages={
                                    otherMessagesCanSwitchTo?.length || 0
                                  }
<<<<<<< HEAD
                                  handlePrevious={() => {
                                    const prevMessage = getPreviousMessage();
                                    if (
                                      prevMessage !== undefined &&
                                      onMessageSelection
                                    ) {
                                      onMessageSelection(prevMessage);
                                    }
                                  }}
                                  handleNext={() => {
                                    const nextMessage = getNextMessage();
                                    if (
                                      nextMessage !== undefined &&
                                      onMessageSelection
                                    ) {
                                      onMessageSelection(nextMessage);
                                    }
                                  }}
                                />
                              </div>
                            )}

                            <IconButton
                              icon={SvgCopy}
                              onClick={() =>
                                copyAll(getTextContent(rawPackets))
                              }
                              tertiary
                              tooltip="Copy"
                            />
                            <IconButton
                              icon={SvgThumbsUp}
                              onClick={() => toggle(true)}
                              tertiary
                              tooltip="Good Response"
                            />
                            <IconButton
                              icon={SvgThumbsDown}
                              onClick={() => toggle(true)}
                              tertiary
                              tooltip="Bad Response"
                            />

                            {chatState.regenerate && llmManager && (
=======
                                }}
                                handleNext={() => {
                                  const nextMessage = getNextMessage();
                                  if (
                                    nextMessage !== undefined &&
                                    onMessageSelection
                                  ) {
                                    onMessageSelection(nextMessage);
                                  }
                                }}
                              />
                            </div>
                          )}

                          <IconButton
                            icon={SvgCopy}
                            onClick={() => copyAll(getTextContent(rawPackets))}
                            tertiary
                            tooltip="Copy"
                            data-testid="AIMessage/copy-button"
                          />
                          <IconButton
                            icon={SvgThumbsUp}
                            onClick={() =>
                              toggleModal(ModalIds.FeedbackModal, true, {
                                feedbackType: "like",
                                messageId: nodeId,
                              })
                            }
                            tertiary
                            tooltip="Good Response"
                            data-testid="AIMessage/like-button"
                          />
                          <IconButton
                            icon={SvgThumbsDown}
                            onClick={() =>
                              toggleModal(ModalIds.FeedbackModal, true, {
                                feedbackType: "dislike",
                                messageId: nodeId,
                              })
                            }
                            tertiary
                            tooltip="Bad Response"
                            data-testid="AIMessage/dislike-button"
                          />

                          {chatState.regenerate && llmManager && (
                            <div data-testid="AIMessage/regenerate">
>>>>>>> a1314e49
                              <LLMPopover
                                llmManager={llmManager}
                                currentModelName={chatState.overriddenModel}
                                onSelect={(modelName) => {
                                  const llmDescriptor =
                                    parseLlmDescriptor(modelName);
                                  chatState.regenerate!(llmDescriptor);
<<<<<<< HEAD
=======
                                }}
                                folded
                              />
                            </div>
                          )}

                          {nodeId &&
                            (citations.length > 0 || documentMap.size > 0) && (
                              <CitedSourcesToggle
                                citations={citations}
                                documentMap={documentMap}
                                nodeId={nodeId}
                                onToggle={(toggledNodeId) => {
                                  // Toggle sidebar if clicking on the same message
                                  if (
                                    selectedMessageForDocDisplay ===
                                      toggledNodeId &&
                                    documentSidebarVisible
                                  ) {
                                    updateCurrentDocumentSidebarVisible(false);
                                    updateCurrentSelectedNodeForDocDisplay(
                                      null
                                    );
                                  } else {
                                    updateCurrentSelectedNodeForDocDisplay(
                                      toggledNodeId
                                    );
                                    updateCurrentDocumentSidebarVisible(true);
                                  }
>>>>>>> a1314e49
                                }}
                                folded
                              />
                            )}

                            {nodeId &&
                              (citations.length > 0 ||
                                documentMap.size > 0) && (
                                <CitedSourcesToggle
                                  citations={citations}
                                  documentMap={documentMap}
                                  nodeId={nodeId}
                                  onToggle={(toggledNodeId) => {
                                    // Toggle sidebar if clicking on the same message
                                    if (
                                      selectedMessageForDocDisplay ===
                                        toggledNodeId &&
                                      documentSidebarVisible
                                    ) {
                                      updateCurrentDocumentSidebarVisible(
                                        false
                                      );
                                      updateCurrentSelectedNodeForDocDisplay(
                                        null
                                      );
                                    } else {
                                      updateCurrentSelectedNodeForDocDisplay(
                                        toggledNodeId
                                      );
                                      updateCurrentDocumentSidebarVisible(true);
                                    }
                                  }}
                                />
                              )}
                          </div>
                        </TooltipGroup>
                      </div>
                    )}
                  </div>
                </div>
              </div>
            </div>
          </div>
        </div>
      </div>
    </>
  );
}<|MERGE_RESOLUTION|>--- conflicted
+++ resolved
@@ -37,8 +37,9 @@
 import { parseLlmDescriptor } from "@/lib/llm/utils";
 import { LlmManager } from "@/lib/hooks";
 import { createModalProvider } from "@/refresh-components/contexts/ModalContext";
-import { FeedbackModal } from "../../components/modal/FeedbackModal";
+import { FeedbackModal } from "@/app/chat/components/modal/FeedbackModal";
 import { usePopup } from "@/components/admin/connectors/Popup";
+import { FeedbackType } from "@/app/chat/interfaces";
 
 export interface AIMessageProps {
   rawPackets: Packet[];
@@ -58,8 +59,8 @@
   onMessageSelection,
 }: AIMessageProps) {
   const markdownRef = useRef<HTMLDivElement>(null);
-  const { toggle, ModalProvider } = createModalProvider();
-  const { popup, setPopup } = usePopup();
+  const feedbackModal = createModalProvider();
+  const [feedbackType, setFeedbackType] = useState<FeedbackType>("like");
 
   const [finalAnswerComing, _setFinalAnswerComing] = useState(
     isFinalAnswerComing(rawPackets) || isStreamingComplete(rawPackets)
@@ -217,6 +218,7 @@
     otherMessagesCanSwitchTo,
     onMessageSelection,
   });
+  const { popup, setPopup } = usePopup();
 
   const groupedPackets = groupedPacketsRef.current;
 
@@ -225,13 +227,13 @@
     <>
       {popup}
 
-      <ModalProvider small>
+      <feedbackModal.ModalProvider>
         <FeedbackModal
+          feedbackType={feedbackType}
+          messageId={nodeId}
           setPopup={setPopup}
-          feedbackType="like"
-          messageId={nodeId}
         />
-      </ModalProvider>
+      </feedbackModal.ModalProvider>
 
       <div
         // for e2e tests
@@ -335,7 +337,6 @@
                                   totalPages={
                                     otherMessagesCanSwitchTo?.length || 0
                                   }
-<<<<<<< HEAD
                                   handlePrevious={() => {
                                     const prevMessage = getPreviousMessage();
                                     if (
@@ -365,113 +366,42 @@
                               }
                               tertiary
                               tooltip="Copy"
+                              data-testid="AIMessage/copy-button"
                             />
                             <IconButton
                               icon={SvgThumbsUp}
-                              onClick={() => toggle(true)}
+                              onClick={() => {
+                                setFeedbackType("like");
+                                feedbackModal.toggle(true);
+                              }}
                               tertiary
                               tooltip="Good Response"
+                              data-testid="AIMessage/like-button"
                             />
                             <IconButton
                               icon={SvgThumbsDown}
-                              onClick={() => toggle(true)}
+                              onClick={() => {
+                                setFeedbackType("dislike");
+                                feedbackModal.toggle(true);
+                              }}
                               tertiary
                               tooltip="Bad Response"
+                              data-testid="AIMessage/dislike-button"
                             />
 
                             {chatState.regenerate && llmManager && (
-=======
-                                }}
-                                handleNext={() => {
-                                  const nextMessage = getNextMessage();
-                                  if (
-                                    nextMessage !== undefined &&
-                                    onMessageSelection
-                                  ) {
-                                    onMessageSelection(nextMessage);
-                                  }
-                                }}
-                              />
-                            </div>
-                          )}
-
-                          <IconButton
-                            icon={SvgCopy}
-                            onClick={() => copyAll(getTextContent(rawPackets))}
-                            tertiary
-                            tooltip="Copy"
-                            data-testid="AIMessage/copy-button"
-                          />
-                          <IconButton
-                            icon={SvgThumbsUp}
-                            onClick={() =>
-                              toggleModal(ModalIds.FeedbackModal, true, {
-                                feedbackType: "like",
-                                messageId: nodeId,
-                              })
-                            }
-                            tertiary
-                            tooltip="Good Response"
-                            data-testid="AIMessage/like-button"
-                          />
-                          <IconButton
-                            icon={SvgThumbsDown}
-                            onClick={() =>
-                              toggleModal(ModalIds.FeedbackModal, true, {
-                                feedbackType: "dislike",
-                                messageId: nodeId,
-                              })
-                            }
-                            tertiary
-                            tooltip="Bad Response"
-                            data-testid="AIMessage/dislike-button"
-                          />
-
-                          {chatState.regenerate && llmManager && (
-                            <div data-testid="AIMessage/regenerate">
->>>>>>> a1314e49
-                              <LLMPopover
-                                llmManager={llmManager}
-                                currentModelName={chatState.overriddenModel}
-                                onSelect={(modelName) => {
-                                  const llmDescriptor =
-                                    parseLlmDescriptor(modelName);
-                                  chatState.regenerate!(llmDescriptor);
-<<<<<<< HEAD
-=======
-                                }}
-                                folded
-                              />
-                            </div>
-                          )}
-
-                          {nodeId &&
-                            (citations.length > 0 || documentMap.size > 0) && (
-                              <CitedSourcesToggle
-                                citations={citations}
-                                documentMap={documentMap}
-                                nodeId={nodeId}
-                                onToggle={(toggledNodeId) => {
-                                  // Toggle sidebar if clicking on the same message
-                                  if (
-                                    selectedMessageForDocDisplay ===
-                                      toggledNodeId &&
-                                    documentSidebarVisible
-                                  ) {
-                                    updateCurrentDocumentSidebarVisible(false);
-                                    updateCurrentSelectedNodeForDocDisplay(
-                                      null
-                                    );
-                                  } else {
-                                    updateCurrentSelectedNodeForDocDisplay(
-                                      toggledNodeId
-                                    );
-                                    updateCurrentDocumentSidebarVisible(true);
-                                  }
->>>>>>> a1314e49
-                                }}
-                                folded
-                              />
+                              <div data-testid="AIMessage/regenerate">
+                                <LLMPopover
+                                  llmManager={llmManager}
+                                  currentModelName={chatState.overriddenModel}
+                                  onSelect={(modelName) => {
+                                    const llmDescriptor =
+                                      parseLlmDescriptor(modelName);
+                                    chatState.regenerate!(llmDescriptor);
+                                  }}
+                                  folded
+                                />
+                              </div>
                             )}
 
                             {nodeId &&
