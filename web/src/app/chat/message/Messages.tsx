--- conflicted
+++ resolved
@@ -73,7 +73,6 @@
 import "katex/dist/katex.min.css";
 import { copyAll, handleCopy } from "./copyingUtils";
 import { transformLinkUri } from "@/lib/utils";
-<<<<<<< HEAD
 import { ThinkingBox } from "./ThinkingBox";
 import {
   hasCompletedThinkingTokens,
@@ -82,9 +81,7 @@
   isThinkingComplete,
   removeThinkingTokens,
 } from "../utils/thinkingTokens";
-=======
 import { FileResponse } from "../my-documents/DocumentsContext";
->>>>>>> 1c16c4ea
 
 const TOOLS_WITH_CUSTOM_HANDLING = [
   SEARCH_TOOL_NAME,
@@ -688,7 +685,6 @@
                         </div>
                       </div>
                     )}
-<<<<<<< HEAD
 
                     {/* Render thinking box if thinking tokens exist */}
                     {hasThinkingTokens && thinkingContent && (
@@ -703,9 +699,6 @@
 
                     {/* Only show the message content once thinking is complete or if there's no thinking */}
                     {shouldShowContent && (content || files) ? (
-=======
-                    {content || files ? (
->>>>>>> 1c16c4ea
                       <>
                         <FileDisplay
                           setPresentingDocument={setPresentingDocument}
