"use client";

import {
  FiCpu,
  FiImage,
  FiThumbsDown,
  FiThumbsUp,
  FiUser,
  FiEdit2,
  FiChevronRight,
  FiChevronLeft,
  FiDatabase,
  FiStar,
} from "react-icons/fi";
import { FeedbackType } from "../types";
import { useEffect, useRef, useState } from "react";
import ReactMarkdown from "react-markdown";
import { DanswerDocument } from "@/lib/search/interfaces";
import { SearchSummary, ShowHideDocsButton } from "./SearchSummary";
import { SourceIcon } from "@/components/SourceIcon";
import { ThreeDots } from "react-loader-spinner";
import { SkippedSearch } from "./SkippedSearch";
import remarkGfm from "remark-gfm";
import { CopyButton } from "@/components/CopyButton";
import { ChatFileType, FileDescriptor, Message } from "../interfaces";
import { IMAGE_GENERATION_TOOL_NAME } from "../tools/constants";
import { ToolRunningAnimation } from "../tools/ToolRunningAnimation";
import { Hoverable } from "@/components/Hoverable";
import { DocumentPreview } from "../files/documents/DocumentPreview";
import { InMessageImage } from "../files/images/InMessageImage";
import { CodeBlock } from "./CodeBlock";
import rehypePrism from "rehype-prism-plus";

// Prism stuff
import Prism from "prismjs";

import "prismjs/themes/prism-tomorrow.css";
import "./custom-code-styles.css";
<<<<<<< HEAD
import { Persona } from "@/app/admin/assistants/interfaces";
import { Button } from "@tremor/react";
import { AssistantIcon } from "@/components/assistants/AssistantIcon";
=======
import { Button } from "@tremor/react";
import RegenerateOption from "../RegenerateOptions";
import { Persona } from "@/app/admin/assistants/interfaces";
import { LlmOverride } from "@/lib/hooks";
>>>>>>> bd97248a

function FileDisplay({ files }: { files: FileDescriptor[] }) {
  const imageFiles = files.filter((file) => file.type === ChatFileType.IMAGE);
  const nonImgFiles = files.filter((file) => file.type !== ChatFileType.IMAGE);

  return (
    <>
      {nonImgFiles && nonImgFiles.length > 0 && (
        <div className="mt-2 mb-4">
          <div className="flex flex-col gap-2">
            {nonImgFiles.map((file) => {
              return (
                <div key={file.id} className="w-fit">
                  <DocumentPreview
                    fileName={file.name || file.id}
                    maxWidth="max-w-64"
                  />
                </div>
              );
            })}
          </div>
        </div>
      )}
      {imageFiles && imageFiles.length > 0 && (
        <div className="mt-2 mb-4">
          <div className="flex flex-wrap gap-2">
            {imageFiles.map((file) => {
              return <InMessageImage key={file.id} fileId={file.id} />;
            })}
          </div>
        </div>
      )}
    </>
  );
}

export const AIMessage = ({
<<<<<<< HEAD
  alternativeAssistant,
=======
  regenerate,
  alternateModel,
>>>>>>> bd97248a
  messageId,
  content,
  files,
  query,
  persona,
  citedDocuments,
  currentTool,
  isComplete,
  hasDocs,
  otherResponseCanSwitchTo = [],
  handleFeedback,
  isCurrentlyShowingRetrieved,
  handleShowRetrieved,
  handleSearchQueryEdit,
  handleForceSearch,
  retrievalDisabled,
<<<<<<< HEAD
  currentPersona,
}: {
  alternativeAssistant?: Persona | null;
  currentPersona: Persona;
=======
  onResponseSelection,
}: {
  alternateModel?: string;
  regenerate?: (modelOverRide: LlmOverride) => Promise<void>;
  otherResponseCanSwitchTo?: number[];
>>>>>>> bd97248a
  messageId: number | null;
  content: string | JSX.Element;
  files?: FileDescriptor[];
  query?: string;
  persona?: Persona;
  citedDocuments?: [string, DanswerDocument][] | null;
  currentTool?: string | null;
  isComplete?: boolean;
  hasDocs?: boolean;
  handleFeedback?: (feedbackType: FeedbackType) => void;
  isCurrentlyShowingRetrieved?: boolean;
  handleShowRetrieved?: (messageNumber: number | null) => void;
  handleSearchQueryEdit?: (query: string) => void;
  handleForceSearch?: () => void;
  retrievalDisabled?: boolean;
  onResponseSelection?: (messageId: number) => void;
}) => {
  const [isReady, setIsReady] = useState(false);
  useEffect(() => {
    Prism.highlightAll();
    setIsReady(true);
  }, []);

  // this is needed to give Prism a chance to load
  if (!isReady) {
    return <div />;
  }

  // Get response index
  const currentResponseId = messageId
    ? otherResponseCanSwitchTo?.indexOf(messageId)
    : undefined;

  if (!isComplete) {
    const trimIncompleteCodeSection = (
      content: string | JSX.Element
    ): string | JSX.Element => {
      if (typeof content === "string") {
        const pattern = /```[a-zA-Z]+[^\s]*$/;
        const match = content.match(pattern);
        if (match && match.index && match.index > 3) {
          const newContent = content.slice(0, match.index - 3);
          return newContent;
        }
        return content;
      }
      return content;
    };

    content = trimIncompleteCodeSection(content);
  }

  const loader =
    currentTool === IMAGE_GENERATION_TOOL_NAME ? (
      <div className="text-sm my-auto">
        <ToolRunningAnimation
          toolName="Generating images"
          toolLogo={<FiImage size={16} className="my-auto mr-1" />}
        />
      </div>
    ) : (
      <div className="text-sm my-auto">
        <ThreeDots
          height="30"
          width="50"
          color="#3b82f6"
          ariaLabel="grid-loading"
          radius="12.5"
          wrapperStyle={{}}
          wrapperClass=""
          visible={true}
        />
      </div>
    );

  return (
    <div className={"py-5  px-5 flex -mr-6 w-full"}>
      <div className="mx-auto  w-searchbar-xs 2xl:w-searchbar-sm 3xl:w-searchbar relative">
        <div className="ml-8">
<<<<<<< HEAD
          <div className="flex">
            <AssistantIcon
              size="small"
              assistant={alternativeAssistant || currentPersona}
            />

            <div className="font-bold text-emphasis ml-2 my-auto">
              {alternativeAssistant
                ? alternativeAssistant.name
                : personaName || "Danswer"}
=======
          <div className="  flex">
            <div className="p-1 bg-ai rounded-lg h-fit my-auto">
              <div className="text-inverted">
                <FiCpu size={16} className="my-auto mx-auto" />
              </div>
            </div>

            <div className="font-bold text-emphasis ml-2 my-auto">
              {persona ? persona.name : "Danswer"}
>>>>>>> bd97248a
            </div>

            {query === undefined &&
              hasDocs &&
              handleShowRetrieved !== undefined &&
              isCurrentlyShowingRetrieved !== undefined &&
              !retrievalDisabled && (
                <div className="flex w-message-xs 2xl:w-message-sm 3xl:w-message-default absolute ml-8">
                  <div className="ml-auto">
                    <ShowHideDocsButton
                      messageId={messageId}
                      isCurrentlyShowingRetrieved={isCurrentlyShowingRetrieved}
                      handleShowRetrieved={handleShowRetrieved}
                    />
                  </div>
                </div>
              )}
          </div>

          <div className="w-message-xs 2xl:w-message-sm 3xl:w-message-default break-words mt-1 ml-8">
            {query !== undefined &&
              handleShowRetrieved !== undefined &&
              isCurrentlyShowingRetrieved !== undefined &&
              !retrievalDisabled && (
                <div className="my-1">
                  <SearchSummary
                    query={query}
                    hasDocs={hasDocs || false}
                    messageId={messageId}
                    isCurrentlyShowingRetrieved={isCurrentlyShowingRetrieved}
                    handleShowRetrieved={handleShowRetrieved}
                    handleSearchQueryEdit={handleSearchQueryEdit}
                  />
                </div>
              )}
            {handleForceSearch &&
              content &&
              query === undefined &&
              !hasDocs &&
              !retrievalDisabled && (
                <div className="my-1">
                  <SkippedSearch handleForceSearch={handleForceSearch} />
                </div>
              )}

            {content ? (
              <>
                <FileDisplay files={files || []} />

                {typeof content === "string" ? (
                  <ReactMarkdown
                    key={messageId}
                    className="prose max-w-full"
                    components={{
                      a: (props) => {
                        const { node, ...rest } = props;
                        // for some reason <a> tags cause the onClick to not apply
                        // and the links are unclickable
                        // TODO: fix the fact that you have to double click to follow link
                        // for the first link
                        return (
                          <a
                            key={node?.position?.start?.offset}
                            onClick={() =>
                              rest.href
                                ? window.open(rest.href, "_blank")
                                : undefined
                            }
                            className="cursor-pointer text-link hover:text-link-hover"
                          >
                            {rest.children}
                          </a>
                        );
                      },
                      code: (props) => (
                        <CodeBlock {...props} content={content as string} />
                      ),
                    }}
                    remarkPlugins={[remarkGfm]}
                    rehypePlugins={[[rehypePrism, { ignoreMissing: true }]]}
                  >
                    {content}
                  </ReactMarkdown>
                ) : (
                  content
                )}
              </>
            ) : isComplete ? null : (
              loader
            )}
            {citedDocuments && citedDocuments.length > 0 && (
              <div className="mt-2">
                <b className="text-sm text-emphasis">Sources:</b>
                <div className="flex flex-wrap gap-2">
                  {citedDocuments
                    .filter(([_, document]) => document.semantic_identifier)
                    .map(([citationKey, document], ind) => {
                      const display = (
                        <div className="max-w-350 text-ellipsis flex text-sm border border-border py-1 px-2 rounded flex">
                          <div className="mr-1 my-auto">
                            <SourceIcon
                              sourceType={document.source_type}
                              iconSize={16}
                            />
                          </div>
                          [{citationKey}] {document!.semantic_identifier}
                        </div>
                      );
                      if (document.link) {
                        return (
                          <a
                            key={document.document_id}
                            href={document.link}
                            target="_blank"
                            className="cursor-pointer hover:bg-hover"
                          >
                            {display}
                          </a>
                        );
                      } else {
                        return (
                          <div
                            key={document.document_id}
                            className="cursor-default"
                          >
                            {display}
                          </div>
                        );
                      }
                    })}
                </div>
              </div>
            )}
          </div>

          {handleFeedback && (
            <div className="flex flex-col md:flex-row gap-x-0.5 ml-8 mt-1.5">
              {currentResponseId !== undefined &&
                onResponseSelection &&
                otherResponseCanSwitchTo.length > 1 && (
                  <div className="mr-2">
                    <MessageSwitcher
                      currentPage={currentResponseId + 1}
                      totalPages={otherResponseCanSwitchTo.length}
                      handlePrevious={() =>
                        onResponseSelection(
                          otherResponseCanSwitchTo[currentResponseId - 1]
                        )
                      }
                      handleNext={() =>
                        onResponseSelection(
                          otherResponseCanSwitchTo[currentResponseId + 1]
                        )
                      }
                    />
                  </div>
                )}
              <CopyButton content={content.toString()} />
              <Hoverable
                icon={FiThumbsUp}
                onClick={() => handleFeedback("like")}
              />
              <Hoverable
                icon={FiThumbsDown}
                onClick={() => handleFeedback("dislike")}
              />

              {regenerate && (
                <RegenerateOption
                  selectedAssistant={persona!}
                  regenerate={regenerate}
                  alternateModel={alternateModel}
                />
              )}
            </div>
          )}
        </div>
      </div>
    </div>
  );
};

function MessageSwitcher({
  currentPage,
  totalPages,
  handlePrevious,
  handleNext,
}: {
  currentPage: number;
  totalPages: number;
  handlePrevious: () => void;
  handleNext: () => void;
}) {
  return (
    <div className="flex items-center text-sm space-x-0.5">
      <Hoverable
        icon={FiChevronLeft}
        onClick={currentPage === 1 ? undefined : handlePrevious}
      />
      <span className="text-emphasis text-medium select-none">
        {currentPage} / {totalPages}
      </span>
      <Hoverable
        icon={FiChevronRight}
        onClick={currentPage === totalPages ? undefined : handleNext}
      />
    </div>
  );
}

export const HumanMessage = ({
  content,
  files,
  messageId,
  otherMessagesCanSwitchTo,
  onEdit,
  onMessageSelection,
}: {
  content: string;
  files?: FileDescriptor[];
  messageId?: number | null;
  otherMessagesCanSwitchTo?: number[];
  onEdit?: (editedContent: string) => void;
  onMessageSelection?: (messageId: number) => void;
}) => {
  const textareaRef = useRef<HTMLTextAreaElement>(null);

  const [isHovered, setIsHovered] = useState(false);
  const [isEditing, setIsEditing] = useState(false);
  const [editedContent, setEditedContent] = useState(content);

  useEffect(() => {
    if (!isEditing) {
      setEditedContent(content);
    }
  }, [content]);

  useEffect(() => {
    if (textareaRef.current) {
      // Focus the textarea
      textareaRef.current.focus();
      // Move the cursor to the end of the text
      textareaRef.current.selectionStart = textareaRef.current.value.length;
      textareaRef.current.selectionEnd = textareaRef.current.value.length;
    }
  }, [isEditing]);

  const handleEditSubmit = () => {
    if (editedContent.trim() !== content.trim()) {
      onEdit?.(editedContent);
    }
    setIsEditing(false);
  };

  const currentMessageInd = messageId
    ? otherMessagesCanSwitchTo?.indexOf(messageId)
    : undefined;

  return (
    <div
      className="pt-5 pb-1 px-5 flex -mr-6 w-full relative"
      onMouseEnter={() => setIsHovered(true)}
      onMouseLeave={() => setIsHovered(false)}
    >
      <div className="mx-auto w-searchbar-xs 2xl:w-searchbar-sm 3xl:w-searchbar">
        <div className="ml-8">
          <div className="flex">
            <div className="p-1 bg-user rounded-lg h-fit">
              <div className="text-inverted">
                <FiUser size={16} className="my-auto mx-auto" />
              </div>
            </div>

            <div className="font-bold text-emphasis ml-2 my-auto">You</div>
          </div>
          <div className="mx-auto mt-1 ml-8 w-searchbar-xs 2xl:w-searchbar-sm 3xl:w-searchbar-default flex flex-wrap">
            <div className="w-message-xs 2xl:w-message-sm 3xl:w-message-default break-words">
              <FileDisplay files={files || []} />
              {isEditing ? (
                <div>
                  <div
                    className={`
                      opacity-100
                      w-full
                      flex
                      flex-col
                      border 
                      border-border 
                      rounded-lg 
                      bg-background-emphasis 
                      pb-2
                      [&:has(textarea:focus)]::ring-1
                      [&:has(textarea:focus)]::ring-black
                    `}
                  >
                    <textarea
                      ref={textareaRef}
                      className={`
                      m-0 
                      w-full 
                      h-auto
                      shrink
                      border-0
                      rounded-lg 
                      overflow-y-hidden
                      bg-background-emphasis 
                      whitespace-normal 
                      break-word
                      overscroll-contain
                      outline-none 
                      placeholder-gray-400 
                      resize-none
                      pl-4
                      pr-12 
                      py-4`}
                      aria-multiline
                      role="textarea"
                      value={editedContent}
                      style={{ scrollbarWidth: "thin" }}
                      onChange={(e) => {
                        setEditedContent(e.target.value);
                        e.target.style.height = "auto";
                        e.target.style.height = `${e.target.scrollHeight}px`;
                      }}
                      onKeyDown={(e) => {
                        if (e.key === "Escape") {
                          e.preventDefault();
                          setEditedContent(content);
                          setIsEditing(false);
                        }
                      }}
                    />
                    <div className="flex justify-end mt-2 gap-2 pr-4">
                      <button
                        className={`
                          w-fit 
                          p-1 
                          bg-accent 
                          text-inverted 
                          text-sm
                          rounded-lg 
                          hover:bg-accent-hover
                        `}
                        onClick={handleEditSubmit}
                      >
                        Submit
                      </button>
                      <button
                        className={`
                          w-fit 
                          p-1 
                          bg-hover
                          bg-background-strong 
                          text-sm
                          rounded-lg
                          hover:bg-hover-emphasis
                        `}
                        onClick={() => {
                          setEditedContent(content);
                          setIsEditing(false);
                        }}
                      >
                        Cancel
                      </button>
                    </div>
                  </div>
                </div>
              ) : typeof content === "string" ? (
                <div className="flex flex-col preserve-lines prose max-w-full">
                  {content}
                </div>
              ) : (
                content
              )}
            </div>
          </div>
          <div className="flex flex-col md:flex-row gap-x-0.5 ml-8 mt-1">
            {currentMessageInd !== undefined &&
              onMessageSelection &&
              otherMessagesCanSwitchTo &&
              otherMessagesCanSwitchTo.length > 1 && (
                <div className="mr-2">
                  <MessageSwitcher
                    currentPage={currentMessageInd + 1}
                    totalPages={otherMessagesCanSwitchTo.length}
                    handlePrevious={() =>
                      onMessageSelection(
                        otherMessagesCanSwitchTo[currentMessageInd - 1]
                      )
                    }
                    handleNext={() =>
                      onMessageSelection(
                        otherMessagesCanSwitchTo[currentMessageInd + 1]
                      )
                    }
                  />
                </div>
              )}
            {onEdit &&
            isHovered &&
            !isEditing &&
            (!files || files.length === 0) ? (
              <Hoverable
                icon={FiEdit2}
                onClick={() => {
                  setIsEditing(true);
                  setIsHovered(false);
                }}
              />
            ) : (
              <div className="h-[27px]" />
            )}
          </div>
        </div>
      </div>
    </div>
  );
};<|MERGE_RESOLUTION|>--- conflicted
+++ resolved
@@ -36,16 +36,11 @@
 
 import "prismjs/themes/prism-tomorrow.css";
 import "./custom-code-styles.css";
-<<<<<<< HEAD
-import { Persona } from "@/app/admin/assistants/interfaces";
-import { Button } from "@tremor/react";
-import { AssistantIcon } from "@/components/assistants/AssistantIcon";
-=======
 import { Button } from "@tremor/react";
 import RegenerateOption from "../RegenerateOptions";
 import { Persona } from "@/app/admin/assistants/interfaces";
 import { LlmOverride } from "@/lib/hooks";
->>>>>>> bd97248a
+import { AssistantIcon } from "@/components/assistants/AssistantIcon";
 
 function FileDisplay({ files }: { files: FileDescriptor[] }) {
   const imageFiles = files.filter((file) => file.type === ChatFileType.IMAGE);
@@ -83,12 +78,9 @@
 }
 
 export const AIMessage = ({
-<<<<<<< HEAD
-  alternativeAssistant,
-=======
   regenerate,
   alternateModel,
->>>>>>> bd97248a
+  alternativeAssistant,
   messageId,
   content,
   files,
@@ -105,18 +97,14 @@
   handleSearchQueryEdit,
   handleForceSearch,
   retrievalDisabled,
-<<<<<<< HEAD
+  onResponseSelection,
   currentPersona,
-}: {
-  alternativeAssistant?: Persona | null;
-  currentPersona: Persona;
-=======
-  onResponseSelection,
 }: {
   alternateModel?: string;
   regenerate?: (modelOverRide: LlmOverride) => Promise<void>;
   otherResponseCanSwitchTo?: number[];
->>>>>>> bd97248a
+  alternativeAssistant?: Persona | null;
+  currentPersona: Persona;
   messageId: number | null;
   content: string | JSX.Element;
   files?: FileDescriptor[];
@@ -196,7 +184,6 @@
     <div className={"py-5  px-5 flex -mr-6 w-full"}>
       <div className="mx-auto  w-searchbar-xs 2xl:w-searchbar-sm 3xl:w-searchbar relative">
         <div className="ml-8">
-<<<<<<< HEAD
           <div className="flex">
             <AssistantIcon
               size="small"
@@ -206,18 +193,7 @@
             <div className="font-bold text-emphasis ml-2 my-auto">
               {alternativeAssistant
                 ? alternativeAssistant.name
-                : personaName || "Danswer"}
-=======
-          <div className="  flex">
-            <div className="p-1 bg-ai rounded-lg h-fit my-auto">
-              <div className="text-inverted">
-                <FiCpu size={16} className="my-auto mx-auto" />
-              </div>
-            </div>
-
-            <div className="font-bold text-emphasis ml-2 my-auto">
-              {persona ? persona.name : "Danswer"}
->>>>>>> bd97248a
+                : persona?.name || "Danswer"}
             </div>
 
             {query === undefined &&
