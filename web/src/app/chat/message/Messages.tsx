--- conflicted
+++ resolved
@@ -177,13 +177,7 @@
             />
 
             <div className="font-bold text-emphasis ml-2 my-auto">
-<<<<<<< HEAD
               {personaName || "enMedD CHP"}
-=======
-              {alternativeAssistant
-                ? alternativeAssistant.name
-                : personaName || "Danswer"}
->>>>>>> 393b3c93
             </div>
 
             {query === undefined &&
