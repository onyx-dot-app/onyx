--- conflicted
+++ resolved
@@ -12,12 +12,8 @@
 import { SettingsContext } from "@/components/settings/SettingsProvider";
 
 import React from "react";
-<<<<<<< HEAD
 import { Logo } from "@/components/EEA_Logo";
-import { HeaderTitle } from "@/components/header/Header";
 import { TbLayoutSidebarRightExpand } from "react-icons/tb";
-=======
->>>>>>> 205c3c3f
 import {
   AssistantsIconSkeleton,
   ClosedBookIcon,
@@ -109,44 +105,7 @@
             transition-transform 
             mt-2`}
         >
-<<<<<<< HEAD
-          <div className="max-w-full ml-3 mr-3 mt-2 flex flex gap-x-1 items-center my-auto text-text-700 text-xl">
-            <div className="mr-1 desktop:invisible mb-auto h-6 w-6">
-              <Logo height={24} width={24} />
-            </div>
 
-            <div className="desktop:invisible">
-              {enterpriseSettings && enterpriseSettings.application_name ? (
-                <div>
-                  <HeaderTitle>
-                    {enterpriseSettings.application_name}
-                  </HeaderTitle>
-                  {!NEXT_PUBLIC_DO_NOT_USE_TOGGLE_OFF_DANSWER_POWERED && (
-                    <p className="text-xs text-subtle">Powered by Danswer</p>
-                  )}
-                </div>
-              ) : (
-                <HeaderTitle>GPT Lab</HeaderTitle>
-              )}
-            </div>
-
-            {toggleSidebar && (
-              <Tooltip
-                delayDuration={0}
-                content={toggled ? `Unpin sidebar` : "Pin sidebar"}
-              >
-                <button className="my-auto ml-auto" onClick={toggleSidebar}>
-                  {!toggled && !combinedSettings.isMobile ? (
-                    <RightToLineIcon />
-                  ) : (
-                    <LefToLineIcon />
-                  )}
-                </button>
-              </Tooltip>
-            )}
-          </div>
-
-=======
           <LogoType
             showArrow={true}
             toggled={toggled}
@@ -154,7 +113,6 @@
             toggleSidebar={toggleSidebar}
             explicitlyUntoggle={explicitlyUntoggle}
           />
->>>>>>> 205c3c3f
           {page == "chat" && (
             <div className="mx-3 mt-4 gap-y-1 flex-col flex gap-x-1.5 items-center items-center">
               <Link
@@ -176,7 +134,7 @@
                 }}
               >
                 <FiEdit className="flex-none " />
-                <p className="my-auto flex items-center text-sm">New Chat</p>
+                <p className="my-auto flex items-center text-sm">New Chat 2</p>
               </Link>
               <button
                 onClick={() =>
