--- conflicted
+++ resolved
@@ -149,10 +149,7 @@
                                         existingSharedStatus={
                                           chatSession.shared_status
                                         }
-<<<<<<< HEAD
-=======
                                         onPopover
->>>>>>> 544b60fe
                                       />
                                     )}
                                     <Button
