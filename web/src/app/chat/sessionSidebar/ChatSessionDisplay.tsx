"use client";

import { useRouter } from "next/navigation";
import { ChatSession } from "../interfaces";
import { useState, useEffect, useContext, useRef, useCallback } from "react";
import {
  deleteChatSession,
  getChatRetentionInfo,
  renameChatSession,
} from "../lib";
import { BasicSelectable } from "@/components/BasicClickable";
import Link from "next/link";
import {
  FiCheck,
  FiEdit2,
  FiMoreHorizontal,
  FiShare2,
  FiTrash,
  FiX,
} from "react-icons/fi";
import { DefaultDropdownElement } from "@/components/Dropdown";
import { Popover } from "@/components/popover/Popover";
import { ShareChatSessionModal } from "../modal/ShareChatSessionModal";
import { CHAT_SESSION_ID_KEY, FOLDER_ID_KEY } from "@/lib/drag/constants";
import { SettingsContext } from "@/components/settings/SettingsProvider";
import { DragHandle } from "@/components/table/DragHandle";
import { WarningCircle } from "@phosphor-icons/react";
import { CustomTooltip } from "@/components/tooltip/CustomTooltip";
import { useChatContext } from "@/components/context/ChatContext";

export function ChatSessionDisplay({
  chatSession,
  search,
  isSelected,
  closeSidebar,
  showShareModal,
  showDeleteModal,
  isDragging,
}: {
  chatSession: ChatSession;
  isSelected: boolean;
  search?: boolean;
  closeSidebar?: () => void;
  showShareModal?: (chatSession: ChatSession) => void;
  showDeleteModal?: (chatSession: ChatSession) => void;
  isDragging?: boolean;
}) {
  const router = useRouter();
  const [isHovered, setIsHovered] = useState(false);
  const [isRenamingChat, setIsRenamingChat] = useState(false);
  const [isShareModalVisible, setIsShareModalVisible] = useState(false);
  const [chatName, setChatName] = useState(chatSession.name);
  const settings = useContext(SettingsContext);
  const [isDeleteModalOpen, setIsDeleteModalOpen] = useState(false);
  const chatSessionRef = useRef<HTMLDivElement>(null);
  const [popoverOpen, setPopoverOpen] = useState(false);
  const inputRef = useRef<HTMLInputElement>(null);
  const renamingRef = useRef<HTMLDivElement>(null);

  const { refreshChatSessions, refreshFolders } = useChatContext();

  const isMobile = settings?.isMobile;
  const handlePopoverOpenChange = useCallback(
    (open: boolean) => {
      setPopoverOpen(open);
      if (!open) {
        setIsDeleteModalOpen(false);
      }
    },
    [isDeleteModalOpen]
  );

  const handleDeleteClick = useCallback(() => {
    setIsDeleteModalOpen(true);
  }, []);

  const handleCancelDelete = useCallback((e: React.MouseEvent) => {
    e.preventDefault();
    e.stopPropagation();
    setIsDeleteModalOpen(false);
    setPopoverOpen(false);
  }, []);

  const handleConfirmDelete = useCallback(
    async (e: React.MouseEvent) => {
      e.preventDefault();
      e.stopPropagation();
      if (showDeleteModal) {
        showDeleteModal(chatSession);
      }
      await deleteChatSession(chatSession.id);
      await refreshChatSessions();
      await refreshFolders();
      setIsDeleteModalOpen(false);
      setPopoverOpen(false);
    },
    [chatSession, showDeleteModal, refreshChatSessions, refreshFolders]
  );

  const onRename = useCallback(
    async (e?: React.MouseEvent) => {
      if (e) {
        e.preventDefault();
        e.stopPropagation();
      }
      const response = await renameChatSession(chatSession.id, chatName);
      if (response.ok) {
        setIsRenamingChat(false);
        router.refresh();
      } else {
        alert("Failed to rename chat session");
      }
    },
    [chatSession.id, chatName, router]
  );

  useEffect(() => {
    const handleClickOutside = (event: MouseEvent) => {
      if (
        renamingRef.current &&
        !renamingRef.current.contains(event.target as Node) &&
        isRenamingChat
      ) {
        onRename();
      }
    };

    document.addEventListener("mousedown", handleClickOutside);
    return () => {
      document.removeEventListener("mousedown", handleClickOutside);
    };
  }, [isRenamingChat, onRename]);

  if (!settings) {
    return <></>;
  }

  const { daysUntilExpiration, showRetentionWarning } = getChatRetentionInfo(
    chatSession,
    settings?.settings
  );

  const handleDragStart = (event: React.DragEvent<HTMLAnchorElement>) => {
    event.dataTransfer.setData(CHAT_SESSION_ID_KEY, chatSession.id.toString());
    event.dataTransfer.setData(
      FOLDER_ID_KEY,
      chatSession.folder_id?.toString() || ""
    );
  };

  const handleTouchStart = (event: React.TouchEvent<HTMLDivElement>) => {
    // Prevent default touch behavior
    event.preventDefault();

    // Create a custom event to mimic drag start
    const customEvent = new Event("dragstart", { bubbles: true });
    (customEvent as any).dataTransfer = new DataTransfer();
    (customEvent as any).dataTransfer.setData(
      CHAT_SESSION_ID_KEY,
      chatSession.id.toString()
    );
    (customEvent as any).dataTransfer.setData(
      FOLDER_ID_KEY,
      chatSession.folder_id?.toString() || ""
    );

    // Dispatch the custom event
    event.currentTarget.dispatchEvent(customEvent);
  };

  return (
    <>
      {isShareModalVisible && (
        <ShareChatSessionModal
          chatSessionId={chatSession.id}
          existingSharedStatus={chatSession.shared_status}
          onClose={() => setIsShareModalVisible(false)}
        />
      )}

      <div className="bg-transparent" ref={chatSessionRef}>
        <Link
          onMouseEnter={() => {
            setIsHovered(true);
          }}
          onMouseLeave={() => {
            setIsHovered(false);
          }}
          className="flex group items-center w-full relative"
          key={chatSession.id}
          onClick={() => {
            if (settings?.isMobile && closeSidebar) {
              closeSidebar();
            }
          }}
          href={
            search
              ? `/search?searchId=${chatSession.id}`
              : `/chat?chatId=${chatSession.id}`
          }
          scroll={false}
          draggable={!isMobile}
          onDragStart={!isMobile ? handleDragStart : undefined}
        >
          <div
            className={`${
              isMobile ? "visible" : "invisible group-hover:visible"
            } flex-none`}
            onTouchStart={isMobile ? handleTouchStart : undefined}
          >
            <DragHandle size={16} className="w-3 ml-[4px] mr-[2px]" />
          </div>
          <BasicSelectable
            padding="extra"
            isHovered={isHovered}
            isDragging={isDragging}
            fullWidth
            selected={isSelected}
            removeColors={isRenamingChat}
          >
            <>
              <div
                className={`flex  ${
                  isRenamingChat ? "-mr-2" : ""
                } text-text-dark text-sm leading-normal relative gap-x-2`}
              >
                {isRenamingChat ? (
                  <div className="flex items-center w-full" ref={renamingRef}>
                    <div className="flex-grow mr-2">
                      <input
                        ref={inputRef}
                        value={chatName}
                        onClick={(e) => {
                          e.preventDefault();
                          e.stopPropagation();
                        }}
                        onChange={(e) => {
                          setChatName(e.target.value);
                        }}
                        onKeyDown={(event) => {
                          event.stopPropagation();

                          if (event.key === "Enter") {
                            onRename();
                            event.preventDefault();
                          }
                        }}
                        className="w-full text-sm bg-transparent border-b border-text-darker outline-none"
                      />
                    </div>
                    <div className="flex text-text-500 flex-none">
                      <button onClick={onRename} className="p-1">
                        <FiCheck size={14} />
                      </button>
                      <button
                        onClick={(e) => {
                          e.preventDefault();
                          e.stopPropagation();
                          setChatName(chatSession.name);
                          setIsRenamingChat(false);
                          setPopoverOpen(false);
                        }}
                        className="p-1"
                      >
                        <FiX size={14} />
                      </button>
                    </div>
                  </div>
                ) : (
                  <p className="break-all font-normal overflow-hidden dark:text-[#D4D4D4] whitespace-nowrap w-full mr-3 relative">
                    {chatName || `Unnamed Chat`}
                    <span
                      className={`absolute right-0 top-0 h-full w-2 bg-gradient-to-r from-transparent 
                      ${
                        isSelected
                          ? "to-background-chat-selected"
                          : isHovered
                            ? "to-background-chat-hover"
                            : "to-background-sidebar"
                      } `}
                    />
                  </p>
                )}

                {!isRenamingChat && (
                  <div className="ml-auto my-auto justify-end flex z-30">
                    {!showShareModal && showRetentionWarning && (
                      <CustomTooltip
                        line
                        content={
                          <p>
                            This chat will expire{" "}
                            {daysUntilExpiration < 1
                              ? "today"
                              : `in ${daysUntilExpiration} day${
                                  daysUntilExpiration !== 1 ? "s" : ""
                                }`}
                          </p>
                        }
                      >
                        <div className="mr-1 hover:bg-black/10 p-1 -m-1 rounded z-50">
                          <WarningCircle className="text-warning" />
                        </div>
                      </CustomTooltip>
                    )}
<<<<<<< HEAD
                    {(isHovered || popoverOpen) && (
                      <div>
=======
                    <div>
                      {search ? (
                        showDeleteModal && (
                          <div
                            onClick={(e) => {
                              e.preventDefault();
                              showDeleteModal(chatSession);
                            }}
                            className={`p-1 -m-1 rounded ml-1`}
                          >
                            <FiTrash size={16} />
                          </div>
                        )
                      ) : (
>>>>>>> 548c081f
                        <div
                          onClick={(e) => {
                            e.preventDefault();
                            setPopoverOpen(!popoverOpen);
                          }}
                          className="-my-1"
                        >
                          <Popover
                            open={popoverOpen}
                            onOpenChange={handlePopoverOpenChange}
                            content={
                              <div className="p-1 rounded">
                                <FiMoreHorizontal
                                  onClick={() => setPopoverOpen(true)}
                                  size={16}
                                />
                              </div>
                            }
                            popover={
                              <div
                                className={`border border-border text-text-dark rounded-lg bg-background z-50 ${
                                  isDeleteModalOpen ? "w-64" : "w-32"
                                }`}
                              >
                                {!isDeleteModalOpen ? (
                                  <>
                                    {showShareModal && (
                                      <DefaultDropdownElement
                                        name="Share"
                                        icon={FiShare2}
                                        onSelect={() =>
                                          showShareModal(chatSession)
                                        }
                                      />
                                    )}
                                    {!search && (
                                      <DefaultDropdownElement
                                        name="Rename"
                                        icon={FiEdit2}
                                        onSelect={() => setIsRenamingChat(true)}
                                      />
                                    )}
                                    <DefaultDropdownElement
                                      name="Delete"
                                      icon={FiTrash}
                                      onSelect={handleDeleteClick}
                                    />
                                  </>
                                ) : (
                                  <div className="p-3">
                                    <p className="text-sm mb-3">
                                      Are you sure you want to delete this chat?
                                    </p>
                                    <div className="flex justify-center gap-2">
                                      <button
                                        className="px-3 py-1 text-sm bg-background-200 rounded"
                                        onClick={handleCancelDelete}
                                      >
                                        Cancel
                                      </button>
                                      <button
                                        className="px-3 py-1 text-sm bg-red-500 text-white rounded"
                                        onClick={handleConfirmDelete}
                                      >
                                        Delete
                                      </button>
                                    </div>
                                  </div>
                                )}
                              </div>
                            }
                            requiresContentPadding
                            sideOffset={6}
                            triggerMaxWidth
                          />
                        </div>
                      </div>
                    )}
                  </div>
                )}
              </div>
            </>
          </BasicSelectable>
        </Link>
      </div>
    </>
  );
}<|MERGE_RESOLUTION|>--- conflicted
+++ resolved
@@ -2,12 +2,8 @@
 
 import { useRouter } from "next/navigation";
 import { ChatSession } from "../interfaces";
-import { useState, useEffect, useContext, useRef, useCallback } from "react";
-import {
-  deleteChatSession,
-  getChatRetentionInfo,
-  renameChatSession,
-} from "../lib";
+import { useState, useEffect, useContext } from "react";
+import { getChatRetentionInfo, renameChatSession } from "../lib";
 import { BasicSelectable } from "@/components/BasicClickable";
 import Link from "next/link";
 import {
@@ -23,113 +19,58 @@
 import { ShareChatSessionModal } from "../modal/ShareChatSessionModal";
 import { CHAT_SESSION_ID_KEY, FOLDER_ID_KEY } from "@/lib/drag/constants";
 import { SettingsContext } from "@/components/settings/SettingsProvider";
-import { DragHandle } from "@/components/table/DragHandle";
 import { WarningCircle } from "@phosphor-icons/react";
 import { CustomTooltip } from "@/components/tooltip/CustomTooltip";
-import { useChatContext } from "@/components/context/ChatContext";
 
 export function ChatSessionDisplay({
   chatSession,
   search,
   isSelected,
+  skipGradient,
   closeSidebar,
   showShareModal,
   showDeleteModal,
-  isDragging,
 }: {
   chatSession: ChatSession;
   isSelected: boolean;
   search?: boolean;
+  // needed when the parent is trying to apply some background effect
+  // if not set, the gradient will still be applied and cause weirdness
+  skipGradient?: boolean;
   closeSidebar?: () => void;
   showShareModal?: (chatSession: ChatSession) => void;
   showDeleteModal?: (chatSession: ChatSession) => void;
-  isDragging?: boolean;
 }) {
   const router = useRouter();
-  const [isHovered, setIsHovered] = useState(false);
+  const [isHovering, setIsHovering] = useState(false);
   const [isRenamingChat, setIsRenamingChat] = useState(false);
+  const [isMoreOptionsDropdownOpen, setIsMoreOptionsDropdownOpen] =
+    useState(false);
   const [isShareModalVisible, setIsShareModalVisible] = useState(false);
   const [chatName, setChatName] = useState(chatSession.name);
+  const [delayedSkipGradient, setDelayedSkipGradient] = useState(skipGradient);
   const settings = useContext(SettingsContext);
-  const [isDeleteModalOpen, setIsDeleteModalOpen] = useState(false);
-  const chatSessionRef = useRef<HTMLDivElement>(null);
-  const [popoverOpen, setPopoverOpen] = useState(false);
-  const inputRef = useRef<HTMLInputElement>(null);
-  const renamingRef = useRef<HTMLDivElement>(null);
-
-  const { refreshChatSessions, refreshFolders } = useChatContext();
-
-  const isMobile = settings?.isMobile;
-  const handlePopoverOpenChange = useCallback(
-    (open: boolean) => {
-      setPopoverOpen(open);
-      if (!open) {
-        setIsDeleteModalOpen(false);
-      }
-    },
-    [isDeleteModalOpen]
-  );
-
-  const handleDeleteClick = useCallback(() => {
-    setIsDeleteModalOpen(true);
-  }, []);
-
-  const handleCancelDelete = useCallback((e: React.MouseEvent) => {
-    e.preventDefault();
-    e.stopPropagation();
-    setIsDeleteModalOpen(false);
-    setPopoverOpen(false);
-  }, []);
-
-  const handleConfirmDelete = useCallback(
-    async (e: React.MouseEvent) => {
-      e.preventDefault();
-      e.stopPropagation();
-      if (showDeleteModal) {
-        showDeleteModal(chatSession);
-      }
-      await deleteChatSession(chatSession.id);
-      await refreshChatSessions();
-      await refreshFolders();
-      setIsDeleteModalOpen(false);
-      setPopoverOpen(false);
-    },
-    [chatSession, showDeleteModal, refreshChatSessions, refreshFolders]
-  );
-
-  const onRename = useCallback(
-    async (e?: React.MouseEvent) => {
-      if (e) {
-        e.preventDefault();
-        e.stopPropagation();
-      }
-      const response = await renameChatSession(chatSession.id, chatName);
-      if (response.ok) {
-        setIsRenamingChat(false);
-        router.refresh();
-      } else {
-        alert("Failed to rename chat session");
-      }
-    },
-    [chatSession.id, chatName, router]
-  );
 
   useEffect(() => {
-    const handleClickOutside = (event: MouseEvent) => {
-      if (
-        renamingRef.current &&
-        !renamingRef.current.contains(event.target as Node) &&
-        isRenamingChat
-      ) {
-        onRename();
-      }
-    };
-
-    document.addEventListener("mousedown", handleClickOutside);
-    return () => {
-      document.removeEventListener("mousedown", handleClickOutside);
-    };
-  }, [isRenamingChat, onRename]);
+    if (skipGradient) {
+      setDelayedSkipGradient(true);
+    } else {
+      const timer = setTimeout(() => {
+        setDelayedSkipGradient(skipGradient);
+      }, 300);
+      return () => clearTimeout(timer);
+    }
+  }, [skipGradient]);
+
+  const onRename = async () => {
+    const response = await renameChatSession(chatSession.id, chatName);
+    if (response.ok) {
+      setIsRenamingChat(false);
+      router.refresh();
+    } else {
+      alert("Failed to rename chat session");
+    }
+  };
 
   if (!settings) {
     return <></>;
@@ -139,34 +80,6 @@
     chatSession,
     settings?.settings
   );
-
-  const handleDragStart = (event: React.DragEvent<HTMLAnchorElement>) => {
-    event.dataTransfer.setData(CHAT_SESSION_ID_KEY, chatSession.id.toString());
-    event.dataTransfer.setData(
-      FOLDER_ID_KEY,
-      chatSession.folder_id?.toString() || ""
-    );
-  };
-
-  const handleTouchStart = (event: React.TouchEvent<HTMLDivElement>) => {
-    // Prevent default touch behavior
-    event.preventDefault();
-
-    // Create a custom event to mimic drag start
-    const customEvent = new Event("dragstart", { bubbles: true });
-    (customEvent as any).dataTransfer = new DataTransfer();
-    (customEvent as any).dataTransfer.setData(
-      CHAT_SESSION_ID_KEY,
-      chatSession.id.toString()
-    );
-    (customEvent as any).dataTransfer.setData(
-      FOLDER_ID_KEY,
-      chatSession.folder_id?.toString() || ""
-    );
-
-    // Dispatch the custom event
-    event.currentTarget.dispatchEvent(customEvent);
-  };
 
   return (
     <>
@@ -178,111 +91,86 @@
         />
       )}
 
-      <div className="bg-transparent" ref={chatSessionRef}>
-        <Link
-          onMouseEnter={() => {
-            setIsHovered(true);
-          }}
-          onMouseLeave={() => {
-            setIsHovered(false);
-          }}
-          className="flex group items-center w-full relative"
-          key={chatSession.id}
-          onClick={() => {
-            if (settings?.isMobile && closeSidebar) {
-              closeSidebar();
-            }
-          }}
-          href={
-            search
-              ? `/search?searchId=${chatSession.id}`
-              : `/chat?chatId=${chatSession.id}`
+      <Link
+        className="flex my-1 group relative"
+        key={chatSession.id}
+        onMouseEnter={() => setIsHovering(true)}
+        onMouseLeave={() => {
+          setIsMoreOptionsDropdownOpen(false);
+          setIsHovering(false);
+        }}
+        onClick={() => {
+          if (settings?.isMobile && closeSidebar) {
+            closeSidebar();
           }
-          scroll={false}
-          draggable={!isMobile}
-          onDragStart={!isMobile ? handleDragStart : undefined}
-        >
-          <div
-            className={`${
-              isMobile ? "visible" : "invisible group-hover:visible"
-            } flex-none`}
-            onTouchStart={isMobile ? handleTouchStart : undefined}
-          >
-            <DragHandle size={16} className="w-3 ml-[4px] mr-[2px]" />
-          </div>
-          <BasicSelectable
-            padding="extra"
-            isHovered={isHovered}
-            isDragging={isDragging}
-            fullWidth
-            selected={isSelected}
-            removeColors={isRenamingChat}
-          >
-            <>
-              <div
-                className={`flex  ${
-                  isRenamingChat ? "-mr-2" : ""
-                } text-text-dark text-sm leading-normal relative gap-x-2`}
-              >
-                {isRenamingChat ? (
-                  <div className="flex items-center w-full" ref={renamingRef}>
-                    <div className="flex-grow mr-2">
-                      <input
-                        ref={inputRef}
-                        value={chatName}
-                        onClick={(e) => {
-                          e.preventDefault();
-                          e.stopPropagation();
-                        }}
-                        onChange={(e) => {
-                          setChatName(e.target.value);
-                        }}
-                        onKeyDown={(event) => {
-                          event.stopPropagation();
-
-                          if (event.key === "Enter") {
-                            onRename();
-                            event.preventDefault();
-                          }
-                        }}
-                        className="w-full text-sm bg-transparent border-b border-text-darker outline-none"
-                      />
+        }}
+        href={
+          search
+            ? `/search?searchId=${chatSession.id}`
+            : `/chat?chatId=${chatSession.id}`
+        }
+        scroll={false}
+        draggable="true"
+        onDragStart={(event) => {
+          event.dataTransfer.setData(
+            CHAT_SESSION_ID_KEY,
+            chatSession.id.toString()
+          );
+          event.dataTransfer.setData(
+            FOLDER_ID_KEY,
+            chatSession.folder_id?.toString() || ""
+          );
+        }}
+      >
+        <BasicSelectable padding="extra" fullWidth selected={isSelected}>
+          <>
+            <div className="flex relative">
+              {isRenamingChat ? (
+                <input
+                  value={chatName}
+                  onChange={(e) => setChatName(e.target.value)}
+                  onKeyDown={(event) => {
+                    if (event.key === "Enter") {
+                      onRename();
+                      event.preventDefault();
+                    }
+                  }}
+                  className="-my-px px-1 mr-1 w-full rounded"
+                />
+              ) : (
+                <p className="break-all overflow-hidden whitespace-nowrap w-full mr-3 relative">
+                  {chatName || `Chat ${chatSession.id}`}
+                  <span
+                    className={`absolute right-0 top-0 h-full w-8 bg-gradient-to-r from-transparent 
+                    ${
+                      isSelected
+                        ? "to-background-chat-selected"
+                        : "group-hover:to-background-chat-hover"
+                    } `}
+                  />
+                </p>
+              )}
+
+              {isHovering &&
+                (isRenamingChat ? (
+                  <div className="ml-auto my-auto items-center flex">
+                    <div
+                      onClick={onRename}
+                      className={`hover:bg-black/10  p-1 -m-1 rounded`}
+                    >
+                      <FiCheck size={16} />
                     </div>
-                    <div className="flex text-text-500 flex-none">
-                      <button onClick={onRename} className="p-1">
-                        <FiCheck size={14} />
-                      </button>
-                      <button
-                        onClick={(e) => {
-                          e.preventDefault();
-                          e.stopPropagation();
-                          setChatName(chatSession.name);
-                          setIsRenamingChat(false);
-                          setPopoverOpen(false);
-                        }}
-                        className="p-1"
-                      >
-                        <FiX size={14} />
-                      </button>
+                    <div
+                      onClick={() => {
+                        setChatName(chatSession.name);
+                        setIsRenamingChat(false);
+                      }}
+                      className={`hover:bg-black/10 p-1 -m-1 rounded ml-2`}
+                    >
+                      <FiX size={16} />
                     </div>
                   </div>
                 ) : (
-                  <p className="break-all font-normal overflow-hidden dark:text-[#D4D4D4] whitespace-nowrap w-full mr-3 relative">
-                    {chatName || `Unnamed Chat`}
-                    <span
-                      className={`absolute right-0 top-0 h-full w-2 bg-gradient-to-r from-transparent 
-                      ${
-                        isSelected
-                          ? "to-background-chat-selected"
-                          : isHovered
-                            ? "to-background-chat-hover"
-                            : "to-background-sidebar"
-                      } `}
-                    />
-                  </p>
-                )}
-
-                {!isRenamingChat && (
                   <div className="ml-auto my-auto justify-end flex z-30">
                     {!showShareModal && showRetentionWarning && (
                       <CustomTooltip
@@ -303,10 +191,6 @@
                         </div>
                       </CustomTooltip>
                     )}
-<<<<<<< HEAD
-                    {(isHovered || popoverOpen) && (
-                      <div>
-=======
                     <div>
                       {search ? (
                         showDeleteModal && (
@@ -321,75 +205,49 @@
                           </div>
                         )
                       ) : (
->>>>>>> 548c081f
                         <div
                           onClick={(e) => {
                             e.preventDefault();
-                            setPopoverOpen(!popoverOpen);
+                            setIsMoreOptionsDropdownOpen(
+                              !isMoreOptionsDropdownOpen
+                            );
                           }}
                           className="-my-1"
                         >
                           <Popover
-                            open={popoverOpen}
-                            onOpenChange={handlePopoverOpenChange}
+                            open={isMoreOptionsDropdownOpen}
+                            onOpenChange={(open: boolean) =>
+                              setIsMoreOptionsDropdownOpen(open)
+                            }
                             content={
                               <div className="p-1 rounded">
-                                <FiMoreHorizontal
-                                  onClick={() => setPopoverOpen(true)}
-                                  size={16}
-                                />
+                                <FiMoreHorizontal size={16} />
                               </div>
                             }
                             popover={
-                              <div
-                                className={`border border-border text-text-dark rounded-lg bg-background z-50 ${
-                                  isDeleteModalOpen ? "w-64" : "w-32"
-                                }`}
-                              >
-                                {!isDeleteModalOpen ? (
-                                  <>
-                                    {showShareModal && (
-                                      <DefaultDropdownElement
-                                        name="Share"
-                                        icon={FiShare2}
-                                        onSelect={() =>
-                                          showShareModal(chatSession)
-                                        }
-                                      />
-                                    )}
-                                    {!search && (
-                                      <DefaultDropdownElement
-                                        name="Rename"
-                                        icon={FiEdit2}
-                                        onSelect={() => setIsRenamingChat(true)}
-                                      />
-                                    )}
-                                    <DefaultDropdownElement
-                                      name="Delete"
-                                      icon={FiTrash}
-                                      onSelect={handleDeleteClick}
-                                    />
-                                  </>
-                                ) : (
-                                  <div className="p-3">
-                                    <p className="text-sm mb-3">
-                                      Are you sure you want to delete this chat?
-                                    </p>
-                                    <div className="flex justify-center gap-2">
-                                      <button
-                                        className="px-3 py-1 text-sm bg-background-200 rounded"
-                                        onClick={handleCancelDelete}
-                                      >
-                                        Cancel
-                                      </button>
-                                      <button
-                                        className="px-3 py-1 text-sm bg-red-500 text-white rounded"
-                                        onClick={handleConfirmDelete}
-                                      >
-                                        Delete
-                                      </button>
-                                    </div>
-                                  </div>
+                              <div className="border border-border rounded-lg bg-background z-50 w-32">
+                                {showShareModal && (
+                                  <DefaultDropdownElement
+                                    name="Share"
+                                    icon={FiShare2}
+                                    onSelect={() => showShareModal(chatSession)}
+                                  />
+                                )}
+                                {!search && (
+                                  <DefaultDropdownElement
+                                    name="Rename"
+                                    icon={FiEdit2}
+                                    onSelect={() => setIsRenamingChat(true)}
+                                  />
+                                )}
+                                {showDeleteModal && (
+                                  <DefaultDropdownElement
+                                    name="Delete"
+                                    icon={FiTrash}
+                                    onSelect={() =>
+                                      showDeleteModal(chatSession)
+                                    }
+                                  />
                                 )}
                               </div>
                             }
@@ -398,15 +256,14 @@
                             triggerMaxWidth
                           />
                         </div>
-                      </div>
-                    )}
+                      )}
+                    </div>
                   </div>
-                )}
-              </div>
-            </>
-          </BasicSelectable>
-        </Link>
-      </div>
+                ))}
+            </div>
+          </>
+        </BasicSelectable>
+      </Link>
     </>
   );
 }