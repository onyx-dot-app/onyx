--- conflicted
+++ resolved
@@ -1,393 +1,74 @@
 import { ChatSession } from "../interfaces";
-import {
-  createFolder,
-  updateFolderName,
-  deleteFolder,
-  addChatToFolder,
-  updateFolderDisplayPriorities,
-} from "../folders/FolderManagement";
+import { groupSessionsByDateRange } from "../lib";
+import { ChatSessionDisplay } from "./ChatSessionDisplay";
+import { removeChatFromFolder } from "../folders/FolderManagement";
+import { FolderList } from "../folders/FolderList";
 import { Folder } from "../folders/interfaces";
+import { CHAT_SESSION_ID_KEY, FOLDER_ID_KEY } from "@/lib/drag/constants";
 import { usePopup } from "@/components/admin/connectors/Popup";
 import { useRouter } from "next/navigation";
-import { FiPlus, FiCheck, FiX } from "react-icons/fi";
-import { FolderDropdown } from "../folders/FolderDropdown";
-import { ChatSessionDisplay } from "./ChatSessionDisplay";
-import { useState, useCallback, useRef, useContext, useEffect } from "react";
-import { Caret } from "@/components/icons/icons";
-import { groupSessionsByDateRange } from "../lib";
-import React from "react";
-import {
-  Tooltip,
-  TooltipProvider,
-  TooltipTrigger,
-  TooltipContent,
-} from "@/components/ui/tooltip";
-import { Search } from "lucide-react";
-import {
-  DndContext,
-  closestCenter,
-  KeyboardSensor,
-  PointerSensor,
-  useSensor,
-  useSensors,
-  DragEndEvent,
-} from "@dnd-kit/core";
-import {
-  arrayMove,
-  SortableContext,
-  sortableKeyboardCoordinates,
-  verticalListSortingStrategy,
-} from "@dnd-kit/sortable";
-import { useSortable } from "@dnd-kit/sortable";
-import { CSS } from "@dnd-kit/utilities";
-import { useChatContext } from "@/components/context/ChatContext";
-import { SettingsContext } from "@/components/settings/SettingsProvider";
-import { restrictToVerticalAxis } from "@dnd-kit/modifiers";
-
-interface SortableFolderProps {
-  folder: Folder;
-  children: React.ReactNode;
-  currentChatId?: string;
-  showShareModal?: (chatSession: ChatSession) => void;
-  showDeleteModal?: (chatSession: ChatSession) => void;
-  closeSidebar?: () => void;
-  onEdit: (folderId: number, newName: string) => void;
-  onDelete: (folderId: number) => void;
-  onDrop: (folderId: number, chatSessionId: string) => void;
-  index: number;
-}
-
-const SortableFolder: React.FC<SortableFolderProps> = (props) => {
-  const settings = useContext(SettingsContext);
-  const mobile = settings?.isMobile;
-  const [isDragging, setIsDragging] = useState(false);
-  const {
-    attributes,
-    listeners,
-    setNodeRef,
-    transform,
-    transition,
-    isDragging: isDraggingDndKit,
-  } = useSortable({
-    id: props.folder.folder_id?.toString() ?? "",
-    disabled: mobile,
-  });
-  const ref = useRef<HTMLDivElement>(null);
-
-  const style: React.CSSProperties = {
-    transform: CSS.Transform.toString(transform),
-    transition,
-    zIndex: isDragging ? 1000 : "auto",
-    position: isDragging ? "relative" : "static",
-    opacity: isDragging ? 0.6 : 1,
-  };
-
-  useEffect(() => {
-    setIsDragging(isDraggingDndKit);
-  }, [isDraggingDndKit]);
-
-  return (
-    <div
-      ref={setNodeRef}
-      className="pr-3 ml-4 overflow-visible flex items-start"
-      style={style}
-      {...attributes}
-      {...listeners}
-    >
-      <FolderDropdown ref={ref} {...props} />
-    </div>
-  );
-};
+import { useState } from "react";
+import { pageType } from "./types";
 
 export function PagesTab({
+  page,
   existingChats,
   currentChatId,
   folders,
+  openedFolders,
   closeSidebar,
+  newFolderId,
   showShareModal,
   showDeleteModal,
-  toggleChatSessionSearchModal,
 }: {
+  page: pageType;
   existingChats?: ChatSession[];
   currentChatId?: string;
   folders?: Folder[];
-  toggleChatSessionSearchModal?: () => void;
+  openedFolders?: { [key: number]: boolean };
   closeSidebar?: () => void;
+  newFolderId: number | null;
   showShareModal?: (chatSession: ChatSession) => void;
   showDeleteModal?: (chatSession: ChatSession) => void;
 }) {
-  const { setPopup, popup } = usePopup();
+  const groupedChatSessions = existingChats
+    ? groupSessionsByDateRange(existingChats)
+    : [];
+
+  const { setPopup } = usePopup();
   const router = useRouter();
-  const [isCreatingFolder, setIsCreatingFolder] = useState(false);
-  const newFolderInputRef = useRef<HTMLInputElement>(null);
-  const { reorderFolders, refreshFolders, refreshChatSessions } =
-    useChatContext();
+  const [isDragOver, setIsDragOver] = useState<boolean>(false);
 
-  const handleEditFolder = useCallback(
-    async (folderId: number, newName: string) => {
+  const handleDropToRemoveFromFolder = async (
+    event: React.DragEvent<HTMLDivElement>
+  ) => {
+    event.preventDefault();
+    setIsDragOver(false); // Reset drag over state on drop
+    const chatSessionId = event.dataTransfer.getData(CHAT_SESSION_ID_KEY);
+    const folderId = event.dataTransfer.getData(FOLDER_ID_KEY);
+
+    if (folderId) {
       try {
-        await updateFolderName(folderId, newName);
+        await removeChatFromFolder(parseInt(folderId, 10), chatSessionId);
+        router.refresh(); // Refresh the page to reflect the changes
+      } catch (error) {
         setPopup({
-          message: "Folder updated successfully",
-          type: "success",
-        });
-        await refreshFolders();
-      } catch (error) {
-        console.error("Failed to update folder:", error);
-        setPopup({
-          message: `Failed to update folder: ${(error as Error).message}`,
+          message: "Failed to remove chat from folder",
           type: "error",
         });
       }
-    },
-    [router, setPopup, refreshChatSessions, refreshFolders]
-  );
-
-  const handleDeleteFolder = useCallback(
-    (folderId: number) => {
-      if (
-        confirm(
-          "Are you sure you want to delete this folder? This action cannot be undone."
-        )
-      ) {
-        deleteFolder(folderId)
-          .then(() => {
-            router.refresh();
-            setPopup({
-              message: "Folder deleted successfully",
-              type: "success",
-            });
-          })
-          .catch((error: Error) => {
-            console.error("Failed to delete folder:", error);
-            setPopup({
-              message: `Failed to delete folder: ${error.message}`,
-              type: "error",
-            });
-          });
-      }
-    },
-    [router, setPopup]
-  );
-
-  const handleCreateFolder = useCallback(() => {
-    setIsCreatingFolder(true);
-    setTimeout(() => {
-      newFolderInputRef.current?.focus();
-    }, 0);
-  }, []);
-
-  const handleNewFolderSubmit = useCallback(
-    async (e: React.FormEvent<HTMLDivElement>) => {
-      e.preventDefault();
-      const newFolderName = newFolderInputRef.current?.value;
-      if (newFolderName) {
-        try {
-          await createFolder(newFolderName);
-          await refreshFolders();
-          router.refresh();
-          setPopup({
-            message: "Folder created successfully",
-            type: "success",
-          });
-        } catch (error) {
-          console.error("Failed to create folder:", error);
-          setPopup({
-            message:
-              error instanceof Error
-                ? error.message
-                : "Failed to create folder",
-            type: "error",
-          });
-        }
-      }
-      setIsCreatingFolder(false);
-    },
-    [router, setPopup, refreshFolders]
-  );
-
-  const existingChatsNotinFolders = existingChats?.filter(
-    (chat) =>
-      !folders?.some((folder) =>
-        folder.chat_sessions?.some((session) => session.id === chat.id)
-      )
-  );
-
-  const groupedChatSesssions = groupSessionsByDateRange(
-    existingChatsNotinFolders || []
-  );
+    }
+  };
 
   const isHistoryEmpty = !existingChats || existingChats.length === 0;
 
-  const handleDrop = useCallback(
-    async (folderId: number, chatSessionId: string) => {
-      try {
-        await addChatToFolder(folderId, chatSessionId);
-        router.refresh();
-        setPopup({
-          message: "Chat added to folder successfully",
-          type: "success",
-        });
-      } catch (error: unknown) {
-        console.error("Failed to add chat to folder:", error);
-        setPopup({
-          message: `Failed to add chat to folder: ${
-            error instanceof Error ? error.message : "Unknown error"
-          }`,
-          type: "error",
-        });
-      }
-      // await refreshChatSessions();
-      await refreshFolders();
-    },
-    [router, setPopup]
-  );
-
-  const [isDraggingSessionId, setIsDraggingSessionId] = useState<string | null>(
-    null
-  );
-
-  const renderChatSession = useCallback(
-    (chat: ChatSession, foldersExisting: boolean) => {
-      return (
-        <div
-          key={chat.id}
-          className="-ml-4 bg-transparent  -mr-2"
-          draggable
-          style={{
-            touchAction: "none",
-          }}
-          onDragStart={(e) => {
-            setIsDraggingSessionId(chat.id);
-            e.dataTransfer.setData("text/plain", chat.id);
-          }}
-          onDragEnd={() => setIsDraggingSessionId(null)}
-        >
-          <ChatSessionDisplay
-            chatSession={chat}
-            isSelected={currentChatId === chat.id}
-            showShareModal={showShareModal}
-            showDeleteModal={showDeleteModal}
-            closeSidebar={closeSidebar}
-            isDragging={isDraggingSessionId === chat.id}
-          />
-        </div>
-      );
-    },
-    [currentChatId, showShareModal, showDeleteModal, closeSidebar]
-  );
-
-  const sensors = useSensors(
-    useSensor(PointerSensor, {
-      activationConstraint: {
-        distance: 8,
-      },
-    }),
-    useSensor(KeyboardSensor, {
-      coordinateGetter: sortableKeyboardCoordinates,
-    })
-  );
-
-  const handleDragEnd = useCallback(
-    (event: DragEndEvent) => {
-      const { active, over } = event;
-
-      if (active.id !== over?.id && folders) {
-        const oldIndex = folders.findIndex(
-          (f) => f.folder_id?.toString() === active.id
-        );
-        const newIndex = folders.findIndex(
-          (f) => f.folder_id?.toString() === over?.id
-        );
-
-        if (oldIndex !== -1 && newIndex !== -1) {
-          const newOrder = arrayMove(folders, oldIndex, newIndex);
-          const displayPriorityMap = newOrder.reduce(
-            (acc, folder, index) => {
-              if (folder.folder_id !== undefined) {
-                acc[folder.folder_id] = index;
-              }
-              return acc;
-            },
-            {} as Record<number, number>
-          );
-
-          updateFolderDisplayPriorities(displayPriorityMap);
-          reorderFolders(displayPriorityMap);
-        }
-      }
-    },
-    [folders]
-  );
-
   return (
-    <div className="flex flex-col gap-y-2 flex-grow">
-      {popup}
-      <div className="px-4 mt-2 group mr-2 bg-background-sidebar dark:bg-transparent z-20">
-        <div className="flex  group justify-between text-sm gap-x-2 text-text-300/80 items-center font-normal leading-normal">
-          <p>Chats</p>
-
-          <TooltipProvider delayDuration={1000}>
-            <Tooltip>
-              <TooltipTrigger asChild>
-                <button
-                  className="my-auto mr-auto  group-hover:opacity-100 opacity-0 transition duration-200 cursor-pointer gap-x-1 items-center text-black text-xs font-medium leading-normal mobile:hidden"
-                  onClick={() => {
-                    toggleChatSessionSearchModal?.();
-                  }}
-                >
-                  <Search
-                    className="flex-none text-text-mobile-sidebar"
-                    size={12}
-                  />
-                </button>
-              </TooltipTrigger>
-              <TooltipContent>Search Chats</TooltipContent>
-            </Tooltip>
-          </TooltipProvider>
-
-          <button
-            onClick={handleCreateFolder}
-            className="flex group-hover:opacity-100 opacity-0 transition duration-200 cursor-pointer gap-x-1 items-center text-black text-xs font-medium leading-normal"
-          >
-            <FiPlus size={12} className="flex-none" />
-            Create Group
-          </button>
-        </div>
-      </div>
-
-      {isCreatingFolder ? (
-        <div className="px-4">
-          <div className="flex  overflow-visible items-center w-full text-text-500 rounded-md p-1 relative">
-            <Caret size={16} className="flex-none mr-1" />
-            <input
-              onKeyDown={(e) => {
-                if (e.key === "Enter") {
-                  handleNewFolderSubmit(e);
-                }
-              }}
-              ref={newFolderInputRef}
-              type="text"
-              placeholder="Enter group name"
-              className="text-sm font-medium bg-transparent outline-none w-full pb-1 border-b border-background-500 transition-colors duration-200"
-            />
-            <div className="flex -my-1">
-              <div
-                onClick={handleNewFolderSubmit}
-                className="cursor-pointer px-1"
-              >
-                <FiCheck size={14} />
-              </div>
-              <div
-                onClick={() => setIsCreatingFolder(false)}
-                className="cursor-pointer px-1"
-              >
-                <FiX size={14} />
-              </div>
-            </div>
+    <div className="mb-1 text-text-sidebar ml-3 relative miniscroll mobile:pb-40 overflow-y-auto h-full">
+      {folders && folders.length > 0 && (
+        <div className="py-2 border-b border-border">
+          <div className="text-xs text-subtle flex pb-0.5 mb-1.5 mt-2 font-bold">
+            Chat Folders
           </div>
-<<<<<<< HEAD
-=======
           <FolderList
             newFolderId={newFolderId}
             folders={folders}
@@ -396,91 +77,68 @@
             showShareModal={showShareModal}
             showDeleteModal={showDeleteModal}
           />
->>>>>>> 548c081f
         </div>
-      ) : (
-        <></>
       )}
-
-      {folders && folders.length > 0 && (
-        <DndContext
-          modifiers={[restrictToVerticalAxis]}
-          sensors={sensors}
-          collisionDetection={closestCenter}
-          onDragEnd={handleDragEnd}
-        >
-          <SortableContext
-            items={folders.map((f) => f.folder_id?.toString() ?? "")}
-            strategy={verticalListSortingStrategy}
-          >
-            <div className="space-y-2">
-              {folders
-                .sort(
-                  (a, b) =>
-                    (a.display_priority ?? 0) - (b.display_priority ?? 0)
-                )
-                .map((folder, index) => (
-                  <SortableFolder
-                    key={folder.folder_id}
-                    folder={folder}
-                    currentChatId={currentChatId}
-                    showShareModal={showShareModal}
-                    showDeleteModal={showDeleteModal}
-                    closeSidebar={closeSidebar}
-                    onEdit={handleEditFolder}
-                    onDelete={handleDeleteFolder}
-                    onDrop={handleDrop}
-                    index={index}
-                  >
-                    {folder.chat_sessions &&
-                      folder.chat_sessions.map((chat) =>
-                        renderChatSession(
-                          chat,
-                          folders != undefined && folders.length > 0
-                        )
-                      )}
-                  </SortableFolder>
-                ))}
-            </div>
-          </SortableContext>
-        </DndContext>
-      )}
-
-      <div className="pl-4 pr-3">
-        {!isHistoryEmpty && (
-          <>
-            {Object.entries(groupedChatSesssions)
-              .filter(([groupName, chats]) => chats.length > 0)
-              .map(([groupName, chats], index) => (
-                <FolderDropdown
-                  key={groupName}
-                  folder={{
-                    folder_name: groupName,
-                    chat_sessions: chats,
-                    display_priority: 0,
-                  }}
-                  currentChatId={currentChatId}
-                  showShareModal={showShareModal}
-                  closeSidebar={closeSidebar}
-                  onEdit={handleEditFolder}
-                  onDrop={handleDrop}
-                  index={folders ? folders.length + index : index}
-                >
-                  {chats.map((chat) =>
-                    renderChatSession(
-                      chat,
-                      folders != undefined && folders.length > 0
-                    )
-                  )}
-                </FolderDropdown>
-              ))}
-          </>
+      <div
+        onDragOver={(event) => {
+          event.preventDefault();
+          setIsDragOver(true);
+        }}
+        onDragLeave={() => setIsDragOver(false)}
+        onDrop={handleDropToRemoveFromFolder}
+        className={`pt-1 transition duration-300 ease-in-out mr-3 ${
+          isDragOver ? "bg-hover" : ""
+        } rounded-md`}
+      >
+        {(page == "chat" || page == "search") && (
+          <p className="my-2 text-xs text-sidebar-subtle flex font-bold">
+            {page == "chat" && "Chat "}
+            {page == "search" && "Search "}
+            History
+          </p>
         )}
-
-        {isHistoryEmpty && (!folders || folders.length === 0) && (
-          <p className="text-sm max-w-full mt-2 w-[250px]">
-            Try sending a message! Your chat history will appear here.
+        {isHistoryEmpty ? (
+          <p className="text-sm mt-2 w-[250px]">
+            {page === "search"
+              ? "Try running a search! Your search history will appear here."
+              : "Try sending a message! Your chat history will appear here."}
           </p>
+        ) : (
+          Object.entries(groupedChatSessions).map(
+            ([dateRange, chatSessions], ind) => {
+              if (chatSessions.length > 0) {
+                return (
+                  <div key={dateRange}>
+                    <div
+                      className={`text-xs text-text-sidebar-subtle ${
+                        ind != 0 && "mt-5"
+                      } flex pb-0.5 mb-1.5 font-medium`}
+                    >
+                      {dateRange}
+                    </div>
+                    {chatSessions
+                      .filter((chat) => chat.folder_id === null)
+                      .map((chat) => {
+                        const isSelected = currentChatId === chat.id;
+                        return (
+                          <div key={`${chat.id}-${chat.name}`}>
+                            <ChatSessionDisplay
+                              showDeleteModal={showDeleteModal}
+                              showShareModal={showShareModal}
+                              closeSidebar={closeSidebar}
+                              search={page == "search"}
+                              chatSession={chat}
+                              isSelected={isSelected}
+                              skipGradient={isDragOver}
+                            />
+                          </div>
+                        );
+                      })}
+                  </div>
+                );
+              }
+            }
+          )
         )}
       </div>
     </div>
