--- conflicted
+++ resolved
@@ -67,11 +67,8 @@
   temperature,
   systemPromptOverride,
   useExistingUserMessage,
-<<<<<<< HEAD
+  regenerate,
   alternateAssistantId,
-=======
-  regenerate,
->>>>>>> bd97248a
 }: {
   message: string;
   fileDescriptors: FileDescriptor[];
@@ -103,11 +100,8 @@
       "Content-Type": "application/json",
     },
     body: JSON.stringify({
-<<<<<<< HEAD
+      regenerate: regenerate,
       alternate_assistant_id: alternateAssistantId,
-=======
-      regenerate: regenerate,
->>>>>>> bd97248a
       chat_session_id: chatSessionId,
       parent_message_id: parentMessageId,
       message: message,
