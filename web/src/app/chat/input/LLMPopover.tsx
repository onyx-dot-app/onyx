--- conflicted
+++ resolved
@@ -1,14 +1,4 @@
-<<<<<<< HEAD
-import React, {
-  useState,
-  useEffect,
-  useCallback,
-  useLayoutEffect,
-  useMemo,
-} from "react";
-=======
 import React, { useState, useEffect, useCallback, useMemo } from "react";
->>>>>>> b7ece296
 import {
   Popover,
   PopoverContent,
@@ -63,67 +53,6 @@
   const { user } = useUser();
 
   // Memoize the options to prevent unnecessary recalculations
-<<<<<<< HEAD
-  const {
-    llmOptionsByProvider,
-    llmOptions,
-    defaultProvider,
-    defaultModelDisplayName,
-  } = useMemo(() => {
-    const llmOptionsByProvider: {
-      [provider: string]: {
-        name: string;
-        value: string;
-        icon: React.FC<{ size?: number; className?: string }>;
-      }[];
-    } = {};
-
-    const uniqueModelNames = new Set<string>();
-
-    llmProviders.forEach((llmProvider) => {
-      if (!llmOptionsByProvider[llmProvider.provider]) {
-        llmOptionsByProvider[llmProvider.provider] = [];
-      }
-
-      (llmProvider.display_model_names || llmProvider.model_names).forEach(
-        (modelName) => {
-          if (!uniqueModelNames.has(modelName)) {
-            uniqueModelNames.add(modelName);
-            llmOptionsByProvider[llmProvider.provider].push({
-              name: modelName,
-              value: structureValue(
-                llmProvider.name,
-                llmProvider.provider,
-                modelName
-              ),
-              icon: getProviderIcon(llmProvider.provider, modelName),
-            });
-          }
-        }
-      );
-    });
-
-    const llmOptions = Object.entries(llmOptionsByProvider).flatMap(
-      ([provider, options]) => [...options]
-    );
-
-    const defaultProvider = llmProviders.find(
-      (llmProvider) => llmProvider.is_default_provider
-    );
-
-    const defaultModelName = defaultProvider?.default_model_name;
-    const defaultModelDisplayName = defaultModelName
-      ? getDisplayNameForModel(defaultModelName)
-      : null;
-
-    return {
-      llmOptionsByProvider,
-      llmOptions,
-      defaultProvider,
-      defaultModelDisplayName,
-    };
-  }, [llmProviders]);
-=======
   const { llmOptions, defaultProvider, defaultModelDisplayName } =
     useMemo(() => {
       const llmOptionsByProvider: {
@@ -179,7 +108,6 @@
         defaultModelDisplayName,
       };
     }, [llmProviders]);
->>>>>>> b7ece296
 
   const [localTemperature, setLocalTemperature] = useState(
     llmManager.temperature ?? 0.5
@@ -193,44 +121,6 @@
   const handleTemperatureChange = useCallback((value: number[]) => {
     setLocalTemperature(value[0]);
   }, []);
-<<<<<<< HEAD
-
-  const handleTemperatureChangeComplete = useCallback(
-    (value: number[]) => {
-      llmManager.updateTemperature(value[0]);
-    },
-    [llmManager]
-  );
-
-  // Memoize trigger content to prevent rerendering
-  const triggerContent = useMemo(
-    () => (
-      <button
-        className="dark:text-[#fff] text-[#000] focus:outline-none"
-        data-testid="llm-popover-trigger"
-      >
-        <ChatInputOption
-          minimize
-          toggle
-          flexPriority="stiff"
-          name={getDisplayNameForModel(
-            llmManager?.currentLlm.modelName ||
-              defaultModelDisplayName ||
-              "Models"
-          )}
-          Icon={getProviderIcon(
-            llmManager?.currentLlm.provider ||
-              defaultProvider?.provider ||
-              "anthropic",
-            llmManager?.currentLlm.modelName ||
-              defaultProvider?.default_model_name ||
-              "claude-3-5-sonnet-20240620"
-          )}
-          tooltipContent="Switch models"
-        />
-      </button>
-    ),
-=======
 
   const handleTemperatureChangeComplete = useCallback(
     (value: number[]) => {
@@ -269,7 +159,6 @@
             />
           </button>
         ),
->>>>>>> b7ece296
     [defaultModelDisplayName, defaultProvider, llmManager?.currentLlm]
   );
 
