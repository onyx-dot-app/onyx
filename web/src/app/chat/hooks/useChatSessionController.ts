"use client";

import { useEffect, useRef, useCallback, useState } from "react";
import { ReadonlyURLSearchParams, useRouter } from "next/navigation";
import {
  nameChatSession,
  processRawChatHistory,
  patchMessageToBeLatest,
} from "../services/lib";
import {
  getLatestMessageChain,
  setMessageAsLatest,
} from "../services/messageTree";
import { BackendChatSession, ChatSessionSharedStatus } from "../interfaces";
import {
  SEARCH_PARAM_NAMES,
  shouldSubmitOnLoad,
} from "../services/searchParams";
import { FilterManager } from "@/lib/hooks";
import { OnyxDocument } from "@/lib/search/interfaces";
import {
  useChatSessionStore,
  useCurrentMessageHistory,
} from "../stores/useChatSessionStore";
import { getAvailableContextTokens } from "../services/lib";
import { useForcedTools } from "@/lib/hooks/useForcedTools";
import { ProjectFile } from "../projects/projectsService";
import { getSessionProjectTokenCount } from "../projects/projectsService";
import { getProjectFilesForSession } from "../projects/projectsService";

interface UseChatSessionControllerProps {
  existingChatSessionId: string | null;
  searchParams: ReadonlyURLSearchParams;
  filterManager: FilterManager;
  firstMessage?: string;

  // UI state setters
  setSelectedAssistantFromId: (assistantId: number | null) => void;
  setSelectedDocuments: (documents: OnyxDocument[]) => void;
  setCurrentMessageFiles: (
    files: ProjectFile[] | ((prev: ProjectFile[]) => ProjectFile[])
  ) => void;

  // Refs
  chatSessionIdRef: React.RefObject<string | null>;
  loadedIdSessionRef: React.RefObject<string | null>;
  textAreaRef: React.RefObject<HTMLTextAreaElement | null>;
  isInitialLoad: React.RefObject<boolean>;
  submitOnLoadPerformed: React.RefObject<boolean>;

  // Actions
  refreshChatSessions: () => void;
  onSubmit: (params: {
    message: string;
    currentMessageFiles: ProjectFile[];
    useAgentSearch: boolean;
    isSeededChat?: boolean;
  }) => Promise<void>;
}

export function useChatSessionController({
  existingChatSessionId,
  searchParams,
  filterManager,
  firstMessage,
  setSelectedAssistantFromId,
  setSelectedDocuments,
  setCurrentMessageFiles,
  chatSessionIdRef,
  loadedIdSessionRef,
  textAreaRef,
  isInitialLoad,
  submitOnLoadPerformed,
  refreshChatSessions,
  onSubmit,
}: UseChatSessionControllerProps) {
  const [currentSessionFileTokenCount, setCurrentSessionFileTokenCount] =
    useState<number>(0);
  const [projectFiles, setProjectFiles] = useState<ProjectFile[]>([]);
  // Store actions
  const updateSessionAndMessageTree = useChatSessionStore(
    (state) => state.updateSessionAndMessageTree
  );
  const updateSessionMessageTree = useChatSessionStore(
    (state) => state.updateSessionMessageTree
  );
  const setIsFetchingChatMessages = useChatSessionStore(
    (state) => state.setIsFetchingChatMessages
  );
  const setCurrentSession = useChatSessionStore(
    (state) => state.setCurrentSession
  );
  const initializeSession = useChatSessionStore(
    (state) => state.initializeSession
  );
  const updateCurrentChatSessionSharedStatus = useChatSessionStore(
    (state) => state.updateCurrentChatSessionSharedStatus
  );
  const updateCurrentSelectedNodeForDocDisplay = useChatSessionStore(
    (state) => state.updateCurrentSelectedNodeForDocDisplay
  );
  const currentChatState = useChatSessionStore(
    (state) =>
      state.sessions.get(state.currentSessionId || "")?.chatState || "input"
  );
  const currentChatHistory = useCurrentMessageHistory();
  const chatSessions = useChatSessionStore((state) => state.sessions);
  const { setForcedToolIds } = useForcedTools();

  // Fetch chat messages for the chat session
  useEffect(() => {
    const priorChatSessionId = chatSessionIdRef.current;
    const loadedSessionId = loadedIdSessionRef.current;
    chatSessionIdRef.current = existingChatSessionId;
    loadedIdSessionRef.current = existingChatSessionId;

    textAreaRef.current?.focus();

    const isCreatingNewSession =
      priorChatSessionId === null && existingChatSessionId !== null;
    const isSwitchingBetweenSessions =
      priorChatSessionId !== null &&
      existingChatSessionId !== priorChatSessionId;

    // Clear uploaded files on any session change (they're already in context)
    if (isCreatingNewSession || isSwitchingBetweenSessions) {
      setCurrentMessageFiles([]);
    }

    // Only reset filters/selections when switching between existing sessions
    if (isSwitchingBetweenSessions) {
      setSelectedDocuments([]);
      filterManager.setSelectedDocumentSets([]);
      filterManager.setSelectedSources([]);
      filterManager.setSelectedTags([]);
      filterManager.setTimeRange(null);
<<<<<<< HEAD

      // Remove uploaded files
      setCurrentMessageFiles([]);

      // If switching from one chat to another, then need to scroll again
      // If we're creating a brand new chat, then don't need to scroll
      if (priorChatSessionId !== null) {
        setSelectedDocuments([]);

        // Clear forced tool ids if and only if we're switching to a new chat session
        setForcedToolIds([]);
      }
=======
>>>>>>> 021e67ca
    }

    async function initialSessionFetch() {
      if (existingChatSessionId === null) {
        // Clear the current session in the store to show intro messages
        setCurrentSession(null);

        // Reset the selected assistant back to default
        setSelectedAssistantFromId(null);
        updateCurrentChatSessionSharedStatus(ChatSessionSharedStatus.Private);

        // If we're supposed to submit on initial load, then do that here
        if (
          shouldSubmitOnLoad(searchParams) &&
          !submitOnLoadPerformed.current
        ) {
          submitOnLoadPerformed.current = true;
          await onSubmit({
            message: firstMessage || "",
            currentMessageFiles: [],
            useAgentSearch: false,
          });
        }
        return;
      }

      // Set the current session first, then set fetching state to prevent intro flash
      setCurrentSession(existingChatSessionId);
      setIsFetchingChatMessages(existingChatSessionId, true);

      const response = await fetch(
        `/api/chat/get-chat-session/${existingChatSessionId}`
      );

      const session = await response.json();
      const chatSession = session as BackendChatSession;
      setSelectedAssistantFromId(chatSession.persona_id);

      // Ensure the current session is set to the actual session ID from the response
      setCurrentSession(chatSession.chat_session_id);

      // Initialize session data including personaId
      initializeSession(chatSession.chat_session_id, chatSession);

      const newMessageMap = processRawChatHistory(
        chatSession.messages,
        chatSession.packets
      );
      const newMessageHistory = getLatestMessageChain(newMessageMap);

      // Update message history except for edge where where
      // last message is an error and we're on a new chat.
      // This corresponds to a "renaming" of chat, which occurs after first message
      // stream
      if (
        (newMessageHistory[newMessageHistory.length - 1]?.type !== "error" ||
          loadedSessionId != null) &&
        !(
          currentChatState == "toolBuilding" ||
          currentChatState == "streaming" ||
          currentChatState == "loading"
        )
      ) {
        updateCurrentSelectedNodeForDocDisplay(
          newMessageHistory[newMessageHistory.length - 1]?.nodeId ?? null
        );

        updateSessionAndMessageTree(chatSession.chat_session_id, newMessageMap);
        chatSessionIdRef.current = chatSession.chat_session_id;
      }

      setIsFetchingChatMessages(chatSession.chat_session_id, false);

      // Fetch token count for this chat session's project (if any)
      try {
        if (chatSession.chat_session_id) {
          const total = await getSessionProjectTokenCount(
            chatSession.chat_session_id
          );
          setCurrentSessionFileTokenCount(total || 0);
        } else {
          setCurrentSessionFileTokenCount(0);
        }
      } catch (e) {
        setCurrentSessionFileTokenCount(0);
      }

      // Fetch project files for this chat session (if any)
      try {
        if (chatSession.chat_session_id) {
          const files = await getProjectFilesForSession(
            chatSession.chat_session_id
          );
          setProjectFiles(files || []);
        } else {
          setProjectFiles([]);
        }
      } catch (e) {
        setProjectFiles([]);
      }

      // If this is a seeded chat, then kick off the AI message generation
      if (
        newMessageHistory.length === 1 &&
        !submitOnLoadPerformed.current &&
        searchParams?.get(SEARCH_PARAM_NAMES.SEEDED) === "true"
      ) {
        submitOnLoadPerformed.current = true;

        const seededMessage = newMessageHistory[0]?.message;
        if (!seededMessage) {
          return;
        }

        await onSubmit({
          message: seededMessage,
          isSeededChat: true,
          currentMessageFiles: [],
          useAgentSearch: false,
        });
        // Force re-name if the chat session doesn't have one
        if (!chatSession.description) {
          await nameChatSession(existingChatSessionId);
          refreshChatSessions();
        }
      } else if (newMessageHistory.length === 2 && !chatSession.description) {
        await nameChatSession(existingChatSessionId);
        refreshChatSessions();
      }
    }

    // SKIP_RELOAD is used after completing the first message in a new session.
    // We don't need to re-fetch at that point, we have everything we need.
    // For safety, we should always re-fetch if there are no messages in the chat history.
    if (
      !searchParams?.get(SEARCH_PARAM_NAMES.SKIP_RELOAD) ||
      currentChatHistory.length === 0
    ) {
      const existingChatSession = existingChatSessionId
        ? chatSessions.get(existingChatSessionId)
        : null;

      if (
        !existingChatSession?.chatState ||
        existingChatSession.chatState === "input"
      ) {
        initialSessionFetch();
      } else {
        // no need to fetch if the chat session is currently streaming (it would be )
        // out of date).
        // this means that the user kicked off a message, switched to a different
        // chat, and then switched back.
        setCurrentSession(existingChatSessionId);
      }
    } else {
      // Remove SKIP_RELOAD param without triggering a page reload
      const currentSearchParams = new URLSearchParams(searchParams?.toString());
      if (currentSearchParams.has(SEARCH_PARAM_NAMES.SKIP_RELOAD)) {
        currentSearchParams.delete(SEARCH_PARAM_NAMES.SKIP_RELOAD);
        const newUrl = `${window.location.pathname}${
          currentSearchParams.toString()
            ? "?" + currentSearchParams.toString()
            : ""
        }`;
        window.history.replaceState({}, "", newUrl);
      }
    }
  }, [
    existingChatSessionId,
    searchParams?.get(SEARCH_PARAM_NAMES.PERSONA_ID),
    // Note: We're intentionally not including all dependencies to avoid infinite loops
    // This effect should only run when existingChatSessionId or persona ID changes
  ]);

  const onMessageSelection = useCallback(
    (nodeId: number) => {
      updateCurrentSelectedNodeForDocDisplay(nodeId);
      const currentMessageTree = useChatSessionStore
        .getState()
        .sessions.get(useChatSessionStore.getState().currentSessionId || "")
        ?.messageTree;

      if (currentMessageTree) {
        const newMessageTree = setMessageAsLatest(currentMessageTree, nodeId);
        const currentSessionId =
          useChatSessionStore.getState().currentSessionId;
        if (currentSessionId) {
          updateSessionMessageTree(currentSessionId, newMessageTree);
        }

        const message = currentMessageTree.get(nodeId);

        if (message?.messageId) {
          // Makes actual API call to set message as latest in the DB so we can
          // edit this message and so it sticks around on page reload
          patchMessageToBeLatest(message.messageId);
        } else {
          console.error("Message has no messageId", nodeId);
        }
      }
    },
    [updateCurrentSelectedNodeForDocDisplay, updateSessionMessageTree]
  );

  return {
    currentSessionFileTokenCount,
    onMessageSelection,
    projectFiles,
  };
}<|MERGE_RESOLUTION|>--- conflicted
+++ resolved
@@ -134,7 +134,6 @@
       filterManager.setSelectedSources([]);
       filterManager.setSelectedTags([]);
       filterManager.setTimeRange(null);
-<<<<<<< HEAD
 
       // Remove uploaded files
       setCurrentMessageFiles([]);
@@ -147,8 +146,6 @@
         // Clear forced tool ids if and only if we're switching to a new chat session
         setForcedToolIds([]);
       }
-=======
->>>>>>> 021e67ca
     }
 
     async function initialSessionFetch() {
