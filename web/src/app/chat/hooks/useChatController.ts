"use client";

import {
  buildChatUrl,
  nameChatSession,
  updateLlmOverrideForChatSession,
} from "../services/lib";

import { StreamStopInfo } from "@/lib/search/interfaces";

import { useCallback, useEffect, useMemo, useRef, useState } from "react";
import { usePostHog } from "posthog-js/react";
import { stopChatSession } from "../chat_search/utils";
import {
  getLastSuccessfulMessageId,
  getLatestMessageChain,
  MessageTreeState,
  upsertMessages,
  SYSTEM_NODE_ID,
  buildImmediateMessages,
  buildEmptyMessage,
} from "../services/messageTree";
import { MinimalPersonaSnapshot } from "@/app/admin/assistants/interfaces";
import { SEARCH_PARAM_NAMES } from "../services/searchParams";
import { OnyxDocument } from "@/lib/search/interfaces";
import { FilterManager, LlmDescriptor, LlmManager } from "@/lib/hooks";
import {
  BackendMessage,
  ChatFileType,
  CitationMap,
  FileChatDisplay,
  FileDescriptor,
  Message,
  MessageResponseIDInfo,
  RegenerationState,
  ResearchType,
  RetrievalType,
  StreamingError,
  ToolCallMetadata,
  UserKnowledgeFilePacket,
} from "../interfaces";
import { StreamStopReason } from "@/lib/search/interfaces";
import { createChatSession } from "../services/lib";
import {
  getFinalLLM,
  modelSupportsImageInput,
  structureValue,
} from "@/lib/llm/utils";
import {
  CurrentMessageFIFO,
  updateCurrentMessageFIFO,
} from "../services/currentMessageFIFO";
import { buildFilters } from "@/lib/search/utils";
import { PopupSpec } from "@/components/admin/connectors/Popup";
import {
  ReadonlyURLSearchParams,
  usePathname,
  useRouter,
  useSearchParams,
} from "next/navigation";
import { useChatContext } from "@/refresh-components/contexts/ChatContext";
import Prism from "prismjs";
import {
  useChatSessionStore,
  useCurrentMessageTree,
  useCurrentChatState,
  useCurrentMessageHistory,
} from "../stores/useChatSessionStore";
import {
  Packet,
  CitationDelta,
  MessageStart,
  PacketType,
} from "../services/streamingModels";
import { useAgentsContext } from "@/refresh-components/contexts/AgentsContext";
import { ProjectFile, useProjectsContext } from "../projects/ProjectsContext";
import { CategorizedFiles, UserFileStatus } from "../projects/projectsService";
import { useAppParams } from "@/hooks/appNavigation";

const SYSTEM_MESSAGE_ID = -3;

export interface OnSubmitProps {
  message: string;
  //from chat input bar
  currentMessageFiles: ProjectFile[];
  // from the chat bar???

  useAgentSearch: boolean;

  // optional params
  messageIdToResend?: number;
  queryOverride?: string;
  forceSearch?: boolean;
  isSeededChat?: boolean;
  modelOverride?: LlmDescriptor;
  regenerationRequest?: RegenerationRequest | null;
  overrideFileDescriptors?: FileDescriptor[];
}

interface RegenerationRequest {
  messageId: number;
  parentMessage: Message;
  forceSearch?: boolean;
}

interface UseChatControllerProps {
  filterManager: FilterManager;
  llmManager: LlmManager;
  liveAssistant: MinimalPersonaSnapshot | undefined;
  availableAssistants: MinimalPersonaSnapshot[];
  existingChatSessionId: string | null;
  selectedDocuments: OnyxDocument[];
  searchParams: ReadonlyURLSearchParams;
  setPopup: (popup: PopupSpec) => void;

  // scroll/focus related stuff
  clientScrollToBottom: (fast?: boolean) => void;

  resetInputBar: () => void;
  setSelectedAssistantFromId: (assistantId: number | null) => void;
}

export function useChatController({
  filterManager,
  llmManager,
  availableAssistants,
  liveAssistant,
  existingChatSessionId,
  selectedDocuments,

  // scroll/focus related stuff
  clientScrollToBottom,

  setPopup,
  resetInputBar,
  setSelectedAssistantFromId,
}: UseChatControllerProps) {
  const pathname = usePathname();
  const router = useRouter();
  const searchParams = useSearchParams();
  const params = useAppParams();
  const { refreshChatSessions, llmProviders } = useChatContext();
  const { agentPreferences: assistantPreferences, forcedToolIds } =
    useAgentsContext();
  const { fetchProjects, uploadFiles, setCurrentMessageFiles, beginUpload } =
    useProjectsContext();
  const posthog = usePostHog();

  // Use selectors to access only the specific fields we need
  const currentSessionId = useChatSessionStore(
    (state) => state.currentSessionId
  );
  const sessions = useChatSessionStore((state) => state.sessions);

  // Store actions - these don't cause re-renders
  const updateChatStateAction = useChatSessionStore(
    (state) => state.updateChatState
  );
  const updateRegenerationStateAction = useChatSessionStore(
    (state) => state.updateRegenerationState
  );
  const updateCanContinueAction = useChatSessionStore(
    (state) => state.updateCanContinue
  );
  const createSession = useChatSessionStore((state) => state.createSession);
  const setCurrentSession = useChatSessionStore(
    (state) => state.setCurrentSession
  );
  const updateSessionMessageTree = useChatSessionStore(
    (state) => state.updateSessionMessageTree
  );
  const abortSession = useChatSessionStore((state) => state.abortSession);
  const updateSubmittedMessage = useChatSessionStore(
    (state) => state.updateSubmittedMessage
  );
  const updateSelectedNodeForDocDisplay = useChatSessionStore(
    (state) => state.updateSelectedNodeForDocDisplay
  );
  const setUncaughtError = useChatSessionStore(
    (state) => state.setUncaughtError
  );
  const setLoadingError = useChatSessionStore((state) => state.setLoadingError);
  const setAbortController = useChatSessionStore(
    (state) => state.setAbortController
  );
  const setIsReady = useChatSessionStore((state) => state.setIsReady);

  // Use custom hooks for accessing store data
  const currentMessageTree = useCurrentMessageTree();
  const currentMessageHistory = useCurrentMessageHistory();
  const currentChatState = useCurrentChatState();

  const navigatingAway = useRef(false);

  // Local state that doesn't need to be in the store
  const [_maxTokens, setMaxTokens] = useState<number>(4096);

  // Sync store state changes
  useEffect(() => {
    if (currentSessionId) {
      // Keep track of current session ID for internal use
    }
  }, [currentSessionId]);

  const getCurrentSessionId = (): string => {
    return currentSessionId || existingChatSessionId || "";
  };

  const updateRegenerationState = (
    newState: RegenerationState | null,
    sessionId?: string | null
  ) => {
    const targetSessionId = sessionId || getCurrentSessionId();
    if (targetSessionId) {
      updateRegenerationStateAction(targetSessionId, newState);
    }
  };

  const resetRegenerationState = (sessionId?: string | null) => {
    updateRegenerationState(null, sessionId);
  };

  const updateCanContinue = (newState: boolean, sessionId?: string | null) => {
    const targetSessionId = sessionId || getCurrentSessionId();
    if (targetSessionId) {
      updateCanContinueAction(targetSessionId, newState);
    }
  };

  const updateStatesWithNewSessionId = (newSessionId: string) => {
    // Create new session in store if it doesn't exist
    const existingSession = sessions.get(newSessionId);
    if (!existingSession) {
      createSession(newSessionId);
    }

    // Set as current session
    setCurrentSession(newSessionId);
  };

  const upsertToCompleteMessageTree = ({
    messages,
    completeMessageTreeOverride,
    chatSessionId,
    makeLatestChildMessage = false,
  }: {
    messages: Message[];
    // if calling this function repeatedly with short delay, stay may not update in time
    // and result in weird behavipr
    completeMessageTreeOverride?: MessageTreeState | null;
    chatSessionId?: string;
    oldIds?: number[] | null;
    makeLatestChildMessage?: boolean;
  }) => {
    let currentMessageTreeToUse =
      completeMessageTreeOverride ||
      (chatSessionId !== undefined &&
        sessions.get(chatSessionId)?.messageTree) ||
      currentMessageTree ||
      new Map<number, Message>();

    const newCompleteMessageTree = upsertMessages(
      currentMessageTreeToUse,
      messages,
      makeLatestChildMessage
    );

    const sessionId = chatSessionId || getCurrentSessionId();
    updateSessionMessageTree(sessionId, newCompleteMessageTree);

    return {
      sessionId,
      messageTree: newCompleteMessageTree,
    };
  };

  const stopGenerating = useCallback(async () => {
    const currentSession = getCurrentSessionId();
    const lastMessage = currentMessageHistory[currentMessageHistory.length - 1];

    // Check if the current message uses agent search (any non-null research type)
    const isDeepResearch = lastMessage?.researchType === ResearchType.Deep;
    const isSimpleAgentFrameworkEnabled =
      posthog.isFeatureEnabled("simple-agent-framework") ?? false;

    // Always call the backend stop endpoint if feature flag is enabled
    if (isSimpleAgentFrameworkEnabled) {
      try {
        await stopChatSession(currentSession);
      } catch (error) {
        console.error("Failed to stop chat session:", error);
        // Continue with UI cleanup even if backend call fails
      }
    }

    // Only do the subsequent cleanup if the message was agent search or feature flag is not enabled
    if (isDeepResearch || !isSimpleAgentFrameworkEnabled) {
      abortSession(currentSession);

      if (
        lastMessage &&
        lastMessage.type === "assistant" &&
        lastMessage.toolCall &&
        lastMessage.toolCall.tool_result === undefined
      ) {
        const newMessageTree = new Map(currentMessageTree);
        const updatedMessage = { ...lastMessage, toolCall: null };
        newMessageTree.set(lastMessage.nodeId, updatedMessage);
        updateSessionMessageTree(currentSession, newMessageTree);
      }

      // Ensure UI reflects a STOP event by appending a STOP packet to the
      // currently streaming assistant message if one exists and doesn't already
      // contain a STOP. This makes AIMessage behave as if a STOP packet arrived.
      if (lastMessage && lastMessage.type === "assistant") {
        const packets = lastMessage.packets || [];
        const hasStop = packets.some((p) => p.obj.type === PacketType.STOP);
        if (!hasStop) {
          const maxInd =
            packets.length > 0 ? Math.max(...packets.map((p) => p.ind)) : 0;
          const stopPacket: Packet = {
            ind: maxInd + 1,
            obj: { type: PacketType.STOP },
          } as Packet;

          const newMessageTree = new Map(currentMessageTree);
          const updatedMessage = {
            ...lastMessage,
            packets: [...packets, stopPacket],
          } as Message;
          newMessageTree.set(lastMessage.nodeId, updatedMessage);
          updateSessionMessageTree(currentSession, newMessageTree);
        }
      }
    }

    updateChatStateAction(currentSession, "input");
  }, [currentMessageHistory, currentMessageTree, posthog]);

  const onSubmit = useCallback(
    async ({
      message,
      currentMessageFiles,
      useAgentSearch,
      messageIdToResend,
      queryOverride,
      forceSearch,
      isSeededChat,
      modelOverride,
      regenerationRequest,
      overrideFileDescriptors,
    }: OnSubmitProps) => {
      const projectId = params(SEARCH_PARAM_NAMES.PROJECT_ID);
      {
        const params = new URLSearchParams(searchParams?.toString() || "");
        if (params.has(SEARCH_PARAM_NAMES.PROJECT_ID)) {
          params.delete(SEARCH_PARAM_NAMES.PROJECT_ID);
          const newUrl = params.toString()
            ? `${pathname}?${params.toString()}`
            : pathname;
          router.replace(newUrl, { scroll: false });
        }
      }

      updateSubmittedMessage(getCurrentSessionId(), message);

      navigatingAway.current = false;
      let frozenSessionId = getCurrentSessionId();
      updateCanContinue(false, frozenSessionId);
      setUncaughtError(frozenSessionId, null);
      setLoadingError(frozenSessionId, null);

      // Check if the last message was an error and remove it before proceeding with a new message
      // Ensure this isn't a regeneration or resend, as those operations should preserve the history leading up to the point of regeneration/resend.
      let currentMessageTreeLocal =
        currentMessageTree || new Map<number, Message>();
      let currentHistory = getLatestMessageChain(currentMessageTreeLocal);
      let lastMessage = currentHistory[currentHistory.length - 1];

      if (
        lastMessage &&
        lastMessage.type === "error" &&
        !messageIdToResend &&
        !regenerationRequest
      ) {
        const newMessageTree = new Map(currentMessageTreeLocal);
        const parentNodeId = lastMessage.parentNodeId;

        // Remove the error message itself
        newMessageTree.delete(lastMessage.nodeId);

        // Remove the parent message + update the parent of the parent to no longer
        // link to the parent
        if (parentNodeId !== null && parentNodeId !== undefined) {
          const parentOfError = newMessageTree.get(parentNodeId);
          if (parentOfError) {
            const grandparentNodeId = parentOfError.parentNodeId;
            if (grandparentNodeId !== null && grandparentNodeId !== undefined) {
              const grandparent = newMessageTree.get(grandparentNodeId);
              if (grandparent) {
                // Update grandparent to no longer link to parent
                const updatedGrandparent = {
                  ...grandparent,
                  childrenNodeIds: (grandparent.childrenNodeIds || []).filter(
                    (id: number) => id !== parentNodeId
                  ),
                  latestChildNodeId:
                    grandparent.latestChildNodeId === parentNodeId
                      ? null
                      : grandparent.latestChildNodeId,
                };
                newMessageTree.set(grandparentNodeId, updatedGrandparent);
              }
            }
            // Remove the parent message
            newMessageTree.delete(parentNodeId);
          }
        }
        // Update the state immediately so subsequent logic uses the cleaned map
        updateSessionMessageTree(frozenSessionId, newMessageTree);
        console.log(
          "Removed previous error message ID:",
          lastMessage.messageId
        );

        // update state for the new world (with the error message removed)
        currentHistory = getLatestMessageChain(newMessageTree);
        currentMessageTreeLocal = newMessageTree;
        lastMessage = currentHistory[currentHistory.length - 1];
      }

      if (currentChatState != "input") {
        if (currentChatState == "uploading") {
          setPopup({
            message: "Please wait for the content to upload",
            type: "error",
          });
        } else {
          setPopup({
            message: "Please wait for the response to complete",
            type: "error",
          });
        }

        return;
      }

      clientScrollToBottom();

      let currChatSessionId: string;
      const isNewSession = existingChatSessionId === null;

      const searchParamBasedChatSessionName =
        searchParams?.get(SEARCH_PARAM_NAMES.TITLE) || null;
      if (isNewSession) {
        currChatSessionId = await createChatSession(
          liveAssistant?.id || 0,
          searchParamBasedChatSessionName,
          projectId ? parseInt(projectId) : null
        );
      } else {
        currChatSessionId = existingChatSessionId as string;
      }
      frozenSessionId = currChatSessionId;
      // update the selected model for the chat session if one is specified so that
      // it persists across page reloads. Do not `await` here so that the message
      // request can continue and this will just happen in the background.
      // NOTE: only set the model override for the chat session once we send a
      // message with it. If the user switches models and then starts a new
      // chat session, it is unexpected for that model to be used when they
      // return to this session the next day.
      let finalLLM = modelOverride || llmManager.currentLlm;
      updateLlmOverrideForChatSession(
        currChatSessionId,
        structureValue(
          finalLLM.name || "",
          finalLLM.provider || "",
          finalLLM.modelName || ""
        )
      );

      // mark the session as the current session
      updateStatesWithNewSessionId(currChatSessionId);

      // set the ability to cancel the request
      const controller = new AbortController();
      setAbortController(currChatSessionId, controller);

      const messageToResend = currentHistory.find(
        (message) => message.messageId === messageIdToResend
      );
      if (messageIdToResend && regenerationRequest) {
        updateRegenerationState(
          { regenerating: true, finalMessageIndex: messageIdToResend + 1 },
          frozenSessionId
        );
      }
      const messageToResendParent =
        messageToResend?.parentNodeId !== null &&
        messageToResend?.parentNodeId !== undefined
          ? currentMessageTreeLocal.get(messageToResend.parentNodeId)
          : null;
      const messageToResendIndex = messageToResend
        ? currentHistory.indexOf(messageToResend)
        : null;

      if (!messageToResend && messageIdToResend !== undefined) {
        setPopup({
          message:
            "Failed to re-send message - please refresh the page and try again.",
          type: "error",
        });
        resetRegenerationState(frozenSessionId);
        updateChatStateAction(frozenSessionId, "input");
        return;
      }

      // When editing (messageIdToResend exists but no regenerationRequest), use the new message
      // When regenerating (regenerationRequest exists), use the original message
      let currMessage = regenerationRequest
        ? messageToResend?.message || message
        : message;

      updateChatStateAction(frozenSessionId, "loading");

      // find the parent
      const currMessageHistory =
        messageToResendIndex !== null
          ? currentHistory.slice(0, messageToResendIndex)
          : currentHistory;

      let parentMessage =
        messageToResendParent ||
        (currMessageHistory.length > 0
          ? currMessageHistory[currMessageHistory.length - 1]
          : null) ||
        (currentMessageTreeLocal.size === 1
          ? Array.from(currentMessageTreeLocal.values())[0]
          : null);

      // Add user message immediately to the message tree so that the chat
      // immediately reflects the user message
      let initialUserNode: Message;
      let initialAssistantNode: Message;

      if (regenerationRequest) {
        // For regeneration: keep the existing user message, only create new assistant
        initialUserNode = regenerationRequest.parentMessage;
        initialAssistantNode = buildEmptyMessage(
          "assistant",
          initialUserNode.nodeId,
          undefined,
          1
        );
      } else {
        // For new messages or editing: create/update user message and assistant
        const parentNodeIdForMessage = messageToResend
          ? messageToResend.parentNodeId || SYSTEM_NODE_ID
          : parentMessage?.nodeId || SYSTEM_NODE_ID;
        const result = buildImmediateMessages(
          parentNodeIdForMessage,
          currMessage,
          messageToResend
        );
        initialUserNode = result.initialUserNode;
        initialAssistantNode = result.initialAssistantNode;
      }

      // make messages appear + clear input bar
      const messagesToUpsert = regenerationRequest
        ? [initialAssistantNode] // Only upsert the new assistant for regeneration
        : [initialUserNode, initialAssistantNode]; // Upsert both for normal/edit flow
      const newMessageDetails = upsertToCompleteMessageTree({
        messages: messagesToUpsert,
        completeMessageTreeOverride: currentMessageTreeLocal,
        chatSessionId: frozenSessionId,
      });
      resetInputBar();
      currentMessageTreeLocal = newMessageDetails.messageTree;

      let answer = "";

      const stopReason: StreamStopReason | null = null;
      let query: string | null = null;
      let retrievalType: RetrievalType =
        selectedDocuments.length > 0
          ? RetrievalType.SelectedDocs
          : RetrievalType.None;
      let documents: OnyxDocument[] = selectedDocuments;
      let citations: CitationMap | null = null;
      let aiMessageImages: FileDescriptor[] | null = null;
      let error: string | null = null;
      let stackTrace: string | null = null;

      let finalMessage: BackendMessage | null = null;
      let toolCall: ToolCallMetadata | null = null;
      let files: FileDescriptor[] = [];
      let packets: Packet[] = [];

      let newUserMessageId: number | null = null;
      let newAssistantMessageId: number | null = null;

      try {
        const lastSuccessfulMessageId = getLastSuccessfulMessageId(
          currentMessageTreeLocal
        );
        const disabledToolIds = liveAssistant
          ? assistantPreferences?.[liveAssistant?.id]?.disabled_tool_ids
          : undefined;

        const stack = new CurrentMessageFIFO();
        updateCurrentMessageFIFO(stack, {
          signal: controller.signal,
          message: currMessage,
          alternateAssistantId: liveAssistant?.id,
          fileDescriptors: overrideFileDescriptors,
          parentMessageId: (() => {
            const parentId =
              regenerationRequest?.parentMessage.messageId ||
              messageToResendParent?.messageId ||
              lastSuccessfulMessageId;
            // Don't send SYSTEM_MESSAGE_ID (-3) as parent, use null instead
            // The backend expects null for "the first message in the chat"
            return parentId === SYSTEM_MESSAGE_ID ? null : parentId;
          })(),
          chatSessionId: currChatSessionId,
          filters: buildFilters(
            filterManager.selectedSources,
            filterManager.selectedDocumentSets,
            filterManager.timeRange,
            filterManager.selectedTags
          ),
          selectedDocumentIds: selectedDocuments
            .filter(
              (document) =>
                document.db_doc_id !== undefined && document.db_doc_id !== null
            )
            .map((document) => document.db_doc_id as number),
          queryOverride,
          forceSearch,
          currentMessageFiles: currentMessageFiles.map((file) => ({
            id: file.file_id,
            type: file.chat_file_type,
            name: file.name,
            user_file_id: file.id,
          })),
          regenerate: regenerationRequest !== undefined,
          modelProvider:
            modelOverride?.name || llmManager.currentLlm.name || undefined,
          modelVersion:
            modelOverride?.modelName ||
            llmManager.currentLlm.modelName ||
            searchParams?.get(SEARCH_PARAM_NAMES.MODEL_VERSION) ||
            undefined,
          temperature: llmManager.temperature || undefined,
          systemPromptOverride:
            searchParams?.get(SEARCH_PARAM_NAMES.SYSTEM_PROMPT) || undefined,
          useExistingUserMessage: isSeededChat,
          useAgentSearch,
          enabledToolIds:
            disabledToolIds && liveAssistant
              ? liveAssistant.tools
                  .filter((tool) => !disabledToolIds?.includes(tool.id))
                  .map((tool) => tool.id)
              : undefined,
          forcedToolIds: forcedToolIds,
        });

        const delay = (ms: number) => {
          return new Promise((resolve) => setTimeout(resolve, ms));
        };

        await delay(50);
        while (!stack.isComplete || !stack.isEmpty()) {
          if (stack.isEmpty()) {
            await delay(0.5);
          }

          if (!stack.isEmpty() && !controller.signal.aborted) {
            const packet = stack.nextPacket();
            if (!packet) {
              continue;
            }
            console.debug("Packet:", JSON.stringify(packet));

            // We've processed initial packets and are starting to stream content.
            // Transition from 'loading' to 'streaming'.
            updateChatStateAction(frozenSessionId, "streaming");

            if ((packet as MessageResponseIDInfo).user_message_id) {
              newUserMessageId = (packet as MessageResponseIDInfo)
                .user_message_id;
            }

            if (
              (packet as MessageResponseIDInfo).reserved_assistant_message_id
            ) {
              newAssistantMessageId = (packet as MessageResponseIDInfo)
                .reserved_assistant_message_id;
            }

            if (Object.hasOwn(packet, "user_files")) {
              const userFiles = (packet as UserKnowledgeFilePacket).user_files;
              // Ensure files are unique by id
              const newUserFiles = userFiles.filter(
                (newFile) =>
                  !files.some((existingFile) => existingFile.id === newFile.id)
              );
              files = files.concat(newUserFiles);
            }

            if (Object.hasOwn(packet, "file_ids")) {
              aiMessageImages = (packet as FileChatDisplay).file_ids.map(
                (fileId) => {
                  return {
                    id: fileId,
                    type: ChatFileType.IMAGE,
                  };
                }
              );
            } else if (
              Object.hasOwn(packet, "error") &&
              (packet as any).error != null
            ) {
              setUncaughtError(
                frozenSessionId,
                (packet as StreamingError).error
              );
              updateChatStateAction(frozenSessionId, "input");
              updateSubmittedMessage(getCurrentSessionId(), "");

              throw new Error((packet as StreamingError).error);
            } else if (Object.hasOwn(packet, "message_id")) {
              finalMessage = packet as BackendMessage;
            } else if (Object.hasOwn(packet, "stop_reason")) {
              const stop_reason = (packet as StreamStopInfo).stop_reason;
              if (stop_reason === StreamStopReason.CONTEXT_LENGTH) {
                updateCanContinue(true, frozenSessionId);
              }
            } else if (Object.hasOwn(packet, "obj")) {
              console.debug("Object packet:", JSON.stringify(packet));
              packets.push(packet as Packet);

              // Check if the packet contains document information
              const packetObj = (packet as Packet).obj;

              if (packetObj.type === "citation_delta") {
                const citationDelta = packetObj as CitationDelta;
                if (citationDelta.citations) {
                  citations = Object.fromEntries(
                    citationDelta.citations.map((c) => [
                      c.document_id,
                      c.citation_num,
                    ])
                  );
                }
              } else if (packetObj.type === "message_start") {
                const messageStart = packetObj as MessageStart;
                if (messageStart.final_documents) {
                  documents = messageStart.final_documents;
                  updateSelectedNodeForDocDisplay(
                    frozenSessionId,
                    initialAssistantNode.nodeId
                  );
                }
              }
            } else {
              console.warn("Unknown packet:", JSON.stringify(packet));
            }

            // on initial message send, we insert a dummy system message
            // set this as the parent here if no parent is set
            parentMessage =
              parentMessage || currentMessageTreeLocal?.get(SYSTEM_NODE_ID)!;

            const newMessageDetails = upsertToCompleteMessageTree({
              messages: [
                {
                  ...initialUserNode,
                  messageId: newUserMessageId ?? undefined,
                  files: files,
                },
                {
                  ...initialAssistantNode,
                  messageId: newAssistantMessageId ?? undefined,
                  message: error || answer,
                  type: error ? "error" : "assistant",
                  retrievalType,
                  query: finalMessage?.rephrased_query || query,
                  documents: documents,
                  citations: finalMessage?.citations || citations || {},
                  files: finalMessage?.files || aiMessageImages || [],
                  toolCall: finalMessage?.tool_call || toolCall,
                  stackTrace: stackTrace,
                  overridden_model: finalMessage?.overridden_model,
                  stopReason: stopReason,
                  packets: packets,
                },
              ],
              // Pass the latest map state
              completeMessageTreeOverride: currentMessageTreeLocal,
              chatSessionId: frozenSessionId!,
            });
            currentMessageTreeLocal = newMessageDetails.messageTree;
          }
        }
      } catch (e: any) {
        console.log("Error:", e);
        const errorMsg = e.message;
        const newMessageDetails = upsertToCompleteMessageTree({
          messages: [
            {
              nodeId: initialUserNode.nodeId,
              message: currMessage,
              type: "user",
              files: currentMessageFiles.map((file) => ({
                id: file.file_id,
                type: file.chat_file_type,
                name: file.name,
                user_file_id: file.id,
              })),
              toolCall: null,
              parentNodeId: parentMessage?.nodeId || SYSTEM_NODE_ID,
              packets: [],
            },
            {
              nodeId: initialAssistantNode.nodeId,
              message: errorMsg,
              type: "error",
              files: aiMessageImages || [],
              toolCall: null,
              parentNodeId: initialUserNode.nodeId,
              packets: [],
            },
          ],
          completeMessageTreeOverride: currentMessageTreeLocal,
        });
        currentMessageTreeLocal = newMessageDetails.messageTree;
      }

      resetRegenerationState(frozenSessionId);
      updateChatStateAction(frozenSessionId, "input");

      if (isNewSession) {
        if (!searchParamBasedChatSessionName) {
          await new Promise((resolve) => setTimeout(resolve, 200));
          await nameChatSession(currChatSessionId);
          refreshChatSessions();
          fetchProjects();
        }

        // NOTE: don't switch pages if the user has navigated away from the chat
        if (
          currChatSessionId === frozenSessionId ||
          existingChatSessionId === null
        ) {
          const newUrl = buildChatUrl(
            searchParams,
            currChatSessionId,
            null,
            false,
            true
          );
          // newUrl is like /chat?chatId=10
          // current page is like /chat

          if (pathname == "/chat" && !navigatingAway.current) {
            router.push(newUrl, { scroll: false });
            fetchProjects();
          }
        }
      }
    },
    [
      // Narrow to stable fields from managers to avoid re-creation
      filterManager.selectedSources,
      filterManager.selectedDocumentSets,
      filterManager.selectedTags,
      filterManager.timeRange,
      llmManager.currentLlm,
      llmManager.temperature,
      // Others that affect logic
      liveAssistant,
      availableAssistants,
      existingChatSessionId,
      selectedDocuments,
      searchParams,
      setPopup,
      clientScrollToBottom,
      resetInputBar,
      setSelectedAssistantFromId,
      updateSelectedNodeForDocDisplay,
      currentMessageTree,
      currentChatState,
      llmProviders,
      // Ensure latest forced tools are used when submitting
      forcedToolIds,
      // Keep tool preference-derived values fresh
      assistantPreferences,
      fetchProjects,
    ]
  );

  const handleMessageSpecificFileUpload = useCallback(
    async (acceptedFiles: File[]) => {
      const [_, llmModel] = getFinalLLM(
        llmProviders,
        liveAssistant || null,
        llmManager.currentLlm
      );
      const llmAcceptsImages = modelSupportsImageInput(llmProviders, llmModel);

      const imageFiles = acceptedFiles.filter((file) =>
        file.type.startsWith("image/")
      );

      if (imageFiles.length > 0 && !llmAcceptsImages) {
        setPopup({
          type: "error",
          message:
            "The current model does not support image input. Please select a model with Vision support.",
        });
        return;
      }
      updateChatStateAction(getCurrentSessionId(), "uploading");
<<<<<<< HEAD
      const uploadedMessageFiles = await beginUpload(Array.from(acceptedFiles));
      setCurrentMessageFiles((prev) => [...prev, ...uploadedMessageFiles]);
=======

      try {
        //this is to show files in the INPUT BAR immediately
        const tempProjectFiles: ProjectFile[] = Array.from(acceptedFiles).map(
          (file) => ({
            id: file.name,
            file_id: file.name,
            name: file.name,
            project_id: null,
            user_id: null,
            created_at: new Date().toISOString(),
            status: UserFileStatus.UPLOADING,
            file_type: file.type,
            last_accessed_at: new Date().toISOString(),
            chat_file_type: ChatFileType.DOCUMENT,
            token_count: null,
            chunk_count: null,
          })
        );
        setCurrentMessageFiles((prev) => [...prev, ...tempProjectFiles]);

        const uploadedMessageFiles: CategorizedFiles = await uploadFiles(
          Array.from(acceptedFiles)
        );
        //remove the temp files
        setCurrentMessageFiles((prev) =>
          prev.filter(
            (file) =>
              !tempProjectFiles.some((tempFile) => tempFile.id === file.id)
          )
        );
        setCurrentMessageFiles((prev) => [
          ...prev,
          ...uploadedMessageFiles.user_files,
        ]);

        // Show toast if any files were rejected or unsupported
        const unsupported = uploadedMessageFiles.unsupported_files || [];
        const nonAccepted = uploadedMessageFiles.non_accepted_files || [];
        if (unsupported.length > 0 || nonAccepted.length > 0) {
          const detailsParts: string[] = [];
          if (unsupported.length > 0) {
            detailsParts.push(`Unsupported: ${unsupported.join(", ")}`);
          }
          if (nonAccepted.length > 0) {
            detailsParts.push(`Not accepted: ${nonAccepted.join(", ")}`);
          }

          setPopup({
            type: "warning",
            message: `Some files were not uploaded. ${detailsParts.join(
              " | "
            )}`,
          });
        }
      } catch {
        setPopup({
          type: "error",
          message: "Failed to upload file",
        });
      }

>>>>>>> 01d1d371
      updateChatStateAction(getCurrentSessionId(), "input");
    },
    [llmProviders, liveAssistant, llmManager, forcedToolIds]
  );

  useEffect(() => {
    return () => {
      // Cleanup which only runs when the component unmounts (i.e. when you navigate away).
      const currentSession = getCurrentSessionId();
      const abortController = sessions.get(currentSession)?.abortController;
      if (abortController) {
        abortController.abort();
        setAbortController(currentSession, new AbortController());
      }
    };
  }, [pathname]);

  // update chosen assistant if we navigate between pages
  useEffect(() => {
    if (currentMessageHistory.length === 0 && existingChatSessionId === null) {
      // Select from available assistants so shared assistants appear.
      setSelectedAssistantFromId(null);
    }
  }, [
    existingChatSessionId,
    availableAssistants,
    currentMessageHistory.length,
  ]);

  useEffect(() => {
    const handleSlackChatRedirect = async () => {
      const slackChatId = searchParams.get("slackChatId");
      if (!slackChatId) return;

      // Set isReady to false before starting retrieval to display loading text
      const currentSessionId = getCurrentSessionId();
      if (currentSessionId) {
        setIsReady(currentSessionId, false);
      }

      try {
        const response = await fetch("/api/chat/seed-chat-session-from-slack", {
          method: "POST",
          headers: {
            "Content-Type": "application/json",
          },
          body: JSON.stringify({
            chat_session_id: slackChatId,
          }),
        });

        if (!response.ok) {
          throw new Error("Failed to seed chat from Slack");
        }

        const data = await response.json();

        router.push(data.redirect_url);
      } catch (error) {
        console.error("Error seeding chat from Slack:", error);
        setPopup({
          message: "Failed to load chat from Slack",
          type: "error",
        });
      }
    };

    handleSlackChatRedirect();
  }, [searchParams, router]);

  // fetch # of allowed document tokens for the selected Persona
  useEffect(() => {
    async function fetchMaxTokens() {
      const response = await fetch(
        `/api/chat/max-selected-document-tokens?persona_id=${liveAssistant?.id}`
      );
      if (response.ok) {
        const maxTokens = (await response.json()).max_tokens as number;
        setMaxTokens(maxTokens);
      }
    }
    fetchMaxTokens();
  }, [liveAssistant]);

  // check if there's an image file in the message history so that we know
  // which LLMs are available to use
  const imageFileInMessageHistory = useMemo(() => {
    return currentMessageHistory
      .filter((message) => message.type === "user")
      .some((message) =>
        message.files.some((file) => file.type === ChatFileType.IMAGE)
      );
  }, [currentMessageHistory]);

  useEffect(() => {
    llmManager.updateImageFilesPresent(imageFileInMessageHistory);
  }, [imageFileInMessageHistory]);

  // highlight code blocks and set isReady once that's done
  useEffect(() => {
    Prism.highlightAll();
    const currentSessionId = getCurrentSessionId();
    if (currentSessionId) {
      setIsReady(currentSessionId, true);
    }
  }, []);

  return {
    // actions
    onSubmit,
    stopGenerating,
    handleMessageSpecificFileUpload,
  };
}<|MERGE_RESOLUTION|>--- conflicted
+++ resolved
@@ -923,73 +923,8 @@
         return;
       }
       updateChatStateAction(getCurrentSessionId(), "uploading");
-<<<<<<< HEAD
       const uploadedMessageFiles = await beginUpload(Array.from(acceptedFiles));
       setCurrentMessageFiles((prev) => [...prev, ...uploadedMessageFiles]);
-=======
-
-      try {
-        //this is to show files in the INPUT BAR immediately
-        const tempProjectFiles: ProjectFile[] = Array.from(acceptedFiles).map(
-          (file) => ({
-            id: file.name,
-            file_id: file.name,
-            name: file.name,
-            project_id: null,
-            user_id: null,
-            created_at: new Date().toISOString(),
-            status: UserFileStatus.UPLOADING,
-            file_type: file.type,
-            last_accessed_at: new Date().toISOString(),
-            chat_file_type: ChatFileType.DOCUMENT,
-            token_count: null,
-            chunk_count: null,
-          })
-        );
-        setCurrentMessageFiles((prev) => [...prev, ...tempProjectFiles]);
-
-        const uploadedMessageFiles: CategorizedFiles = await uploadFiles(
-          Array.from(acceptedFiles)
-        );
-        //remove the temp files
-        setCurrentMessageFiles((prev) =>
-          prev.filter(
-            (file) =>
-              !tempProjectFiles.some((tempFile) => tempFile.id === file.id)
-          )
-        );
-        setCurrentMessageFiles((prev) => [
-          ...prev,
-          ...uploadedMessageFiles.user_files,
-        ]);
-
-        // Show toast if any files were rejected or unsupported
-        const unsupported = uploadedMessageFiles.unsupported_files || [];
-        const nonAccepted = uploadedMessageFiles.non_accepted_files || [];
-        if (unsupported.length > 0 || nonAccepted.length > 0) {
-          const detailsParts: string[] = [];
-          if (unsupported.length > 0) {
-            detailsParts.push(`Unsupported: ${unsupported.join(", ")}`);
-          }
-          if (nonAccepted.length > 0) {
-            detailsParts.push(`Not accepted: ${nonAccepted.join(", ")}`);
-          }
-
-          setPopup({
-            type: "warning",
-            message: `Some files were not uploaded. ${detailsParts.join(
-              " | "
-            )}`,
-          });
-        }
-      } catch {
-        setPopup({
-          type: "error",
-          message: "Failed to upload file",
-        });
-      }
-
->>>>>>> 01d1d371
       updateChatStateAction(getCurrentSessionId(), "input");
     },
     [llmProviders, liveAssistant, llmManager, forcedToolIds]
