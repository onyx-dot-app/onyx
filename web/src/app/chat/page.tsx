<<<<<<< HEAD
import { fetchEEASettings } from "@/lib/eea/fetchEEASettings";
import { DocumentsProvider } from "./my-documents/DocumentsContext";
import { SEARCH_PARAMS } from "@/lib/extension/constants";
import WrappedChat from "./WrappedChat";
import { UserDisclaimerModal } from "@/components/search/UserDisclaimerModal";
=======
import { ChatPage } from "./components/ChatPage";
>>>>>>> 7794a897

export default async function Page(props: {
  searchParams: Promise<{ [key: string]: string }>;
}) {
  const searchParams = await props.searchParams;
  const firstMessage = searchParams.firstMessage;

<<<<<<< HEAD
  const config = await fetchEEASettings();

  const {
    disclaimerTitle,
    disclaimerText
  } = config;
  
  return (
    <>
      <UserDisclaimerModal disclaimerText={disclaimerText} disclaimerTitle={disclaimerTitle}/>
      <DocumentsProvider>
        <WrappedChat
          firstMessage={firstMessage}
          defaultSidebarOff={defaultSidebarOff}
        />
      </DocumentsProvider>
    </>
  );
=======
  return <ChatPage firstMessage={firstMessage} />;
>>>>>>> 7794a897
}<|MERGE_RESOLUTION|>--- conflicted
+++ resolved
@@ -1,12 +1,5 @@
-<<<<<<< HEAD
-import { fetchEEASettings } from "@/lib/eea/fetchEEASettings";
-import { DocumentsProvider } from "./my-documents/DocumentsContext";
-import { SEARCH_PARAMS } from "@/lib/extension/constants";
-import WrappedChat from "./WrappedChat";
-import { UserDisclaimerModal } from "@/components/search/UserDisclaimerModal";
-=======
+
 import { ChatPage } from "./components/ChatPage";
->>>>>>> 7794a897
 
 export default async function Page(props: {
   searchParams: Promise<{ [key: string]: string }>;
@@ -14,26 +7,5 @@
   const searchParams = await props.searchParams;
   const firstMessage = searchParams.firstMessage;
 
-<<<<<<< HEAD
-  const config = await fetchEEASettings();
-
-  const {
-    disclaimerTitle,
-    disclaimerText
-  } = config;
-  
-  return (
-    <>
-      <UserDisclaimerModal disclaimerText={disclaimerText} disclaimerTitle={disclaimerTitle}/>
-      <DocumentsProvider>
-        <WrappedChat
-          firstMessage={firstMessage}
-          defaultSidebarOff={defaultSidebarOff}
-        />
-      </DocumentsProvider>
-    </>
-  );
-=======
   return <ChatPage firstMessage={firstMessage} />;
->>>>>>> 7794a897
 }