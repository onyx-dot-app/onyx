import { redirect } from "next/navigation";
import { unstable_noStore as noStore } from "next/cache";
import { InstantSSRAutoRefresh } from "@/components/SSRAutoRefresh";
import { WelcomeModal } from "@/components/initialSetup/welcome/WelcomeModalWrapper";
import { ChatProvider } from "@/components/context/ChatContext";
import { fetchChatData } from "@/lib/chat/fetchChatData";
import { fetchEEASettings } from "@/lib/eea/fetchEEASettings";
import { UserDisclaimerModal } from "@/components/search/UserDisclaimerModal";
import WrappedChat from "./WrappedChat";
import { ProviderContextProvider } from "@/components/chat_search/ProviderContext";

export default async function Page({
  searchParams,
}: {
  searchParams: { [key: string]: string };
}) {
  noStore();

  const data = await fetchChatData(searchParams);


  if ("redirect" in data) {
    redirect(data.redirect);
  }
 
  const config = await fetchEEASettings();
  
  const {
    disclaimerTitle,
    disclaimerText
  } = config;
  
  const {
    user,
    chatSessions,
    availableSources,
    documentSets,
    assistants,
    tags,
    llmProviders,
    folders,
    toggleSidebar,
    openedFolders,
    defaultAssistantId,
    shouldShowWelcomeModal,
    userInputPrompts,
  } = data;

  return (
    <>
      <UserDisclaimerModal disclaimerText={disclaimerText} disclaimerTitle={disclaimerTitle}/>

      <InstantSSRAutoRefresh />
      {shouldShowWelcomeModal && <WelcomeModal user={user} />}

      <ChatProvider
        value={{
          chatSessions,
          availableSources,
          availableDocumentSets: documentSets,
          availableAssistants: assistants,
          availableTags: tags,
          llmProviders,
          folders,
          openedFolders,
          userInputPrompts,
<<<<<<< HEAD
          }}
      >

        <WrappedChat
          defaultAssistantId={defaultAssistantId}
          initiallyToggled={toggleSidebar}
        />
=======
          shouldShowWelcomeModal,
          defaultAssistantId,
        }}
      >
        <ProviderContextProvider>
          <WrappedChat initiallyToggled={toggleSidebar} />
        </ProviderContextProvider>
>>>>>>> f04ecbf8
      </ChatProvider>
    </>
  );
}<|MERGE_RESOLUTION|>--- conflicted
+++ resolved
@@ -64,15 +64,6 @@
           folders,
           openedFolders,
           userInputPrompts,
-<<<<<<< HEAD
-          }}
-      >
-
-        <WrappedChat
-          defaultAssistantId={defaultAssistantId}
-          initiallyToggled={toggleSidebar}
-        />
-=======
           shouldShowWelcomeModal,
           defaultAssistantId,
         }}
@@ -80,7 +71,6 @@
         <ProviderContextProvider>
           <WrappedChat initiallyToggled={toggleSidebar} />
         </ProviderContextProvider>
->>>>>>> f04ecbf8
       </ChatProvider>
     </>
   );
