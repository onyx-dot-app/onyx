import {
  AuthTypeMetadata,
  getAuthTypeMetadataSS,
  getCurrentUserSS,
} from "@/lib/userSS";
import { redirect } from "next/navigation";
import { fetchSS } from "@/lib/utilsSS";
import {
  CCPairBasicInfo,
  DocumentSet,
  Tag,
  User,
  ValidSources,
} from "@/lib/types";
import { ChatSession } from "./interfaces";
import { unstable_noStore as noStore } from "next/cache";
import { Persona } from "../admin/assistants/interfaces";
import { InstantSSRAutoRefresh } from "@/components/SSRAutoRefresh";
import {
  WelcomeModal,
  hasCompletedWelcomeFlowSS,
} from "@/components/initialSetup/welcome/WelcomeModalWrapper";
import { ApiKeyModal } from "@/components/llm/ApiKeyModal";
import { cookies } from "next/headers";
import { DOCUMENT_SIDEBAR_WIDTH_COOKIE_NAME } from "@/components/resizable/contants";
import { personaComparator } from "../admin/assistants/lib";
import { ChatPage } from "./ChatPage";
import { FullEmbeddingModelResponse } from "../admin/models/embedding/embeddingModels";
import { NoCompleteSourcesModal } from "@/components/initialSetup/search/NoCompleteSourceModal";
import { Settings } from "../admin/settings/interfaces";
import { SIDEBAR_TAB_COOKIE, Tabs } from "./sessionSidebar/constants";
import { fetchLLMProvidersSS } from "@/lib/llm/fetchLLMs";
import { LLMProviderDescriptor } from "../admin/models/llm/interfaces";

export default async function Page({
  searchParams,
}: {
  searchParams: { [key: string]: string };
}) {
  noStore();

  const tasks = [
    getAuthTypeMetadataSS(),
    getCurrentUserSS(),
    fetchSS("/manage/indexing-status"),
    fetchSS("/manage/document-set"),
    fetchSS("/persona?include_default=true"),
    fetchSS("/chat/get-user-chat-sessions"),
    fetchSS("/query/valid-tags"),
<<<<<<< HEAD
    fetchSS("/persona/default-model"),
=======
    fetchLLMProvidersSS(),
>>>>>>> 5b93e786
  ];

  // catch cases where the backend is completely unreachable here
  // without try / catch, will just raise an exception and the page
  // will not render
  let results: (
    | User
    | Response
    | AuthTypeMetadata
    | FullEmbeddingModelResponse
    | Settings
    | LLMProviderDescriptor[]
    | null
  )[] = [null, null, null, null, null, null, null, null, null, null];
  try {
    results = await Promise.all(tasks);
  } catch (e) {
    console.log(`Some fetch failed for the main search page - ${e}`);
  }
  const authTypeMetadata = results[0] as AuthTypeMetadata | null;
  const user = results[1] as User | null;
  const ccPairsResponse = results[2] as Response | null;
  const documentSetsResponse = results[3] as Response | null;
  const personasResponse = results[4] as Response | null;
  const chatSessionsResponse = results[5] as Response | null;
  const tagsResponse = results[6] as Response | null;
<<<<<<< HEAD
  const defaultModelResponse = results[7] as Response | null;
=======
  const llmProviders = (results[7] || []) as LLMProviderDescriptor[];
>>>>>>> 5b93e786

  const authDisabled = authTypeMetadata?.authType === "disabled";
  if (!authDisabled && !user) {
    return redirect("/auth/login");
  }

  if (user && !user.is_verified && authTypeMetadata?.requiresVerification) {
    return redirect("/auth/waiting-on-verification");
  }

  let ccPairs: CCPairBasicInfo[] = [];
  if (ccPairsResponse?.ok) {
    ccPairs = await ccPairsResponse.json();
  } else {
    console.log(`Failed to fetch connectors - ${ccPairsResponse?.status}`);
  }
  const availableSources: ValidSources[] = [];
  ccPairs.forEach((ccPair) => {
    if (!availableSources.includes(ccPair.source)) {
      availableSources.push(ccPair.source);
    }
  });

  let chatSessions: ChatSession[] = [];
  if (chatSessionsResponse?.ok) {
    chatSessions = (await chatSessionsResponse.json()).sessions;
  } else {
    console.log(
      `Failed to fetch chat sessions - ${chatSessionsResponse?.text()}`
    );
  }
  // Larger ID -> created later
  chatSessions.sort((a, b) => (a.id > b.id ? -1 : 1));

  let documentSets: DocumentSet[] = [];
  if (documentSetsResponse?.ok) {
    documentSets = await documentSetsResponse.json();
  } else {
    console.log(
      `Failed to fetch document sets - ${documentSetsResponse?.status}`
    );
  }

  let defaultModel = "default model";
  if (defaultModelResponse?.ok) {
    defaultModel = await defaultModelResponse.json();
  } else {
    console.log(`Failed to fetch default_model - ${defaultModelResponse?.status}`);
  }

  let personas: Persona[] = [];
  if (personasResponse?.ok) {
    personas = await personasResponse.json();
  } else {
    console.log(`Failed to fetch personas - ${personasResponse?.status}`);
  }
  // remove those marked as hidden by an admin
  personas = personas.filter((persona) => persona.is_visible);
  // sort them in priority order
  personas.sort(personaComparator);

  let tags: Tag[] = [];
  if (tagsResponse?.ok) {
    tags = (await tagsResponse.json()).tags;
  } else {
    console.log(`Failed to fetch tags - ${tagsResponse?.status}`);
  }

  const defaultPersonaIdRaw = searchParams["assistantId"];
  const defaultPersonaId = defaultPersonaIdRaw
    ? parseInt(defaultPersonaIdRaw)
    : undefined;

  const documentSidebarCookieInitialWidth = cookies().get(
    DOCUMENT_SIDEBAR_WIDTH_COOKIE_NAME
  );
  const finalDocumentSidebarInitialWidth = documentSidebarCookieInitialWidth
    ? parseInt(documentSidebarCookieInitialWidth.value)
    : undefined;

  const defaultSidebarTab = cookies().get(SIDEBAR_TAB_COOKIE)?.value as
    | Tabs
    | undefined;

  const hasAnyConnectors = ccPairs.length > 0;
  const shouldShowWelcomeModal =
    !hasCompletedWelcomeFlowSS() &&
    !hasAnyConnectors &&
    (!user || user.role === "admin");
  const shouldDisplaySourcesIncompleteModal =
    hasAnyConnectors &&
    !shouldShowWelcomeModal &&
    !ccPairs.some(
      (ccPair) => ccPair.has_successful_run && ccPair.docs_indexed > 0
    );

  // if no connectors are setup, only show personas that are pure
  // passthrough and don't do any retrieval
  if (!hasAnyConnectors) {
    personas = personas.filter((persona) => persona.num_chunks === 0);
  }

  return (
    <>
      <InstantSSRAutoRefresh />

      {shouldShowWelcomeModal && <WelcomeModal user={user} />}
      {!shouldShowWelcomeModal && !shouldDisplaySourcesIncompleteModal && (
        <ApiKeyModal user={user} />
      )}
      {shouldDisplaySourcesIncompleteModal && (
        <NoCompleteSourcesModal ccPairs={ccPairs} />
      )}

      <ChatPage
        user={user}
        chatSessions={chatSessions}
        availableSources={availableSources}
        availableDocumentSets={documentSets}
        availablePersonas={personas}
        availableTags={tags}
        llmProviders={llmProviders}
        defaultSelectedPersonaId={defaultPersonaId}
        documentSidebarInitialWidth={finalDocumentSidebarInitialWidth}
        defaultSidebarTab={defaultSidebarTab}
        defaultModel={defaultModel}
      />
    </>
  );
}<|MERGE_RESOLUTION|>--- conflicted
+++ resolved
@@ -31,6 +31,7 @@
 import { SIDEBAR_TAB_COOKIE, Tabs } from "./sessionSidebar/constants";
 import { fetchLLMProvidersSS } from "@/lib/llm/fetchLLMs";
 import { LLMProviderDescriptor } from "../admin/models/llm/interfaces";
+import { UserDisclaimerModal } from "@/components/search/UserDisclaimerModal";
 
 export default async function Page({
   searchParams,
@@ -47,11 +48,8 @@
     fetchSS("/persona?include_default=true"),
     fetchSS("/chat/get-user-chat-sessions"),
     fetchSS("/query/valid-tags"),
-<<<<<<< HEAD
-    fetchSS("/persona/default-model"),
-=======
     fetchLLMProvidersSS(),
->>>>>>> 5b93e786
+    fetchSS("/eea_config/get_eea_config"),
   ];
 
   // catch cases where the backend is completely unreachable here
@@ -78,11 +76,23 @@
   const personasResponse = results[4] as Response | null;
   const chatSessionsResponse = results[5] as Response | null;
   const tagsResponse = results[6] as Response | null;
-<<<<<<< HEAD
-  const defaultModelResponse = results[7] as Response | null;
-=======
   const llmProviders = (results[7] || []) as LLMProviderDescriptor[];
->>>>>>> 5b93e786
+  const EEAConfigResponse = results[8] as Response | null;
+
+  let disclaimerTitle = "";
+  let disclaimerText = "";
+  if (EEAConfigResponse?.ok) {
+    const eea_config = await EEAConfigResponse.json();
+    let conf = {"disclaimer":{"disclaimer_title":"", "disclaimer_text": ""}}
+    try{
+      conf = JSON.parse(eea_config?.config)
+    }
+    catch(e){
+      console.log("error parsing eea_conf")
+    }
+    disclaimerTitle = conf?.disclaimer?.disclaimer_title || "";
+    disclaimerText = conf?.disclaimer?.disclaimer_text || "";
+  }
 
   const authDisabled = authTypeMetadata?.authType === "disabled";
   if (!authDisabled && !user) {
@@ -126,12 +136,7 @@
     );
   }
 
-  let defaultModel = "default model";
-  if (defaultModelResponse?.ok) {
-    defaultModel = await defaultModelResponse.json();
-  } else {
-    console.log(`Failed to fetch default_model - ${defaultModelResponse?.status}`);
-  }
+  const defaultModel = llmProviders[0].default_model_name || "default model";
 
   let personas: Persona[] = [];
   if (personasResponse?.ok) {
@@ -187,6 +192,8 @@
 
   return (
     <>
+      <UserDisclaimerModal disclaimerText={disclaimerText} disclaimerTitle={disclaimerTitle}/>
+
       <InstantSSRAutoRefresh />
 
       {shouldShowWelcomeModal && <WelcomeModal user={user} />}
