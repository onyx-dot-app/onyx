<<<<<<< HEAD
import { Dispatch, SetStateAction, useState } from "react";
import { ModalWrapper } from "@/components/modals/ModalWrapper";
=======
import { Dispatch, SetStateAction } from "react";
import { ModalWrapper } from "./ModalWrapper";
>>>>>>> 5ab4d94d
import { Badge, Text } from "@tremor/react";
import { getDisplayNameForModel, LlmOverride } from "@/lib/hooks";
import { LLMProviderDescriptor } from "@/app/admin/configuration/llm/interfaces";

import { destructureValue, structureValue } from "@/lib/llm/utils";
import { setUserDefaultModel } from "@/lib/users/UserSettings";
import { useRouter } from "next/navigation";
import { usePopup } from "@/components/admin/connectors/Popup";

export function SetDefaultModelModal({
  llmProviders,
  onClose,
  setLlmOverride,
  defaultModel,
}: {
  llmProviders: LLMProviderDescriptor[];
  setLlmOverride: Dispatch<SetStateAction<LlmOverride>>;
  onClose: () => void;
  defaultModel: string | null;
}) {
  const { popup, setPopup } = usePopup();

  const defaultModelDestructured = defaultModel
    ? destructureValue(defaultModel)
    : null;
  const modelOptionsByProvider = new Map<
    string,
    { name: string; value: string }[]
  >();
  llmProviders.forEach((llmProvider) => {
    const providerOptions = llmProvider.model_names.map(
      (modelName: string) => ({
        name: getDisplayNameForModel(modelName),
        value: modelName,
      })
    );
    modelOptionsByProvider.set(llmProvider.name, providerOptions);
  });

  const llmOptionsByProvider: {
    [provider: string]: { name: string; value: string }[];
  } = {};
  const uniqueModelNames = new Set<string>();

  llmProviders.forEach((llmProvider) => {
    if (!llmOptionsByProvider[llmProvider.provider]) {
      llmOptionsByProvider[llmProvider.provider] = [];
    }

    (llmProvider.display_model_names || llmProvider.model_names).forEach(
      (modelName) => {
        if (!uniqueModelNames.has(modelName)) {
          uniqueModelNames.add(modelName);
          llmOptionsByProvider[llmProvider.provider].push({
            name: modelName,
            value: structureValue(
              llmProvider.name,
              llmProvider.provider,
              modelName
            ),
          });
        }
      }
    );
  });

  const llmOptions = Object.entries(llmOptionsByProvider).flatMap(
    ([provider, options]) => [...options]
  );

  const router = useRouter();
  const handleChangedefaultModel = async (defaultModel: string | null) => {
    try {
      const response = await setUserDefaultModel(defaultModel);

      if (response.ok) {
        if (defaultModel) {
          setLlmOverride(destructureValue(defaultModel));
        }
        setPopup({
          message: "Default model updated successfully",
          type: "success",
        });
        router.refresh();
      } else {
        throw new Error("Failed to update default model");
      }
    } catch (error) {
      setPopup({
        message: "Failed to update default model",
        type: "error",
      });
    }
  };
  const defaultProvider = llmProviders.find(
    (llmProvider) => llmProvider.is_default_provider
  );

  return (
    <ModalWrapper
      onClose={onClose}
      modalClassName="rounded-lg bg-white max-w-xl"
    >
      <>
        {popup}
        <div className="flex mb-4">
          <h2 className="text-2xl text-emphasis font-bold flex my-auto">
            Set Default Model
          </h2>
        </div>

        <Text className="mb-4">
          Choose a Large Language Model (LLM) to serve as the default for
          assistants that don&apos;t have a default model assigned.
          {defaultModel == null && "  No default model has been selected!"}
        </Text>
        <div className="w-full flex text-sm flex-col">
          <div
            key={-1}
            className="w-full border-b flex items-center gap-x-2 hover:bg-background-50"
          >
            <input
              checked={defaultModelDestructured?.modelName == null}
              type="radio"
              name="credentialSelection"
              onChange={(e) => {
                e.preventDefault();
                handleChangedefaultModel(null);
              }}
              className="form-radio ml-4 h-4 w-4 text-blue-600 transition duration-150 ease-in-out"
            />
            {
              <td className="p-2">
                System default{" "}
                {defaultProvider?.default_model_name &&
                  `(${getDisplayNameForModel(defaultProvider?.default_model_name)})`}
              </td>
            }
          </div>

          {llmOptions.map(({ name, value }, index) => {
            return (
              <div
                key={index}
                className="w-full flex items-center gap-x-2 border-b hover:bg-background-50"
              >
                <input
                  checked={defaultModelDestructured?.modelName == name}
                  type="radio"
                  name="credentialSelection"
                  onChange={(e) => {
                    e.preventDefault();
                    handleChangedefaultModel(value);
                  }}
                  className="form-radio ml-4 h-4 w-4 text-blue-600 transition duration-150 ease-in-out"
                />

                <td className="p-2">
                  {getDisplayNameForModel(name)}{" "}
                  {defaultModelDestructured &&
                    defaultModelDestructured.name == name &&
                    "(selected)"}
                </td>
              </div>
            );
          })}
        </div>
      </>
    </ModalWrapper>
  );
}<|MERGE_RESOLUTION|>--- conflicted
+++ resolved
@@ -1,10 +1,5 @@
-<<<<<<< HEAD
 import { Dispatch, SetStateAction, useState } from "react";
 import { ModalWrapper } from "@/components/modals/ModalWrapper";
-=======
-import { Dispatch, SetStateAction } from "react";
-import { ModalWrapper } from "./ModalWrapper";
->>>>>>> 5ab4d94d
 import { Badge, Text } from "@tremor/react";
 import { getDisplayNameForModel, LlmOverride } from "@/lib/hooks";
 import { LLMProviderDescriptor } from "@/app/admin/configuration/llm/interfaces";
