--- conflicted
+++ resolved
@@ -44,18 +44,12 @@
   chatSessionId,
   existingSharedStatus,
   onShare,
-<<<<<<< HEAD
-=======
   onPopover,
->>>>>>> 544b60fe
 }: {
   chatSessionId: number;
   existingSharedStatus: ChatSessionSharedStatus;
   onShare?: (shared: boolean) => void;
-<<<<<<< HEAD
-=======
   onPopover?: boolean;
->>>>>>> 544b60fe
 }) {
   const [isShareModalOpen, setIsShareModalOpen] = useState(false);
   const [linkGenerating, setLinkGenerating] = useState(false);
@@ -69,22 +63,6 @@
     <CustomModal
       title="Share link to Chat"
       trigger={
-<<<<<<< HEAD
-        <CustomTooltip
-          trigger={
-            <Button
-              variant="ghost"
-              size="icon"
-              onClick={() => setIsShareModalOpen(true)}
-            >
-              <Share size={20} />
-            </Button>
-          }
-          asChild
-        >
-          Share
-        </CustomTooltip>
-=======
         onPopover ? (
           <Button
             variant="ghost"
@@ -110,7 +88,6 @@
             Share
           </CustomTooltip>
         )
->>>>>>> 544b60fe
       }
       onClose={() => setIsShareModalOpen(false)}
       open={isShareModalOpen}
@@ -118,17 +95,10 @@
       <div className="flex mt-2">
         {shareLink ? (
           <div>
-<<<<<<< HEAD
-            <Text>
-              This chat session is currently shared. Anyone at your organization
-              can view the message history using the following link:
-            </Text>
-=======
             <p>
               This chat session is currently shared. Anyone at your organization
               can view the message history using the following link:
             </p>
->>>>>>> 544b60fe
 
             <div className="flex py-2 items-center gap-2">
               <CopyButton content={shareLink} />
@@ -139,7 +109,6 @@
               >
                 {shareLink}
               </Link>
-<<<<<<< HEAD
             </div>
 
             <p className="mb-4">
@@ -181,49 +150,6 @@
               onClick={async () => {
                 setLinkGenerating(true);
 
-=======
-            </div>
-
-            <p className="mb-4">
-              Click the button below to make the chat private again.
-            </p>
-
-            <Button
-              onClick={async () => {
-                setLinkGenerating(true);
-
-                const success = await deleteShareLink(chatSessionId);
-                if (success) {
-                  setShareLink("");
-                  onShare && onShare(false);
-                } else {
-                  alert("Failed to delete share link");
-                }
-
-                setLinkGenerating(false);
-              }}
-              variant="destructive"
-            >
-              Delete Share Link
-            </Button>
-          </div>
-        ) : (
-          <div>
-            <div className="pb-6">
-              <span className="font-bold">Warning</span>
-              <p className="pt-2">
-                Ensure that all content in the chat is safe to share with the
-                whole organization. The content of the retrieved documents will
-                not be visible, but the names of cited documents as well as the
-                AI and human messages will be visible.
-              </p>
-            </div>
-
-            <Button
-              onClick={async () => {
-                setLinkGenerating(true);
-
->>>>>>> 544b60fe
                 // NOTE: for "inescure" non-https setup, the `navigator.clipboard.writeText` may fail
                 // as the browser may not allow the clipboard to be accessed.
                 try {
