import { Persona } from "@/app/admin/assistants/interfaces";
import { FiCheck, FiChevronDown, FiPlusSquare, FiEdit } from "react-icons/fi";
import { CustomDropdown, DefaultDropdownElement } from "@/components/Dropdown";
import { useRouter } from "next/navigation";
import { Divider } from "@tremor/react";
import Link from "next/link";

function PersonaItem({
  id,
  name,
  onSelect,
  isSelected,
<<<<<<< HEAD
  model,
=======
  isOwner,
>>>>>>> 88db722e
}: {
  id: number;
  name: string;
  onSelect: (personaId: number) => void;
  isSelected: boolean;
<<<<<<< HEAD
  model?: string;
}) {
  return (
    <div
      title={`Using ${model}`}
      key={id}
      className={`
    flex
    px-3 
    text-sm 
    py-2 
    my-0.5
    rounded
    mx-1
    select-none 
    cursor-pointer 
    text-emphasis
    bg-background
    hover:bg-hover
  `}
      onClick={() => {
        onSelect(id);
      }}
    >
      {name}
      {isSelected && (
        <div className="ml-auto mr-1">
          <FiCheck />
        </div>
=======
  isOwner: boolean;
}) {
  return (
    <div className="flex w-full">
      <div
        key={id}
        className={`
          flex
          flex-grow
          px-3 
          text-sm 
          py-2 
          my-0.5
          rounded
          mx-1
          select-none 
          cursor-pointer 
          text-emphasis
          bg-background
          hover:bg-hover-light
          ${isSelected ? "bg-hover text-selected-emphasis" : ""}
        `}
        onClick={() => {
          onSelect(id);
        }}
      >
        {name}
        {isSelected && (
          <div className="ml-auto mr-1 my-auto">
            <FiCheck />
          </div>
        )}
      </div>
      {isOwner && (
        <Link href={`/assistants/edit/${id}`} className="mx-2 my-auto">
          <FiEdit className="hover:bg-hover p-0.5 my-auto" size={20} />
        </Link>
>>>>>>> 88db722e
      )}
    </div>
  );
}

export function ChatPersonaSelector({
  personas,
  selectedPersonaId,
  defaultModel,
  onPersonaChange,
  userId,
}: {
  personas: Persona[];
  selectedPersonaId: number | null;
  defaultModel?: string;
  onPersonaChange: (persona: Persona | null) => void;
  userId: string | undefined;
}) {
  const router = useRouter();

  const currentlySelectedPersona = personas.find(
    (persona) => persona.id === selectedPersonaId
  );

  return (
    <CustomDropdown
      dropdown={
        <div
          className={`
            border 
            border-border 
            bg-background
            rounded-lg 
            shadow-lg 
            flex 
            flex-col 
            w-64 
            max-h-96 
            overflow-y-auto 
            p-1
            overscroll-contain`}
        >
          {personas.map((persona) => {
            const isSelected = persona.id === selectedPersonaId;
            const isOwner = persona.owner?.id === userId;
            return (
              <PersonaItem
                key={persona.id}
                id={persona.id}
                name={persona.name}
                model={persona.llm_model_version_override || defaultModel}
                onSelect={(clickedPersonaId) => {
                  const clickedPersona = personas.find(
                    (persona) => persona.id === clickedPersonaId
                  );
                  if (clickedPersona) {
                    onPersonaChange(clickedPersona);
                  }
                }}
                isSelected={isSelected}
                isOwner={isOwner}
              />
            );
          })}

          <div className="border-t border-border pt-2">
            <DefaultDropdownElement
              name={
                <div className="flex items-center">
                  <FiPlusSquare className="mr-2" />
                  New Assistant
                </div>
              }
              onSelect={() => router.push("/assistants/new")}
              isSelected={false}
            />
          </div>
        </div>
      }
    >
<<<<<<< HEAD
      <div className="select-none text-xl font-bold flex px-2 py-1.5 text-strong rounded cursor-pointer hover:bg-hover-light">
        <div className="my-auto" title={`Using ${currentlySelectedPersona?.llm_model_version_override || defaultModel}`}>
=======
      <div className="select-none text-xl text-strong font-bold flex px-2 py-1.5 rounded cursor-pointer hover:bg-hover-light">
        <div className="my-auto">
>>>>>>> 88db722e
          {currentlySelectedPersona?.name || "Default"}
        </div>
        <FiChevronDown className="my-auto ml-1" />
      </div>
    </CustomDropdown>
  );
}<|MERGE_RESOLUTION|>--- conflicted
+++ resolved
@@ -10,47 +10,12 @@
   name,
   onSelect,
   isSelected,
-<<<<<<< HEAD
-  model,
-=======
   isOwner,
->>>>>>> 88db722e
 }: {
   id: number;
   name: string;
   onSelect: (personaId: number) => void;
   isSelected: boolean;
-<<<<<<< HEAD
-  model?: string;
-}) {
-  return (
-    <div
-      title={`Using ${model}`}
-      key={id}
-      className={`
-    flex
-    px-3 
-    text-sm 
-    py-2 
-    my-0.5
-    rounded
-    mx-1
-    select-none 
-    cursor-pointer 
-    text-emphasis
-    bg-background
-    hover:bg-hover
-  `}
-      onClick={() => {
-        onSelect(id);
-      }}
-    >
-      {name}
-      {isSelected && (
-        <div className="ml-auto mr-1">
-          <FiCheck />
-        </div>
-=======
   isOwner: boolean;
 }) {
   return (
@@ -88,7 +53,6 @@
         <Link href={`/assistants/edit/${id}`} className="mx-2 my-auto">
           <FiEdit className="hover:bg-hover p-0.5 my-auto" size={20} />
         </Link>
->>>>>>> 88db722e
       )}
     </div>
   );
@@ -97,13 +61,11 @@
 export function ChatPersonaSelector({
   personas,
   selectedPersonaId,
-  defaultModel,
   onPersonaChange,
   userId,
 }: {
   personas: Persona[];
   selectedPersonaId: number | null;
-  defaultModel?: string;
   onPersonaChange: (persona: Persona | null) => void;
   userId: string | undefined;
 }) {
@@ -139,7 +101,6 @@
                 key={persona.id}
                 id={persona.id}
                 name={persona.name}
-                model={persona.llm_model_version_override || defaultModel}
                 onSelect={(clickedPersonaId) => {
                   const clickedPersona = personas.find(
                     (persona) => persona.id === clickedPersonaId
@@ -169,13 +130,8 @@
         </div>
       }
     >
-<<<<<<< HEAD
-      <div className="select-none text-xl font-bold flex px-2 py-1.5 text-strong rounded cursor-pointer hover:bg-hover-light">
-        <div className="my-auto" title={`Using ${currentlySelectedPersona?.llm_model_version_override || defaultModel}`}>
-=======
       <div className="select-none text-xl text-strong font-bold flex px-2 py-1.5 rounded cursor-pointer hover:bg-hover-light">
         <div className="my-auto">
->>>>>>> 88db722e
           {currentlySelectedPersona?.name || "Default"}
         </div>
         <FiChevronDown className="my-auto ml-1" />
