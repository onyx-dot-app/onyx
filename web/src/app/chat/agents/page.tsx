--- conflicted
+++ resolved
@@ -1,21 +1,10 @@
-<<<<<<< HEAD
 import AgentsNavigationPage from "@/refresh-pages/AgentsNavigationPage";
 import { AppPageLayout } from "@/layouts/app-pages";
-import { fetchHeaderDataSS } from "@/lib/headers/fetchHeaderDataSS";
-=======
-import AgentsPage from "@/refresh-pages/AgentsPage";
-import AppPageLayout from "@/layouts/AppPageLayout";
->>>>>>> c5c5fa6b
 
 export default async function Page() {
   return (
-<<<<<<< HEAD
-    <AppPageLayout {...headerData}>
+    <AppPageLayout>
       <AgentsNavigationPage />
-=======
-    <AppPageLayout>
-      <AgentsPage />
->>>>>>> c5c5fa6b
     </AppPageLayout>
   );
 }