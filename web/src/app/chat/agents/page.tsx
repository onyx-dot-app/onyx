<<<<<<< HEAD
import AgentsNavigationPage from "@/refresh-pages/AgentsNavigationPage";
import { AppPageLayout } from "@/layouts/app-pages";

export default async function Page() {
  return (
    <AppPageLayout>
      <AgentsNavigationPage />
    </AppPageLayout>
=======
import AgentsPage from "@/refresh-pages/AgentsPage";
import * as AppLayouts from "@/layouts/app-layouts";

export default async function Page() {
  return (
    <AppLayouts.Root>
      <AgentsPage />
    </AppLayouts.Root>
>>>>>>> 77e4f3c5
  );
}<|MERGE_RESOLUTION|>--- conflicted
+++ resolved
@@ -1,21 +1,10 @@
-<<<<<<< HEAD
 import AgentsNavigationPage from "@/refresh-pages/AgentsNavigationPage";
-import { AppPageLayout } from "@/layouts/app-pages";
-
-export default async function Page() {
-  return (
-    <AppPageLayout>
-      <AgentsNavigationPage />
-    </AppPageLayout>
-=======
-import AgentsPage from "@/refresh-pages/AgentsPage";
 import * as AppLayouts from "@/layouts/app-layouts";
 
 export default async function Page() {
   return (
     <AppLayouts.Root>
-      <AgentsPage />
+      <AgentsNavigationPage />
     </AppLayouts.Root>
->>>>>>> 77e4f3c5
   );
 }