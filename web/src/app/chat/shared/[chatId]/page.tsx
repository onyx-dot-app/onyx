--- conflicted
+++ resolved
@@ -10,12 +10,7 @@
 import { SharedChatDisplay } from "./SharedChatDisplay";
 import { Persona } from "@/app/admin/assistants/interfaces";
 import { fetchAssistantsSS } from "@/lib/assistants/fetchAssistantsSS";
-<<<<<<< HEAD
-import { Footer } from "@/components/Footer";
-import { fetchEEASettings } from "@/lib/eea/fetchEEASettings";
-=======
 import FunctionalHeader from "@/components/chat_search/Header";
->>>>>>> 205c3c3f
 
 async function getSharedChat(chatId: string) {
   const response = await fetchSS(
@@ -59,23 +54,18 @@
     return redirect("/auth/waiting-on-verification");
   }
 
-  const config = await fetchEEASettings();
-  const {
-    footerHtml,
-  } = config;
   return (
     <div>
       <div className="absolute top-0 z-40 w-full">
         <FunctionalHeader page="shared" user={user} />
       </div>
 
-      <div className="flex relative bg-background text-default overflow-hidden pt-16 h-screen">
+      <div className="flex relative bg-background text-default overflow-hidden pt-16">
         <SharedChatDisplay
           chatSession={chatSession}
           availableAssistants={availableAssistants}
         />
       </div>
-      <Footer footerHtml={footerHtml}/>
     </div>
   );
 }