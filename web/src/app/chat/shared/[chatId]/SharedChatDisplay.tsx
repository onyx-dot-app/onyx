--- conflicted
+++ resolved
@@ -35,15 +35,9 @@
   return (
     <div className="absolute bottom-0 bg-background w-full flex border-t border-border py-4">
       <div className="mx-auto">
-<<<<<<< HEAD
-        <Button onClick={() => router.push("/chat")}>
+        <Link href="/chat">
           Back to GPT Lab Chat
-        </Button>
-=======
-        <Link href="/chat">
-          Back to {enterpriseSettings?.application_name || "Onyx Chat"}
         </Link>
->>>>>>> bb537609
       </div>
       <div
         style={{ transition: "width 0.30s ease-out" }}
