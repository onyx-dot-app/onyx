--- conflicted
+++ resolved
@@ -24,14 +24,9 @@
     <div className="absolute bottom-0 bg-background w-full flex border-t border-border py-4">
       <div className="mx-auto">
         <Button onClick={() => router.push("/chat")}>
-<<<<<<< HEAD
           Back to GPT Lab Chat
-=======
-          Back to {enterpriseSettings?.application_name || "Danswer Chat"}
->>>>>>> 205c3c3f
         </Button>
       </div>
-      pr
     </div>
   );
 }
