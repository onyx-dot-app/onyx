--- conflicted
+++ resolved
@@ -1,9 +1,5 @@
-<<<<<<< HEAD
-import { DanswerDocument } from "@/lib/search/interfaces";
-=======
 import { EnmeddDocument } from "@/lib/search/interfaces";
 import { Text } from "@tremor/react";
->>>>>>> 5a3ef73c
 import { ChatDocumentDisplay } from "./ChatDocumentDisplay";
 import { usePopup } from "@/components/admin/connectors/Popup";
 import { removeDuplicateDocs } from "@/lib/documentUtils";
