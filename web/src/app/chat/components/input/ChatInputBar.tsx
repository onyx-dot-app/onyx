import React, {
  useCallback,
  useContext,
  useEffect,
  useMemo,
  useRef,
  useState,
} from "react";
import { FiPlus } from "react-icons/fi";
import { FiLoader } from "react-icons/fi";
import { ChatInputOption } from "./ChatInputOption";
import { MinimalPersonaSnapshot } from "@/app/admin/assistants/interfaces";
import LLMPopover from "./LLMPopover";
import { InputPrompt } from "@/app/chat/interfaces";

import { FilterManager, LlmManager, useFederatedConnectors } from "@/lib/hooks";
import { useChatContext } from "@/components/context/ChatContext";
import {
  DocumentIcon2,
  FileIcon,
  SendIcon,
  StopGeneratingIcon,
} from "@/components/icons/icons";
import { OnyxDocument, MinimalOnyxDocument } from "@/lib/search/interfaces";
import { ChatState } from "@/app/chat/interfaces";
import { useAssistantsContext } from "@/components/context/AssistantsContext";
import { CalendarIcon, TagIcon, XIcon } from "lucide-react";
import { SourceIcon } from "@/components/SourceIcon";
import { getFormattedDateRangeString } from "@/lib/dateUtils";
import { truncateString } from "@/lib/utils";
import { useUser } from "@/components/user/UserProvider";
import { SettingsContext } from "@/components/settings/SettingsProvider";
import { UnconfiguredLlmProviderText } from "@/components/chat/UnconfiguredLlmProviderText";
import { DeepResearchToggle } from "./DeepResearchToggle";
import { ActionToggle } from "./ActionManagement";
import { SelectedTool } from "./SelectedTool";
import { getProviderIcon } from "@/app/admin/configuration/llm/utils";
import FilePicker from "../files/FilePicker";
import { useProjectsContext } from "../../projects/ProjectsContext";
import { FileCard } from "../projects/ProjectContextPanel";
import {
  ProjectFile,
  UserFileStatus,
} from "@/app/chat/projects/projectsService";

const MAX_INPUT_HEIGHT = 200;

export const SourceChip = ({
  icon,
  title,
  onRemove,
  onClick,
  truncateTitle = true,
}: {
  icon?: React.ReactNode;
  title: string;
  onRemove?: () => void;
  onClick?: () => void;
  truncateTitle?: boolean;
}) => (
  <div
    onClick={onClick ? onClick : undefined}
    className={`
        flex-none
        flex
        items-center
        px-1
        bg-background-background
        text-xs
        text-text-darker
        border
        gap-x-1.5
        border-border
        rounded-md
        box-border
        gap-x-1
        h-6
        ${onClick ? "cursor-pointer" : ""}
      `}
  >
    {icon}
    {truncateTitle ? truncateString(title, 20) : title}
    {onRemove && (
      <XIcon
        size={12}
        className="text-text-900 ml-auto cursor-pointer"
        onClick={(e: React.MouseEvent<SVGSVGElement>) => {
          e.stopPropagation();
          onRemove();
        }}
      />
    )}
  </div>
);

interface ChatInputBarProps {
  removeDocs: () => void;
  showConfigureAPIKey: () => void;
  selectedDocuments: OnyxDocument[];
  message: string;
  setMessage: (message: string) => void;
  stopGenerating: () => void;
  onSubmit: () => void;
  llmManager: LlmManager;
  chatState: ChatState;
  currentSessionFileTokenCount: number;
  availableContextTokens: number;
  // assistants
  selectedAssistant: MinimalPersonaSnapshot;

  toggleDocumentSidebar: () => void;
  handleFileUpload: (files: File[]) => void;
  textAreaRef: React.RefObject<HTMLTextAreaElement>;
  filterManager: FilterManager;
  retrievalEnabled: boolean;
  deepResearchEnabled: boolean;
  setPresentingDocument?: (document: MinimalOnyxDocument) => void;
  toggleDeepResearch: () => void;
  placeholder?: string;
}

export const ChatInputBar = React.memo(function ChatInputBar({
  retrievalEnabled,
  removeDocs,
  toggleDocumentSidebar,
  filterManager,
  showConfigureAPIKey,
  selectedDocuments,
  message,
  setMessage,
  stopGenerating,
  onSubmit,
  chatState,
  currentSessionFileTokenCount,
  availableContextTokens,
  // assistants
  selectedAssistant,

  handleFileUpload,
  textAreaRef,
  llmManager,
  deepResearchEnabled,
  toggleDeepResearch,
  placeholder,
  setPresentingDocument,
}: ChatInputBarProps) {
  const { user } = useUser();

  const { forcedToolIds, setForcedToolIds } = useAssistantsContext();
  const { currentMessageFiles, setCurrentMessageFiles, recentFiles } =
    useProjectsContext();

  const currentIndexingFiles = useMemo(() => {
    return currentMessageFiles.filter(
      (file) => file.status === UserFileStatus.PROCESSING
    );
  }, [currentMessageFiles]);

  // Convert ProjectFile to MinimalOnyxDocument format for viewing
  const handleFileClick = useCallback(
    (file: ProjectFile) => {
      if (!setPresentingDocument) return;

      const documentForViewer: MinimalOnyxDocument = {
        document_id: `project_file__${file.file_id}`,
        semantic_identifier: file.name,
      };

      setPresentingDocument(documentForViewer);
    },
    [setPresentingDocument]
  );

  const handleUploadChange = useCallback(
    async (e: React.ChangeEvent<HTMLInputElement>) => {
      const files = e.target.files;
      if (!files || files.length === 0) return;
      handleFileUpload(Array.from(files));
      e.target.value = "";
    },
    [handleFileUpload]
  );

  const settings = useContext(SettingsContext);
  useEffect(() => {
    const textarea = textAreaRef.current;
    if (textarea) {
      textarea.style.height = "0px";
      textarea.style.height = `${Math.min(
        textarea.scrollHeight,
        MAX_INPUT_HEIGHT
      )}px`;
    }
  }, [message, textAreaRef]);

  const handlePaste = (event: React.ClipboardEvent) => {
    const items = event.clipboardData?.items;
    if (items) {
      const pastedFiles = [];
      for (let i = 0; i < items.length; i++) {
        const item = items[i];
        if (item && item.kind === "file") {
          const file = item.getAsFile();
          if (file) pastedFiles.push(file);
        }
      }
      if (pastedFiles.length > 0) {
        event.preventDefault();
        handleFileUpload(pastedFiles);
      }
    }
  };

<<<<<<< HEAD
  const handleRemoveMessageFile = useCallback(
    (fileId: string) => {
      setCurrentMessageFiles((prev) => prev.filter((f) => f.id !== fileId));
    },
    [setCurrentMessageFiles]
  );

  const { llmProviders, inputPrompts } = useChatContext();
=======
  const {
    llmProviders,
    inputPrompts,
    ccPairs,
    availableSources,
    documentSets,
  } = useChatContext();
  const { data: federatedConnectorsData } = useFederatedConnectors();
>>>>>>> 60f83dd0
  const [showPrompts, setShowPrompts] = useState(false);

  // Memoize availableSources to prevent unnecessary re-renders
  const memoizedAvailableSources = useMemo(
    () => [
      ...ccPairs.map((ccPair) => ccPair.source),
      ...(federatedConnectorsData?.map((connector) => connector.source) || []),
    ],
    [ccPairs, federatedConnectorsData]
  );

  const hidePrompts = () => {
    setTimeout(() => {
      setShowPrompts(false);
    }, 50);
    setTabbingIconIndex(0);
  };

  const updateInputPrompt = (prompt: InputPrompt) => {
    hidePrompts();
    setMessage(`${prompt.content}`);
  };

  const handlePromptInput = useCallback(
    (text: string) => {
      if (!text.startsWith("/")) {
        hidePrompts();
      } else {
        const promptMatch = text.match(/(?:\s|^)\/(\w*)$/);
        if (promptMatch) {
          setShowPrompts(true);
        } else {
          hidePrompts();
        }
      }
    },
    [hidePrompts]
  );

  const handleInputChange = useCallback(
    (event: React.ChangeEvent<HTMLTextAreaElement>) => {
      const text = event.target.value;
      setMessage(text);
      handlePromptInput(text);
    },
    [setMessage, handlePromptInput]
  );

  const startFilterSlash = useMemo(() => {
    if (message !== undefined) {
      const message_segments = message
        .slice(message.lastIndexOf("/") + 1)
        .split(/\s/);
      if (message_segments[0]) {
        return message_segments[0].toLowerCase();
      }
    }
    return "";
  }, [message]);

  const [tabbingIconIndex, setTabbingIconIndex] = useState(0);

  const filteredPrompts = useMemo(
    () =>
      inputPrompts.filter(
        (prompt) =>
          prompt.active &&
          prompt.prompt.toLowerCase().startsWith(startFilterSlash)
      ),
    [inputPrompts, startFilterSlash]
  );

  // Determine if we should hide processing state based on context limits
  const hideProcessingState = useMemo(() => {
    if (currentMessageFiles.length > 0 && currentIndexingFiles.length > 0) {
      const currentFilesTokenTotal = currentMessageFiles.reduce(
        (acc, file) => acc + (file.token_count || 0),
        0
      );
      const totalTokens =
        (currentSessionFileTokenCount || 0) + currentFilesTokenTotal;
      // Hide processing state when files are within context limits
      return totalTokens < availableContextTokens;
    }
    return false;
  }, [
    currentMessageFiles,
    currentSessionFileTokenCount,
    currentIndexingFiles,
    availableContextTokens,
  ]);

  const handleKeyDown = (e: React.KeyboardEvent<HTMLTextAreaElement>) => {
    if (showPrompts && (e.key === "Tab" || e.key == "Enter")) {
      e.preventDefault();

      if (tabbingIconIndex == filteredPrompts.length && showPrompts) {
        if (showPrompts) {
          window.open("/chat/input-prompts", "_self");
        }
      } else {
        if (showPrompts) {
          const selectedPrompt =
            filteredPrompts[tabbingIconIndex >= 0 ? tabbingIconIndex : 0];
          if (selectedPrompt) {
            updateInputPrompt(selectedPrompt);
          }
        }
      }
    }

    if (!showPrompts) {
      return;
    }
    if (e.key === "ArrowDown") {
      e.preventDefault();
      setTabbingIconIndex((tabbingIconIndex) =>
        Math.min(tabbingIconIndex + 1, filteredPrompts.length)
      );
    } else if (e.key === "ArrowUp") {
      e.preventDefault();
      setTabbingIconIndex((tabbingIconIndex) =>
        Math.max(tabbingIconIndex - 1, 0)
      );
    }
  };

  return (
    <div id="onyx-chat-input">
      <div className="flex justify-center mx-auto">
        <div
          className="
            max-w-full
            w-[800px]
            relative
            desktop:px-4
            mx-auto
          "
        >
          {showPrompts && user?.preferences?.shortcut_enabled && (
            <div className="text-sm absolute inset-x-0 top-0 w-full transform -translate-y-full">
              <div className="rounded-lg overflow-y-auto max-h-[200px] py-1.5 bg-input-background dark:border-none border border-border shadow-lg mx-2 px-1.5 mt-2 rounded z-10">
                {filteredPrompts.map(
                  (currentPrompt: InputPrompt, index: number) => (
                    <button
                      key={index}
                      className={`px-2 ${
                        tabbingIconIndex == index &&
                        "bg-background-dark/75 dark:bg-neutral-800/75"
                      } rounded content-start flex gap-x-1 py-1.5 w-full hover:bg-background-dark/90 dark:hover:bg-neutral-800/90 cursor-pointer`}
                      onClick={() => {
                        updateInputPrompt(currentPrompt);
                      }}
                    >
                      <p className="font-bold">{currentPrompt.prompt}:</p>
                      <p className="text-left flex-grow mr-auto line-clamp-1">
                        {currentPrompt.content?.trim()}
                      </p>
                    </button>
                  )
                )}

                <a
                  key={filteredPrompts.length}
                  target="_self"
                  className={`${
                    tabbingIconIndex == filteredPrompts.length &&
                    "bg-background-dark/75 dark:bg-neutral-800/75"
                  } px-3 flex gap-x-1 py-2 w-full rounded-lg items-center hover:bg-background-dark/90 dark:hover:bg-neutral-800/90 cursor-pointer`}
                  href="/chat/input-prompts"
                >
                  <FiPlus size={17} />
                  <p>Create a new prompt</p>
                </a>
              </div>
            </div>
          )}

          <UnconfiguredLlmProviderText
            showConfigureAPIKey={showConfigureAPIKey}
          />
          <div className="w-full h-[10px]"></div>
          <div className="relative">
            <div
              className="
                opacity-100
                w-full
                h-fit
                flex
                flex-col
                border
                shadow-lg
                bg-input-background
                border-input-border
                dark:border-none
                rounded-xl
                overflow-hidden
                text-text-chatbar
                [&:has(textarea:focus)]::ring-1
                [&:has(textarea:focus)]::ring-black
              "
              style={{ position: "relative", zIndex: 10 }}
            >
              {currentMessageFiles.length > 0 && (
                <div className="px-4 pt-4">
                  <div className="flex flex-wrap gap-2">
                    {currentMessageFiles.map((file) => (
                      <FileCard
                        key={file.id}
                        file={file}
                        removeFile={handleRemoveMessageFile}
                        hideProcessingState={hideProcessingState}
                        onFileClick={handleFileClick}
                      />
                    ))}
                  </div>
                </div>
              )}
              <textarea
                onPaste={handlePaste}
                onKeyDownCapture={handleKeyDown}
                onChange={handleInputChange}
                ref={textAreaRef}
                id="onyx-chat-input-textarea"
                className={`
                m-0
                w-full
                shrink
                resize-none
                rounded-lg
                border-0
                bg-input-background
                font-normal
                text-base
                leading-6
                placeholder:text-text-400 dark:placeholder:text-text-500
                ${
                  textAreaRef.current &&
                  textAreaRef.current.scrollHeight > MAX_INPUT_HEIGHT
                    ? "overflow-y-auto mt-2"
                    : ""
                }
                whitespace-normal
                break-word
                overscroll-contain
                outline-none
                resize-none
                px-5
                py-5
              `}
                autoFocus
                style={{ scrollbarWidth: "thin" }}
                role="textarea"
                aria-multiline
                placeholder={
                  placeholder ||
                  (selectedAssistant.id === 0
                    ? `How can ${settings?.enterpriseSettings?.application_name || "Onyx"} help you today`
                    : `How can ${selectedAssistant.name} help you today`)
                }
                value={message}
                onKeyDown={(event) => {
                  if (
                    event.key === "Enter" &&
                    !showPrompts &&
                    !event.shiftKey &&
                    !(event.nativeEvent as any).isComposing
                  ) {
                    event.preventDefault();
                    if (message) {
                      onSubmit();
                    }
                  }
                }}
                suppressContentEditableWarning={true}
              />

              {(selectedDocuments.length > 0 ||
                currentMessageFiles.length > 0 ||
                filterManager.timeRange ||
                filterManager.selectedDocumentSets.length > 0 ||
                filterManager.selectedTags.length > 0 ||
                filterManager.selectedSources.length > 0) && (
                <div className="flex bg-input-background gap-x-.5 px-2">
                  <div className="flex gap-x-1 px-2 overflow-visible overflow-x-scroll items-end miniscroll">
                    {filterManager.selectedTags &&
                      filterManager.selectedTags.map((tag, index) => (
                        <SourceChip
                          key={index}
                          icon={<TagIcon size={12} />}
                          title={`#${tag.tag_key}_${tag.tag_value}`}
                          onRemove={() => {
                            filterManager.setSelectedTags(
                              filterManager.selectedTags.filter(
                                (t) => t.tag_key !== tag.tag_key
                              )
                            );
                          }}
                        />
                      ))}

                    {filterManager.timeRange && (
                      <SourceChip
                        truncateTitle={false}
                        key="time-range"
                        icon={<CalendarIcon size={12} />}
                        title={`${getFormattedDateRangeString(
                          filterManager.timeRange.from,
                          filterManager.timeRange.to
                        )}`}
                        onRemove={() => {
                          filterManager.setTimeRange(null);
                        }}
                      />
                    )}
                    {filterManager.selectedDocumentSets.length > 0 &&
                      filterManager.selectedDocumentSets.map(
                        (docSet, index) => (
                          <SourceChip
                            key={`doc-set-${index}`}
                            icon={<DocumentIcon2 size={16} />}
                            title={docSet}
                            onRemove={() => {
                              filterManager.setSelectedDocumentSets(
                                filterManager.selectedDocumentSets.filter(
                                  (ds) => ds !== docSet
                                )
                              );
                            }}
                          />
                        )
                      )}
                    {filterManager.selectedSources.length > 0 &&
                      filterManager.selectedSources.map((source, index) => (
                        <SourceChip
                          key={`source-${index}`}
                          icon={
                            <SourceIcon
                              sourceType={source.internalName}
                              iconSize={16}
                            />
                          }
                          title={source.displayName}
                          onRemove={() => {
                            filterManager.setSelectedSources(
                              filterManager.selectedSources.filter(
                                (s) => s.internalName !== source.internalName
                              )
                            );
                          }}
                        />
                      ))}
                    {selectedDocuments.length > 0 && (
                      <SourceChip
                        key="selected-documents"
                        onClick={() => {
                          toggleDocumentSidebar();
                        }}
                        icon={<FileIcon size={16} />}
                        title={`${selectedDocuments.length} selected`}
                        onRemove={removeDocs}
                      />
                    )}
                  </div>
                </div>
              )}

              <div className="flex pr-4 pb-2 justify-between bg-input-background items-center w-full ">
                <div className="space-x-1 flex px-4 items-center">
                  <FilePicker
                    onFileClick={handleFileClick}
                    onPickRecent={(file: ProjectFile) => {
                      // Check if file with same ID already exists
                      if (
                        !currentMessageFiles.some(
                          (existingFile) =>
                            existingFile.file_id === file.file_id
                        )
                      ) {
                        setCurrentMessageFiles((prev) => [...prev, file]);
                      }
                    }}
                    recentFiles={recentFiles}
                    handleUploadChange={handleUploadChange}
                  />

                  {selectedAssistant.tools.length > 0 && (
                    <ActionToggle selectedAssistant={selectedAssistant} />
                  )}

                  {retrievalEnabled &&
                    settings?.settings.deep_research_enabled && (
                      <DeepResearchToggle
                        deepResearchEnabled={deepResearchEnabled}
                        toggleDeepResearch={toggleDeepResearch}
                      />
                    )}

                  {forcedToolIds.length > 0 && (
                    <div className="pl-1 flex items-center gap-2 text-blue-500">
                      {forcedToolIds.map((toolId) => {
                        const tool = selectedAssistant.tools.find(
                          (tool) => tool.id === toolId
                        );
                        if (!tool) {
                          return null;
                        }
                        return (
                          <SelectedTool
                            key={toolId}
                            tool={tool}
                            onClick={() => {
                              setForcedToolIds((prev) =>
                                prev.filter((id) => id !== toolId)
                              );
                            }}
                          />
                        );
                      })}
                    </div>
                  )}
                </div>
<<<<<<< HEAD
=======
              </div>
            )}

            <div className="flex pr-4 pb-2 justify-between bg-input-background items-center w-full ">
              <div className="space-x-1 flex px-4 ">
                <ChatInputOption
                  flexPriority="stiff"
                  Icon={FileUploadIcon}
                  onClick={() => {
                    toggleDocSelection();
                  }}
                  tooltipContent={"Upload files and attach user files"}
                />

                {selectedAssistant.tools.length > 0 && (
                  <ActionToggle
                    selectedAssistant={selectedAssistant}
                    availableSources={memoizedAvailableSources}
                  />
                )}
>>>>>>> 60f83dd0

                <div className="flex items-center my-auto gap-x-2">
                  <LLMPopover
                    llmProviders={llmProviders}
                    llmManager={llmManager}
                    requiresImageGeneration={true}
                    currentAssistant={selectedAssistant}
                  />

                  <button
                    id="onyx-chat-input-send-button"
                    className={`cursor-pointer ${
                      chatState == "streaming" ||
                      chatState == "toolBuilding" ||
                      chatState == "loading"
                        ? chatState != "streaming"
                          ? "bg-neutral-500 dark:bg-neutral-400 "
                          : "bg-neutral-900 dark:bg-neutral-50"
                        : "bg-red-200"
                    } h-[22px] w-[22px] rounded-full`}
                    onClick={() => {
                      if (chatState == "streaming") {
                        stopGenerating();
                      } else if (message) {
                        onSubmit();
                      }
                    }}
                  >
                    {chatState == "streaming" ||
                    chatState == "toolBuilding" ||
                    chatState == "loading" ? (
                      <StopGeneratingIcon
                        size={8}
                        className="text-neutral-50 dark:text-neutral-900 m-auto text-white flex-none"
                      />
                    ) : (
                      <SendIcon
                        size={22}
                        className={`text-neutral-50 dark:text-neutral-900 p-1 my-auto rounded-full ${
                          chatState == "input" && message
                            ? "bg-neutral-900 dark:bg-neutral-50"
                            : "bg-neutral-500 dark:bg-neutral-400"
                        }`}
                      />
                    )}
                  </button>
                </div>
              </div>
            </div>
          </div>
        </div>
      </div>
    </div>
  );
});<|MERGE_RESOLUTION|>--- conflicted
+++ resolved
@@ -211,7 +211,6 @@
     }
   };
 
-<<<<<<< HEAD
   const handleRemoveMessageFile = useCallback(
     (fileId: string) => {
       setCurrentMessageFiles((prev) => prev.filter((f) => f.id !== fileId));
@@ -219,8 +218,6 @@
     [setCurrentMessageFiles]
   );
 
-  const { llmProviders, inputPrompts } = useChatContext();
-=======
   const {
     llmProviders,
     inputPrompts,
@@ -229,7 +226,6 @@
     documentSets,
   } = useChatContext();
   const { data: federatedConnectorsData } = useFederatedConnectors();
->>>>>>> 60f83dd0
   const [showPrompts, setShowPrompts] = useState(false);
 
   // Memoize availableSources to prevent unnecessary re-renders
@@ -652,29 +648,6 @@
                     </div>
                   )}
                 </div>
-<<<<<<< HEAD
-=======
-              </div>
-            )}
-
-            <div className="flex pr-4 pb-2 justify-between bg-input-background items-center w-full ">
-              <div className="space-x-1 flex px-4 ">
-                <ChatInputOption
-                  flexPriority="stiff"
-                  Icon={FileUploadIcon}
-                  onClick={() => {
-                    toggleDocSelection();
-                  }}
-                  tooltipContent={"Upload files and attach user files"}
-                />
-
-                {selectedAssistant.tools.length > 0 && (
-                  <ActionToggle
-                    selectedAssistant={selectedAssistant}
-                    availableSources={memoizedAvailableSources}
-                  />
-                )}
->>>>>>> 60f83dd0
 
                 <div className="flex items-center my-auto gap-x-2">
                   <LLMPopover
