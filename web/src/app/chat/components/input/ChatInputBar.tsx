import React, {
  useCallback,
  useContext,
  useEffect,
  useMemo,
  useState,
} from "react";
import { FiPlus } from "react-icons/fi";
import { MinimalPersonaSnapshot } from "@/app/admin/assistants/interfaces";
import LLMPopover from "@/refresh-components/popovers/LLMPopover";
import { InputPrompt } from "@/app/chat/interfaces";
import { FilterManager, LlmManager, useFederatedConnectors } from "@/lib/hooks";
import { useInputPrompts } from "@/lib/hooks/useInputPrompts";
import { useCCPairs } from "@/lib/hooks/useCCPairs";
import { DocumentIcon2, FileIcon } from "@/components/icons/icons";
import { OnyxDocument, MinimalOnyxDocument } from "@/lib/search/interfaces";
import { ChatState } from "@/app/chat/interfaces";
import { useForcedTools } from "@/lib/hooks/useForcedTools";
import { CalendarIcon, XIcon } from "lucide-react";
import { getFormattedDateRangeString } from "@/lib/dateUtils";
import { truncateString, cn, hasNonImageFiles } from "@/lib/utils";
import { useUser } from "@/components/user/UserProvider";
import { SettingsContext } from "@/components/settings/SettingsProvider";
import { useProjectsContext } from "@/app/chat/projects/ProjectsContext";
import { FileCard } from "./FileCard";
import {
  ProjectFile,
  UserFileStatus,
} from "@/app/chat/projects/projectsService";
import IconButton from "@/refresh-components/buttons/IconButton";
import SvgHourglass from "@/icons/hourglass";
import SvgArrowUp from "@/icons/arrow-up";
import SvgStop from "@/icons/stop";
import FilePickerPopover from "@/refresh-components/popovers/FilePickerPopover";
import ActionsPopover from "@/refresh-components/popovers/ActionsPopover";
import SelectButton from "@/refresh-components/buttons/SelectButton";
import SvgPlusCircle from "@/icons/plus-circle";
import {
  getIconForAction,
  hasSearchToolsAvailable,
} from "../../services/actionUtils";

const MAX_INPUT_HEIGHT = 200;

export interface SourceChipProps {
  icon?: React.ReactNode;
  title: string;
  onRemove?: () => void;
  onClick?: () => void;
  truncateTitle?: boolean;
}

export function SourceChip({
  icon,
  title,
  onRemove,
  onClick,
  truncateTitle = true,
}: SourceChipProps) {
  return (
    <div
      onClick={onClick ? onClick : undefined}
      className={cn(
        "flex-none flex items-center px-1 bg-background-neutral-01 text-xs text-text-04 border gap-x-1.5 border-border-01 rounded-08 box-border gap-x-1 h-6",
        onClick && "cursor-pointer"
      )}
    >
      {icon}
      {truncateTitle ? truncateString(title, 20) : title}
      {onRemove && (
        <XIcon
          size={12}
          className="text-text-01 ml-auto cursor-pointer"
          onClick={(e: React.MouseEvent<SVGSVGElement>) => {
            e.stopPropagation();
            onRemove();
          }}
        />
      )}
    </div>
  );
}

export interface ChatInputBarProps {
  removeDocs: () => void;
  selectedDocuments: OnyxDocument[];
  message: string;
  setMessage: (message: string) => void;
  stopGenerating: () => void;
  onSubmit: () => void;
  llmManager: LlmManager;
  chatState: ChatState;
  currentSessionFileTokenCount: number;
  availableContextTokens: number;

  // assistants
  selectedAssistant: MinimalPersonaSnapshot | undefined;

  toggleDocumentSidebar: () => void;
  handleFileUpload: (files: File[]) => void;
  textAreaRef: React.RefObject<HTMLTextAreaElement | null>;
  filterManager: FilterManager;
  retrievalEnabled: boolean;
  deepResearchEnabled: boolean;
  setPresentingDocument?: (document: MinimalOnyxDocument) => void;
  toggleDeepResearch: () => void;
  disabled: boolean;
}

function ChatInputBarInner({
  retrievalEnabled,
  removeDocs,
  toggleDocumentSidebar,
  filterManager,
  selectedDocuments,
  message,
  setMessage,
  stopGenerating,
  onSubmit,
  chatState,
  currentSessionFileTokenCount,
  availableContextTokens,
  // assistants
  selectedAssistant,

  handleFileUpload,
  textAreaRef,
  llmManager,
  deepResearchEnabled,
  toggleDeepResearch,
  setPresentingDocument,
  disabled,
}: ChatInputBarProps) {
  const { user } = useUser();
  const { forcedToolIds, setForcedToolIds } = useForcedTools();
  const { currentMessageFiles, setCurrentMessageFiles } = useProjectsContext();

  const currentIndexingFiles = useMemo(() => {
    return currentMessageFiles.filter(
      (file) => file.status === UserFileStatus.PROCESSING
    );
  }, [currentMessageFiles]);

  const hasUploadingFiles = useMemo(() => {
    return currentMessageFiles.some(
      (file) => file.status === UserFileStatus.UPLOADING
    );
  }, [currentMessageFiles]);

  // Convert ProjectFile to MinimalOnyxDocument format for viewing
  const handleFileClick = useCallback(
    (file: ProjectFile) => {
      if (!setPresentingDocument) return;

      const documentForViewer: MinimalOnyxDocument = {
        document_id: `project_file__${file.file_id}`,
        semantic_identifier: file.name,
      };

      setPresentingDocument(documentForViewer);
    },
    [setPresentingDocument]
  );

  const handleUploadChange = useCallback(
    async (e: React.ChangeEvent<HTMLInputElement>) => {
      const files = e.target.files;
      if (!files || files.length === 0) return;
      handleFileUpload(Array.from(files));
      e.target.value = "";
    },
    [handleFileUpload]
  );

  const combinedSettings = useContext(SettingsContext);
  useEffect(() => {
    const textarea = textAreaRef.current;
    if (textarea) {
      textarea.style.height = "0px"; // this is necessary in order to "reset" the scrollHeight
      textarea.style.height = `${Math.min(
        textarea.scrollHeight,
        MAX_INPUT_HEIGHT
      )}px`;
    }
  }, [message, textAreaRef]);

  const handlePaste = (event: React.ClipboardEvent) => {
    const items = event.clipboardData?.items;
    if (items) {
      const pastedFiles = [];
      for (let i = 0; i < items.length; i++) {
        const item = items[i];
        if (item && item.kind === "file") {
          const file = item.getAsFile();
          if (file) pastedFiles.push(file);
        }
      }
      if (pastedFiles.length > 0) {
        event.preventDefault();
        handleFileUpload(pastedFiles);
      }
    }
  };

  const handleRemoveMessageFile = useCallback(
    (fileId: string) => {
      setCurrentMessageFiles((prev) => prev.filter((f) => f.id !== fileId));
    },
    [setCurrentMessageFiles]
  );

  const { inputPrompts } = useInputPrompts();
  const { ccPairs, isLoading: ccPairsLoading } = useCCPairs();
  const { data: federatedConnectorsData, isLoading: federatedLoading } =
    useFederatedConnectors();

  // Bottom controls are hidden until all data is loaded
  const controlsLoading =
    ccPairsLoading ||
    federatedLoading ||
    !selectedAssistant ||
    llmManager.isLoadingProviders;
  const [showPrompts, setShowPrompts] = useState(false);

  // Memoize availableSources to prevent unnecessary re-renders
  const memoizedAvailableSources = useMemo(
    () => [
      ...(ccPairs ?? []).map((ccPair) => ccPair.source),
      ...(federatedConnectorsData?.map((connector) => connector.source) || []),
    ],
    [ccPairs, federatedConnectorsData]
  );

  const hidePrompts = () => {
    setTimeout(() => {
      setShowPrompts(false);
    }, 50);
    setTabbingIconIndex(0);
  };

  const updateInputPrompt = (prompt: InputPrompt) => {
    hidePrompts();
    setMessage(`${prompt.content}`);
  };

  const handlePromptInput = useCallback(
    (text: string) => {
      if (!text.startsWith("/")) {
        hidePrompts();
      } else {
        const promptMatch = text.match(/(?:\s|^)\/(\w*)$/);
        if (promptMatch) {
          setShowPrompts(true);
        } else {
          hidePrompts();
        }
      }
    },
    [hidePrompts]
  );

  const handleInputChange = useCallback(
    (event: React.ChangeEvent<HTMLTextAreaElement>) => {
      const text = event.target.value;
      setMessage(text);
      handlePromptInput(text);
    },
    [setMessage, handlePromptInput]
  );

  const startFilterSlash = useMemo(() => {
    if (message !== undefined) {
      const message_segments = message
        .slice(message.lastIndexOf("/") + 1)
        .split(/\s/);
      if (message_segments[0]) {
        return message_segments[0].toLowerCase();
      }
    }
    return "";
  }, [message]);

  const [tabbingIconIndex, setTabbingIconIndex] = useState(0);

  const filteredPrompts = useMemo(
    () =>
      inputPrompts.filter(
        (prompt) =>
          prompt.active &&
          prompt.prompt.toLowerCase().startsWith(startFilterSlash)
      ),
    [inputPrompts, startFilterSlash]
  );

  // Determine if we should hide processing state based on context limits
  const hideProcessingState = useMemo(() => {
    if (currentMessageFiles.length > 0 && currentIndexingFiles.length > 0) {
      const currentFilesTokenTotal = currentMessageFiles.reduce(
        (acc, file) => acc + (file.token_count || 0),
        0
      );
      const totalTokens =
        (currentSessionFileTokenCount || 0) + currentFilesTokenTotal;
      // Hide processing state when files are within context limits
      return totalTokens < availableContextTokens;
    }
    return false;
  }, [
    currentMessageFiles,
    currentSessionFileTokenCount,
    currentIndexingFiles,
    availableContextTokens,
  ]);

  // Detect if there are any non-image files to determine if images should be compact
  const shouldCompactImages = useMemo(() => {
    return hasNonImageFiles(currentMessageFiles);
  }, [currentMessageFiles]);

  // Check if the assistant has search tools available (internal search or web search)
  // AND if deep research is globally enabled in admin settings
  const showDeepResearch = useMemo(() => {
    const deepResearchGloballyEnabled =
      combinedSettings?.settings?.deep_research_enabled ?? true;
    return (
      deepResearchGloballyEnabled &&
      hasSearchToolsAvailable(selectedAssistant?.tools || [])
    );
  }, [
    selectedAssistant?.tools,
    combinedSettings?.settings?.deep_research_enabled,
  ]);

  const handleKeyDown = (e: React.KeyboardEvent<HTMLTextAreaElement>) => {
    if (showPrompts && (e.key === "Tab" || e.key == "Enter")) {
      e.preventDefault();

      if (tabbingIconIndex == filteredPrompts.length && showPrompts) {
        if (showPrompts) {
          window.open("/chat/input-prompts", "_self");
        }
      } else {
        if (showPrompts) {
          const selectedPrompt =
            filteredPrompts[tabbingIconIndex >= 0 ? tabbingIconIndex : 0];
          if (selectedPrompt) {
            updateInputPrompt(selectedPrompt);
          }
        }
      }
    }

    if (!showPrompts) {
      return;
    }
    if (e.key === "ArrowDown") {
      e.preventDefault();
      setTabbingIconIndex((tabbingIconIndex) =>
        Math.min(tabbingIconIndex + 1, filteredPrompts.length)
      );
    } else if (e.key === "ArrowUp") {
      e.preventDefault();
      setTabbingIconIndex((tabbingIconIndex) =>
        Math.max(tabbingIconIndex - 1, 0)
      );
    }
  };

  return (
    <div
      id="onyx-chat-input"
      className={cn(
        "max-w-full w-[50rem]",
        disabled && "opacity-50 cursor-not-allowed pointer-events-none"
      )}
      aria-disabled={disabled}
    >
      {showPrompts && user?.preferences?.shortcut_enabled && (
        <div className="text-sm absolute inset-x-0 top-0 w-full transform -translate-y-full">
          <div className="rounded-lg overflow-y-auto max-h-[200px] py-1.5 bg-background-neutral-01 border border-border-01 shadow-lg mx-2 px-1.5 mt-2 rounded z-10">
            {filteredPrompts.map(
              (currentPrompt: InputPrompt, index: number) => (
                <button
                  key={index}
                  className={cn(
                    "px-2 rounded content-start flex gap-x-1 py-1.5 w-full cursor-pointer",
                    tabbingIconIndex == index && "bg-background-neutral-02",
                    "hover:bg-background-neutral-02"
                  )}
                  onClick={() => {
                    updateInputPrompt(currentPrompt);
                  }}
                >
                  <p className="font-bold">{currentPrompt.prompt}:</p>
                  <p className="text-left flex-grow mr-auto line-clamp-1">
                    {currentPrompt.content?.trim()}
                  </p>
                </button>
              )
            )}

            <a
              key={filteredPrompts.length}
              target="_self"
              className={cn(
                "px-3 flex gap-x-1 py-2 w-full rounded-lg items-center cursor-pointer",
                tabbingIconIndex == filteredPrompts.length &&
                  "bg-background-neutral-02",
                "hover:bg-background-neutral-02"
              )}
              href="/chat/input-prompts"
            >
              <FiPlus size={17} />
              <p>Create a new prompt</p>
            </a>
          </div>
        </div>
      )}

      <div className="w-full h-full flex flex-col shadow-01 bg-background-neutral-00 rounded-16">
        {currentMessageFiles.length > 0 && (
          <div className="p-1 rounded-t-16 flex flex-wrap gap-2">
            {currentMessageFiles.map((file) => (
              <FileCard
                key={file.id}
                file={file}
                removeFile={handleRemoveMessageFile}
                hideProcessingState={hideProcessingState}
                onFileClick={handleFileClick}
                compactImages={shouldCompactImages}
              />
            ))}
          </div>
        )}

        <textarea
          onPaste={handlePaste}
          onKeyDownCapture={handleKeyDown}
          onChange={handleInputChange}
          ref={textAreaRef}
          id="onyx-chat-input-textarea"
          className={cn(
            "w-full",
            "h-[44px]", // Fixed initial height to prevent flash - useEffect will adjust as needed
            "outline-none",
            "bg-transparent",
            "resize-none",
            "placeholder:text-text-03",
            "whitespace-pre-wrap",
            "break-word",
            "overscroll-contain",
            "overflow-y-auto",
            "px-3",
            "pb-2",
            "pt-3"
          )}
          autoFocus
          style={{ scrollbarWidth: "thin" }}
          role="textarea"
          aria-multiline
          placeholder="How can I help you today"
          value={message}
          onKeyDown={(event) => {
            if (
              event.key === "Enter" &&
              !showPrompts &&
              !event.shiftKey &&
              !(event.nativeEvent as any).isComposing
            ) {
              event.preventDefault();
              if (message) {
                onSubmit();
              }
            }
          }}
          suppressContentEditableWarning={true}
          disabled={disabled}
        />

        {(selectedDocuments.length > 0 ||
          filterManager.timeRange ||
          filterManager.selectedDocumentSets.length > 0) && (
          <div className="flex gap-x-.5 px-2">
            <div className="flex gap-x-1 px-2 overflow-visible overflow-x-scroll items-end miniscroll">
              {filterManager.timeRange && (
                <SourceChip
                  truncateTitle={false}
                  key="time-range"
                  icon={<CalendarIcon size={12} />}
                  title={`${getFormattedDateRangeString(
                    filterManager.timeRange.from,
                    filterManager.timeRange.to
                  )}`}
                  onRemove={() => {
                    filterManager.setTimeRange(null);
                  }}
                />
              )}
              {filterManager.selectedDocumentSets.length > 0 &&
                filterManager.selectedDocumentSets.map((docSet, index) => (
                  <SourceChip
                    key={`doc-set-${index}`}
                    icon={<DocumentIcon2 size={16} />}
                    title={docSet}
                    onRemove={() => {
                      filterManager.setSelectedDocumentSets(
                        filterManager.selectedDocumentSets.filter(
                          (ds) => ds !== docSet
                        )
                      );
                    }}
                  />
                ))}
              {selectedDocuments.length > 0 && (
                <SourceChip
                  key="selected-documents"
                  onClick={() => {
                    toggleDocumentSidebar();
                  }}
                  icon={<FileIcon size={16} />}
                  title={`${selectedDocuments.length} selected`}
                  onRemove={removeDocs}
                />
              )}
            </div>
          </div>
        )}

        <div className="flex justify-between items-center w-full p-1 min-h-[40px]">
          <div className="flex flex-row items-center">
            {/* (+) button - always visible */}
            <FilePickerPopover
              onFileClick={handleFileClick}
              onPickRecent={(file: ProjectFile) => {
                // Check if file with same ID already exists
                if (
                  !currentMessageFiles.some(
                    (existingFile) => existingFile.file_id === file.file_id
                  )
                ) {
                  setCurrentMessageFiles((prev) => [...prev, file]);
                }
              }}
              onUnpickRecent={(file: ProjectFile) => {
                setCurrentMessageFiles((prev) =>
                  prev.filter(
                    (existingFile) => existingFile.file_id !== file.file_id
                  )
                );
              }}
              handleUploadChange={handleUploadChange}
              trigger={(open) => (
                <IconButton
                  icon={SvgPlusCircle}
                  tooltip="Attach Files"
                  tertiary
                  transient={open}
                  disabled={disabled}
                />
              )}
              selectedFileIds={currentMessageFiles.map((f) => f.id)}
            />
<<<<<<< HEAD
=======
            {selectedAssistant.tools.length > 0 && (
              <ActionsPopover
                selectedAssistant={selectedAssistant}
                filterManager={filterManager}
                availableSources={memoizedAvailableSources}
                disabled={disabled}
              />
            )}
            {/* Temporarily disabled - to re-enable, change false to showDeepResearch */}
            {false && showDeepResearch && (
              <SelectButton
                leftIcon={SvgHourglass}
                onClick={toggleDeepResearch}
                engaged={deepResearchEnabled}
                action
                folded
                disabled={disabled}
                className={disabled ? "bg-transparent" : ""}
              >
                Deep Research
              </SelectButton>
            )}
>>>>>>> c26da8dc

            {/* Controls that load in when data is ready */}
            <div
              className={cn(
                "flex flex-row items-center",
                controlsLoading && "invisible"
              )}
            >
              {selectedAssistant && selectedAssistant.tools.length > 0 && (
                <ActionsPopover
                  selectedAssistant={selectedAssistant}
                  filterManager={filterManager}
                  availableSources={memoizedAvailableSources}
                  disabled={disabled}
                />
              )}
              {showDeepResearch && (
                <SelectButton
                  leftIcon={SvgHourglass}
                  onClick={toggleDeepResearch}
                  engaged={deepResearchEnabled}
                  action
                  folded
                  disabled={disabled}
                  className={disabled ? "bg-transparent" : ""}
                >
                  Deep Research
                </SelectButton>
              )}

              {selectedAssistant &&
                forcedToolIds.length > 0 &&
                forcedToolIds.map((toolId) => {
                  const tool = selectedAssistant.tools.find(
                    (tool) => tool.id === toolId
                  );
                  if (!tool) {
                    return null;
                  }
                  return (
                    <SelectButton
                      key={toolId}
                      leftIcon={getIconForAction(tool)}
                      onClick={() => {
                        setForcedToolIds(
                          forcedToolIds.filter((id) => id !== toolId)
                        );
                      }}
                      engaged
                      action
                      disabled={disabled}
                      className={disabled ? "bg-transparent" : ""}
                    >
                      {tool.display_name}
                    </SelectButton>
                  );
                })}
            </div>
          </div>

          <div className="flex flex-row items-center gap-1">
            {/* LLM popover - loads when ready */}
            <div
              data-testid="ChatInputBar/llm-popover-trigger"
              className={cn(controlsLoading && "invisible")}
            >
              <LLMPopover
                llmManager={llmManager}
                requiresImageGeneration={false}
                disabled={disabled}
              />
            </div>

            {/* Submit button - always visible */}
            <IconButton
              id="onyx-chat-input-send-button"
              icon={chatState === "input" ? SvgArrowUp : SvgStop}
              disabled={
                (chatState === "input" && !message) || hasUploadingFiles
              }
              onClick={() => {
                if (chatState == "streaming") {
                  stopGenerating();
                } else if (message) {
                  onSubmit();
                }
              }}
            />
          </div>
        </div>
      </div>
    </div>
  );
}
const ChatInputBar = React.memo(ChatInputBarInner);
ChatInputBar.displayName = "ChatInputBar";

export default ChatInputBar;<|MERGE_RESOLUTION|>--- conflicted
+++ resolved
@@ -560,31 +560,6 @@
               )}
               selectedFileIds={currentMessageFiles.map((f) => f.id)}
             />
-<<<<<<< HEAD
-=======
-            {selectedAssistant.tools.length > 0 && (
-              <ActionsPopover
-                selectedAssistant={selectedAssistant}
-                filterManager={filterManager}
-                availableSources={memoizedAvailableSources}
-                disabled={disabled}
-              />
-            )}
-            {/* Temporarily disabled - to re-enable, change false to showDeepResearch */}
-            {false && showDeepResearch && (
-              <SelectButton
-                leftIcon={SvgHourglass}
-                onClick={toggleDeepResearch}
-                engaged={deepResearchEnabled}
-                action
-                folded
-                disabled={disabled}
-                className={disabled ? "bg-transparent" : ""}
-              >
-                Deep Research
-              </SelectButton>
-            )}
->>>>>>> c26da8dc
 
             {/* Controls that load in when data is ready */}
             <div
@@ -601,7 +576,8 @@
                   disabled={disabled}
                 />
               )}
-              {showDeepResearch && (
+              {/* Temporarily disabled - to re-enable, change false to showDeepResearch */}
+              {false && showDeepResearch && (
                 <SelectButton
                   leftIcon={SvgHourglass}
                   onClick={toggleDeepResearch}
