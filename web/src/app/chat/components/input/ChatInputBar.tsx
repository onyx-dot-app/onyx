import React, {
  useCallback,
  useContext,
  useEffect,
  useMemo,
  useState,
} from "react";
import { FiPlus } from "react-icons/fi";
import { MinimalPersonaSnapshot } from "@/app/admin/assistants/interfaces";
import LLMPopover from "@/refresh-components/LLMPopover";
import { InputPrompt } from "@/app/chat/interfaces";
import { FilterManager, LlmManager, useFederatedConnectors } from "@/lib/hooks";
import { useChatContext } from "@/refresh-components/contexts/ChatContext";
import { DocumentIcon2, FileIcon } from "@/components/icons/icons";
import { OnyxDocument, MinimalOnyxDocument } from "@/lib/search/interfaces";
import { ChatState } from "@/app/chat/interfaces";
import { useAgentsContext } from "@/refresh-components/contexts/AgentsContext";
import { CalendarIcon, XIcon } from "lucide-react";
import { getFormattedDateRangeString } from "@/lib/dateUtils";
import { truncateString, cn } from "@/lib/utils";
import { useUser } from "@/components/user/UserProvider";
import { SettingsContext } from "@/components/settings/SettingsProvider";
import { useProjectsContext } from "@/app/chat/projects/ProjectsContext";
import { FileCard } from "@/app/chat/components/projects/ProjectContextPanel";
import {
  ProjectFile,
  UserFileStatus,
} from "@/app/chat/projects/projectsService";
import IconButton from "@/refresh-components/buttons/IconButton";
import SvgHourglass from "@/icons/hourglass";
import SvgArrowUp from "@/icons/arrow-up";
import SvgStop from "@/icons/stop";
import FilePickerPopover from "@/refresh-components/popovers/FilePickerPopover";
import { ActionToggle } from "@/app/chat/components/input/ActionManagement";
import SelectButton from "@/refresh-components/buttons/SelectButton";
import SvgPlusCircle from "@/icons/plus-circle";
import {
  getIconForAction,
  hasSearchToolsAvailable,
} from "../../services/actionUtils";

const MAX_INPUT_HEIGHT = 200;

export interface SourceChipProps {
  icon?: React.ReactNode;
  title: string;
  onRemove?: () => void;
  onClick?: () => void;
  truncateTitle?: boolean;
}

export function SourceChip({
  icon,
  title,
  onRemove,
  onClick,
  truncateTitle = true,
}: SourceChipProps) {
  return (
    <div
      onClick={onClick ? onClick : undefined}
      className={cn(
        "flex-none flex items-center px-1 bg-background-neutral-01 text-xs text-text-04 border gap-x-1.5 border-border-01 rounded-08 box-border gap-x-1 h-6",
        onClick && "cursor-pointer"
      )}
    >
      {icon}
      {truncateTitle ? truncateString(title, 20) : title}
      {onRemove && (
        <XIcon
          size={12}
          className="text-text-01 ml-auto cursor-pointer"
          onClick={(e: React.MouseEvent<SVGSVGElement>) => {
            e.stopPropagation();
            onRemove();
          }}
        />
      )}
    </div>
  );
}

export interface ChatInputBarProps {
  removeDocs: () => void;
  selectedDocuments: OnyxDocument[];
  message: string;
  setMessage: (message: string) => void;
  stopGenerating: () => void;
  onSubmit: () => void;
  llmManager: LlmManager;
  chatState: ChatState;
  currentSessionFileTokenCount: number;
  availableContextTokens: number;

  // assistants
  selectedAssistant: MinimalPersonaSnapshot;

  toggleDocumentSidebar: () => void;
  handleFileUpload: (files: File[]) => void;
  textAreaRef: React.RefObject<HTMLTextAreaElement>;
  filterManager: FilterManager;
  retrievalEnabled: boolean;
  deepResearchEnabled: boolean;
  setPresentingDocument?: (document: MinimalOnyxDocument) => void;
  toggleDeepResearch: () => void;
}

function ChatInputBarInner({
  retrievalEnabled,
  removeDocs,
  toggleDocumentSidebar,
  filterManager,
  selectedDocuments,
  message,
  setMessage,
  stopGenerating,
  onSubmit,
  chatState,
  currentSessionFileTokenCount,
  availableContextTokens,
  // assistants
  selectedAssistant,

  handleFileUpload,
  textAreaRef,
  llmManager,
  deepResearchEnabled,
  toggleDeepResearch,
  setPresentingDocument,
}: ChatInputBarProps) {
  const { user } = useUser();

  const { forcedToolIds, setForcedToolIds } = useAgentsContext();
  const { currentMessageFiles, setCurrentMessageFiles } = useProjectsContext();

  const currentIndexingFiles = useMemo(() => {
    return currentMessageFiles.filter(
      (file) => file.status === UserFileStatus.PROCESSING
    );
  }, [currentMessageFiles]);

  // Convert ProjectFile to MinimalOnyxDocument format for viewing
  const handleFileClick = useCallback(
    (file: ProjectFile) => {
      if (!setPresentingDocument) return;

      const documentForViewer: MinimalOnyxDocument = {
        document_id: `project_file__${file.file_id}`,
        semantic_identifier: file.name,
      };

      setPresentingDocument(documentForViewer);
    },
    [setPresentingDocument]
  );

  const handleUploadChange = useCallback(
    async (e: React.ChangeEvent<HTMLInputElement>) => {
      const files = e.target.files;
      if (!files || files.length === 0) return;
      handleFileUpload(Array.from(files));
      e.target.value = "";
    },
    [handleFileUpload]
  );

  const combinedSettings = useContext(SettingsContext);
  useEffect(() => {
    const textarea = textAreaRef.current;
    if (textarea) {
      textarea.style.height = "0px"; // this is necessary in order to "reset" the scrollHeight
      textarea.style.height = `${Math.min(
        textarea.scrollHeight,
        MAX_INPUT_HEIGHT
      )}px`;
    }
  }, [message, textAreaRef]);

  const handlePaste = (event: React.ClipboardEvent) => {
    const items = event.clipboardData?.items;
    if (items) {
      const pastedFiles = [];
      for (let i = 0; i < items.length; i++) {
        const item = items[i];
        if (item && item.kind === "file") {
          const file = item.getAsFile();
          if (file) pastedFiles.push(file);
        }
      }
      if (pastedFiles.length > 0) {
        event.preventDefault();
        handleFileUpload(pastedFiles);
      }
    }
  };

  const handleRemoveMessageFile = useCallback(
    (fileId: string) => {
      setCurrentMessageFiles((prev) => prev.filter((f) => f.id !== fileId));
    },
    [setCurrentMessageFiles]
  );

  const { inputPrompts, ccPairs } = useChatContext();
  const { data: federatedConnectorsData } = useFederatedConnectors();
  const [showPrompts, setShowPrompts] = useState(false);

  // Memoize availableSources to prevent unnecessary re-renders
  const memoizedAvailableSources = useMemo(
    () => [
      ...ccPairs.map((ccPair) => ccPair.source),
      ...(federatedConnectorsData?.map((connector) => connector.source) || []),
    ],
    [ccPairs, federatedConnectorsData]
  );

  const hidePrompts = () => {
    setTimeout(() => {
      setShowPrompts(false);
    }, 50);
    setTabbingIconIndex(0);
  };

  const updateInputPrompt = (prompt: InputPrompt) => {
    hidePrompts();
    setMessage(`${prompt.content}`);
  };

  const handlePromptInput = useCallback(
    (text: string) => {
      if (!text.startsWith("/")) {
        hidePrompts();
      } else {
        const promptMatch = text.match(/(?:\s|^)\/(\w*)$/);
        if (promptMatch) {
          setShowPrompts(true);
        } else {
          hidePrompts();
        }
      }
    },
    [hidePrompts]
  );

  const handleInputChange = useCallback(
    (event: React.ChangeEvent<HTMLTextAreaElement>) => {
      const text = event.target.value;
      setMessage(text);
      handlePromptInput(text);
    },
    [setMessage, handlePromptInput]
  );

  const startFilterSlash = useMemo(() => {
    if (message !== undefined) {
      const message_segments = message
        .slice(message.lastIndexOf("/") + 1)
        .split(/\s/);
      if (message_segments[0]) {
        return message_segments[0].toLowerCase();
      }
    }
    return "";
  }, [message]);

  const [tabbingIconIndex, setTabbingIconIndex] = useState(0);

  const filteredPrompts = useMemo(
    () =>
      inputPrompts.filter(
        (prompt) =>
          prompt.active &&
          prompt.prompt.toLowerCase().startsWith(startFilterSlash)
      ),
    [inputPrompts, startFilterSlash]
  );

  // Determine if we should hide processing state based on context limits
  const hideProcessingState = useMemo(() => {
    if (currentMessageFiles.length > 0 && currentIndexingFiles.length > 0) {
      const currentFilesTokenTotal = currentMessageFiles.reduce(
        (acc, file) => acc + (file.token_count || 0),
        0
      );
      const totalTokens =
        (currentSessionFileTokenCount || 0) + currentFilesTokenTotal;
      // Hide processing state when files are within context limits
      return totalTokens < availableContextTokens;
    }
    return false;
  }, [
    currentMessageFiles,
    currentSessionFileTokenCount,
    currentIndexingFiles,
    availableContextTokens,
  ]);

  // Check if the assistant has search tools available (internal search or web search)
  // AND if deep research is globally enabled in admin settings
  const showDeepResearch = useMemo(() => {
    const deepResearchGloballyEnabled =
      combinedSettings?.settings?.deep_research_enabled ?? true;
    return (
      deepResearchGloballyEnabled &&
      hasSearchToolsAvailable(selectedAssistant.tools)
    );
  }, [
    selectedAssistant.tools,
    combinedSettings?.settings?.deep_research_enabled,
  ]);

  const handleKeyDown = (e: React.KeyboardEvent<HTMLTextAreaElement>) => {
    if (showPrompts && (e.key === "Tab" || e.key == "Enter")) {
      e.preventDefault();

      if (tabbingIconIndex == filteredPrompts.length && showPrompts) {
        if (showPrompts) {
          window.open("/chat/input-prompts", "_self");
        }
      } else {
        if (showPrompts) {
          const selectedPrompt =
            filteredPrompts[tabbingIconIndex >= 0 ? tabbingIconIndex : 0];
          if (selectedPrompt) {
            updateInputPrompt(selectedPrompt);
          }
        }
      }
    }

    if (!showPrompts) {
      return;
    }
    if (e.key === "ArrowDown") {
      e.preventDefault();
      setTabbingIconIndex((tabbingIconIndex) =>
        Math.min(tabbingIconIndex + 1, filteredPrompts.length)
      );
    } else if (e.key === "ArrowUp") {
      e.preventDefault();
      setTabbingIconIndex((tabbingIconIndex) =>
        Math.max(tabbingIconIndex - 1, 0)
      );
    }
  };

  return (
    <div id="onyx-chat-input" className="max-w-full w-[50rem]">
      {showPrompts && user?.preferences?.shortcut_enabled && (
        <div className="text-sm absolute inset-x-0 top-0 w-full transform -translate-y-full">
          <div className="rounded-lg overflow-y-auto max-h-[200px] py-1.5 bg-background-neutral-01 border border-border-01 shadow-lg mx-2 px-1.5 mt-2 rounded z-10">
            {filteredPrompts.map(
              (currentPrompt: InputPrompt, index: number) => (
                <button
                  key={index}
                  className={cn(
                    "px-2 rounded content-start flex gap-x-1 py-1.5 w-full cursor-pointer",
                    tabbingIconIndex == index && "bg-background-neutral-02",
                    "hover:bg-background-neutral-02"
                  )}
                  onClick={() => {
                    updateInputPrompt(currentPrompt);
                  }}
                >
                  <p className="font-bold">{currentPrompt.prompt}:</p>
                  <p className="text-left flex-grow mr-auto line-clamp-1">
                    {currentPrompt.content?.trim()}
                  </p>
                </button>
              )
            )}

            <a
              key={filteredPrompts.length}
              target="_self"
              className={cn(
                "px-3 flex gap-x-1 py-2 w-full rounded-lg items-center cursor-pointer",
                tabbingIconIndex == filteredPrompts.length &&
                  "bg-background-neutral-02",
                "hover:bg-background-neutral-02"
              )}
              href="/chat/input-prompts"
            >
              <FiPlus size={17} />
              <p>Create a new prompt</p>
            </a>
          </div>
        </div>
      )}

      <div className="w-full h-full flex flex-col shadow-01 bg-background-neutral-00 rounded-16">
        {currentMessageFiles.length > 0 && (
          <div className="p-spacing-inline rounded-t-16 flex flex-wrap gap-spacing-interline">
            {currentMessageFiles.map((file) => (
              <FileCard
                key={file.id}
                file={file}
                removeFile={handleRemoveMessageFile}
                hideProcessingState={hideProcessingState}
                onFileClick={handleFileClick}
              />
            ))}
          </div>
        )}

        <textarea
          onPaste={handlePaste}
          onKeyDownCapture={handleKeyDown}
          onChange={handleInputChange}
          ref={textAreaRef}
          id="onyx-chat-input-textarea"
          className={cn(
            "w-full",
            "outline-none",
            "bg-transparent",
            "resize-none",
            "placeholder:text-text-03",
            "whitespace-normal",
            "break-word",
            "overscroll-contain",
            "overflow-y-auto",
            "px-3",
            "pb-2",
            "pt-3"
          )}
          autoFocus
          style={{ scrollbarWidth: "thin" }}
          role="textarea"
          aria-multiline
          placeholder={
            selectedAssistant.id === 0
              ? `How can ${
                  combinedSettings?.enterpriseSettings?.application_name ||
                  "Onyx"
                } help you today`
              : `How can ${selectedAssistant.name} help you today`
          }
          value={message}
          onKeyDown={(event) => {
            if (
              event.key === "Enter" &&
              !showPrompts &&
              !event.shiftKey &&
              !(event.nativeEvent as any).isComposing
            ) {
              event.preventDefault();
              if (message) {
                onSubmit();
              }
            }
          }}
          suppressContentEditableWarning={true}
        />

        {(selectedDocuments.length > 0 ||
          filterManager.timeRange ||
          filterManager.selectedDocumentSets.length > 0) && (
          <div className="flex gap-x-.5 px-2">
            <div className="flex gap-x-1 px-2 overflow-visible overflow-x-scroll items-end miniscroll">
              {filterManager.timeRange && (
                <SourceChip
                  truncateTitle={false}
                  key="time-range"
                  icon={<CalendarIcon size={12} />}
                  title={`${getFormattedDateRangeString(
                    filterManager.timeRange.from,
                    filterManager.timeRange.to
                  )}`}
                  onRemove={() => {
                    filterManager.setTimeRange(null);
                  }}
                />
              )}
              {filterManager.selectedDocumentSets.length > 0 &&
                filterManager.selectedDocumentSets.map((docSet, index) => (
                  <SourceChip
                    key={`doc-set-${index}`}
                    icon={<DocumentIcon2 size={16} />}
                    title={docSet}
                    onRemove={() => {
                      filterManager.setSelectedDocumentSets(
                        filterManager.selectedDocumentSets.filter(
                          (ds) => ds !== docSet
                        )
                      );
                    }}
                  />
                ))}
              {selectedDocuments.length > 0 && (
                <SourceChip
                  key="selected-documents"
                  onClick={() => {
                    toggleDocumentSidebar();
                  }}
                  icon={<FileIcon size={16} />}
                  title={`${selectedDocuments.length} selected`}
                  onRemove={removeDocs}
                />
              )}
            </div>
          </div>
        )}

<<<<<<< HEAD
        <div className="flex justify-between items-center w-full p-spacing-interline">
          <div className="flex flex-row items-center gap-spacing-inline">
            <FilePickerPopover
=======
        <div className="flex justify-between items-center w-full p-1">
          <div className="flex flex-row items-center gap-1">
            <FilePicker
>>>>>>> eb2cb1bb
              onFileClick={handleFileClick}
              onPickRecent={(file: ProjectFile) => {
                // Check if file with same ID already exists
                if (
                  !currentMessageFiles.some(
                    (existingFile) => existingFile.file_id === file.file_id
                  )
                ) {
                  setCurrentMessageFiles((prev) => [...prev, file]);
                }
              }}
              onUnpickRecent={(file: ProjectFile) => {
                setCurrentMessageFiles((prev) =>
                  prev.filter(
                    (existingFile) => existingFile.file_id !== file.file_id
                  )
                );
              }}
              handleUploadChange={handleUploadChange}
              trigger={(open) => (
                <IconButton
                  icon={SvgPlusCircle}
                  tooltip="Attach Files"
                  tertiary
                  active={open}
                />
              )}
              selectedFileIds={currentMessageFiles.map((f) => f.id)}
            />
            {selectedAssistant.tools.length > 0 && (
              <ActionToggle
                selectedAssistant={selectedAssistant}
                filterManager={filterManager}
                availableSources={memoizedAvailableSources}
              />
            )}
            {showDeepResearch && (
              <SelectButton
                leftIcon={SvgHourglass}
                active={deepResearchEnabled}
                onClick={toggleDeepResearch}
                folded
                action
              >
                Deep Research
              </SelectButton>
            )}

            {forcedToolIds.length > 0 &&
              forcedToolIds.map((toolId) => {
                const tool = selectedAssistant.tools.find(
                  (tool) => tool.id === toolId
                );
                if (!tool) {
                  return null;
                }
                return (
                  <SelectButton
                    key={toolId}
                    leftIcon={getIconForAction(tool)}
                    onClick={() => {
                      setForcedToolIds((prev) =>
                        prev.filter((id) => id !== toolId)
                      );
                    }}
                    action
                    active
                  >
                    {tool.display_name}
                  </SelectButton>
                );
              })}
          </div>

          <div className="flex flex-row items-center gap-spacing-inline">
            <div data-testid="ChatInputBar/llm-popover-trigger">
              <LLMPopover
                llmManager={llmManager}
                requiresImageGeneration={false}
              />
            </div>
            <IconButton
              id="onyx-chat-input-send-button"
              icon={chatState === "input" ? SvgArrowUp : SvgStop}
              disabled={chatState === "input" && !message}
              onClick={() => {
                if (chatState == "streaming") {
                  stopGenerating();
                } else if (message) {
                  onSubmit();
                }
              }}
            />
          </div>
        </div>
      </div>
    </div>
  );
}

const ChatInputBar = React.memo(ChatInputBarInner);
ChatInputBar.displayName = "ChatInputBar";

export default ChatInputBar;<|MERGE_RESOLUTION|>--- conflicted
+++ resolved
@@ -501,15 +501,9 @@
           </div>
         )}
 
-<<<<<<< HEAD
-        <div className="flex justify-between items-center w-full p-spacing-interline">
-          <div className="flex flex-row items-center gap-spacing-inline">
-            <FilePickerPopover
-=======
         <div className="flex justify-between items-center w-full p-1">
           <div className="flex flex-row items-center gap-1">
-            <FilePicker
->>>>>>> eb2cb1bb
+            <FilePickerPopover
               onFileClick={handleFileClick}
               onPickRecent={(file: ProjectFile) => {
                 // Check if file with same ID already exists
