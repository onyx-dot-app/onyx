--- conflicted
+++ resolved
@@ -436,29 +436,10 @@
         />
 
         {(selectedDocuments.length > 0 ||
-          currentMessageFiles.length > 0 ||
           filterManager.timeRange ||
-          filterManager.selectedDocumentSets.length > 0 ||
-          filterManager.selectedTags.length > 0 ||
-          filterManager.selectedSources.length > 0) && (
+          filterManager.selectedDocumentSets.length > 0) && (
           <div className="flex gap-x-.5 px-2">
             <div className="flex gap-x-1 px-2 overflow-visible overflow-x-scroll items-end miniscroll">
-              {filterManager.selectedTags &&
-                filterManager.selectedTags.map((tag, index) => (
-                  <SourceChip
-                    key={index}
-                    icon={<TagIcon size={12} />}
-                    title={`#${tag.tag_key}_${tag.tag_value}`}
-                    onRemove={() => {
-                      filterManager.setSelectedTags(
-                        filterManager.selectedTags.filter(
-                          (t) => t.tag_key !== tag.tag_key
-                        )
-                      );
-                    }}
-                  />
-                ))}
-
               {filterManager.timeRange && (
                 <SourceChip
                   truncateTitle={false}
@@ -486,62 +467,6 @@
                         )
                       );
                     }}
-                  />
-                ))}
-              {filterManager.selectedSources.length > 0 &&
-                filterManager.selectedSources.map((source, index) => (
-                  <SourceChip
-                    key={`source-${index}`}
-                    icon={
-                      <SourceIcon
-                        sourceType={source.internalName}
-                        iconSize={16}
-                      />
-<<<<<<< HEAD
-                    }
-                    title={source.displayName}
-                    onRemove={() => {
-                      filterManager.setSelectedSources(
-                        filterManager.selectedSources.filter(
-                          (s) => s.internalName !== source.internalName
-                        )
-                      );
-                    }}
-=======
-                    )}
-
-                  {forcedToolIds.length > 0 && (
-                    <div className="pl-1 flex items-center gap-2 text-blue-500">
-                      {forcedToolIds.map((toolId) => {
-                        const tool = selectedAssistant.tools.find(
-                          (tool) => tool.id === toolId
-                        );
-                        if (!tool) {
-                          return null;
-                        }
-                        return (
-                          <SelectedTool
-                            key={toolId}
-                            tool={tool}
-                            onClick={() => {
-                              setForcedToolIds((prev) =>
-                                prev.filter((id) => id !== toolId)
-                              );
-                            }}
-                          />
-                        );
-                      })}
-                    </div>
-                  )}
-                </div>
-
-                <div className="flex items-center my-auto gap-x-2">
-                  <LLMPopover
-                    llmProviders={llmProviders}
-                    llmManager={llmManager}
-                    requiresImageGeneration={llmManager.imageFilesPresent}
-                    currentAssistant={selectedAssistant}
->>>>>>> b07c834e
                   />
                 ))}
               {selectedDocuments.length > 0 && (
