--- conflicted
+++ resolved
@@ -747,16 +747,6 @@
     <>
       <HealthCheckBanner />
 
-<<<<<<< HEAD
-=======
-      {showApiKeyModal && !shouldShowWelcomeModal && (
-        <ApiKeyModal
-          hide={() => setShowApiKeyModal(false)}
-          setPopup={setPopup}
-        />
-      )}
-
->>>>>>> bffca814
       {/* ChatPopup is a custom popup that displays a admin-specified message on initial user visit.
       Only used in the EE version of the app. */}
       {popup}
