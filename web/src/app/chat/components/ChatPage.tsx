"use client";

import { redirect, useRouter, useSearchParams } from "next/navigation";
import { HealthCheckBanner } from "@/components/health/healthcheck";
import {
  personaIncludesRetrieval,
  getAvailableContextTokens,
} from "@/app/chat/services/lib";
import { useCallback, useEffect, useMemo, useRef, useState } from "react";
import { usePopup } from "@/components/admin/connectors/Popup";
import { SEARCH_PARAM_NAMES } from "@/app/chat/services/searchParams";
import { useFederatedConnectors, useFilters, useLlmManager } from "@/lib/hooks";
import { useForcedTools } from "@/lib/hooks/useForcedTools";
import OnyxInitializingLoader from "@/components/OnyxInitializingLoader";
import { OnyxDocument, MinimalOnyxDocument } from "@/lib/search/interfaces";
import { useSettingsContext } from "@/components/settings/SettingsProvider";
import Dropzone from "react-dropzone";
import ChatInputBar, {
  ChatInputBarHandle,
} from "@/app/chat/components/input/ChatInputBar";
import useChatSessions from "@/hooks/useChatSessions";
import { useCCPairs } from "@/lib/hooks/useCCPairs";
import { useTags } from "@/lib/hooks/useTags";
import { useDocumentSets } from "@/lib/hooks/useDocumentSets";
import { useAgents } from "@/hooks/useAgents";
import { ChatPopup } from "@/app/chat/components/ChatPopup";
import ExceptionTraceModal from "@/components/modals/ExceptionTraceModal";
import { SEARCH_TOOL_ID } from "@/app/chat/components/tools/constants";
import { useUser } from "@/components/user/UserProvider";
import NoAssistantModal from "@/components/modals/NoAssistantModal";
import TextView from "@/components/chat/TextView";
import Modal from "@/refresh-components/Modal";
import { useSendMessageToParent } from "@/lib/extension/utils";
import { SUBMIT_MESSAGE_TYPES } from "@/lib/extension/constants";
import { getSourceMetadata } from "@/lib/sources";
import { SourceMetadata } from "@/lib/search/interfaces";
import { FederatedConnectorDetail, UserRole, ValidSources } from "@/lib/types";
import DocumentsSidebar from "@/sections/document-sidebar/DocumentsSidebar";
import { useChatController } from "@/app/chat/hooks/useChatController";
import { useAssistantController } from "@/app/chat/hooks/useAssistantController";
import { useChatSessionController } from "@/app/chat/hooks/useChatSessionController";
import { useDeepResearchToggle } from "@/app/chat/hooks/useDeepResearchToggle";
import { useIsDefaultAgent } from "@/app/chat/hooks/useIsDefaultAgent";
import {
  useChatSessionStore,
  useCurrentMessageHistory,
} from "@/app/chat/stores/useChatSessionStore";
import {
  useCurrentChatState,
  useIsReady,
  useDocumentSidebarVisible,
} from "@/app/chat/stores/useChatSessionStore";
import FederatedOAuthModal from "@/components/chat/FederatedOAuthModal";
import ChatUI, { ChatUIHandle } from "@/sections/ChatUI";
import WelcomeMessage from "@/app/chat/components/WelcomeMessage";
import ProjectContextPanel from "@/app/chat/components/projects/ProjectContextPanel";
import { useProjectsContext } from "@/app/chat/projects/ProjectsContext";
import {
  getProjectTokenCount,
  getMaxSelectedDocumentTokens,
} from "@/app/chat/projects/projectsService";
import ProjectChatSessionList from "@/app/chat/components/projects/ProjectChatSessionList";
import { cn } from "@/lib/utils";
import Suggestions from "@/sections/Suggestions";
import OnboardingFlow from "@/refresh-components/onboarding/OnboardingFlow";
import { useOnboardingState } from "@/refresh-components/onboarding/useOnboardingState";
import { OnboardingStep } from "@/refresh-components/onboarding/types";
<<<<<<< HEAD
import { AppPageLayout } from "@/layouts/app-pages";
=======
import * as AppLayouts from "@/layouts/app-layouts";
>>>>>>> 77e4f3c5
import { SvgFileText } from "@opal/icons";
import Spacer from "@/refresh-components/Spacer";
import { DEFAULT_CONTEXT_TOKENS } from "@/lib/constants";

export interface ChatPageProps {
  firstMessage?: string;
}

export default function ChatPage({ firstMessage }: ChatPageProps) {
  // Performance tracking
  // Keeping this here in case we need to track down slow renders in the future
  // const renderCount = useRef(0);
  // renderCount.current++;
  // const renderStartTime = performance.now();

  // useEffect(() => {
  //   const renderTime = performance.now() - renderStartTime;
  //   if (renderTime > 10) {
  //     console.log(
  //       `[ChatPage] Slow render #${renderCount.current}: ${renderTime.toFixed(
  //         2
  //       )}ms`
  //     );
  //   }
  // });

  const router = useRouter();
  const searchParams = useSearchParams();

  // Use SWR hooks for data fetching
  const { refreshChatSessions, currentChatSession, currentChatSessionId } =
    useChatSessions();
  const { ccPairs } = useCCPairs();
  const { tags } = useTags();
  const { documentSets } = useDocumentSets();
  const {
    currentMessageFiles,
    setCurrentMessageFiles,
    currentProjectId,
    currentProjectDetails,
    lastFailedFiles,
    clearLastFailedFiles,
  } = useProjectsContext();

  // When changing from project chat to main chat (or vice-versa), clear forced tools
  const { setForcedToolIds } = useForcedTools();
  useEffect(() => {
    setForcedToolIds([]);
  }, [currentProjectId, setForcedToolIds]);

  // handle redirect if chat page is disabled
  // NOTE: this must be done here, in a client component since
  // settings are passed in via Context and therefore aren't
  // available in server-side components
  const settings = useSettingsContext();

  const isInitialLoad = useRef(true);

  const { agents, isLoading: isLoadingAgents } = useAgents();

  // Also fetch federated connectors for the sources list
  const { data: federatedConnectorsData } = useFederatedConnectors();

  const { user } = useUser();

  function processSearchParamsAndSubmitMessage(searchParamsString: string) {
    const newSearchParams = new URLSearchParams(searchParamsString);
    const message = newSearchParams?.get("user-prompt");

    filterManager.buildFiltersFromQueryString(
      newSearchParams.toString(),
      sources,
      documentSets.map((ds) => ds.name),
      tags
    );

    newSearchParams.delete(SEARCH_PARAM_NAMES.SEND_ON_LOAD);

    router.replace(`?${newSearchParams.toString()}`, { scroll: false });

    // If there's a message, submit it
    if (message) {
      onSubmit({
        message,
        currentMessageFiles,
        deepResearch: deepResearchEnabled,
      });
    }
  }

  const { selectedAssistant, setSelectedAssistantFromId, liveAssistant } =
    useAssistantController({
      selectedChatSession: currentChatSession,
      onAssistantSelect: () => {
        // Only remove project context if user explicitly selected an assistant
        // (i.e., assistantId is present). Avoid clearing project when assistantId was removed.
        const newSearchParams = new URLSearchParams(
          searchParams?.toString() || ""
        );
        if (newSearchParams.has("assistantId")) {
          newSearchParams.delete("projectid");
          router.replace(`?${newSearchParams.toString()}`, { scroll: false });
        }
      },
    });

  const { deepResearchEnabled, toggleDeepResearch } = useDeepResearchToggle({
    chatSessionId: currentChatSessionId,
    assistantId: selectedAssistant?.id,
  });

  const [presentingDocument, setPresentingDocument] =
    useState<MinimalOnyxDocument | null>(null);
  const [showOnboarding, setShowOnboarding] = useState(false);

  // Initialize onboarding state
  const {
    state: onboardingState,
    actions: onboardingActions,
    llmDescriptors,
    isLoading: isLoadingOnboarding,
  } = useOnboardingState(liveAssistant);

  const llmManager = useLlmManager(
    currentChatSession ?? undefined,
    liveAssistant
  );

  // On first render, open onboarding if there are no configured LLM providers.
  // Wait until providers have loaded before making this decision.
  const hasCheckedOnboarding = useRef(false);
  useEffect(() => {
    // Only check once, and only after data has loaded
    if (hasCheckedOnboarding.current || llmManager.isLoadingProviders) {
      return;
    }
    hasCheckedOnboarding.current = true;
    setShowOnboarding(llmManager.hasAnyProvider === false);
  }, [llmManager.isLoadingProviders, llmManager.hasAnyProvider]);

  const noAssistants = liveAssistant === null || liveAssistant === undefined;

  const availableSources: ValidSources[] = useMemo(() => {
    return (ccPairs ?? []).map((ccPair) => ccPair.source);
  }, [ccPairs]);

  const sources: SourceMetadata[] = useMemo(() => {
    const uniqueSources = Array.from(new Set(availableSources));
    const regularSources = uniqueSources.map((source) =>
      getSourceMetadata(source)
    );

    // Add federated connectors as sources
    const federatedSources =
      federatedConnectorsData?.map((connector: FederatedConnectorDetail) => {
        return getSourceMetadata(connector.source);
      }) || [];

    // Combine sources and deduplicate based on internalName
    const allSources = [...regularSources, ...federatedSources];
    const deduplicatedSources = allSources.reduce((acc, source) => {
      const existing = acc.find((s) => s.internalName === source.internalName);
      if (!existing) {
        acc.push(source);
      }
      return acc;
    }, [] as SourceMetadata[]);

    return deduplicatedSources;
  }, [availableSources, federatedConnectorsData]);

  const { popup, setPopup } = usePopup();

  // Show popup if any files failed in ProjectsContext reconciliation
  useEffect(() => {
    if (lastFailedFiles && lastFailedFiles.length > 0) {
      const names = lastFailedFiles.map((f) => f.name).join(", ");
      setPopup({
        type: "error",
        message:
          lastFailedFiles.length === 1
            ? `File failed and was removed: ${names}`
            : `Files failed and were removed: ${names}`,
      });
      clearLastFailedFiles();
    }
  }, [lastFailedFiles, setPopup, clearLastFailedFiles]);

  const [projectPanelVisible, setProjectPanelVisible] = useState(true);
  const chatInputBarRef = useRef<ChatInputBarHandle>(null);

  const filterManager = useFilters();

  const isDefaultAgent = useIsDefaultAgent({
    liveAssistant,
    existingChatSessionId: currentChatSessionId,
    selectedChatSession: currentChatSession ?? undefined,
    settings,
  });

  const chatUiRef = useRef<ChatUIHandle>(null);
  const autoScrollEnabled = user?.preferences?.auto_scroll ?? false;

  // Handle input bar height changes for scroll adjustment
  const handleInputHeightChange = useCallback(
    (delta: number) => {
      if (autoScrollEnabled && delta > 0) {
        chatUiRef.current?.scrollBy(delta);
      }
    },
    [autoScrollEnabled]
  );

  const resetInputBar = useCallback(() => {
    chatInputBarRef.current?.reset();
    setCurrentMessageFiles([]);
  }, [setCurrentMessageFiles]);

  // Add refs needed by useChatSessionController
  const chatSessionIdRef = useRef<string | null>(currentChatSessionId);
  const loadedIdSessionRef = useRef<string | null>(currentChatSessionId);
  const submitOnLoadPerformed = useRef<boolean>(false);

  function loadNewPageLogic(event: MessageEvent) {
    if (event.data.type === SUBMIT_MESSAGE_TYPES.PAGE_CHANGE) {
      try {
        const url = new URL(event.data.href);
        processSearchParamsAndSubmitMessage(url.searchParams.toString());
      } catch (error) {
        console.error("Error parsing URL:", error);
      }
    }
  }

  // Equivalent to `loadNewPageLogic`
  useEffect(() => {
    if (searchParams?.get(SEARCH_PARAM_NAMES.SEND_ON_LOAD)) {
      processSearchParamsAndSubmitMessage(searchParams.toString());
    }
  }, [searchParams, router]);

  useEffect(() => {
    window.addEventListener("message", loadNewPageLogic);

    return () => {
      window.removeEventListener("message", loadNewPageLogic);
    };
  }, []);

  const [selectedDocuments, setSelectedDocuments] = useState<OnyxDocument[]>(
    []
  );

  // Access chat state directly from the store
  const currentChatState = useCurrentChatState();
  const isReady = useIsReady();
  const documentSidebarVisible = useDocumentSidebarVisible();
  const updateCurrentDocumentSidebarVisible = useChatSessionStore(
    (state) => state.updateCurrentDocumentSidebarVisible
  );
  const messageHistory = useCurrentMessageHistory();

  const { onSubmit, stopGenerating, handleMessageSpecificFileUpload } =
    useChatController({
      filterManager,
      llmManager,
      availableAssistants: agents,
      liveAssistant,
      existingChatSessionId: currentChatSessionId,
      selectedDocuments,
      searchParams,
      setPopup,
      resetInputBar,
      setSelectedAssistantFromId,
    });

  const { onMessageSelection, currentSessionFileTokenCount } =
    useChatSessionController({
      existingChatSessionId: currentChatSessionId,
      searchParams,
      filterManager,
      firstMessage,
      setSelectedAssistantFromId,
      setSelectedDocuments,
      setCurrentMessageFiles,
      chatSessionIdRef,
      loadedIdSessionRef,
      chatInputBarRef,
      isInitialLoad,
      submitOnLoadPerformed,
      refreshChatSessions,
      onSubmit,
    });

  useSendMessageToParent();

  const retrievalEnabled = useMemo(() => {
    if (liveAssistant) {
      return liveAssistant.tools.some(
        (tool) => tool.in_code_tool_id === SEARCH_TOOL_ID
      );
    }
    return false;
  }, [liveAssistant]);

  useEffect(() => {
    if (
      (!personaIncludesRetrieval &&
        (!selectedDocuments || selectedDocuments.length === 0) &&
        documentSidebarVisible) ||
      !currentChatSessionId
    ) {
      updateCurrentDocumentSidebarVisible(false);
    }
  }, [currentChatSessionId]);

  const [stackTraceModalContent, setStackTraceModalContent] = useState<
    string | null
  >(null);

  const handleResubmitLastMessage = useCallback(() => {
    // Grab the last user-type message
    const lastUserMsg = messageHistory
      .slice()
      .reverse()
      .find((m) => m.type === "user");
    if (!lastUserMsg) {
      setPopup({
        message: "No previously-submitted user message found.",
        type: "error",
      });
      return;
    }

    // We call onSubmit, passing a `messageOverride`
    onSubmit({
      message: lastUserMsg.message,
      currentMessageFiles: currentMessageFiles,
      deepResearch: deepResearchEnabled,
      messageIdToResend: lastUserMsg.messageId,
    });
  }, [
    messageHistory,
    setPopup,
    onSubmit,
    currentMessageFiles,
    deepResearchEnabled,
  ]);

  const toggleDocumentSidebar = useCallback(() => {
    if (!documentSidebarVisible) {
      updateCurrentDocumentSidebarVisible(true);
    } else {
      updateCurrentDocumentSidebarVisible(false);
    }
  }, [documentSidebarVisible, updateCurrentDocumentSidebarVisible]);

  if (!user) {
    redirect("/auth/login");
  }

  const handleChatInputSubmit = useCallback(
    (message: string) => {
      onSubmit({
        message,
        currentMessageFiles: currentMessageFiles,
        deepResearch: deepResearchEnabled,
      });
      setShowOnboarding(false);
    },
    [onSubmit, currentMessageFiles, deepResearchEnabled]
  );

  // Memoized callbacks for DocumentsSidebar
  const handleMobileDocumentSidebarClose = useCallback(() => {
    updateCurrentDocumentSidebarVisible(false);
  }, [updateCurrentDocumentSidebarVisible]);

  const handleDesktopDocumentSidebarClose = useCallback(() => {
    setTimeout(() => updateCurrentDocumentSidebarVisible(false), 300);
  }, [updateCurrentDocumentSidebarVisible]);

  const desktopDocumentSidebar =
    retrievalEnabled && !settings.isMobile ? (
      <div
        className={cn(
          "flex-shrink-0 overflow-hidden transition-all duration-300 ease-in-out",
          documentSidebarVisible ? "w-[25rem]" : "w-[0rem]"
        )}
      >
        <div className="h-full w-[25rem]">
          <DocumentsSidebar
            setPresentingDocument={setPresentingDocument}
            modal={false}
            closeSidebar={handleDesktopDocumentSidebarClose}
            selectedDocuments={selectedDocuments}
          />
        </div>
      </div>
    ) : null;

  useEffect(() => {
    if (!!currentProjectId && !currentChatSessionId) {
      setProjectPanelVisible(true);
    }
    if (!!currentChatSessionId) {
      setProjectPanelVisible(false);
    }
  }, [currentProjectId, currentChatSessionId]);

  // When no chat session exists but a project is selected, fetch the
  // total tokens for the project's files so upload UX can compare
  // against available context similar to session-based flows.
  const [projectContextTokenCount, setProjectContextTokenCount] = useState(0);
  // Fetch project-level token count when no chat session exists.
  // Note: useEffect cannot be async, so we define an inner async function (run)
  // and invoke it. The `cancelled` guard prevents setting state after the
  // component unmounts or when the dependencies change and a newer effect run
  // supersedes an older in-flight request.
  useEffect(() => {
    let cancelled = false;
    async function run() {
      if (!currentChatSessionId && currentProjectId !== null) {
        try {
          const total = await getProjectTokenCount(currentProjectId);
          if (!cancelled) setProjectContextTokenCount(total || 0);
        } catch {
          if (!cancelled) setProjectContextTokenCount(0);
        }
      } else {
        setProjectContextTokenCount(0);
      }
    }
    run();
    return () => {
      cancelled = true;
    };
  }, [currentChatSessionId, currentProjectId, currentProjectDetails?.files]);

  // Available context tokens source of truth:
  // - If a chat session exists, fetch from session API (dynamic per session/model)
  // - If no session, derive from the default/current persona's max document tokens
  const [availableContextTokens, setAvailableContextTokens] = useState<number>(
    DEFAULT_CONTEXT_TOKENS * 0.5
  );
  useEffect(() => {
    let cancelled = false;
    async function run() {
      try {
        if (currentChatSessionId) {
          const available =
            await getAvailableContextTokens(currentChatSessionId);
          const capped_context_tokens =
            (available ?? DEFAULT_CONTEXT_TOKENS) * 0.5;
          if (!cancelled) setAvailableContextTokens(capped_context_tokens);
        } else {
          const personaId = (selectedAssistant || liveAssistant)?.id;
          if (personaId !== undefined && personaId !== null) {
            const maxTokens = await getMaxSelectedDocumentTokens(personaId);
            const capped_context_tokens =
              (maxTokens ?? DEFAULT_CONTEXT_TOKENS) * 0.5;
            if (!cancelled) setAvailableContextTokens(capped_context_tokens);
          } else if (!cancelled) {
            setAvailableContextTokens(DEFAULT_CONTEXT_TOKENS * 0.5);
          }
        }
      } catch (e) {
        if (!cancelled) setAvailableContextTokens(DEFAULT_CONTEXT_TOKENS * 0.5);
      }
    }
    run();
    return () => {
      cancelled = true;
    };
  }, [currentChatSessionId, selectedAssistant?.id, liveAssistant?.id]);

  // handle error case where no assistants are available
  // Only show this after agents have loaded to prevent flash during initial load
  if (noAssistants && !isLoadingAgents) {
    return (
      <>
        <HealthCheckBanner />
        <NoAssistantModal />
      </>
    );
  }

  if (!isReady) return <OnyxInitializingLoader />;

  return (
    <>
      <HealthCheckBanner />

      {/* ChatPopup is a custom popup that displays a admin-specified message on initial user visit.
      Only used in the EE version of the app. */}
      {popup}

      <ChatPopup />

      {retrievalEnabled && documentSidebarVisible && settings.isMobile && (
        <div className="md:hidden">
          <Modal
            open
            onOpenChange={() => updateCurrentDocumentSidebarVisible(false)}
          >
            <Modal.Content medium>
              <Modal.Header
                icon={SvgFileText}
                title="Sources"
                onClose={() => updateCurrentDocumentSidebarVisible(false)}
              />
              <Modal.Body>
                {/* IMPORTANT: this is a memoized component, and it's very important
                for performance reasons that this stays true. MAKE SURE that all function
                props are wrapped in useCallback. */}
                <DocumentsSidebar
                  setPresentingDocument={setPresentingDocument}
                  modal
                  closeSidebar={handleMobileDocumentSidebarClose}
                  selectedDocuments={selectedDocuments}
                />
              </Modal.Body>
            </Modal.Content>
          </Modal>
        </div>
      )}

      {presentingDocument && (
        <TextView
          presentingDocument={presentingDocument}
          onClose={() => setPresentingDocument(null)}
        />
      )}

      {stackTraceModalContent && (
        <ExceptionTraceModal
          onOutsideClick={() => setStackTraceModalContent(null)}
          exceptionTrace={stackTraceModalContent}
        />
      )}

      <FederatedOAuthModal />

<<<<<<< HEAD
      <AppPageLayout>
=======
      <AppLayouts.Root>
>>>>>>> 77e4f3c5
        <Dropzone
          onDrop={(acceptedFiles) =>
            handleMessageSpecificFileUpload(acceptedFiles)
          }
          noClick
        >
          {({ getRootProps }) => (
            <div
              className="h-full w-full flex flex-col items-center outline-none"
              {...getRootProps({ tabIndex: -1 })}
            >
              {/* ProjectUI */}
              {!!currentProjectId && projectPanelVisible && (
                <ProjectContextPanel
                  projectTokenCount={projectContextTokenCount}
                  availableContextTokens={availableContextTokens}
                  setPresentingDocument={setPresentingDocument}
                />
              )}

              {/* ChatUI */}
              {!!currentChatSessionId && (
                <ChatUI
                  ref={chatUiRef}
                  liveAssistant={liveAssistant}
                  llmManager={llmManager}
                  currentMessageFiles={currentMessageFiles}
                  setPresentingDocument={setPresentingDocument}
                  onSubmit={onSubmit}
                  onMessageSelection={onMessageSelection}
                  stopGenerating={stopGenerating}
                  handleResubmitLastMessage={handleResubmitLastMessage}
                />
              )}

              {!currentChatSessionId && !currentProjectId && (
                <div className="w-full flex-1 flex flex-col items-center justify-end">
                  <WelcomeMessage
                    agent={liveAssistant}
                    isDefaultAgent={isDefaultAgent}
                  />
                  <Spacer rem={1.5} />
                </div>
              )}

              {/* ChatInputBar container */}
              <div className="max-w-[50rem] w-full pointer-events-auto z-sticky flex flex-col px-4 lg:px-0 justify-center items-center">
                {(showOnboarding ||
                  (user?.role !== UserRole.ADMIN &&
                    !user?.personalization?.name)) &&
                  currentProjectId === null && (
                    <OnboardingFlow
                      handleHideOnboarding={() => setShowOnboarding(false)}
                      state={onboardingState}
                      actions={onboardingActions}
                      llmDescriptors={llmDescriptors}
                    />
                  )}

                <ChatInputBar
                  ref={chatInputBarRef}
                  deepResearchEnabled={deepResearchEnabled}
                  toggleDeepResearch={toggleDeepResearch}
                  toggleDocumentSidebar={toggleDocumentSidebar}
                  filterManager={filterManager}
                  llmManager={llmManager}
                  removeDocs={() => setSelectedDocuments([])}
                  retrievalEnabled={retrievalEnabled}
                  selectedDocuments={selectedDocuments}
                  initialMessage={
                    searchParams?.get(SEARCH_PARAM_NAMES.USER_PROMPT) || ""
                  }
                  stopGenerating={stopGenerating}
                  onSubmit={handleChatInputSubmit}
                  onHeightChange={handleInputHeightChange}
                  chatState={currentChatState}
                  currentSessionFileTokenCount={
                    currentChatSessionId
                      ? currentSessionFileTokenCount
                      : projectContextTokenCount
                  }
                  availableContextTokens={availableContextTokens}
                  selectedAssistant={selectedAssistant || liveAssistant}
                  handleFileUpload={handleMessageSpecificFileUpload}
                  setPresentingDocument={setPresentingDocument}
                  disabled={
                    (!llmManager.isLoadingProviders &&
                      llmManager.hasAnyProvider === false) ||
                    (!isLoadingOnboarding &&
                      onboardingState.currentStep !== OnboardingStep.Complete)
                  }
                />

                <Spacer />

                {!!currentProjectId && <ProjectChatSessionList />}
              </div>

              {/* SearchUI */}
              {!currentChatSessionId && !currentProjectId && (
                <div className="flex flex-1 flex-col items-center w-full">
                  {liveAssistant?.starter_messages &&
                    liveAssistant.starter_messages.length > 0 &&
                    messageHistory.length === 0 &&
                    !currentProjectId &&
                    !currentChatSessionId && (
                      <div className="max-w-[50rem] w-full">
                        <Suggestions onSubmit={onSubmit} />
                      </div>
                    )}
                </div>
              )}
            </div>
          )}
        </Dropzone>
      </AppLayouts.Root>

      {desktopDocumentSidebar}
    </>
  );
}<|MERGE_RESOLUTION|>--- conflicted
+++ resolved
@@ -65,11 +65,7 @@
 import OnboardingFlow from "@/refresh-components/onboarding/OnboardingFlow";
 import { useOnboardingState } from "@/refresh-components/onboarding/useOnboardingState";
 import { OnboardingStep } from "@/refresh-components/onboarding/types";
-<<<<<<< HEAD
-import { AppPageLayout } from "@/layouts/app-pages";
-=======
 import * as AppLayouts from "@/layouts/app-layouts";
->>>>>>> 77e4f3c5
 import { SvgFileText } from "@opal/icons";
 import Spacer from "@/refresh-components/Spacer";
 import { DEFAULT_CONTEXT_TOKENS } from "@/lib/constants";
@@ -613,11 +609,7 @@
 
       <FederatedOAuthModal />
 
-<<<<<<< HEAD
-      <AppPageLayout>
-=======
       <AppLayouts.Root>
->>>>>>> 77e4f3c5
         <Dropzone
           onDrop={(acceptedFiles) =>
             handleMessageSpecificFileUpload(acceptedFiles)
