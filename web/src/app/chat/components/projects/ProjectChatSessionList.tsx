"use client";

import React, { useMemo } from "react";
import Link from "next/link";
import { ChatSessionMorePopup } from "@/components/sidebar/ChatSessionMorePopup";
import { useProjectsContext } from "../../projects/ProjectsContext";
import { ChatSession } from "@/app/chat/interfaces";
import AgentAvatar from "@/refresh-components/avatars/AgentAvatar";
<<<<<<< HEAD
import { useAgents } from "@/lib/hooks/useAgents";
=======
import SvgBubbleText from "@/icons/bubble-text";
import { useAgents } from "@/hooks/useAgents";
>>>>>>> 40f8bcc6
import { formatRelativeTime } from "./project_utils";
import Text from "@/refresh-components/texts/Text";
import { cn } from "@/lib/utils";
import { UNNAMED_CHAT } from "@/lib/constants";
import ChatSessionSkeleton from "@/refresh-components/skeletons/ChatSessionSkeleton";
import { SvgBubbleText } from "@opal/icons";

export default function ProjectChatSessionList() {
  const {
    currentProjectDetails,
    currentProjectId,
    refreshCurrentProjectDetails,
    isLoadingProjectDetails,
  } = useProjectsContext();
  const { agents: assistants } = useAgents();
  const [isRenamingChat, setIsRenamingChat] = React.useState<string | null>(
    null
  );
  const [hoveredChatId, setHoveredChatId] = React.useState<string | null>(null);

  const projectChats: ChatSession[] = useMemo(() => {
    const sessions = currentProjectDetails?.project?.chat_sessions || [];
    return [...sessions].sort(
      (a, b) =>
        new Date(b.time_updated).getTime() - new Date(a.time_updated).getTime()
    );
  }, [currentProjectDetails?.project?.chat_sessions]);

  if (!currentProjectId) return null;

  return (
    <div className="flex flex-col gap-2 px-2 w-full max-w-[800px] mx-auto mt-6">
      <div className="flex items-center pl-2">
        <Text text02 secondaryBody>
          Recent Chats
        </Text>
      </div>

      {isLoadingProjectDetails && !currentProjectDetails ? (
        <div className="flex flex-col gap-2">
          <ChatSessionSkeleton />
          <ChatSessionSkeleton />
          <ChatSessionSkeleton />
        </div>
      ) : projectChats.length === 0 ? (
        <Text text02 secondaryBody className="p-2">
          No chats yet.
        </Text>
      ) : (
        <div className="flex flex-col gap-2 max-h-[46vh] overflow-y-auto overscroll-y-none">
          {projectChats.map((chat) => (
            <Link
              key={chat.id}
              href={{ pathname: "/chat", query: { chatId: chat.id } }}
              className="relative flex w-full"
              onMouseEnter={() => setHoveredChatId(chat.id)}
              onMouseLeave={() => setHoveredChatId(null)}
            >
              <div
                className={cn(
                  "w-full rounded-08 py-2 transition-colors p-1.5",
                  hoveredChatId === chat.id && "bg-background-tint-02"
                )}
              >
                <div className="flex gap-3 min-w-0 w-full">
                  <div className="flex h-full w-fit pt-1 pl-1">
                    {(() => {
                      const personaIdToDefault =
                        currentProjectDetails?.persona_id_to_is_default || {};
                      const isDefault = personaIdToDefault[chat.persona_id];
                      if (isDefault === false) {
                        const assistant = assistants.find(
                          (a) => a.id === chat.persona_id
                        );
                        if (assistant) {
                          return (
                            <div className="h-full pt-1">
                              <AgentAvatar agent={assistant} size={18} />
                            </div>
                          );
                        }
                      }
                      return (
                        <SvgBubbleText className="h-4 w-4 stroke-text-02" />
                      );
                    })()}
                  </div>
                  <div className="flex flex-col w-full">
                    <div className="flex items-center gap-1 w-full justify-between">
                      <div className="flex items-center gap-1">
                        <Text
                          text03
                          mainUiBody
                          nowrap
                          className="truncate"
                          title={chat.name}
                        >
                          {chat.name || UNNAMED_CHAT}
                        </Text>
                      </div>
                      <div className="flex items-center">
                        <ChatSessionMorePopup
                          chatSession={chat}
                          projectId={currentProjectId}
                          isRenamingChat={isRenamingChat === chat.id}
                          setIsRenamingChat={(value) =>
                            setIsRenamingChat(value ? chat.id : null)
                          }
                          search={false}
                          afterDelete={() => {
                            refreshCurrentProjectDetails();
                          }}
                          afterMove={() => {
                            refreshCurrentProjectDetails();
                          }}
                          afterRemoveFromProject={() => {
                            refreshCurrentProjectDetails();
                          }}
                          iconSize={20}
                          isVisible={hoveredChatId === chat.id}
                        />
                      </div>
                    </div>
                    <Text text03 secondaryBody nowrap className="truncate">
                      Last message {formatRelativeTime(chat.time_updated)}
                    </Text>
                  </div>
                </div>
              </div>
            </Link>
          ))}
        </div>
      )}
    </div>
  );
}<|MERGE_RESOLUTION|>--- conflicted
+++ resolved
@@ -6,12 +6,7 @@
 import { useProjectsContext } from "../../projects/ProjectsContext";
 import { ChatSession } from "@/app/chat/interfaces";
 import AgentAvatar from "@/refresh-components/avatars/AgentAvatar";
-<<<<<<< HEAD
-import { useAgents } from "@/lib/hooks/useAgents";
-=======
-import SvgBubbleText from "@/icons/bubble-text";
 import { useAgents } from "@/hooks/useAgents";
->>>>>>> 40f8bcc6
 import { formatRelativeTime } from "./project_utils";
 import Text from "@/refresh-components/texts/Text";
 import { cn } from "@/lib/utils";
