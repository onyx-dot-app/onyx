"use client";

import { Logo } from "@/components/logo/Logo";
import { getRandomGreeting } from "@/lib/chat/greetingMessages";
import { cn } from "@/lib/utils";
import AgentAvatar from "@/refresh-components/avatars/AgentAvatar";
import Text from "@/refresh-components/texts/Text";
import { MinimalPersonaSnapshot } from "@/app/admin/assistants/interfaces";
import { useMemo } from "react";

interface WelcomeMessageProps {
  agent?: MinimalPersonaSnapshot;
  isDefaultAgent: boolean;
}

export default function WelcomeMessage({
  agent,
  isDefaultAgent,
}: WelcomeMessageProps) {
  let content: React.ReactNode = null;
  if (isDefaultAgent) {
    const greeting = useMemo(getRandomGreeting, []);
    content = (
      <div data-testid="onyx-logo" className="flex flex-row items-center gap-4">
        <Logo size="default" />
        <Text headingH2>{greeting}</Text>
      </div>
    );
  } else if (agent) {
    content = (
      <div className="flex flex-col items-center gap-3 w-full max-w-[50rem]">
        <div
          data-testid="assistant-name-display"
          className="flex flex-row items-center gap-3"
        >
          <AgentIcon agent={agent} />
          <Text headingH2>{agent.name}</Text>
        </div>
        {agent.description && (
          <Text secondaryBody text03>
            {agent.description}
          </Text>
        )}
      </div>
    );
  }

  // if we aren't using the default agent, we need to wait for the agent info to load
  // before rendering
  if (!content) {
    return null;
  }

  return (
    <div
      data-testid="chat-intro"
      className={cn(
        "row-start-1",
        "self-end",
        "flex",
        "flex-col",
        "items-center",
        "justify-center",
        "mb-6"
      )}
    >
<<<<<<< HEAD
      {isDefaultAgent ? (
        <div
          data-testid="onyx-logo"
          className="flex flex-row items-center gap-4"
        >
          <Logo size="default" />
          <Text headingH2>{greeting}</Text>
        </div>
      ) : (
        <div
          data-testid="assistant-name-display"
          className="flex flex-col items-center gap-3 w-full max-w-[50rem]"
        >
          <div className="flex flex-row items-center gap-3">
            <AgentAvatar agent={liveAssistant} size={32} />
            <Text headingH2>{liveAssistant.name}</Text>
          </div>
          {liveAssistant.description && (
            <Text secondaryBody text03>
              {liveAssistant.description}
            </Text>
          )}
        </div>
      )}
=======
      {content}
>>>>>>> 927e8add
    </div>
  );
}<|MERGE_RESOLUTION|>--- conflicted
+++ resolved
@@ -18,6 +18,7 @@
   isDefaultAgent,
 }: WelcomeMessageProps) {
   let content: React.ReactNode = null;
+
   if (isDefaultAgent) {
     const greeting = useMemo(getRandomGreeting, []);
     content = (
@@ -33,7 +34,7 @@
           data-testid="assistant-name-display"
           className="flex flex-row items-center gap-3"
         >
-          <AgentIcon agent={agent} />
+          <AgentAvatar agent={agent} size={48} />
           <Text headingH2>{agent.name}</Text>
         </div>
         {agent.description && (
@@ -64,34 +65,7 @@
         "mb-6"
       )}
     >
-<<<<<<< HEAD
-      {isDefaultAgent ? (
-        <div
-          data-testid="onyx-logo"
-          className="flex flex-row items-center gap-4"
-        >
-          <Logo size="default" />
-          <Text headingH2>{greeting}</Text>
-        </div>
-      ) : (
-        <div
-          data-testid="assistant-name-display"
-          className="flex flex-col items-center gap-3 w-full max-w-[50rem]"
-        >
-          <div className="flex flex-row items-center gap-3">
-            <AgentAvatar agent={liveAssistant} size={32} />
-            <Text headingH2>{liveAssistant.name}</Text>
-          </div>
-          {liveAssistant.description && (
-            <Text secondaryBody text03>
-              {liveAssistant.description}
-            </Text>
-          )}
-        </div>
-      )}
-=======
       {content}
->>>>>>> 927e8add
     </div>
   );
 }