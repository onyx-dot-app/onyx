--- conflicted
+++ resolved
@@ -19,14 +19,10 @@
 import SvgExternalLink from "@/icons/external-link";
 import SvgTrash from "@/icons/trash";
 import IconButton from "@/refresh-components/buttons/IconButton";
-<<<<<<< HEAD
-import Text from "@/refresh-components/Text";
 import { usePopup } from "@/components/admin/connectors/Popup";
 import { useProjectsContext } from "@/app/chat/projects/ProjectsContext";
-=======
 import Text from "@/refresh-components/texts/Text";
 
->>>>>>> c43883a6
 // Small helper to render an icon + label row
 const Row = ({ children }: { children: React.ReactNode }) => (
   <div className="flex items-center gap-2 w-full">{children}</div>
