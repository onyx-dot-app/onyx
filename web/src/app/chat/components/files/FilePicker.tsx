--- conflicted
+++ resolved
@@ -58,31 +58,18 @@
           </Text>
 
           {recentFiles.slice(0, 3).map((f) => (
-<<<<<<< HEAD
             <div
               role="button"
               tabIndex={0}
-=======
-            <Button
-              defaulted
-              internal
-              type="button"
->>>>>>> b237104c
               key={f.id}
               onClick={(e) => {
                 e.stopPropagation();
                 e.preventDefault();
                 onPickRecent && onPickRecent(f);
               }}
-<<<<<<< HEAD
               className="w-full rounded-lg hover:bg-background-neutral-02 group p-0.5"
             >
               <div className="flex items-center w-full m-1 mt-1 p-0.5 group">
-=======
-              className="w-full rounded-lg hover:bg-background-neutral-02 group !p-0 !gap-0"
-            >
-              <div className="flex items-center w-full m-1 mt-2 p-0.5 group -ml-[0.1rem]">
->>>>>>> b237104c
                 <Row>
                   <div className="p-0.5">
                     {String(f.status).toLowerCase() === "processing" ? (
@@ -126,11 +113,7 @@
                   </div>
                 </Row>
               </div>
-<<<<<<< HEAD
             </div>
-=======
-            </Button>
->>>>>>> b237104c
           ))}
 
           {recentFiles.length > 3 && (
