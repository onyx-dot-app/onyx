--- conflicted
+++ resolved
@@ -1906,14 +1906,9 @@
               </div>
             </div>
           </div>
-<<<<<<< HEAD
-=======
-
           <BlurBackground
             visible={!untoggled && (showDocSidebar || toggledSidebar)}
           />
-
->>>>>>> 6b57e682
           <div
             ref={masterFlexboxRef}
             className="flex h-full w-full overflow-x-hidden"
