--- conflicted
+++ resolved
@@ -6,12 +6,6 @@
 import { Chat } from "./Chat";
 import { DocumentSet, User, ValidSources } from "@/lib/types";
 import { Persona } from "../admin/personas/interfaces";
-<<<<<<< HEAD
-import { InstantSSRAutoRefresh } from "@/components/SSRAutoRefresh";
-import { WelcomeModal } from "@/components/WelcomeModal";
-import { ApiKeyModal } from "@/components/openai/ApiKeyModal";
-=======
->>>>>>> 615bb7b0
 
 export function ChatLayout({
   user,
@@ -38,89 +32,6 @@
     (chatSession) => chatSession.id === chatId
   );
 
-<<<<<<< HEAD
-  let documentSets: DocumentSet[] = [];
-  if (documentSetsResponse?.ok) {
-    documentSets = await documentSetsResponse.json();
-  } else {
-    console.log(
-      `Failed to fetch document sets - ${documentSetsResponse?.status}`
-    );
-  }
-
-  let personas: Persona[] = [];
-  if (personasResponse?.ok) {
-    personas = await personasResponse.json();
-  } else {
-    console.log(`Failed to fetch personas - ${personasResponse?.status}`);
-  }
-
-  let messages: Message[] = [];
-  if (chatSessionMessagesResponse?.ok) {
-    const chatSessionDetailJson = await chatSessionMessagesResponse.json();
-    const rawMessages = chatSessionDetailJson.messages as BackendMessage[];
-    const messageMap: Map<number, BackendMessage> = new Map(
-      rawMessages.map((message) => [message.message_id, message])
-    );
-
-    const rootMessage = rawMessages.find(
-      (message) => message.parent_message === null
-    );
-
-    const finalMessageList: BackendMessage[] = [];
-    if (rootMessage) {
-      let currMessage: BackendMessage | null = rootMessage;
-      while (currMessage) {
-        finalMessageList.push(currMessage);
-        const childMessageNumber = currMessage.latest_child_message;
-        if (childMessageNumber && messageMap.has(childMessageNumber)) {
-          currMessage = messageMap.get(childMessageNumber) as BackendMessage;
-        } else {
-          currMessage = null;
-        }
-      }
-    }
-
-    messages = finalMessageList
-      .filter((messageInfo) => messageInfo.message_type !== "system")
-      .map((messageInfo) => {
-        const hasContextDocs =
-          (messageInfo?.context_docs?.top_documents || []).length > 0;
-        let retrievalType;
-        if (hasContextDocs) {
-          if (messageInfo.rephrased_query) {
-            retrievalType = RetrievalType.Search;
-          } else {
-            retrievalType = RetrievalType.SelectedDocs;
-          }
-        } else {
-          retrievalType = RetrievalType.None;
-        }
-
-        return {
-          messageId: messageInfo.message_id,
-          message: messageInfo.message,
-          type: messageInfo.message_type as "user" | "assistant",
-          // only include these fields if this is an assistant message so that
-          // this is identical to what is computed at streaming time
-          ...(messageInfo.message_type === "assistant"
-            ? {
-                retrievalType: retrievalType,
-                query: messageInfo.rephrased_query,
-                documents: messageInfo?.context_docs?.top_documents || [],
-                citations: messageInfo?.citations || {},
-              }
-            : {}),
-        };
-      });
-  } else {
-    console.log(
-      `Failed to fetch chat session messages - ${chatSessionMessagesResponse?.text()}`
-    );
-  }
-
-=======
->>>>>>> 615bb7b0
   return (
     <>
       <div className="flex relative bg-background text-default h-screen overflow-x-hidden">
@@ -134,16 +45,10 @@
           existingChatSessionId={chatId}
           existingChatSessionPersonaId={selectedChatSession?.persona_id}
           availableSources={availableSources}
-<<<<<<< HEAD
-          availableDocumentSets={documentSets}
-          availablePersonas={personas}
-          shouldhideBeforeScroll={shouldhideBeforeScroll}
-=======
           availableDocumentSets={availableDocumentSets}
           availablePersonas={availablePersonas}
           defaultSelectedPersonaId={defaultSelectedPersonaId}
           documentSidebarInitialWidth={documentSidebarInitialWidth}
->>>>>>> 615bb7b0
         />
       </div>
     </>
