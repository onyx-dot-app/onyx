--- conflicted
+++ resolved
@@ -82,23 +82,15 @@
 export function ChatPage({
   toggle,
   documentSidebarInitialWidth,
-<<<<<<< HEAD
-  defaultSelectedPersonaId,
   footerHtml,
-=======
   defaultSelectedAssistantId,
   toggledSidebar,
->>>>>>> f91b92a8
 }: {
   toggle: () => void;
   documentSidebarInitialWidth?: number;
-<<<<<<< HEAD
-  defaultSelectedPersonaId?: number;
   footerHtml?: any;
-=======
   defaultSelectedAssistantId?: number;
   toggledSidebar: boolean;
->>>>>>> f91b92a8
 }) {
   const router = useRouter();
   const searchParams = useSearchParams();
@@ -1129,16 +1121,7 @@
       <HealthCheckBanner />
       <InstantSSRAutoRefresh />
 
-<<<<<<< HEAD
-      <div className="flex relative bg-background text-default overflow-x-hidden">
-        <ChatSidebar
-          existingChats={chatSessions}
-          currentChatSession={selectedChatSession}
-          folders={folders}
-          openedFolders={openedFolders}
-        />
-        <div className="flex w-full overflow-x-hidden" ref={masterFlexboxRef}>
-=======
+
       {/* ChatPopup is a custom popup that displays a admin-specified message on initial user visit. 
       Only used in the EE version of the app. */}
       <ChatPopup />
@@ -1178,7 +1161,6 @@
           </div>
         </div>
         <div ref={masterFlexboxRef} className="flex w-full overflow-x-hidden">
->>>>>>> f91b92a8
           {popup}
           {currentFeedback && (
             <FeedbackModal
