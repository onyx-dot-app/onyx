"use client";

import { useRouter, useSearchParams } from "next/navigation";
import {
  BackendChatSession,
  BackendMessage,
  ChatSession,
  ChatSessionSharedStatus,
  DocumentsResponse,
  FileDescriptor,
  Message,
  RetrievalType,
  StreamingError,
} from "./interfaces";
import { ChatSidebar } from "./sessionSidebar/ChatSidebar";
import { DocumentSet, Tag, User, ValidSources } from "@/lib/types";
import { Persona } from "../admin/assistants/interfaces";
import { Header } from "@/components/header/Header";
import { Footer } from "@/components/Footer";
import { HealthCheckBanner } from "@/components/health/healthcheck";
import { InstantSSRAutoRefresh } from "@/components/SSRAutoRefresh";
import { Settings } from "../admin/settings/interfaces";
import {
  buildChatUrl,
  createChatSession,
  getCitedDocumentsFromMessage,
  getHumanAndAIMessageFromMessageNumber,
  getLastSuccessfulMessageId,
  handleAutoScroll,
  handleChatFeedback,
  nameChatSession,
  personaIncludesRetrieval,
  processRawChatHistory,
  sendMessage,
  uploadFilesForChat,
} from "./lib";
import { useContext, useEffect, useRef, useState } from "react";
import { usePopup } from "@/components/admin/connectors/Popup";
import { SEARCH_PARAM_NAMES, shouldSubmitOnLoad } from "./searchParams";
import { useDocumentSelection } from "./useDocumentSelection";
import { useFilters } from "@/lib/hooks";
import { computeAvailableFilters } from "@/lib/filters";
import { FeedbackType } from "./types";
import ResizableSection from "@/components/resizable/ResizableSection";
import { DocumentSidebar } from "./documentSidebar/DocumentSidebar";
import { DanswerInitializingLoader } from "@/components/DanswerInitializingLoader";
import { FeedbackModal } from "./modal/FeedbackModal";
import { ShareChatSessionModal } from "./modal/ShareChatSessionModal";
import { ChatPersonaSelector } from "./ChatPersonaSelector";
import { HEADER_PADDING } from "@/lib/constants";
import { FiSend, FiShare2, FiStopCircle } from "react-icons/fi";
import { ChatIntro } from "./ChatIntro";
import { AIMessage, HumanMessage } from "./message/Messages";
import { ThreeDots } from "react-loader-spinner";
import { StarterMessage } from "./StarterMessage";
import { SelectedDocuments } from "./modifiers/SelectedDocuments";
import { ChatFilters } from "./modifiers/ChatFilters";
import { AnswerPiecePacket, DanswerDocument } from "@/lib/search/interfaces";
import { buildFilters } from "@/lib/search/utils";
import { Tabs } from "./sessionSidebar/constants";
import { SettingsContext } from "@/components/settings/SettingsProvider";
import Dropzone from "react-dropzone";
import { LLMProviderDescriptor } from "../admin/models/llm/interfaces";
import { checkLLMSupportsImageInput, getFinalLLM } from "@/lib/llm/utils";
import { InputBarPreviewImage } from "./images/InputBarPreviewImage";

const MAX_INPUT_HEIGHT = 200;

export function ChatPage({
  user,
  chatSessions,
  availableSources,
  availableDocumentSets,
  availablePersonas,
  availableTags,
  llmProviders,
  defaultSelectedPersonaId,
  documentSidebarInitialWidth,
  defaultSidebarTab,
  defaultModel,
}: {
  user: User | null;
  chatSessions: ChatSession[];
  availableSources: ValidSources[];
  availableDocumentSets: DocumentSet[];
  availablePersonas: Persona[];
  availableTags: Tag[];
  llmProviders: LLMProviderDescriptor[];
  defaultSelectedPersonaId?: number; // what persona to default to
  documentSidebarInitialWidth?: number;
  defaultSidebarTab?: Tabs;
  defaultModel: string;
}) {
  const router = useRouter();
  const searchParams = useSearchParams();
  const existingChatIdRaw = searchParams.get("chatId");
  const existingChatSessionId = existingChatIdRaw
    ? parseInt(existingChatIdRaw)
    : null;

  const selectedChatSession = chatSessions.find(
    (chatSession) => chatSession.id === existingChatSessionId
  );
  const existingChatSessionPersonaId = selectedChatSession?.persona_id;

  // used to track whether or not the initial "submit on load" has been performed
  // this only applies if `?submit-on-load=true` or `?submit-on-load=1` is in the URL
  // NOTE: this is required due to React strict mode, where all `useEffect` hooks
  // are run twice on initial load during development
  const submitOnLoadPerformed = useRef<boolean>(false);

  const { popup, setPopup } = usePopup();

  // fetch messages for the chat session
  const [isFetchingChatMessages, setIsFetchingChatMessages] = useState(
    existingChatSessionId !== null
  );

  // needed so closures (e.g. onSubmit) can access the current value
  const urlChatSessionId = useRef<number | null>();
  // this is triggered every time the user switches which chat
  // session they are using
  useEffect(() => {
    urlChatSessionId.current = existingChatSessionId;

    textareaRef.current?.focus();

    // only clear things if we're going from one chat session to another
    if (chatSessionId !== null && existingChatSessionId !== chatSessionId) {
      // de-select documents
      clearSelectedDocuments();
      // reset all filters
      filterManager.setSelectedDocumentSets([]);
      filterManager.setSelectedSources([]);
      filterManager.setSelectedTags([]);
      filterManager.setTimeRange(null);
      // remove uploaded files
      setCurrentMessageFileIds([]);

      if (isStreaming) {
        setIsCancelled(true);
      }
    }

    setChatSessionId(existingChatSessionId);

    async function initialSessionFetch() {
      if (existingChatSessionId === null) {
        setIsFetchingChatMessages(false);
        if (defaultSelectedPersonaId !== undefined) {
          setSelectedPersona(
            availablePersonas.find(
              (persona) => persona.id === defaultSelectedPersonaId
            )
          );
        } else {
          setSelectedPersona(undefined);
        }
        setMessageHistory([]);
        setChatSessionSharedStatus(ChatSessionSharedStatus.Private);

        // if we're supposed to submit on initial load, then do that here
        if (
          shouldSubmitOnLoad(searchParams) &&
          !submitOnLoadPerformed.current
        ) {
          submitOnLoadPerformed.current = true;
          await onSubmit();
        }

        return;
      }

      setIsFetchingChatMessages(true);
      const response = await fetch(
        `/api/chat/get-chat-session/${existingChatSessionId}`
      );
      const chatSession = (await response.json()) as BackendChatSession;
      setSelectedPersona(
        availablePersonas.find(
          (persona) => persona.id === chatSession.persona_id
        )
      );

      const newMessageHistory = processRawChatHistory(chatSession.messages);
      setMessageHistory(newMessageHistory);

      const latestMessageId =
        newMessageHistory[newMessageHistory.length - 1]?.messageId;
      setSelectedMessageForDocDisplay(
        latestMessageId !== undefined ? latestMessageId : null
      );

      setChatSessionSharedStatus(chatSession.shared_status);

      setIsFetchingChatMessages(false);

      // if this is a seeded chat, then kick off the AI message generation
      if (newMessageHistory.length === 1 && !submitOnLoadPerformed.current) {
        submitOnLoadPerformed.current = true;
        const seededMessage = newMessageHistory[0].message;
        await onSubmit({
          isSeededChat: true,
          messageOverride: seededMessage,
        });
        // force re-name if the chat session doesn't have one
        if (!chatSession.description) {
          await nameChatSession(existingChatSessionId, seededMessage);
          router.refresh(); // need to refresh to update name on sidebar
        }
      }
    }

    initialSessionFetch();
  }, [existingChatSessionId]);

  const [chatSessionId, setChatSessionId] = useState<number | null>(
    existingChatSessionId
  );
  const [message, setMessage] = useState(
    searchParams.get(SEARCH_PARAM_NAMES.USER_MESSAGE) || ""
  );
  const [messageHistory, setMessageHistory] = useState<Message[]>([]);
  const [isStreaming, setIsStreaming] = useState(false);

  // uploaded files
  const [currentMessageFileIds, setCurrentMessageFileIds] = useState<string[]>(
    []
  );

  // for document display
  // NOTE: -1 is a special designation that means the latest AI message
  const [selectedMessageForDocDisplay, setSelectedMessageForDocDisplay] =
    useState<number | null>(null);
  const { aiMessage } = selectedMessageForDocDisplay
    ? getHumanAndAIMessageFromMessageNumber(
        messageHistory,
        selectedMessageForDocDisplay
      )
    : { aiMessage: null };

  const [selectedPersona, setSelectedPersona] = useState<Persona | undefined>(
    existingChatSessionPersonaId !== undefined
      ? availablePersonas.find(
          (persona) => persona.id === existingChatSessionPersonaId
        )
      : defaultSelectedPersonaId !== undefined
        ? availablePersonas.find(
            (persona) => persona.id === defaultSelectedPersonaId
          )
        : undefined
  );
  const livePersona = selectedPersona || availablePersonas[0];

  const [chatSessionSharedStatus, setChatSessionSharedStatus] =
    useState<ChatSessionSharedStatus>(ChatSessionSharedStatus.Private);

  useEffect(() => {
    if (messageHistory.length === 0 && chatSessionId === null) {
      setSelectedPersona(
        availablePersonas.find(
          (persona) => persona.id === defaultSelectedPersonaId
        )
      );
    }
  }, [defaultSelectedPersonaId]);

  const [
    selectedDocuments,
    toggleDocumentSelection,
    clearSelectedDocuments,
    selectedDocumentTokens,
  ] = useDocumentSelection();
  // just choose a conservative default, this will be updated in the
  // background on initial load / on persona change
  const [maxTokens, setMaxTokens] = useState<number>(4096);
  // fetch # of allowed document tokens for the selected Persona
  useEffect(() => {
    async function fetchMaxTokens() {
      const response = await fetch(
        `/api/chat/max-selected-document-tokens?persona_id=${livePersona.id}`
      );
      if (response.ok) {
        const maxTokens = (await response.json()).max_tokens as number;
        setMaxTokens(maxTokens);
      }
    }

    fetchMaxTokens();
  }, [livePersona]);

  const filterManager = useFilters();
  const [finalAvailableSources, finalAvailableDocumentSets] =
    computeAvailableFilters({
      selectedPersona,
      availableSources,
      availableDocumentSets,
    });

  // state for cancelling streaming
  const [isCancelled, setIsCancelled] = useState(false);
  const isCancelledRef = useRef(isCancelled);
  useEffect(() => {
    isCancelledRef.current = isCancelled;
  }, [isCancelled]);

  const [currentFeedback, setCurrentFeedback] = useState<
    [FeedbackType, number] | null
  >(null);
  const [sharingModalVisible, setSharingModalVisible] =
    useState<boolean>(false);

  // auto scroll as message comes out
  const scrollableDivRef = useRef<HTMLDivElement>(null);
  const endDivRef = useRef<HTMLDivElement>(null);
  useEffect(() => {
    if (isStreaming || !message) {
      handleAutoScroll(endDivRef, scrollableDivRef);
    }
  });

  // scroll to bottom initially
  const [hasPerformedInitialScroll, setHasPerformedInitialScroll] =
    useState(false);
  useEffect(() => {
    endDivRef.current?.scrollIntoView();
    setHasPerformedInitialScroll(true);
  }, [isFetchingChatMessages]);

  // handle re-sizing of the text area
  const textareaRef = useRef<HTMLTextAreaElement>(null);
  useEffect(() => {
    const textarea = textareaRef.current;
    if (textarea) {
      textarea.style.height = "0px";
      textarea.style.height = `${Math.min(
        textarea.scrollHeight,
        MAX_INPUT_HEIGHT
      )}px`;
    }
  }, [message]);

  // used for resizing of the document sidebar
  const masterFlexboxRef = useRef<HTMLDivElement>(null);
  const [maxDocumentSidebarWidth, setMaxDocumentSidebarWidth] = useState<
    number | null
  >(null);
  const adjustDocumentSidebarWidth = () => {
    if (masterFlexboxRef.current && document.documentElement.clientWidth) {
      // numbers below are based on the actual width the center section for different
      // screen sizes. `1700` corresponds to the custom "3xl" tailwind breakpoint
      // NOTE: some buffer is needed to account for scroll bars
      if (document.documentElement.clientWidth > 1700) {
        setMaxDocumentSidebarWidth(masterFlexboxRef.current.clientWidth - 950);
      } else if (document.documentElement.clientWidth > 1420) {
        setMaxDocumentSidebarWidth(masterFlexboxRef.current.clientWidth - 760);
      } else {
        setMaxDocumentSidebarWidth(masterFlexboxRef.current.clientWidth - 660);
      }
    }
  };
  useEffect(() => {
    adjustDocumentSidebarWidth(); // Adjust the width on initial render
    window.addEventListener("resize", adjustDocumentSidebarWidth); // Add resize event listener

    return () => {
      window.removeEventListener("resize", adjustDocumentSidebarWidth); // Cleanup the event listener
    };
  }, []);

  if (!documentSidebarInitialWidth && maxDocumentSidebarWidth) {
    documentSidebarInitialWidth = Math.min(700, maxDocumentSidebarWidth);
  }

  const onSubmit = async ({
    messageIdToResend,
    messageOverride,
    queryOverride,
    forceSearch,
    isSeededChat,
  }: {
    messageIdToResend?: number;
    messageOverride?: string;
    queryOverride?: string;
    forceSearch?: boolean;
    isSeededChat?: boolean;
  } = {}) => {
    let currChatSessionId: number;
    let isNewSession = chatSessionId === null;
    const searchParamBasedChatSessionName =
      searchParams.get(SEARCH_PARAM_NAMES.TITLE) || null;

    if (isNewSession) {
      currChatSessionId = await createChatSession(
        livePersona?.id || 0,
        searchParamBasedChatSessionName
      );
    } else {
      currChatSessionId = chatSessionId as number;
    }
    setChatSessionId(currChatSessionId);

    const messageToResend = messageHistory.find(
      (message) => message.messageId === messageIdToResend
    );
    const messageToResendIndex = messageToResend
      ? messageHistory.indexOf(messageToResend)
      : null;
    if (!messageToResend && messageIdToResend !== undefined) {
      setPopup({
        message:
          "Failed to re-send message - please refresh the page and try again.",
        type: "error",
      });
      return;
    }

    let currMessage = messageToResend ? messageToResend.message : message;
    if (messageOverride) {
      currMessage = messageOverride;
    }
    const currMessageHistory =
      messageToResendIndex !== null
        ? messageHistory.slice(0, messageToResendIndex)
        : messageHistory;
    const currFiles = currentMessageFileIds.map((id) => ({
      id,
      type: "image",
    })) as FileDescriptor[];
    setMessageHistory([
      ...currMessageHistory,
      {
        messageId: 0,
        message: currMessage,
        type: "user",
        files: currFiles,
      },
    ]);
    setMessage("");
    setCurrentMessageFileIds([]);

    setIsStreaming(true);
    let answer = "";
    let query: string | null = null;
    let retrievalType: RetrievalType =
      selectedDocuments.length > 0
        ? RetrievalType.SelectedDocs
        : RetrievalType.None;
    let documents: DanswerDocument[] = selectedDocuments;
    let error: string | null = null;
    let finalMessage: BackendMessage | null = null;
    try {
      const lastSuccessfulMessageId =
        getLastSuccessfulMessageId(currMessageHistory);
      for await (const packetBunch of sendMessage({
        message: currMessage,
        fileIds: currentMessageFileIds,
        parentMessageId: lastSuccessfulMessageId,
        chatSessionId: currChatSessionId,
        promptId: livePersona?.prompts[0]?.id || 0,
        filters: buildFilters(
          filterManager.selectedSources,
          filterManager.selectedDocumentSets,
          filterManager.timeRange,
          filterManager.selectedTags
        ),
        selectedDocumentIds: selectedDocuments
          .filter(
            (document) =>
              document.db_doc_id !== undefined && document.db_doc_id !== null
          )
          .map((document) => document.db_doc_id as number),
        queryOverride,
        forceSearch,
        modelVersion:
          searchParams.get(SEARCH_PARAM_NAMES.MODEL_VERSION) || undefined,
        temperature:
          parseFloat(searchParams.get(SEARCH_PARAM_NAMES.TEMPERATURE) || "") ||
          undefined,
        systemPromptOverride:
          searchParams.get(SEARCH_PARAM_NAMES.SYSTEM_PROMPT) || undefined,
        useExistingUserMessage: isSeededChat,
      })) {
        for (const packet of packetBunch) {
          if (Object.hasOwn(packet, "answer_piece")) {
            answer += (packet as AnswerPiecePacket).answer_piece;
          } else if (Object.hasOwn(packet, "top_documents")) {
            documents = (packet as DocumentsResponse).top_documents;
            query = (packet as DocumentsResponse).rephrased_query;
            retrievalType = RetrievalType.Search;
            if (documents && documents.length > 0) {
              // point to the latest message (we don't know the messageId yet, which is why
              // we have to use -1)
              setSelectedMessageForDocDisplay(-1);
            }
          } else if (Object.hasOwn(packet, "error")) {
            error = (packet as StreamingError).error;
          } else if (Object.hasOwn(packet, "message_id")) {
            finalMessage = packet as BackendMessage;
          }
        }
        setMessageHistory([
          ...currMessageHistory,
          {
            messageId: finalMessage?.parent_message || null,
            message: currMessage,
            type: "user",
            files: currFiles,
          },
          {
            messageId: finalMessage?.message_id || null,
            message: error || answer,
            type: error ? "error" : "assistant",
            retrievalType,
            query: finalMessage?.rephrased_query || query,
            documents: finalMessage?.context_docs?.top_documents || documents,
            citations: finalMessage?.citations || {},
            files: finalMessage?.files || [],
          },
        ]);
        if (isCancelledRef.current) {
          setIsCancelled(false);
          break;
        }
      }
    } catch (e: any) {
      const errorMsg = e.message;
      setMessageHistory([
        ...currMessageHistory,
        {
          messageId: null,
          message: currMessage,
          type: "user",
          files: currFiles,
        },
        {
          messageId: null,
          message: errorMsg,
          type: "error",
          files: [],
        },
      ]);
    }
    setIsStreaming(false);
    if (isNewSession) {
      if (finalMessage) {
        setSelectedMessageForDocDisplay(finalMessage.message_id);
      }
      if (!searchParamBasedChatSessionName) {
        await nameChatSession(currChatSessionId, currMessage);
      }

      // NOTE: don't switch pages if the user has navigated away from the chat
      if (
        currChatSessionId === urlChatSessionId.current ||
        urlChatSessionId.current === null
      ) {
        router.push(buildChatUrl(searchParams, currChatSessionId, null), {
          scroll: false,
        });
      }
    }
    if (
      finalMessage?.context_docs &&
      finalMessage.context_docs.top_documents.length > 0 &&
      retrievalType === RetrievalType.Search
    ) {
      setSelectedMessageForDocDisplay(finalMessage.message_id);
    }
  };

  const onFeedback = async (
    messageId: number,
    feedbackType: FeedbackType,
    feedbackDetails: string
  ) => {
    if (chatSessionId === null) {
      return;
    }

    const response = await handleChatFeedback(
      messageId,
      feedbackType,
      feedbackDetails
    );

    if (response.ok) {
      setPopup({
        message: "Thanks for your feedback!",
        type: "success",
      });
    } else {
      const responseJson = await response.json();
      const errorMsg = responseJson.detail || responseJson.message;
      setPopup({
        message: `Failed to submit feedback - ${errorMsg}`,
        type: "error",
      });
    }
  };

  const onPersonaChange = (persona: Persona | null) => {
    if (persona && persona.id !== livePersona.id) {
      // remove uploaded files
      setCurrentMessageFileIds([]);

      setSelectedPersona(persona);
      textareaRef.current?.focus();
      router.push(buildChatUrl(searchParams, null, persona.id));
    }
  };

  // handle redirect if chat page is disabled
  // NOTE: this must be done here, in a client component since
  // settings are passed in via Context and therefore aren't
  // available in server-side components
  const settings = useContext(SettingsContext);
  if (settings?.settings?.chat_page_enabled === false) {
    router.push("/search");
  }

  const retrievalDisabled = !personaIncludesRetrieval(livePersona);
  return (
    <>
      <div className="absolute top-0 z-40 w-full">
        <Header user={user} />
      </div>
      <HealthCheckBanner />
      <InstantSSRAutoRefresh />

      <div className="flex relative bg-background text-default overflow-x-hidden">
        <ChatSidebar
          existingChats={chatSessions}
          currentChatSession={selectedChatSession}
          personas={availablePersonas}
          onPersonaChange={onPersonaChange}
          user={user}
          defaultTab={defaultSidebarTab}
        />
        <div className="flex w-full overflow-x-hidden" ref={masterFlexboxRef}>
          {popup}
          {currentFeedback && (
            <FeedbackModal
              feedbackType={currentFeedback[0]}
              onClose={() => setCurrentFeedback(null)}
              onSubmit={(feedbackDetails) => {
                onFeedback(
                  currentFeedback[1],
                  currentFeedback[0],
                  feedbackDetails
                );
                setCurrentFeedback(null);
              }}
            />
          )}

          {sharingModalVisible && chatSessionId !== null && (
            <ShareChatSessionModal
              chatSessionId={chatSessionId}
              existingSharedStatus={chatSessionSharedStatus}
              onClose={() => setSharingModalVisible(false)}
              onShare={(shared) =>
                setChatSessionSharedStatus(
                  shared
                    ? ChatSessionSharedStatus.Public
                    : ChatSessionSharedStatus.Private
                )
              }
            />
          )}

          {documentSidebarInitialWidth !== undefined ? (
<<<<<<< HEAD
            <>
              <div
                className={`w-full sm:relative h-screen ${
                  retrievalDisabled ? "pb-[111px]" : "pb-[140px]"
                }`}
              >
                <div
                  className={`w-full h-full ${HEADER_PADDING} flex flex-col overflow-y-auto overflow-x-hidden relative`}
                  ref={scrollableDivRef}
                >
                  {livePersona && (
                    <div className="sticky top-0 left-80 z-10 w-full bg-background/90 flex">
                      <div className="ml-2 p-1 rounded mt-2 w-fit">
                        <ChatPersonaSelector
                          personas={availablePersonas}
                          selectedPersonaId={livePersona.id}
                          defaultModel={defaultModel}
                          onPersonaChange={onPersonaChange}
                        />
                      </div>

                      {chatSessionId !== null && (
                        <div
                          onClick={() => setSharingModalVisible(true)}
                          className="ml-auto mr-6 my-auto border-border border p-2 rounded cursor-pointer hover:bg-hover-light"
                        >
                          <FiShare2 />
                        </div>
                      )}
                    </div>
                  )}

                  {messageHistory.length === 0 &&
                    !isFetchingChatMessages &&
                    !isStreaming && (
                      <ChatIntro
                        availableSources={finalAvailableSources}
                        availablePersonas={availablePersonas}
                        selectedPersona={selectedPersona}
                        defaultModel={defaultModel}
                        handlePersonaSelect={(persona) => {
                          setSelectedPersona(persona);
                          textareaRef.current?.focus();
                          router.push(
                            buildChatUrl(searchParams, null, persona.id)
                          );
                        }}
                      />
                    )}

=======
            <Dropzone
              onDrop={(acceptedFiles) => {
                uploadFilesForChat(acceptedFiles).then(([fileIds, error]) => {
                  if (error) {
                    setPopup({
                      type: "error",
                      message: error,
                    });
                  } else {
                    const newFileIds = [...currentMessageFileIds, ...fileIds];
                    setCurrentMessageFileIds(newFileIds);
                  }
                });
              }}
              noClick
              disabled={
                !checkLLMSupportsImageInput(
                  ...getFinalLLM(llmProviders, livePersona)
                )
              }
              onDragLeave={() => console.log("buh")}
              onDragEnter={() => console.log("floppa")}
            >
              {({ getRootProps }) => (
                <>
>>>>>>> 5b93e786
                  <div
                    className={`w-full sm:relative h-screen ${
                      retrievalDisabled ? "pb-[111px]" : "pb-[140px]"
                    }`}
                    {...getRootProps()}
                  >
                    {/* <input {...getInputProps()} /> */}
                    <div
                      className={`w-full h-full ${HEADER_PADDING} flex flex-col overflow-y-auto overflow-x-hidden relative`}
                      ref={scrollableDivRef}
                    >
                      {livePersona && (
                        <div className="sticky top-0 left-80 z-10 w-full bg-background/90 flex">
                          <div className="ml-2 p-1 rounded mt-2 w-fit">
                            <ChatPersonaSelector
                              personas={availablePersonas}
                              selectedPersonaId={livePersona.id}
                              onPersonaChange={onPersonaChange}
                            />
                          </div>

                          {chatSessionId !== null && (
                            <div
                              onClick={() => setSharingModalVisible(true)}
                              className="ml-auto mr-6 my-auto border-border border p-2 rounded cursor-pointer hover:bg-hover-light"
                            >
                              <FiShare2 />
                            </div>
                          )}
                        </div>
                      )}

                      {messageHistory.length === 0 &&
                        !isFetchingChatMessages &&
                        !isStreaming && (
                          <ChatIntro
                            availableSources={finalAvailableSources}
                            availablePersonas={availablePersonas}
                            selectedPersona={selectedPersona}
                            handlePersonaSelect={(persona) => {
                              setSelectedPersona(persona);
                              textareaRef.current?.focus();
                              router.push(
                                buildChatUrl(searchParams, null, persona.id)
                              );
                            }}
                          />
                        )}

                      <div
                        className={
                          "mt-4 pt-12 sm:pt-0 mx-8" +
                          (hasPerformedInitialScroll ? "" : " invisible")
                        }
                      >
                        {messageHistory.map((message, i) => {
                          if (message.type === "user") {
                            return (
                              <div key={i}>
                                <HumanMessage
                                  content={message.message}
                                  files={message.files}
                                />
                              </div>
                            );
                          } else if (message.type === "assistant") {
                            const isShowingRetrieved =
                              (selectedMessageForDocDisplay !== null &&
                                selectedMessageForDocDisplay ===
                                  message.messageId) ||
                              (selectedMessageForDocDisplay === -1 &&
                                i === messageHistory.length - 1);
                            const previousMessage =
                              i !== 0 ? messageHistory[i - 1] : null;
                            return (
                              <div key={i}>
                                <AIMessage
                                  messageId={message.messageId}
                                  content={message.message}
                                  query={messageHistory[i]?.query || undefined}
                                  personaName={livePersona.name}
                                  citedDocuments={getCitedDocumentsFromMessage(
                                    message
                                  )}
                                  isComplete={
                                    i !== messageHistory.length - 1 ||
                                    !isStreaming
                                  }
                                  hasDocs={
                                    (message.documents &&
                                      message.documents.length > 0) === true
                                  }
                                  handleFeedback={
                                    i === messageHistory.length - 1 &&
                                    isStreaming
                                      ? undefined
                                      : (feedbackType) =>
                                          setCurrentFeedback([
                                            feedbackType,
                                            message.messageId as number,
                                          ])
                                  }
                                  handleSearchQueryEdit={
                                    i === messageHistory.length - 1 &&
                                    !isStreaming
                                      ? (newQuery) => {
                                          if (!previousMessage) {
                                            setPopup({
                                              type: "error",
                                              message:
                                                "Cannot edit query of first message - please refresh the page and try again.",
                                            });
                                            return;
                                          }

                                          if (
                                            previousMessage.messageId === null
                                          ) {
                                            setPopup({
                                              type: "error",
                                              message:
                                                "Cannot edit query of a pending message - please wait a few seconds and try again.",
                                            });
                                            return;
                                          }
                                          onSubmit({
                                            messageIdToResend:
                                              previousMessage.messageId,
                                            queryOverride: newQuery,
                                          });
                                        }
                                      : undefined
                                  }
                                  isCurrentlyShowingRetrieved={
                                    isShowingRetrieved
                                  }
                                  handleShowRetrieved={(messageNumber) => {
                                    if (isShowingRetrieved) {
                                      setSelectedMessageForDocDisplay(null);
                                    } else {
                                      if (messageNumber !== null) {
                                        setSelectedMessageForDocDisplay(
                                          messageNumber
                                        );
                                      } else {
                                        setSelectedMessageForDocDisplay(-1);
                                      }
                                    }
                                  }}
                                  handleForceSearch={() => {
                                    if (
                                      previousMessage &&
                                      previousMessage.messageId
                                    ) {
                                      onSubmit({
                                        messageIdToResend:
                                          previousMessage.messageId,
                                        forceSearch: true,
                                      });
                                    } else {
                                      setPopup({
                                        type: "error",
                                        message:
                                          "Failed to force search - please refresh the page and try again.",
                                      });
                                    }
                                  }}
                                  retrievalDisabled={retrievalDisabled}
                                />
                              </div>
                            );
                          } else {
                            return (
                              <div key={i}>
                                <AIMessage
                                  messageId={message.messageId}
                                  personaName={livePersona.name}
                                  content={
                                    <p className="text-red-700 text-sm my-auto">
                                      {message.message}
                                    </p>
                                  }
                                />
                              </div>
                            );
                          }
                        })}

                        {isStreaming &&
                          messageHistory.length &&
                          messageHistory[messageHistory.length - 1].type ===
                            "user" && (
                            <div key={messageHistory.length}>
                              <AIMessage
                                messageId={null}
                                personaName={livePersona.name}
                                content={
                                  <div className="text-sm my-auto">
                                    <ThreeDots
                                      height="30"
                                      width="50"
                                      color="#3b82f6"
                                      ariaLabel="grid-loading"
                                      radius="12.5"
                                      wrapperStyle={{}}
                                      wrapperClass=""
                                      visible={true}
                                    />
                                  </div>
                                }
                              />
                            </div>
                          )}

                        {/* Some padding at the bottom so the search bar has space at the bottom to not cover the last message*/}
                        <div className={`min-h-[30px] w-full`}></div>

                        {livePersona &&
                          livePersona.starter_messages &&
                          livePersona.starter_messages.length > 0 &&
                          selectedPersona &&
                          messageHistory.length === 0 &&
                          !isFetchingChatMessages && (
                            <div
                              className={`
                            mx-auto 
                            px-4 
                            w-searchbar-xs 
                            2xl:w-searchbar-sm 
                            3xl:w-searchbar 
                            grid 
                            gap-4 
                            grid-cols-1 
                            grid-rows-1 
                            mt-4 
                            md:grid-cols-2 
                            mb-6`}
                            >
                              {livePersona.starter_messages.map(
                                (starterMessage, i) => (
                                  <div key={i} className="w-full">
                                    <StarterMessage
                                      starterMessage={starterMessage}
                                      onClick={() =>
                                        onSubmit({
                                          messageOverride:
                                            starterMessage.message,
                                        })
                                      }
                                    />
                                  </div>
                                )
                              )}
                            </div>
                          )}

                        <div ref={endDivRef} />
                      </div>
                    </div>

                    <div className="absolute bottom-0 z-10 w-full bg-background border-t border-border">
                      <div className="w-full pb-4 pt-2">
                        {!retrievalDisabled && (
                          <div className="flex">
                            <div className="w-searchbar-xs 2xl:w-searchbar-sm 3xl:w-searchbar mx-auto px-4 pt-1 flex">
                              {selectedDocuments.length > 0 ? (
                                <SelectedDocuments
                                  selectedDocuments={selectedDocuments}
                                />
                              ) : (
                                <ChatFilters
                                  {...filterManager}
                                  existingSources={finalAvailableSources}
                                  availableDocumentSets={
                                    finalAvailableDocumentSets
                                  }
                                  availableTags={availableTags}
                                />
                              )}
                            </div>
                          </div>
                        )}

                        <div className="flex justify-center py-2 max-w-screen-lg mx-auto mb-2">
                          <div className="w-full shrink relative px-4 w-searchbar-xs 2xl:w-searchbar-sm 3xl:w-searchbar mx-auto">
                            <div
                              className={`
                              opacity-100
                              w-full
                              h-fit
                              flex
                              flex-col
                              border 
                              border-border 
                              rounded-lg 
                              [&:has(textarea:focus)]::ring-1
                              [&:has(textarea:focus)]::ring-black
                            `}
                            >
                              {currentMessageFileIds.length > 0 && (
                                <div className="flex flex-wrap gap-y-2 px-1">
                                  {currentMessageFileIds.map((fileId) => (
                                    <div key={fileId} className="py-1">
                                      <InputBarPreviewImage
                                        fileId={fileId}
                                        onDelete={() => {
                                          setCurrentMessageFileIds(
                                            currentMessageFileIds.filter(
                                              (id) => id !== fileId
                                            )
                                          );
                                        }}
                                      />
                                    </div>
                                  ))}
                                </div>
                              )}
                              <textarea
                                ref={textareaRef}
                                className={`
                                  m-0 
                                  w-full 
                                  shrink
                                  resize-none 
                                  border-0 
                                  bg-transparent 
                                  ${
                                    (textareaRef?.current?.scrollHeight || 0) >
                                    MAX_INPUT_HEIGHT
                                      ? "overflow-y-auto"
                                      : ""
                                  } 
                                  whitespace-normal 
                                  break-word
                                  overscroll-contain
                                  outline-none 
                                  placeholder-gray-400 
                                  overflow-hidden
                                  resize-none
                                  pl-4
                                  pr-12 
                                  py-4 
                                  h-14`}
                                autoFocus
                                style={{ scrollbarWidth: "thin" }}
                                role="textarea"
                                aria-multiline
                                placeholder="Ask me anything..."
                                value={message}
                                onChange={(e) => setMessage(e.target.value)}
                                onKeyDown={(event) => {
                                  if (
                                    event.key === "Enter" &&
                                    !event.shiftKey &&
                                    message &&
                                    !isStreaming
                                  ) {
                                    onSubmit();
                                    event.preventDefault();
                                  }
                                }}
                                suppressContentEditableWarning={true}
                              />
                            </div>
                            <div className="absolute bottom-2.5 right-10">
                              <div
                                className={"cursor-pointer"}
                                onClick={() => {
                                  if (!isStreaming) {
                                    if (message) {
                                      onSubmit();
                                    }
                                  } else {
                                    setIsCancelled(true);
                                  }
                                }}
                              >
                                {isStreaming ? (
                                  <FiStopCircle
                                    size={18}
                                    className={
                                      "text-emphasis w-9 h-9 p-2 rounded-lg hover:bg-hover"
                                    }
                                  />
                                ) : (
                                  <FiSend
                                    size={18}
                                    className={
                                      "text-emphasis w-9 h-9 p-2 rounded-lg " +
                                      (message ? "bg-blue-200" : "")
                                    }
                                  />
                                )}
                              </div>
                            </div>
                          </div>
                        </div>
                      </div>
                    </div>
                  </div>

                  {!retrievalDisabled ? (
                    <ResizableSection
                      intialWidth={documentSidebarInitialWidth as number}
                      minWidth={400}
                      maxWidth={maxDocumentSidebarWidth || undefined}
                    >
                      <DocumentSidebar
                        selectedMessage={aiMessage}
                        selectedDocuments={selectedDocuments}
                        toggleDocumentSelection={toggleDocumentSelection}
                        clearSelectedDocuments={clearSelectedDocuments}
                        selectedDocumentTokens={selectedDocumentTokens}
                        maxTokens={maxTokens}
                        isLoading={isFetchingChatMessages}
                      />
                    </ResizableSection>
                  ) : // Another option is to use a div with the width set to the initial width, so that the
                  // chat section appears in the same place as before
                  // <div style={documentSidebarInitialWidth ? {width: documentSidebarInitialWidth} : {}}></div>
                  null}
                </>
              )}
            </Dropzone>
          ) : (
            <div className="mx-auto h-full flex flex-col">
              <div className="my-auto">
                <DanswerInitializingLoader />
              </div>
            </div>
          )}
        </div>
      </div>
      <Footer />
    </>
  );
}<|MERGE_RESOLUTION|>--- conflicted
+++ resolved
@@ -670,58 +670,6 @@
           )}
 
           {documentSidebarInitialWidth !== undefined ? (
-<<<<<<< HEAD
-            <>
-              <div
-                className={`w-full sm:relative h-screen ${
-                  retrievalDisabled ? "pb-[111px]" : "pb-[140px]"
-                }`}
-              >
-                <div
-                  className={`w-full h-full ${HEADER_PADDING} flex flex-col overflow-y-auto overflow-x-hidden relative`}
-                  ref={scrollableDivRef}
-                >
-                  {livePersona && (
-                    <div className="sticky top-0 left-80 z-10 w-full bg-background/90 flex">
-                      <div className="ml-2 p-1 rounded mt-2 w-fit">
-                        <ChatPersonaSelector
-                          personas={availablePersonas}
-                          selectedPersonaId={livePersona.id}
-                          defaultModel={defaultModel}
-                          onPersonaChange={onPersonaChange}
-                        />
-                      </div>
-
-                      {chatSessionId !== null && (
-                        <div
-                          onClick={() => setSharingModalVisible(true)}
-                          className="ml-auto mr-6 my-auto border-border border p-2 rounded cursor-pointer hover:bg-hover-light"
-                        >
-                          <FiShare2 />
-                        </div>
-                      )}
-                    </div>
-                  )}
-
-                  {messageHistory.length === 0 &&
-                    !isFetchingChatMessages &&
-                    !isStreaming && (
-                      <ChatIntro
-                        availableSources={finalAvailableSources}
-                        availablePersonas={availablePersonas}
-                        selectedPersona={selectedPersona}
-                        defaultModel={defaultModel}
-                        handlePersonaSelect={(persona) => {
-                          setSelectedPersona(persona);
-                          textareaRef.current?.focus();
-                          router.push(
-                            buildChatUrl(searchParams, null, persona.id)
-                          );
-                        }}
-                      />
-                    )}
-
-=======
             <Dropzone
               onDrop={(acceptedFiles) => {
                 uploadFilesForChat(acceptedFiles).then(([fileIds, error]) => {
@@ -747,7 +695,6 @@
             >
               {({ getRootProps }) => (
                 <>
->>>>>>> 5b93e786
                   <div
                     className={`w-full sm:relative h-screen ${
                       retrievalDisabled ? "pb-[111px]" : "pb-[140px]"
@@ -765,6 +712,7 @@
                             <ChatPersonaSelector
                               personas={availablePersonas}
                               selectedPersonaId={livePersona.id}
+                              defaultModel={defaultModel}
                               onPersonaChange={onPersonaChange}
                             />
                           </div>
@@ -787,6 +735,7 @@
                             availableSources={finalAvailableSources}
                             availablePersonas={availablePersonas}
                             selectedPersona={selectedPersona}
+                            defaultModel={defaultModel}
                             handlePersonaSelect={(persona) => {
                               setSelectedPersona(persona);
                               textareaRef.current?.focus();
