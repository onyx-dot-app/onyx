--- conflicted
+++ resolved
@@ -2214,30 +2214,7 @@
                     : "w-[0px]"
                 }
             `}
-<<<<<<< HEAD
-            >
-              <ChatFilters
-                setPresentingDocument={setPresentingDocument}
-                modal={false}
-                filterManager={filterManager}
-                ccPairs={ccPairs}
-                tags={tags}
-                documentSets={documentSets}
-                ref={innerSidebarElementRef}
-                showFilters={filtersToggled}
-                closeSidebar={() => setDocumentSidebarToggled(false)}
-                selectedMessage={aiMessage}
-                selectedDocuments={selectedDocuments}
-                toggleDocumentSelection={toggleDocumentSelection}
-                clearSelectedDocuments={clearSelectedDocuments}
-                selectedDocumentTokens={selectedDocumentTokens}
-                maxTokens={maxTokens}
-                initialWidth={400}
-                isOpen={documentSidebarToggled}
-              />
-            </div>
-          )}
-=======
+
           >
             <DocumentResults
               setPresentingDocument={setPresentingDocument}
@@ -2256,8 +2233,6 @@
               isOpen={documentSidebarToggled && !settings?.isMobile}
             />
           </div>
-
->>>>>>> 7d6d7352
           <BlurBackground
             visible={!untoggled && (showHistorySidebar || toggledSidebar)}
             onClick={() => toggleSidebar()}
