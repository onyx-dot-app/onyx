--- conflicted
+++ resolved
@@ -1,10 +1,5 @@
 import InputPrompts from "@/app/chat/input-prompts/InputPrompts";
-<<<<<<< HEAD
-import { fetchHeaderDataSS } from "@/lib/headers/fetchHeaderDataSS";
 import { AppPageLayout } from "@/layouts/app-pages";
-=======
-import AppPageLayout from "@/layouts/AppPageLayout";
->>>>>>> c5c5fa6b
 
 export default async function InputPromptsPage() {
   return (
