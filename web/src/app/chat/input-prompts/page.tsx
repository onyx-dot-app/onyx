--- conflicted
+++ resolved
@@ -1,17 +1,9 @@
 import InputPrompts from "@/app/chat/input-prompts/InputPrompts";
-<<<<<<< HEAD
-import { AppPageLayout } from "@/layouts/app-pages";
-
-export default async function InputPromptsPage() {
-  return (
-    <AppPageLayout>
-=======
 import * as AppLayouts from "@/layouts/app-layouts";
 
 export default async function InputPromptsPage() {
   return (
     <AppLayouts.Root>
->>>>>>> 77e4f3c5
       <InputPrompts />
     </AppLayouts.Root>
   );
