import { SearchSection } from "@/components/search/SearchSection";
import { Header } from "@/components/Header";
import { Footer } from "@/components/Footer";
import {
  AuthTypeMetadata,
  getAuthTypeMetadataSS,
  getCurrentUserSS,
} from "@/lib/userSS";
import { redirect } from "next/navigation";
import { HealthCheckBanner } from "@/components/health/healthcheck";
import { ApiKeyModal } from "@/components/openai/ApiKeyModal";
import { fetchSS } from "@/lib/utilsSS";
import { CCPairBasicInfo, DocumentSet, Tag, User } from "@/lib/types";
import { cookies } from "next/headers";
import { SearchType } from "@/lib/search/interfaces";
import { Persona } from "../admin/personas/interfaces";
import {
  WelcomeModal,
  hasCompletedWelcomeFlowSS,
} from "@/components/initialSetup/welcome/WelcomeModalWrapper";
import { unstable_noStore as noStore } from "next/cache";
import { InstantSSRAutoRefresh } from "@/components/SSRAutoRefresh";
import { personaComparator } from "../admin/personas/lib";
import { FullEmbeddingModelResponse } from "../admin/models/embedding/embeddingModels";
import { NoSourcesModal } from "@/components/initialSetup/search/NoSourcesModal";
import { NoCompleteSourcesModal } from "@/components/initialSetup/search/NoCompleteSourceModal";
<<<<<<< HEAD
import { UserDisclaimerModal } from "@/components/search/UserDisclaimerModal";
=======
import { getSettingsSS } from "@/lib/settings";
import { Settings } from "../admin/settings/interfaces";
>>>>>>> 2db906b7

export default async function Home() {
  // Disable caching so we always get the up to date connector / document set / persona info
  // importantly, this prevents users from adding a connector, going back to the main page,
  // and then getting hit with a "No Connectors" popup
  noStore();

  const tasks = [
    getAuthTypeMetadataSS(),
    getCurrentUserSS(),
    fetchSS("/manage/indexing-status"),
    fetchSS("/manage/document-set"),
    fetchSS("/persona"),
    fetchSS("/query/valid-tags"),
    fetchSS("/secondary-index/get-embedding-models"),
<<<<<<< HEAD
    fetchSS("/eea_config/get_eea_config"),
=======
    getSettingsSS(),
>>>>>>> 2db906b7
  ];

  // catch cases where the backend is completely unreachable here
  // without try / catch, will just raise an exception and the page
  // will not render
  let results: (
    | User
    | Response
    | AuthTypeMetadata
    | FullEmbeddingModelResponse
    | Settings
    | null
  )[] = [null, null, null, null, null, null, null, null];
  try {
    results = await Promise.all(tasks);
  } catch (e) {
    console.log(`Some fetch failed for the main search page - ${e}`);
  }
  const authTypeMetadata = results[0] as AuthTypeMetadata | null;
  const user = results[1] as User | null;
  const ccPairsResponse = results[2] as Response | null;
  const documentSetsResponse = results[3] as Response | null;
  const personaResponse = results[4] as Response | null;
  const tagsResponse = results[5] as Response | null;
  const embeddingModelResponse = results[6] as Response | null;
<<<<<<< HEAD
  const EEAConfigResponse = results[7] as Response | null;
  let disclaimerTitle = "";
  let disclaimerText = "";
  if (EEAConfigResponse?.ok) {
    const eea_config = await EEAConfigResponse.json();
    let conf = {"disclaimer":{"disclaimer_title":"", "disclaimer_text": ""}}
    try{
      conf = JSON.parse(eea_config?.config)
    }
    catch(e){
      console.log("error parsing eea_conf")
    }
    disclaimerTitle = conf?.disclaimer?.disclaimer_title || "";
    disclaimerText = conf?.disclaimer?.disclaimer_text || "";
  }
=======
  const settings = results[7] as Settings | null;

>>>>>>> 2db906b7
  const authDisabled = authTypeMetadata?.authType === "disabled";
  if (!authDisabled && !user) {
    return redirect("/auth/login");
  }

  if (user && !user.is_verified && authTypeMetadata?.requiresVerification) {
    return redirect("/auth/waiting-on-verification");
  }

  if (settings && !settings.search_page_enabled) {
    return redirect("/chat");
  }

  let ccPairs: CCPairBasicInfo[] = [];
  if (ccPairsResponse?.ok) {
    ccPairs = await ccPairsResponse.json();
  } else {
    console.log(`Failed to fetch connectors - ${ccPairsResponse?.status}`);
  }

  let documentSets: DocumentSet[] = [];
  if (documentSetsResponse?.ok) {
    documentSets = await documentSetsResponse.json();
  } else {
    console.log(
      `Failed to fetch document sets - ${documentSetsResponse?.status}`
    );
  }

  let personas: Persona[] = [];
  if (personaResponse?.ok) {
    personas = await personaResponse.json();
  } else {
    console.log(`Failed to fetch personas - ${personaResponse?.status}`);
  }
  // remove those marked as hidden by an admin
  personas = personas.filter((persona) => persona.is_visible);
  // hide personas with no retrieval
  personas = personas.filter((persona) => persona.num_chunks !== 0);
  // sort them in priority order
  personas.sort(personaComparator);

  let tags: Tag[] = [];
  if (tagsResponse?.ok) {
    tags = (await tagsResponse.json()).tags;
  } else {
    console.log(`Failed to fetch tags - ${tagsResponse?.status}`);
  }

  const embeddingModelVersionInfo =
    embeddingModelResponse && embeddingModelResponse.ok
      ? ((await embeddingModelResponse.json()) as FullEmbeddingModelResponse)
      : null;
  const currentEmbeddingModelName =
    embeddingModelVersionInfo?.current_model_name;
  const nextEmbeddingModelName =
    embeddingModelVersionInfo?.secondary_model_name;

  // needs to be done in a non-client side component due to nextjs
  const storedSearchType = cookies().get("searchType")?.value as
    | string
    | undefined;
  let searchTypeDefault: SearchType =
    storedSearchType !== undefined &&
    SearchType.hasOwnProperty(storedSearchType)
      ? (storedSearchType as SearchType)
      : SearchType.SEMANTIC; // default to semantic

  const hasAnyConnectors = ccPairs.length > 0;
  const shouldShowWelcomeModal =
    !hasCompletedWelcomeFlowSS() &&
    !hasAnyConnectors &&
    (!user || user.role === "admin");
  const shouldDisplayNoSourcesModal =
    ccPairs.length === 0 && !shouldShowWelcomeModal;
  const shouldDisplaySourcesIncompleteModal =
    !ccPairs.some(
      (ccPair) => ccPair.has_successful_run && ccPair.docs_indexed > 0
    ) &&
    !shouldDisplayNoSourcesModal &&
    !shouldShowWelcomeModal;

  return (
    <>
      <Header user={user} settings={settings} />
      <div className="m-3">
        <HealthCheckBanner />
      </div>
      {shouldShowWelcomeModal && <WelcomeModal />}
      {!shouldShowWelcomeModal &&
        !shouldDisplayNoSourcesModal &&
        !shouldDisplaySourcesIncompleteModal && <ApiKeyModal />}
      {shouldDisplayNoSourcesModal && <NoSourcesModal />}
      {shouldDisplaySourcesIncompleteModal && (
        <NoCompleteSourcesModal ccPairs={ccPairs} />
      )}

      <UserDisclaimerModal disclaimerText={disclaimerText} disclaimerTitle={disclaimerTitle}/>
      <InstantSSRAutoRefresh />

      <div className="px-24 pt-10 flex flex-col items-center min-h-screen overflow-y-auto">
        <div className="w-full">
          <SearchSection
            ccPairs={ccPairs}
            documentSets={documentSets}
            personas={personas}
            tags={tags}
            defaultSearchType={searchTypeDefault}
          />
        </div>
      </div>
      <Footer />
    </>
  );
}<|MERGE_RESOLUTION|>--- conflicted
+++ resolved
@@ -24,12 +24,9 @@
 import { FullEmbeddingModelResponse } from "../admin/models/embedding/embeddingModels";
 import { NoSourcesModal } from "@/components/initialSetup/search/NoSourcesModal";
 import { NoCompleteSourcesModal } from "@/components/initialSetup/search/NoCompleteSourceModal";
-<<<<<<< HEAD
 import { UserDisclaimerModal } from "@/components/search/UserDisclaimerModal";
-=======
 import { getSettingsSS } from "@/lib/settings";
 import { Settings } from "../admin/settings/interfaces";
->>>>>>> 2db906b7
 
 export default async function Home() {
   // Disable caching so we always get the up to date connector / document set / persona info
@@ -45,11 +42,8 @@
     fetchSS("/persona"),
     fetchSS("/query/valid-tags"),
     fetchSS("/secondary-index/get-embedding-models"),
-<<<<<<< HEAD
+    getSettingsSS(),
     fetchSS("/eea_config/get_eea_config"),
-=======
-    getSettingsSS(),
->>>>>>> 2db906b7
   ];
 
   // catch cases where the backend is completely unreachable here
@@ -75,8 +69,8 @@
   const personaResponse = results[4] as Response | null;
   const tagsResponse = results[5] as Response | null;
   const embeddingModelResponse = results[6] as Response | null;
-<<<<<<< HEAD
-  const EEAConfigResponse = results[7] as Response | null;
+  const settings = results[7] as Settings | null;
+  const EEAConfigResponse = results[8] as Response | null;
   let disclaimerTitle = "";
   let disclaimerText = "";
   if (EEAConfigResponse?.ok) {
@@ -91,10 +85,6 @@
     disclaimerTitle = conf?.disclaimer?.disclaimer_title || "";
     disclaimerText = conf?.disclaimer?.disclaimer_text || "";
   }
-=======
-  const settings = results[7] as Settings | null;
-
->>>>>>> 2db906b7
   const authDisabled = authTypeMetadata?.authType === "disabled";
   if (!authDisabled && !user) {
     return redirect("/auth/login");
