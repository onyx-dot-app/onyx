--- conflicted
+++ resolved
@@ -1,7 +1,4 @@
-<<<<<<< HEAD
 import { SearchSection } from "@/components/search/SearchSection";
-=======
->>>>>>> c65f2690
 import {
   AuthTypeMetadata,
   getAuthTypeMetadataSS,
@@ -20,37 +17,29 @@
 } from "@/components/initialSetup/welcome/WelcomeModalWrapper";
 import { unstable_noStore as noStore } from "next/cache";
 import { InstantSSRAutoRefresh } from "@/components/SSRAutoRefresh";
-<<<<<<< HEAD
 import { assistantComparator } from "../admin/assistants/lib";
-import { FullEmbeddingModelResponse } from "../admin/models/embedding/embeddingModels";
 import { NoSourcesModal } from "@/components/initialSetup/search/NoSourcesModal";
 import { NoCompleteSourcesModal } from "@/components/initialSetup/search/NoCompleteSourceModal";
 import { ChatPopup } from "../chat/ChatPopup";
 import { SearchSidebar } from "./SearchSidebar";
 import { BarLayout } from "@/components/BarLayout";
 import { HelperFab } from "@/components/HelperFab";
-=======
-import { personaComparator } from "../admin/assistants/lib";
-import { FullEmbeddingModelResponse } from "@/components/embedding/interfaces";
-import { NoSourcesModal } from "@/components/initialSetup/search/NoSourcesModal";
-import { NoCompleteSourcesModal } from "@/components/initialSetup/search/NoCompleteSourceModal";
-import { ChatPopup } from "../chat/ChatPopup";
 import {
   FetchAssistantsResponse,
   fetchAssistantsSS,
 } from "@/lib/assistants/fetchAssistantsSS";
-import { ChatSession } from "../chat/interfaces";
-import { SIDEBAR_TOGGLED_COOKIE_NAME } from "@/components/resizable/constants";
-import {
-  AGENTIC_SEARCH_TYPE_COOKIE_NAME,
-  NEXT_PUBLIC_DEFAULT_SIDEBAR_OPEN,
-  DISABLE_LLM_DOC_RELEVANCE,
-} from "@/lib/constants";
-import WrappedSearch from "./WrappedSearch";
-import { SearchProvider } from "@/components/context/SearchContext";
 import { fetchLLMProvidersSS } from "@/lib/llm/fetchLLMs";
 import { LLMProviderDescriptor } from "../admin/configuration/llm/interfaces";
->>>>>>> c65f2690
+import { ChatSession } from "../chat/interfaces";
+import {
+  AGENTIC_SEARCH_TYPE_COOKIE_NAME,
+  DISABLE_LLM_DOC_RELEVANCE,
+  NEXT_PUBLIC_DEFAULT_SIDEBAR_OPEN,
+} from "@/lib/constants";
+import { SIDEBAR_TOGGLED_COOKIE_NAME } from "@/components/resizable/constants";
+import { ApiKeyModal } from "@/components/llm/ApiKeyModal";
+import { FullEmbeddingModelResponse } from "@/components/embedding/interfaces";
+import { SearchProvider } from "@/context/SearchContext";
 
 export default async function Home() {
   // Disable caching so we always get the up to date connector / document set / assistant info
@@ -63,11 +52,7 @@
     getCurrentUserSS(),
     fetchSS("/manage/indexing-status"),
     fetchSS("/manage/document-set"),
-<<<<<<< HEAD
-    fetchSS("/assistant"),
-=======
     fetchAssistantsSS(),
->>>>>>> c65f2690
     fetchSS("/query/valid-tags"),
     fetchSS("/query/user-searches"),
     fetchLLMProvidersSS(),
@@ -94,12 +79,8 @@
   const user = results[1] as User | null;
   const ccPairsResponse = results[2] as Response | null;
   const documentSetsResponse = results[3] as Response | null;
-<<<<<<< HEAD
-  const assistantResponse = results[4] as Response | null;
-=======
   const [initialAssistantsList, assistantsFetchError] =
     results[4] as FetchAssistantsResponse;
->>>>>>> c65f2690
   const tagsResponse = results[5] as Response | null;
   const queryResponse = results[6] as Response | null;
   const llmProviders = (results[7] || []) as LLMProviderDescriptor[];
@@ -129,21 +110,6 @@
     );
   }
 
-<<<<<<< HEAD
-  let assistants: Assistant[] = [];
-
-  if (assistantResponse?.ok) {
-    assistants = await assistantResponse.json();
-  } else {
-    console.log(`Failed to fetch assistants - ${assistantResponse?.status}`);
-  }
-  // remove those marked as hidden by an admin
-  assistants = assistants.filter((assistant) => assistant.is_visible);
-  // hide assistants with no retrieval
-  assistants = assistants.filter((assistant) => assistant.num_chunks !== 0);
-  // sort them in priority order
-  assistants.sort(assistantComparator);
-=======
   let querySessions: ChatSession[] = [];
   if (queryResponse?.ok) {
     querySessions = (await queryResponse.json()).sessions;
@@ -151,18 +117,17 @@
     console.log(`Failed to fetch chat sessions - ${queryResponse?.text()}`);
   }
 
-  let assistants: Persona[] = initialAssistantsList;
+  let assistants: Assistant[] = initialAssistantsList;
   if (assistantsFetchError) {
     console.log(`Failed to fetch assistants - ${assistantsFetchError}`);
   } else {
     // remove those marked as hidden by an admin
     assistants = assistants.filter((assistant) => assistant.is_visible);
-    // hide personas with no retrieval
+    // hide assistants with no retrieval
     assistants = assistants.filter((assistant) => assistant.num_chunks !== 0);
     // sort them in priority order
-    assistants.sort(personaComparator);
-  }
->>>>>>> c65f2690
+    assistants.sort(assistantComparator);
+  }
 
   let tags: Tag[] = [];
   if (tagsResponse?.ok) {
@@ -214,7 +179,6 @@
     : false;
 
   return (
-<<<<<<< HEAD
     <div className="h-full">
       <HealthCheckBanner />
       <div className="relative flex h-full">
@@ -232,53 +196,28 @@
         <ChatPopup />
         <InstantSSRAutoRefresh />
         <div className="pt-20 lg:pt-14 lg:px-14 container h-screen overflow-hidden">
-          <SearchSection
-            ccPairs={ccPairs}
-            documentSets={documentSets}
-            assistants={assistants}
-            tags={tags}
-            defaultSearchType={searchTypeDefault}
-          />
+          <SearchProvider
+            value={{
+              querySessions,
+              ccPairs,
+              documentSets,
+              assistants,
+              tags,
+              agenticSearchEnabled,
+              disabledAgentic: DISABLE_LLM_DOC_RELEVANCE,
+              initiallyToggled: toggleSidebar,
+              shouldShowWelcomeModal,
+              shouldDisplayNoSources: shouldDisplayNoSourcesModal,
+            }}
+          >
+            <SearchSection
+              toggledSidebar={toggleSidebar}
+              defaultSearchType={searchTypeDefault}
+            />
+          </SearchProvider>
         </div>
       </div>
       <HelperFab />
     </div>
-=======
-    <>
-      <HealthCheckBanner />
-      {shouldShowWelcomeModal && <WelcomeModal user={user} />}
-      <InstantSSRAutoRefresh />
-
-      {shouldDisplayNoSourcesModal && <NoSourcesModal />}
-
-      {shouldDisplaySourcesIncompleteModal && (
-        <NoCompleteSourcesModal ccPairs={ccPairs} />
-      )}
-
-      {/* ChatPopup is a custom popup that displays a admin-specified message on initial user visit. 
-      Only used in the EE version of the app. */}
-      <ChatPopup />
-
-      <SearchProvider
-        value={{
-          querySessions,
-          ccPairs,
-          documentSets,
-          assistants,
-          tags,
-          agenticSearchEnabled,
-          disabledAgentic: DISABLE_LLM_DOC_RELEVANCE,
-          initiallyToggled: toggleSidebar,
-          shouldShowWelcomeModal,
-          shouldDisplayNoSources: shouldDisplayNoSourcesModal,
-        }}
-      >
-        <WrappedSearch
-          initiallyToggled={toggleSidebar}
-          searchTypeDefault={searchTypeDefault}
-        />
-      </SearchProvider>
-    </>
->>>>>>> c65f2690
   );
 }