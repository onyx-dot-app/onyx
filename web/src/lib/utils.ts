--- conflicted
+++ resolved
@@ -106,7 +106,6 @@
 }
 
 /**
-<<<<<<< HEAD
  * Format bytes to human-readable file size (e.g., "1.5 MB", "256 KB")
  * @param bytes - The number of bytes to format
  * @param decimals - Number of decimal places (default: 2)
@@ -131,7 +130,9 @@
     " " +
     sizes[unitIndex]
   );
-=======
+}
+
+/**
  * Checks if a filename represents an image file based on its extension.
  */
 export function isImageFile(fileName: string | null | undefined): boolean {
@@ -148,5 +149,4 @@
   files: Array<{ name?: string | null }>
 ): boolean {
   return files.some((file) => !isImageFile(file.name));
->>>>>>> bc35354c
 }