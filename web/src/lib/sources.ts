--- conflicted
+++ resolved
@@ -52,10 +52,7 @@
 import SvgGlobe from "@/icons/globe";
 import React from "react";
 import SvgFileText from "@/icons/file-text";
-<<<<<<< HEAD
-=======
 import { DOCS_ADMINS_PATH } from "./constants";
->>>>>>> fe514ead
 
 interface PartialSourceMetadata {
   icon: React.FC<{ size?: number; className?: string }>;
