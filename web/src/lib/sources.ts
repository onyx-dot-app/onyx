import {
  AxeroIcon,
  BookstackIcon,
  ClickupIcon,
  ConfluenceIcon,
  DiscourseIcon,
  Document360Icon,
  DropboxIcon,
  FileIcon,
  GithubIcon,
  GitlabIcon,
  GlobeIcon,
  GmailIcon,
  GongIcon,
  GoogleDriveIcon,
  GoogleSitesIcon,
  GuruIcon,
  HubSpotIcon,
  JiraIcon,
  LinearIcon,
  LoopioIcon,
  NotionIcon,
  ProductboardIcon,
  RequestTrackerIcon,
  R2Icon,
  SalesforceIcon,
  SharepointIcon,
  TeamsIcon,
  SlabIcon,
  SlackIcon,
  ZendeskIcon,
  ZulipIcon,
<<<<<<< HEAD
  MediaWikiIcon,
  WikipediaIcon,
  S3Icon,
  OCIStorageIcon,
  GoogleStorageIcon,
  ColorSlackIcon,
=======
  XenforoIcon,
>>>>>>> b8745ce3
} from "@/components/icons/icons";
import { ValidSources } from "./types";
import {
  DanswerDocument,
  SourceCategory,
  SourceMetadata,
} from "./search/interfaces";
import { Persona } from "@/app/admin/assistants/interfaces";

interface PartialSourceMetadata {
  icon: React.FC<{ size?: number; className?: string }>;
  displayName: string;
  category: SourceCategory;
  docs?: string;
}

type SourceMap = {
  [K in ValidSources]: PartialSourceMetadata;
};

const SOURCE_METADATA_MAP: SourceMap = {
  web: {
    icon: GlobeIcon,
    displayName: "Web",
    category: SourceCategory.Other,
    docs: "https://docs.danswer.dev/connectors/web",
  },
  file: {
    icon: FileIcon,
    displayName: "File",
    category: SourceCategory.Storage,
    docs: "https://docs.danswer.dev/connectors/file",
  },
  slack: {
    icon: ColorSlackIcon,
    displayName: "Slack",
    category: SourceCategory.Messaging,
    docs: "https://docs.danswer.dev/connectors/slack",
  },
  gmail: {
    icon: GmailIcon,
    displayName: "Gmail",
    category: SourceCategory.Messaging,
    docs: "https://docs.danswer.dev/connectors/gmail/overview",
  },
  google_drive: {
    icon: GoogleDriveIcon,
    displayName: "Google Drive",
    category: SourceCategory.Storage,
    docs: "https://docs.danswer.dev/connectors/google_drive/overview",
  },
  github: {
    icon: GithubIcon,
    displayName: "Github",
    category: SourceCategory.CodeRepository,
    docs: "https://docs.danswer.dev/connectors/github",
  },
  gitlab: {
    icon: GitlabIcon,
    displayName: "Gitlab",
    category: SourceCategory.CodeRepository,
    docs: "https://docs.danswer.dev/connectors/gitlab",
  },
  confluence: {
    icon: ConfluenceIcon,
    displayName: "Confluence",
    category: SourceCategory.Wiki,
    docs: "https://docs.danswer.dev/connectors/confluence",
  },
  jira: {
    icon: JiraIcon,
    displayName: "Jira",
    category: SourceCategory.ProjectManagement,
    docs: "https://docs.danswer.dev/connectors/jira",
  },
  notion: {
    icon: NotionIcon,
    displayName: "Notion",
    category: SourceCategory.Wiki,
    docs: "https://docs.danswer.dev/connectors/notion",
  },
  zendesk: {
    icon: ZendeskIcon,
    displayName: "Zendesk",
    category: SourceCategory.CustomerSupport,
    docs: "https://docs.danswer.dev/connectors/zendesk",
  },
  gong: {
    icon: GongIcon,
    displayName: "Gong",
    category: SourceCategory.Other,
    docs: "https://docs.danswer.dev/connectors/gong",
  },
  linear: {
    icon: LinearIcon,
    displayName: "Linear",
    category: SourceCategory.ProjectManagement,
    docs: "https://docs.danswer.dev/connectors/linear",
  },
  productboard: {
    icon: ProductboardIcon,
    displayName: "Productboard",
    category: SourceCategory.ProjectManagement,
    docs: "https://docs.danswer.dev/connectors/productboard",
  },
  slab: {
    icon: SlabIcon,
    displayName: "Slab",
    category: SourceCategory.Wiki,
    docs: "https://docs.danswer.dev/connectors/slab",
  },
  zulip: {
    icon: ZulipIcon,
    displayName: "Zulip",
    category: SourceCategory.Messaging,
    docs: "https://docs.danswer.dev/connectors/zulip",
  },
  guru: {
    icon: GuruIcon,
    displayName: "Guru",
    category: SourceCategory.Wiki,
    docs: "https://docs.danswer.dev/connectors/guru",
  },
  hubspot: {
    icon: HubSpotIcon,
    displayName: "HubSpot",
    category: SourceCategory.CustomerSupport,
    docs: "https://docs.danswer.dev/connectors/hubspot",
  },
  document360: {
    icon: Document360Icon,
    displayName: "Document360",
    category: SourceCategory.Wiki,
    docs: "https://docs.danswer.dev/connectors/document360",
  },
  bookstack: {
    icon: BookstackIcon,
    displayName: "BookStack",
    category: SourceCategory.Wiki,
    docs: "https://docs.danswer.dev/connectors/bookstack",
  },
  google_sites: {
    icon: GoogleSitesIcon,
    displayName: "Google Sites",
    category: SourceCategory.Wiki,
    docs: "https://docs.danswer.dev/connectors/google_sites",
  },
  loopio: {
    icon: LoopioIcon,
    displayName: "Loopio",
    category: SourceCategory.Other,
  },
  dropbox: {
    icon: DropboxIcon,
    displayName: "Dropbox",
    category: SourceCategory.Storage,
    docs: "https://docs.danswer.dev/connectors/dropbox",
  },
  salesforce: {
    icon: SalesforceIcon,
    displayName: "Salesforce",
    category: SourceCategory.CustomerSupport,
    docs: "https://docs.danswer.dev/connectors/salesforce",
  },
  sharepoint: {
    icon: SharepointIcon,
    displayName: "Sharepoint",
    category: SourceCategory.Storage,
    docs: "https://docs.danswer.dev/connectors/sharepoint",
  },
  teams: {
    icon: TeamsIcon,
    displayName: "Teams",
    category: SourceCategory.Messaging,
    docs: "https://docs.danswer.dev/connectors/teams",
  },
  discourse: {
    icon: DiscourseIcon,
    displayName: "Discourse",
    category: SourceCategory.Messaging,
    docs: "https://docs.danswer.dev/connectors/discourse",
  },
  axero: {
    icon: AxeroIcon,
    displayName: "Axero",
    category: SourceCategory.Wiki,
    docs: "https://docs.danswer.dev/connectors/axero",
  },
  wikipedia: {
    icon: WikipediaIcon,
    displayName: "Wikipedia",
    category: SourceCategory.Wiki,
    docs: "https://docs.danswer.dev/connectors/wikipedia",
  },
  mediawiki: {
    icon: MediaWikiIcon,
    displayName: "MediaWiki",
    category: SourceCategory.Wiki,
    docs: "https://docs.danswer.dev/connectors/mediawiki",
  },
  requesttracker: {
    icon: RequestTrackerIcon,
    displayName: "Request Tracker",
    category: SourceCategory.CustomerSupport,
    docs: "https://docs.danswer.dev/connectors/requesttracker",
  },
<<<<<<< HEAD
  clickup: {
    icon: ClickupIcon,
    displayName: "Clickup",
    category: SourceCategory.ProjectManagement,
    docs: "https://docs.danswer.dev/connectors/clickup",
  },
  s3: {
    icon: S3Icon,
    displayName: "S3",
    category: SourceCategory.Storage,
    docs: "https://docs.danswer.dev/connectors/s3",
  },
  r2: {
    icon: R2Icon,
    displayName: "R2",
    category: SourceCategory.Storage,
    docs: "https://docs.danswer.dev/connectors/r2",
  },
  oci_storage: {
    icon: OCIStorageIcon,
    displayName: "Oracle Storage",
    category: SourceCategory.Storage,
    docs: "https://docs.danswer.dev/connectors/oci_storage",
  },
  google_cloud_storage: {
    icon: GoogleStorageIcon,
    displayName: "Google Storage",
    category: SourceCategory.Storage,
    docs: "https://docs.danswer.dev/connectors/google_storage",
  },
  ingestion_api: {
    icon: GlobeIcon,
    displayName: "Ingestion",
    category: SourceCategory.Other,
  },
  // currently used for the Internet Search tool docs, which is why
  // a globe is used
  not_applicable: {
    icon: GlobeIcon,
    displayName: "Not Applicable",
    category: SourceCategory.Other,
  },
} as SourceMap;
=======
  xenforo: {
    icon: XenforoIcon,
    displayName: "Xenforo",
    category: SourceCategory.ImportedKnowledge,
  },
};
>>>>>>> b8745ce3

function fillSourceMetadata(
  partialMetadata: PartialSourceMetadata,
  internalName: ValidSources
): SourceMetadata {
  return {
    internalName: internalName,
    ...partialMetadata,
    adminUrl: `/admin/connectors/${internalName}`,
  };
}

export function getSourceMetadata(sourceType: ValidSources): SourceMetadata {
  const response = fillSourceMetadata(
    SOURCE_METADATA_MAP[sourceType],
    sourceType
  );

  return response;
}

export function listSourceMetadata(): SourceMetadata[] {
  /* This gives back all the viewable / common sources, primarily for 
  display in the Add Connector page */
  const entries = Object.entries(SOURCE_METADATA_MAP)
    .filter(
      ([source, _]) => source !== "not_applicable" && source != "ingestion_api"
    )
    .map(([source, metadata]) => {
      return fillSourceMetadata(metadata, source as ValidSources);
    });
  return entries;
}

export function getSourceDocLink(sourceType: ValidSources): string | null {
  return SOURCE_METADATA_MAP[sourceType].docs || null;
}
export const isValidSource = (sourceType: string) => {
  return Object.keys(SOURCE_METADATA_MAP).includes(sourceType);
};

export function getSourceDisplayName(sourceType: ValidSources): string | null {
  return getSourceMetadata(sourceType).displayName;
}

export function getSourceMetadataForSources(sources: ValidSources[]) {
  return sources.map((source) => getSourceMetadata(source));
}

export function getSourcesForPersona(persona: Persona): ValidSources[] {
  const personaSources: ValidSources[] = [];
  persona.document_sets.forEach((documentSet) => {
    documentSet.cc_pair_descriptors.forEach((ccPair) => {
      if (!personaSources.includes(ccPair.connector.source)) {
        personaSources.push(ccPair.connector.source);
      }
    });
  });
  return personaSources;
}

function stripTrailingSlash(str: string) {
  if (str.substr(-1) === "/") {
    return str.substr(0, str.length - 1);
  }
  return str;
}<|MERGE_RESOLUTION|>--- conflicted
+++ resolved
@@ -30,16 +30,13 @@
   SlackIcon,
   ZendeskIcon,
   ZulipIcon,
-<<<<<<< HEAD
   MediaWikiIcon,
   WikipediaIcon,
   S3Icon,
   OCIStorageIcon,
   GoogleStorageIcon,
   ColorSlackIcon,
-=======
   XenforoIcon,
->>>>>>> b8745ce3
 } from "@/components/icons/icons";
 import { ValidSources } from "./types";
 import {
@@ -246,7 +243,6 @@
     category: SourceCategory.CustomerSupport,
     docs: "https://docs.danswer.dev/connectors/requesttracker",
   },
-<<<<<<< HEAD
   clickup: {
     icon: ClickupIcon,
     displayName: "Clickup",
@@ -277,6 +273,11 @@
     category: SourceCategory.Storage,
     docs: "https://docs.danswer.dev/connectors/google_storage",
   },
+  xenforo: {
+    icon: XenforoIcon,
+    displayName: "Xenforo",
+    category: SourceCategory.Messaging,
+  },
   ingestion_api: {
     icon: GlobeIcon,
     displayName: "Ingestion",
@@ -290,14 +291,6 @@
     category: SourceCategory.Other,
   },
 } as SourceMap;
-=======
-  xenforo: {
-    icon: XenforoIcon,
-    displayName: "Xenforo",
-    category: SourceCategory.ImportedKnowledge,
-  },
-};
->>>>>>> b8745ce3
 
 function fillSourceMetadata(
   partialMetadata: PartialSourceMetadata,
