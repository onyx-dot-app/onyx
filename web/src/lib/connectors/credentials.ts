--- conflicted
+++ resolved
@@ -227,25 +227,17 @@
   airtable_access_token: string;
 }
 
-<<<<<<< HEAD
 export interface HighspotCredentialJson {
   highspot_url: string;
   highspot_key: string;
   highspot_secret: string;
 }
 
-export interface BackstageCredentialJson {
-  backstage_client_id: string;
-  backstage_client_secret: string;
-  backstage_token_endpoint: string;
-  backstage_token_audience: string;
-=======
 export interface BackstageCredentialJson {
   backstage_client_id: string;
   backstage_token_endpoint: string;
   backstage_token_audience: string;
   backstage_client_secret: string;
->>>>>>> eff306ec
 }
 
 export const credentialTemplates: Record<ValidSources, any> = {
@@ -381,15 +373,11 @@
   gitbook: {
     gitbook_api_key: "",
   } as GitbookCredentialJson,
-<<<<<<< HEAD
   highspot: {
     highspot_url: "",
     highspot_key: "",
     highspot_secret: "",
   } as HighspotCredentialJson,
-=======
-
->>>>>>> eff306ec
 };
 
 export const credentialDisplayNames: Record<string, string> = {
@@ -526,14 +514,11 @@
   gitbook_space_id: "GitBook Space ID",
   gitbook_api_key: "GitBook API Key",
 
-<<<<<<< HEAD
   //Highspot
   highspot_url: "Highspot URL",
   highspot_key: "Highspot Key",
   highspot_secret: "Highspot Secret",
 
-=======
->>>>>>> eff306ec
   // Backstage
   backstage_client_id: "OAuth Client ID",
   backstage_token_endpoint: "OAuth Token Endpoint",
