--- conflicted
+++ resolved
@@ -14,18 +14,13 @@
   | "file"
   | "github"
   | "google_drive"
+  | "guru"
   | "jira"
   | "notion"
   | "productboard"
   | "slab"
-<<<<<<< HEAD
   | "slack"
   | "web";
-=======
-  | "notion"
-  | "guru"
-  | "file";
->>>>>>> 70a379b6
 export type ValidInputTypes = "load_state" | "poll" | "event";
 
 // CONNECTORS
