import { Persona } from "@/app/admin/assistants/interfaces";
import { Credential } from "./connectors/credentials";
import { Connector } from "./connectors/connectors";
import { ConnectorCredentialPairStatus } from "@/app/admin/connector/[ccPairId]/types";

export interface UserPreferences {
  chosen_assistants: number[] | null;
  default_model: string | null;
}

export enum UserStatus {
  live = "live",
  invited = "invited",
  deactivated = "deactivated",
}

export enum UserRole {
  BASIC = "basic",
  ADMIN = "admin",
  CURATOR = "curator",
  GLOBAL_CURATOR = "global_curator",
}

export interface User {
  id: string;
  email: string;
  is_active: string;
  is_superuser: string;
  is_verified: string;
  role: UserRole;
  preferences: UserPreferences;
  status: UserStatus;
  current_token_created_at?: Date;
  current_token_expiry_length?: number;
  oidc_expiry?: Date;
}

export interface MinimalUserSnapshot {
  id: string;
  email: string;
}

export type ValidInputTypes = "load_state" | "poll" | "event";
export type ValidStatuses =
  | "success"
  | "completed_with_errors"
  | "failed"
  | "in_progress"
  | "not_started";
export type TaskStatus = "PENDING" | "STARTED" | "SUCCESS" | "FAILURE";
export type Feedback = "like" | "dislike";
<<<<<<< HEAD
export type AccessType = "public" | "private" | "sync";
=======
export type SessionType = "Chat" | "Search" | "Slack";
>>>>>>> 42188143

export interface DocumentBoostStatus {
  document_id: string;
  semantic_id: string;
  link: string;
  boost: number;
  hidden: boolean;
}

export interface FailedConnectorIndexingStatus {
  cc_pair_id: number;
  name: string | null;
  error_msg: string | null;
  is_deletable: boolean;
  connector_id: number;
  credential_id: number;
}

export interface IndexAttemptSnapshot {
  id: number;
  status: ValidStatuses | null;
  new_docs_indexed: number;
  docs_removed_from_index: number;
  total_docs_indexed: number;
  error_msg: string | null;
  error_count: number;
  full_exception_trace: string | null;
  time_started: string | null;
  time_updated: string;
}

export interface ConnectorIndexingStatus<
  ConnectorConfigType,
  ConnectorCredentialType,
> {
  cc_pair_id: number;
  name: string | null;
  cc_pair_status: ConnectorCredentialPairStatus;
  connector: Connector<ConnectorConfigType>;
  credential: Credential<ConnectorCredentialType>;
  access_type: AccessType;
  owner: string;
  groups: number[];
  last_finished_status: ValidStatuses | null;
  last_status: ValidStatuses | null;
  last_success: string | null;
  docs_indexed: number;
  error_msg: string;
  latest_index_attempt: IndexAttemptSnapshot | null;
  deletion_attempt: DeletionAttemptSnapshot | null;
  is_deletable: boolean;
}

export interface CCPairBasicInfo {
  docs_indexed: number;
  has_successful_run: boolean;
  source: ValidSources;
}

export type ConnectorSummary = {
  count: number;
  active: number;
  public: number;
  totalDocsIndexed: number;
  errors: number; // New field for error count
};

export type GroupedConnectorSummaries = Record<ValidSources, ConnectorSummary>;

// DELETION

export interface DeletionAttemptSnapshot {
  connector_id: number;
  credential_id: number;
  status: TaskStatus;
}

// DOCUMENT SETS
export interface CCPairDescriptor<ConnectorType, CredentialType> {
  id: number;
  name: string | null;
  connector: Connector<ConnectorType>;
  credential: Credential<CredentialType>;
}

export interface DocumentSet {
  id: number;
  name: string;
  description: string;
  cc_pair_descriptors: CCPairDescriptor<any, any>[];
  is_up_to_date: boolean;
  is_public: boolean;
  users: string[];
  groups: number[];
}

export interface Tag {
  tag_key: string;
  tag_value: string;
  source: ValidSources;
}

// STANDARD ANSWERS
export interface StandardAnswerCategory {
  id: number;
  name: string;
}

export interface StandardAnswer {
  id: number;
  keyword: string;
  answer: string;
  match_regex: boolean;
  match_any_keywords: boolean;
  categories: StandardAnswerCategory[];
}

// SLACK BOT CONFIGS

export type AnswerFilterOption =
  | "well_answered_postfilter"
  | "questionmark_prefilter";

export interface ChannelConfig {
  channel_names: string[];
  respond_tag_only?: boolean;
  respond_to_bots?: boolean;
  respond_member_group_list?: string[];
  answer_filters?: AnswerFilterOption[];
  follow_up_tags?: string[];
}

export type SlackBotResponseType = "quotes" | "citations";

export interface SlackBotConfig {
  id: number;
  persona: Persona | null;
  channel_config: ChannelConfig;
  response_type: SlackBotResponseType;
  standard_answer_categories: StandardAnswerCategory[];
  enable_auto_filters: boolean;
}

export interface SlackBotTokens {
  bot_token: string;
  app_token: string;
}

/* EE Only Types */
export interface UserGroup {
  id: number;
  name: string;
  users: User[];
  curator_ids: string[];
  cc_pairs: CCPairDescriptor<any, any>[];
  document_sets: DocumentSet[];
  personas: Persona[];
  is_up_to_date: boolean;
  is_up_for_deletion: boolean;
}

const validSources = [
  "web",
  "github",
  "gitlab",
  "slack",
  "google_drive",
  "gmail",
  "bookstack",
  "confluence",
  "jira",
  "productboard",
  "slab",
  "notion",
  "guru",
  "gong",
  "zulip",
  "linear",
  "hubspot",
  "document360",
  "requesttracker",
  "file",
  "google_sites",
  "loopio",
  "dropbox",
  "salesforce",
  "sharepoint",
  "teams",
  "zendesk",
  "discourse",
  "axero",
  "clickup",
  "wikipedia",
  "mediawiki",
  "s3",
  "r2",
  "google_cloud_storage",
  "oci_storage",
  "not_applicable",
  "ingestion_api",
] as const;

export type ValidSources = (typeof validSources)[number];
// The valid sources that are actually valid to select in the UI
export type ConfigurableSources = Exclude<
  ValidSources,
  "not_applicable" | "ingestion_api"
>;

// The sources that have auto-sync support on the backend
export const validAutoSyncSources = ["google_drive"] as const;
export type ValidAutoSyncSources = (typeof validAutoSyncSources)[number];<|MERGE_RESOLUTION|>--- conflicted
+++ resolved
@@ -49,11 +49,8 @@
   | "not_started";
 export type TaskStatus = "PENDING" | "STARTED" | "SUCCESS" | "FAILURE";
 export type Feedback = "like" | "dislike";
-<<<<<<< HEAD
 export type AccessType = "public" | "private" | "sync";
-=======
 export type SessionType = "Chat" | "Search" | "Slack";
->>>>>>> 42188143
 
 export interface DocumentBoostStatus {
   document_id: string;
