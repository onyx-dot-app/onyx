import { Persona } from "@/app/admin/personas/interfaces";

export interface User {
  id: string;
  email: string;
  is_active: string;
  is_superuser: string;
  is_verified: string;
  role: "basic" | "admin";
}

export type ValidSources =
  | "web"
  | "github"
  | "gitlab"
  | "slack"
  | "google_drive"
  | "gmail"
  | "bookstack"
  | "confluence"
  | "jira"
  | "productboard"
  | "slab"
  | "notion"
  | "guru"
  | "gong"
  | "zulip"
  | "linear"
  | "hubspot"
  | "document360"
  | "requesttracker"
  | "file"
  | "google_sites"
  | "loopio"
  | "sharepoint"
  | "zendesk"
<<<<<<< HEAD
  | "wikipedia"
  | "mediawiki";
=======
  | "axero";
>>>>>>> eb367de4

export type ValidInputTypes = "load_state" | "poll" | "event";
export type ValidStatuses =
  | "success"
  | "failed"
  | "in_progress"
  | "not_started";
export type TaskStatus = "PENDING" | "STARTED" | "SUCCESS" | "FAILURE";
export type Feedback = "like" | "dislike";

export interface DocumentBoostStatus {
  document_id: string;
  semantic_id: string;
  link: string;
  boost: number;
  hidden: boolean;
}

// CONNECTORS
export interface ConnectorBase<T> {
  name: string;
  input_type: ValidInputTypes;
  source: ValidSources;
  connector_specific_config: T;
  refresh_freq: number | null;
  disabled: boolean;
}

export interface Connector<T> extends ConnectorBase<T> {
  id: number;
  credential_ids: number[];
  time_created: string;
  time_updated: string;
}

export interface WebConfig {
  base_url: string;
  web_connector_type?: "recursive" | "single" | "sitemap";
}

export interface GithubConfig {
  repo_owner: string;
  repo_name: string;
  include_prs: boolean;
  include_issues: boolean;
}

export interface GitlabConfig {
  project_owner: string;
  project_name: string;
  include_mrs: boolean;
  include_issues: boolean;
}

export interface GoogleDriveConfig {
  folder_paths?: string[];
  include_shared?: boolean;
  follow_shortcuts?: boolean;
  only_org_public?: boolean;
}

export interface GmailConfig {}

export interface BookstackConfig {}

export interface ConfluenceConfig {
  wiki_page_url: string;
}

export interface JiraConfig {
  jira_project_url: string;
  comment_email_blacklist?: string[];
}

export interface SharepointConfig {
  sites?: string[];
}

export interface AxeroConfig {
  spaces?: string[];
}

export interface ProductboardConfig {}

export interface SlackConfig {
  workspace: string;
  channels?: string[];
  channel_regex_enabled?: boolean;
}

export interface SlabConfig {
  base_url: string;
}

export interface GuruConfig {}

export interface GongConfig {
  workspaces?: string[];
}

export interface LoopioConfig {
  loopio_stack_name?: string;
}

export interface FileConfig {
  file_locations: string[];
}

export interface ZulipConfig {
  realm_name: string;
  realm_url: string;
}

export interface NotionConfig {
  root_page_id?: string;
}

export interface HubSpotConfig {}

export interface RequestTrackerConfig {}

export interface Document360Config {
  workspace: string;
  categories?: string[];
}

export interface GoogleSitesConfig {
  zip_path: string;
  base_url: string;
}

export interface ZendeskConfig {}

export interface MediaWikiBaseConfig {
  connector_name: string;
  language_code: string;
  categories?: string[];
  pages?: string[];
  recurse_depth?: number;
}
export interface MediaWikiConfig extends MediaWikiBaseConfig {
  hostname: string;
}

export interface WikipediaConfig extends MediaWikiBaseConfig {}

export interface IndexAttemptSnapshot {
  id: number;
  status: ValidStatuses | null;
  new_docs_indexed: number;
  docs_removed_from_index: number;
  total_docs_indexed: number;
  error_msg: string | null;
  full_exception_trace: string | null;
  time_started: string | null;
  time_updated: string;
}

export interface ConnectorIndexingStatus<
  ConnectorConfigType,
  ConnectorCredentialType,
> {
  cc_pair_id: number;
  name: string | null;
  connector: Connector<ConnectorConfigType>;
  credential: Credential<ConnectorCredentialType>;
  public_doc: boolean;
  owner: string;
  last_status: ValidStatuses | null;
  last_success: string | null;
  docs_indexed: number;
  error_msg: string;
  latest_index_attempt: IndexAttemptSnapshot | null;
  deletion_attempt: DeletionAttemptSnapshot | null;
  is_deletable: boolean;
}

export interface CCPairBasicInfo {
  docs_indexed: number;
  has_successful_run: boolean;
  source: ValidSources;
}

// CREDENTIALS
export interface CredentialBase<T> {
  credential_json: T;
  admin_public: boolean;
}

export interface Credential<T> extends CredentialBase<T> {
  id: number;
  user_id: string | null;
  time_created: string;
  time_updated: string;
}

export interface GithubCredentialJson {
  github_access_token: string;
}

export interface GitlabCredentialJson {
  gitlab_url: string;
  gitlab_access_token: string;
}

export interface BookstackCredentialJson {
  bookstack_base_url: string;
  bookstack_api_token_id: string;
  bookstack_api_token_secret: string;
}

export interface ConfluenceCredentialJson {
  confluence_username: string;
  confluence_access_token: string;
}

export interface JiraCredentialJson {
  jira_user_email: string;
  jira_api_token: string;
}

export interface JiraServerCredentialJson {
  jira_api_token: string;
}

export interface ProductboardCredentialJson {
  productboard_access_token: string;
}

export interface SlackCredentialJson {
  slack_bot_token: string;
}

export interface GmailCredentialJson {
  gmail_tokens: string;
}

export interface GoogleDriveCredentialJson {
  google_drive_tokens: string;
}

export interface GmailServiceAccountCredentialJson {
  gmail_service_account_key: string;
  gmail_delegated_user: string;
}

export interface GoogleDriveServiceAccountCredentialJson {
  google_drive_service_account_key: string;
  google_drive_delegated_user: string;
}

export interface SlabCredentialJson {
  slab_bot_token: string;
}

export interface NotionCredentialJson {
  notion_integration_token: string;
}

export interface ZulipCredentialJson {
  zuliprc_content: string;
}

export interface GuruCredentialJson {
  guru_user: string;
  guru_user_token: string;
}

export interface GongCredentialJson {
  gong_access_key: string;
  gong_access_key_secret: string;
}

export interface LoopioCredentialJson {
  loopio_subdomain: string;
  loopio_client_id: string;
  loopio_client_token: string;
}

export interface LinearCredentialJson {
  linear_api_key: string;
}

export interface HubSpotCredentialJson {
  hubspot_access_token: string;
}

export interface RequestTrackerCredentialJson {
  requesttracker_username: string;
  requesttracker_password: string;
  requesttracker_base_url: string;
}

export interface Document360CredentialJson {
  portal_id: string;
  document360_api_token: string;
}

export interface ZendeskCredentialJson {
  zendesk_subdomain: string;
  zendesk_email: string;
  zendesk_token: string;
}

export interface SharepointCredentialJson {
  aad_client_id: string;
  aad_client_secret: string;
  aad_directory_id: string;
}

<<<<<<< HEAD
export interface MediaWikiCredentialJson {}
export interface WikipediaCredentialJson extends MediaWikiCredentialJson {}
=======
export interface AxeroCredentialJson {
  base_url: string;
  axero_api_token: string;
}
>>>>>>> eb367de4

// DELETION

export interface DeletionAttemptSnapshot {
  connector_id: number;
  credential_id: number;
  status: TaskStatus;
}

// DOCUMENT SETS
export interface CCPairDescriptor<ConnectorType, CredentialType> {
  id: number;
  name: string | null;
  connector: Connector<ConnectorType>;
  credential: Credential<CredentialType>;
}

export interface DocumentSet {
  id: number;
  name: string;
  description: string;
  cc_pair_descriptors: CCPairDescriptor<any, any>[];
  is_up_to_date: boolean;
  is_public: boolean;
  users: string[];
  groups: number[];
}

export interface Tag {
  tag_key: string;
  tag_value: string;
  source: ValidSources;
}

// SLACK BOT CONFIGS

export type AnswerFilterOption =
  | "well_answered_postfilter"
  | "questionmark_prefilter";

export interface ChannelConfig {
  channel_names: string[];
  respond_tag_only?: boolean;
  respond_to_bots?: boolean;
  respond_team_member_list?: string[];
  answer_filters?: AnswerFilterOption[];
  follow_up_tags?: string[];
}

export type SlackBotResponseType = "quotes" | "citations";

export interface SlackBotConfig {
  id: number;
  persona: Persona | null;
  channel_config: ChannelConfig;
  response_type: SlackBotResponseType;
}

export interface SlackBotTokens {
  bot_token: string;
  app_token: string;
}

/* EE Only Types */
export interface UserGroup {
  id: number;
  name: string;
  users: User[];
  cc_pairs: CCPairDescriptor<any, any>[];
  document_sets: DocumentSet[];
  personas: Persona[];
  is_up_to_date: boolean;
  is_up_for_deletion: boolean;
}<|MERGE_RESOLUTION|>--- conflicted
+++ resolved
@@ -34,12 +34,9 @@
   | "loopio"
   | "sharepoint"
   | "zendesk"
-<<<<<<< HEAD
+  | "axero"
   | "wikipedia"
   | "mediawiki";
-=======
-  | "axero";
->>>>>>> eb367de4
 
 export type ValidInputTypes = "load_state" | "poll" | "event";
 export type ValidStatuses =
@@ -350,15 +347,13 @@
   aad_directory_id: string;
 }
 
-<<<<<<< HEAD
-export interface MediaWikiCredentialJson {}
-export interface WikipediaCredentialJson extends MediaWikiCredentialJson {}
-=======
 export interface AxeroCredentialJson {
   base_url: string;
   axero_api_token: string;
 }
->>>>>>> eb367de4
+
+export interface MediaWikiCredentialJson {}
+export interface WikipediaCredentialJson extends MediaWikiCredentialJson {}
 
 // DELETION
 
