--- conflicted
+++ resolved
@@ -17,15 +17,10 @@
   | "jira"
   | "productboard"
   | "slab"
-<<<<<<< HEAD
-  | "file"
-  | "notion"
-  | "zulip";
-=======
   | "notion"
   | "guru"
+  | "zulip"
   | "file";
->>>>>>> 132a9f75
 export type ValidInputTypes = "load_state" | "poll" | "event";
 
 // CONNECTORS
@@ -153,13 +148,12 @@
 export interface NotionCredentialJson {
   notion_integration_token: string;
 }
-<<<<<<< HEAD
 
 export interface ZulipCredentialJson {
   zuliprc_content: string;
-=======
+}
+
 export interface GuruCredentialJson {
   guru_user: string;
   guru_user_token: string;
->>>>>>> 132a9f75
 }