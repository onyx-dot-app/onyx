--- conflicted
+++ resolved
@@ -419,13 +419,9 @@
   Airtable = "airtable",
   Gitbook = "gitbook",
   Highspot = "highspot",
-<<<<<<< HEAD
   DrupalWiki = "drupal_wiki",
-=======
-
   // Federated Connectors
   FederatedSlack = "federated_slack",
->>>>>>> 9bd5a1de
 }
 
 export const federatedSourceToRegularSource = (
