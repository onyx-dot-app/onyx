import { Persona } from "@/app/admin/assistants/interfaces";
import { Credential } from "./connectors/credentials";
import { Connector } from "./connectors/connectors";
import { ConnectorCredentialPairStatus } from "@/app/admin/connector/[ccPairId]/types";

interface UserPreferences {
  chosen_assistants: number[] | null;
  visible_assistants: number[];
  hidden_assistants: number[];
  default_model: string | null;
  recent_assistants: number[];
}

export enum UserStatus {
  live = "live",
  invited = "invited",
  deactivated = "deactivated",
}

export enum UserRole {
  BASIC = "basic",
  ADMIN = "admin",
  CURATOR = "curator",
  GLOBAL_CURATOR = "global_curator",
}

export const USER_ROLE_LABELS: Record<UserRole, string> = {
  [UserRole.BASIC]: "Basic",
  [UserRole.ADMIN]: "Admin",
  [UserRole.GLOBAL_CURATOR]: "Global Curator",
  [UserRole.CURATOR]: "Curator",
};

export interface User {
  id: string;
  email: string;
  is_active: string;
  is_superuser: string;
  is_verified: string;
  role: UserRole;
  preferences: UserPreferences;
  status: UserStatus;
  current_token_created_at?: Date;
  current_token_expiry_length?: number;
  oidc_expiry?: Date;
  is_cloud_superuser?: boolean;
  organization_name: string | null;
}

export interface MinimalUserSnapshot {
  id: string;
  email: string;
}

export type ValidInputTypes = "load_state" | "poll" | "event";
export type ValidStatuses =
  | "success"
  | "completed_with_errors"
  | "failed"
  | "in_progress"
  | "not_started";
export type TaskStatus = "PENDING" | "STARTED" | "SUCCESS" | "FAILURE";
export type Feedback = "like" | "dislike";
export type AccessType = "public" | "private" | "sync";
export type SessionType = "Chat" | "Search" | "Slack";

export interface DocumentBoostStatus {
  document_id: string;
  semantic_id: string;
  link: string;
  boost: number;
  hidden: boolean;
}

export interface FailedConnectorIndexingStatus {
  cc_pair_id: number;
  name: string | null;
  error_msg: string | null;
  is_deletable: boolean;
  connector_id: number;
  credential_id: number;
}

export interface IndexAttemptSnapshot {
  id: number;
  status: ValidStatuses | null;
  new_docs_indexed: number;
  docs_removed_from_index: number;
  total_docs_indexed: number;
  error_msg: string | null;
  error_count: number;
  full_exception_trace: string | null;
  time_started: string | null;
  time_updated: string;
}

export interface ConnectorIndexingStatus<
  ConnectorConfigType,
  ConnectorCredentialType,
> {
  cc_pair_id: number;
  name: string | null;
  cc_pair_status: ConnectorCredentialPairStatus;
  connector: Connector<ConnectorConfigType>;
  credential: Credential<ConnectorCredentialType>;
  access_type: AccessType;
  owner: string;
  groups: number[];
  last_finished_status: ValidStatuses | null;
  last_status: ValidStatuses | null;
  last_success: string | null;
  docs_indexed: number;
  error_msg: string;
  latest_index_attempt: IndexAttemptSnapshot | null;
  deletion_attempt: DeletionAttemptSnapshot | null;
  is_deletable: boolean;
  in_progress: boolean;
}

export interface CCPairBasicInfo {
  docs_indexed: number;
  has_successful_run: boolean;
  source: ValidSources;
}

export type ConnectorSummary = {
  count: number;
  active: number;
  public: number;
  totalDocsIndexed: number;
  errors: number; // New field for error count
};

export type GroupedConnectorSummaries = Record<ValidSources, ConnectorSummary>;

// DELETION

export interface DeletionAttemptSnapshot {
  connector_id: number;
  credential_id: number;
  status: TaskStatus;
}

// DOCUMENT SETS
export interface CCPairDescriptor<ConnectorType, CredentialType> {
  id: number;
  name: string | null;
  connector: Connector<ConnectorType>;
  credential: Credential<CredentialType>;
}

export interface DocumentSet {
  id: number;
  name: string;
  description: string;
  cc_pair_descriptors: CCPairDescriptor<any, any>[];
  is_up_to_date: boolean;
  is_public: boolean;
  users: string[];
  groups: number[];
}

export interface Tag {
  tag_key: string;
  tag_value: string;
  source: ValidSources;
}

// STANDARD ANSWERS
export interface StandardAnswerCategory {
  id: number;
  name: string;
}

export interface StandardAnswer {
  id: number;
  keyword: string;
  answer: string;
  match_regex: boolean;
  match_any_keywords: boolean;
  categories: StandardAnswerCategory[];
}

// SLACK BOT CONFIGS

export type AnswerFilterOption =
  | "well_answered_postfilter"
  | "questionmark_prefilter";

export interface ChannelConfig {
  channel_names: string[];
  respond_tag_only?: boolean;
  respond_to_bots?: boolean;
  respond_member_group_list?: string[];
  answer_filters?: AnswerFilterOption[];
  follow_up_tags?: string[];
}

export type SlackBotResponseType = "quotes" | "citations";

export interface SlackBotConfig {
  id: number;
  persona: Persona | null;
  channel_config: ChannelConfig;
  response_type: SlackBotResponseType;
  standard_answer_categories: StandardAnswerCategory[];
  enable_auto_filters: boolean;
}

export interface SlackBotTokens {
  bot_token: string;
  app_token: string;
}

/* EE Only Types */
export interface UserGroup {
  id: number;
  name: string;
  users: User[];
  curator_ids: string[];
  cc_pairs: CCPairDescriptor<any, any>[];
  document_sets: DocumentSet[];
  personas: Persona[];
  is_up_to_date: boolean;
  is_up_for_deletion: boolean;
}

const validSources = [
  "web",
  "github",
  "gitlab",
  "slack",
  "google_drive",
  "gmail",
  "bookstack",
  "confluence",
  "jira",
  "productboard",
  "slab",
  "notion",
  "guru",
  "gong",
  "zulip",
  "linear",
  "hubspot",
  "document360",
  "file",
  "google_sites",
  "loopio",
  "dropbox",
  "salesforce",
  "sharepoint",
  "teams",
  "zendesk",
  "discourse",
  "axero",
  "clickup",
  "wikipedia",
  "mediawiki",
  "asana",
  "s3",
  "r2",
  "google_cloud_storage",
  "xenforo",
  "oci_storage",
  "not_applicable",
  "ingestion_api",
  "freshdesk",
<<<<<<< HEAD
  "jira_service_management",
=======
  "fireflies",
>>>>>>> cf5d394d
] as const;

export type ValidSources = (typeof validSources)[number];
// The valid sources that are actually valid to select in the UI
export type ConfigurableSources = Exclude<
  ValidSources,
  "not_applicable" | "ingestion_api"
>;

// The sources that have auto-sync support on the backend
export const validAutoSyncSources = [
  "confluence",
  "google_drive",
  "gmail",
  "slack",
] as const;
export type ValidAutoSyncSources = (typeof validAutoSyncSources)[number];<|MERGE_RESOLUTION|>--- conflicted
+++ resolved
@@ -266,11 +266,8 @@
   "not_applicable",
   "ingestion_api",
   "freshdesk",
-<<<<<<< HEAD
   "jira_service_management",
-=======
   "fireflies",
->>>>>>> cf5d394d
 ] as const;
 
 export type ValidSources = (typeof validSources)[number];
