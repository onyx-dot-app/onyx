import { Persona } from "@/app/admin/personas/interfaces";

export interface User {
  id: string;
  email: string;
  is_active: string;
  is_superuser: string;
  is_verified: string;
  role: "basic" | "admin";
}

export type ValidSources =
  | "web"
  | "github"
  | "gitlab"
  | "slack"
  | "google_drive"
  | "gmail"
  | "bookstack"
  | "confluence"
  | "jira"
  | "productboard"
  | "slab"
  | "notion"
  | "guru"
  | "gong"
  | "zulip"
  | "linear"
  | "hubspot"
  | "document360"
  | "requesttracker"
  | "file"
  | "google_sites"
  | "loopio"
  | "exchange"
  | "zendesk";

export type ValidInputTypes = "load_state" | "poll" | "event";
export type ValidStatuses =
  | "success"
  | "failed"
  | "in_progress"
  | "not_started";
export type TaskStatus = "PENDING" | "STARTED" | "SUCCESS" | "FAILURE";

export interface DocumentBoostStatus {
  document_id: string;
  semantic_id: string;
  link: string;
  boost: number;
  hidden: boolean;
}

// CONNECTORS
export interface ConnectorBase<T> {
  name: string;
  input_type: ValidInputTypes;
  source: ValidSources;
  connector_specific_config: T;
  refresh_freq: number | null;
  disabled: boolean;
}

export interface Connector<T> extends ConnectorBase<T> {
  id: number;
  credential_ids: number[];
  time_created: string;
  time_updated: string;
}

export interface WebConfig {
  base_url: string;
  web_connector_type?: "recursive" | "single" | "sitemap";
}

export interface GithubConfig {
  repo_owner: string;
  repo_name: string;
  include_prs: boolean;
  include_issues: boolean;
}

<<<<<<< HEAD
export interface ExchangeConfig {
  exchange_categories?: string[];
  exchange_folders?: string[];
  exchange_max_poll_size?: number;
=======
export interface GitlabConfig {
  project_owner: string;
  project_name: string;
  include_mrs: boolean;
  include_issues: boolean;
>>>>>>> 692fdb45
}

export interface GoogleDriveConfig {
  folder_paths?: string[];
  include_shared?: boolean;
  follow_shortcuts?: boolean;
}

export interface GmailConfig {}

export interface BookstackConfig {}

export interface ConfluenceConfig {
  wiki_page_url: string;
}

export interface JiraConfig {
  jira_project_url: string;
}

export interface ProductboardConfig {}

export interface SlackConfig {
  workspace: string;
  channels?: string[];
}

export interface SlabConfig {
  base_url: string;
}

export interface GuruConfig {}

export interface GongConfig {
  workspaces?: string[];
}

export interface LoopioConfig {
  loopio_stack_name?: string;
}

export interface FileConfig {
  file_locations: string[];
}

export interface ZulipConfig {
  realm_name: string;
  realm_url: string;
}

export interface NotionConfig {
  root_page_id?: string;
}

export interface HubSpotConfig {}

export interface RequestTrackerConfig {}

export interface Document360Config {
  workspace: string;
  categories?: string[];
}

export interface GoogleSitesConfig {
  zip_path: string;
  base_url: string;
}

export interface ZendeskConfig {}

export interface IndexAttemptSnapshot {
  id: number;
  status: ValidStatuses | null;
  new_docs_indexed: number;
  total_docs_indexed: number;
  error_msg: string | null;
  time_started: string | null;
  time_updated: string;
}

export interface ConnectorIndexingStatus<
  ConnectorConfigType,
  ConnectorCredentialType
> {
  cc_pair_id: number;
  name: string | null;
  connector: Connector<ConnectorConfigType>;
  credential: Credential<ConnectorCredentialType>;
  public_doc: boolean;
  owner: string;
  last_status: ValidStatuses | null;
  last_success: string | null;
  docs_indexed: number;
  error_msg: string;
  latest_index_attempt: IndexAttemptSnapshot | null;
  deletion_attempt: DeletionAttemptSnapshot | null;
  is_deletable: boolean;
}

// CREDENTIALS
export interface CredentialBase<T> {
  credential_json: T;
  admin_public: boolean;
}

export interface Credential<T> extends CredentialBase<T> {
  id: number;
  user_id: string | null;
  time_created: string;
  time_updated: string;
}

export interface GithubCredentialJson {
  github_access_token: string;
}

<<<<<<< HEAD
export interface ExchangeCredentialJson {
  aad_app_id: string;
  aad_app_secret: string;
  aad_tenant_id: string;
  aad_user_id: string;
=======
export interface GitlabCredentialJson {
  gitlab_url: string;
  gitlab_access_token: string;
>>>>>>> 692fdb45
}

export interface BookstackCredentialJson {
  bookstack_base_url: string;
  bookstack_api_token_id: string;
  bookstack_api_token_secret: string;
}

export interface ConfluenceCredentialJson {
  confluence_username: string;
  confluence_access_token: string;
}

export interface JiraCredentialJson {
  jira_user_email: string;
  jira_api_token: string;
}

export interface ProductboardCredentialJson {
  productboard_access_token: string;
}

export interface SlackCredentialJson {
  slack_bot_token: string;
}

export interface GmailCredentialJson {
  gmail_tokens: string;
}

export interface GoogleDriveCredentialJson {
  google_drive_tokens: string;
}

export interface GmailServiceAccountCredentialJson {
  gmail_service_account_key: string;
  gmail_delegated_user: string;
}

export interface GoogleDriveServiceAccountCredentialJson {
  google_drive_service_account_key: string;
  google_drive_delegated_user: string;
}

export interface SlabCredentialJson {
  slab_bot_token: string;
}

export interface NotionCredentialJson {
  notion_integration_token: string;
}

export interface ZulipCredentialJson {
  zuliprc_content: string;
}

export interface GuruCredentialJson {
  guru_user: string;
  guru_user_token: string;
}

export interface GongCredentialJson {
  gong_access_key: string;
  gong_access_key_secret: string;
}

export interface LoopioCredentialJson {
  loopio_subdomain: string;
  loopio_client_id: string;
  loopio_client_token: string;
}

export interface LinearCredentialJson {
  linear_api_key: string;
}

export interface HubSpotCredentialJson {
  hubspot_access_token: string;
}

export interface RequestTrackerCredentialJson {
  requesttracker_username: string;
  requesttracker_password: string;
  requesttracker_base_url: string;
}

export interface Document360CredentialJson {
  portal_id: string;
  document360_api_token: string;
}

export interface ZendeskCredentialJson {
  zendesk_subdomain: string;
  zendesk_email: string;
  zendesk_token: string;
}

// DELETION

export interface DeletionAttemptSnapshot {
  connector_id: number;
  credential_id: number;
  status: TaskStatus;
}

// DOCUMENT SETS
export interface CCPairDescriptor<ConnectorType, CredentialType> {
  id: number;
  name: string | null;
  connector: Connector<ConnectorType>;
  credential: Credential<CredentialType>;
}

export interface DocumentSet {
  id: number;
  name: string;
  description: string;
  cc_pair_descriptors: CCPairDescriptor<any, any>[];
  is_up_to_date: boolean;
}

export interface Tag {
  tag_key: string;
  tag_value: string;
  source: ValidSources;
}

// SLACK BOT CONFIGS

export type AnswerFilterOption =
  | "well_answered_postfilter"
  | "questionmark_prefilter";

export interface ChannelConfig {
  channel_names: string[];
  respond_tag_only?: boolean;
  respond_team_member_list?: string[];
  answer_filters?: AnswerFilterOption[];
  follow_up_tags?: string[];
}

export interface SlackBotConfig {
  id: number;
  persona: Persona | null;
  channel_config: ChannelConfig;
}

export interface SlackBotTokens {
  bot_token: string;
  app_token: string;
}<|MERGE_RESOLUTION|>--- conflicted
+++ resolved
@@ -80,18 +80,17 @@
   include_issues: boolean;
 }
 
-<<<<<<< HEAD
-export interface ExchangeConfig {
-  exchange_categories?: string[];
-  exchange_folders?: string[];
-  exchange_max_poll_size?: number;
-=======
 export interface GitlabConfig {
   project_owner: string;
   project_name: string;
   include_mrs: boolean;
   include_issues: boolean;
->>>>>>> 692fdb45
+}
+
+export interface ExchangeConfig {
+  exchange_categories?: string[];
+  exchange_folders?: string[];
+  exchange_max_poll_size?: number;
 }
 
 export interface GoogleDriveConfig {
@@ -208,17 +207,16 @@
   github_access_token: string;
 }
 
-<<<<<<< HEAD
+export interface GitlabCredentialJson {
+  gitlab_url: string;
+  gitlab_access_token: string;
+}
+
 export interface ExchangeCredentialJson {
   aad_app_id: string;
   aad_app_secret: string;
   aad_tenant_id: string;
   aad_user_id: string;
-=======
-export interface GitlabCredentialJson {
-  gitlab_url: string;
-  gitlab_access_token: string;
->>>>>>> 692fdb45
 }
 
 export interface BookstackCredentialJson {
