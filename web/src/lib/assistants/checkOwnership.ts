import { Assistant } from "@/app/admin/assistants/interfaces";
import { User } from "../types";
import { checkUserIsNoAuthUser } from "../user";

export function checkUserOwnsAssistant(
  user: User | null,
  assistant: Assistant
) {
  return checkUserIdOwnsAssistant(user?.id, assistant);
}

export function checkUserIdOwnsAssistant(
  userId: string | undefined,
  assistant: Assistant
) {
  return (
    (!userId ||
      checkUserIsNoAuthUser(userId) ||
      assistant.owner?.id === userId) &&
<<<<<<< HEAD
    !assistant.default_assistant
=======
    !assistant.builtin_persona
>>>>>>> c65f2690
  );
}<|MERGE_RESOLUTION|>--- conflicted
+++ resolved
@@ -17,10 +17,6 @@
     (!userId ||
       checkUserIsNoAuthUser(userId) ||
       assistant.owner?.id === userId) &&
-<<<<<<< HEAD
-    !assistant.default_assistant
-=======
-    !assistant.builtin_persona
->>>>>>> c65f2690
+    !assistant.builtin_assistant
   );
 }