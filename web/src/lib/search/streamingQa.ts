import {
  BackendMessage,
  LLMRelevanceFilterPacket,
} from "@/app/chat/interfaces";
import {
  AnswerPiecePacket,
  EnmeddDocument,
  DocumentInfoPacket,
  ErrorMessagePacket,
  Quote,
  QuotesInfoPacket,
  RelevanceChunk,
  SearchRequestArgs,
} from "./interfaces";
import { processRawChunkString } from "./streamingUtils";
import { buildFilters, endsWithLetterOrNumber } from "./utils";

export const searchRequestStreamed = async ({
  query,
  sources,
  documentSets,
  timeRange,
  tags,
<<<<<<< HEAD
  assistant,
=======
  persona,
  agentic,
>>>>>>> c65f2690
  updateCurrentAnswer,
  updateQuotes,
  updateDocs,
  updateSuggestedSearchType,
  updateSuggestedFlowType,
  updateSelectedDocIndices,
  updateError,
  updateMessageAndThreadId,
  finishedSearching,
  updateDocumentRelevance,
  updateComments,
}: SearchRequestArgs) => {
  let answer = "";
  let quotes: Quote[] | null = null;
<<<<<<< HEAD
  let relevantDocuments: EnmeddDocument[] | null = null;
=======
  let relevantDocuments: DanswerDocument[] | null = null;

>>>>>>> c65f2690
  try {
    const filters = buildFilters(sources, documentSets, timeRange, tags);

    const threadMessage = {
      message: query,
      sender: null,
      role: "user",
    };

    const response = await fetch("/api/query/stream-answer-with-quote", {
      method: "POST",
      body: JSON.stringify({
        messages: [threadMessage],
<<<<<<< HEAD
        assistant_id: assistant.id,
        prompt_id: assistant.id === 0 ? null : assistant.prompts[0]?.id,
=======
        persona_id: persona.id,
        agentic,
        prompt_id: persona.id === 0 ? null : persona.prompts[0]?.id,
>>>>>>> c65f2690
        retrieval_options: {
          run_search: "always",
          real_time: true,
          filters: filters,
          enable_auto_detect_filters: false,
        },
        evaluation_type: agentic ? "agentic" : "basic",
      }),
      headers: {
        "Content-Type": "application/json",
      },
    });

    const reader = response.body?.getReader();
    const decoder = new TextDecoder("utf-8");

    let previousPartialChunk: string | null = null;
    while (true) {
      const rawChunk = await reader?.read();

      if (!rawChunk) {
        throw new Error("Unable to process chunk");
      }
      const { done, value } = rawChunk;
      if (done) {
        break;
      }

      // Process each chunk as it arrives
      const [completedChunks, partialChunk] = processRawChunkString<
        | AnswerPiecePacket
        | ErrorMessagePacket
        | QuotesInfoPacket
        | DocumentInfoPacket
        | LLMRelevanceFilterPacket
        | BackendMessage
        | RelevanceChunk
      >(decoder.decode(value, { stream: true }), previousPartialChunk);
      if (!completedChunks.length && !partialChunk) {
        break;
      }
      previousPartialChunk = partialChunk as string | null;
      completedChunks.forEach((chunk) => {
        // check for answer piece / end of answer

        if (Object.hasOwn(chunk, "relevance_summaries")) {
          const relevanceChunk = chunk as RelevanceChunk;
          updateDocumentRelevance(relevanceChunk.relevance_summaries);
        }

        if (Object.hasOwn(chunk, "answer_piece")) {
          const answerPiece = (chunk as AnswerPiecePacket).answer_piece;
          if (answerPiece !== null) {
            answer += (chunk as AnswerPiecePacket).answer_piece;
            updateCurrentAnswer(answer);
          } else {
            // set quotes as non-null to signify that the answer is finished and
            // we're now looking for quotes
            updateQuotes([]);
            if (
              answer &&
              !answer.endsWith(".") &&
              !answer.endsWith("?") &&
              !answer.endsWith("!") &&
              endsWithLetterOrNumber(answer)
            ) {
              answer += ".";
              updateCurrentAnswer(answer);
            }
          }
          return;
        }

        if (Object.hasOwn(chunk, "error")) {
          updateError((chunk as ErrorMessagePacket).error);
          return;
        }

        // These all come together
        if (Object.hasOwn(chunk, "top_documents")) {
          chunk = chunk as DocumentInfoPacket;
          const topDocuments = chunk.top_documents as EnmeddDocument[] | null;
          if (topDocuments) {
            relevantDocuments = topDocuments;
            updateDocs(relevantDocuments);
          }

          if (chunk.predicted_flow) {
            updateSuggestedFlowType(chunk.predicted_flow);
          }

          if (chunk.predicted_search) {
            updateSuggestedSearchType(chunk.predicted_search);
          }

          return;
        }

        if (Object.hasOwn(chunk, "relevant_chunk_indices")) {
          const relevantChunkIndices = (chunk as LLMRelevanceFilterPacket)
            .relevant_chunk_indices;
          if (relevantChunkIndices) {
            updateSelectedDocIndices(relevantChunkIndices);
          }
          return;
        }

        // Check for quote section
        if (Object.hasOwn(chunk, "quotes")) {
          quotes = (chunk as QuotesInfoPacket).quotes;
          updateQuotes(quotes);
          return;
        }

        // Check for the final chunk
        if (Object.hasOwn(chunk, "message_id")) {
          const backendChunk = chunk as BackendMessage;
          updateComments(backendChunk.comments);
          updateMessageAndThreadId(
            backendChunk.message_id,
            backendChunk.chat_session_id
          );
        }
      });
    }
  } catch (err) {
    console.error("Fetch error:", err);
    let errorMessage = "An error occurred while fetching the answer.";

    if (err instanceof Error) {
      if (err.message.includes("rate_limit_error")) {
        errorMessage =
          "Rate limit exceeded. Please try again later or reduce the length of your query.";
      } else {
        errorMessage = err.message;
      }
    }

    updateError(errorMessage);
  }

  return { answer, quotes, relevantDocuments };
};<|MERGE_RESOLUTION|>--- conflicted
+++ resolved
@@ -21,12 +21,8 @@
   documentSets,
   timeRange,
   tags,
-<<<<<<< HEAD
   assistant,
-=======
-  persona,
   agentic,
->>>>>>> c65f2690
   updateCurrentAnswer,
   updateQuotes,
   updateDocs,
@@ -41,12 +37,7 @@
 }: SearchRequestArgs) => {
   let answer = "";
   let quotes: Quote[] | null = null;
-<<<<<<< HEAD
   let relevantDocuments: EnmeddDocument[] | null = null;
-=======
-  let relevantDocuments: DanswerDocument[] | null = null;
-
->>>>>>> c65f2690
   try {
     const filters = buildFilters(sources, documentSets, timeRange, tags);
 
@@ -60,14 +51,9 @@
       method: "POST",
       body: JSON.stringify({
         messages: [threadMessage],
-<<<<<<< HEAD
         assistant_id: assistant.id,
+        agentic,
         prompt_id: assistant.id === 0 ? null : assistant.prompts[0]?.id,
-=======
-        persona_id: persona.id,
-        agentic,
-        prompt_id: persona.id === 0 ? null : persona.prompts[0]?.id,
->>>>>>> c65f2690
         retrieval_options: {
           run_search: "always",
           real_time: true,
