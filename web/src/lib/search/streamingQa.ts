import {
  AnswerPiecePacket,
  HagenDocument,
  DocumentInfoPacket,
  ErrorMessagePacket,
  LLMRelevanceFilterPacket,
  QueryEventIdPacket,
  Quote,
  QuotesInfoPacket,
  SearchRequestArgs,
} from "./interfaces";
import { processRawChunkString } from "./streamingUtils";
import { buildFilters } from "./utils";

export const searchRequestStreamed = async ({
  query,
  sources,
  documentSets,
  timeRange,
  tags,
  persona,
  updateCurrentAnswer,
  updateQuotes,
  updateDocs,
  updateSuggestedSearchType,
  updateSuggestedFlowType,
  updateSelectedDocIndices,
  updateError,
  updateQueryEventId,
}: SearchRequestArgs) => {
  let answer = "";
  let quotes: Quote[] | null = null;
  let relevantDocuments: HagenDocument[] | null = null;
  try {
<<<<<<< HEAD
    const filters = buildFilters(sources, documentSets, timeRange);
=======
    const filters = buildFilters(sources, documentSets, timeRange, tags);

    const threadMessage = {
      message: query,
      sender: null,
      role: "user",
    };

>>>>>>> 6b6b3daa
    const response = await fetch("/api/query/stream-answer-with-quote", {
      method: "POST",
      body: JSON.stringify({
        query,
        persona_id: persona.id,
        prompt_id: persona.id === 0 ? null : persona.prompts[0]?.id,
        retrieval_options: {
          run_search: "always",
          real_time: true,
          filters: filters,
          enable_auto_detect_filters: false,
        },
      }),
      headers: {
        "Content-Type": "application/json",
      },
    });
    const reader = response.body?.getReader();
    const decoder = new TextDecoder("utf-8");

    let previousPartialChunk: string | null = null;
    while (true) {
      const rawChunk = await reader?.read();
      if (!rawChunk) {
        throw new Error("Unable to process chunk");
      }
      const { done, value } = rawChunk;
      if (done) {
        break;
      }

      // Process each chunk as it arrives
      const [completedChunks, partialChunk] = processRawChunkString<
        | AnswerPiecePacket
        | ErrorMessagePacket
        | QuotesInfoPacket
        | DocumentInfoPacket
        | LLMRelevanceFilterPacket
        | QueryEventIdPacket
      >(decoder.decode(value, { stream: true }), previousPartialChunk);
      if (!completedChunks.length && !partialChunk) {
        break;
      }
      previousPartialChunk = partialChunk as string | null;
      completedChunks.forEach((chunk) => {
        // check for answer peice / end of answer
        if (Object.hasOwn(chunk, "answer_piece")) {
          const answerPiece = (chunk as AnswerPiecePacket).answer_piece;
          if (answerPiece !== null) {
            answer += (chunk as AnswerPiecePacket).answer_piece;
            updateCurrentAnswer(answer);
          } else {
            // set quotes as non-null to signify that the answer is finished and
            // we're now looking for quotes
            updateQuotes([]);
            if (
              answer &&
              !answer.endsWith(".") &&
              !answer.endsWith("?") &&
              !answer.endsWith("!")
            ) {
              answer += ".";
              updateCurrentAnswer(answer);
            }
          }
          return;
        }

        if (Object.hasOwn(chunk, "error")) {
          updateError((chunk as ErrorMessagePacket).error);
          return;
        }

        // These all come together
        if (Object.hasOwn(chunk, "top_documents")) {
          chunk = chunk as DocumentInfoPacket;
          const topDocuments = chunk.top_documents as HagenDocument[] | null;
          if (topDocuments) {
            relevantDocuments = topDocuments;
            updateDocs(relevantDocuments);
          }

          if (chunk.predicted_flow) {
            updateSuggestedFlowType(chunk.predicted_flow);
          }

          if (chunk.predicted_search) {
            updateSuggestedSearchType(chunk.predicted_search);
          }

          return;
        }

        if (Object.hasOwn(chunk, "relevant_chunk_indices")) {
          const relevantChunkIndices = (chunk as LLMRelevanceFilterPacket)
            .relevant_chunk_indices;
          if (relevantChunkIndices) {
            updateSelectedDocIndices(relevantChunkIndices);
          }
          return;
        }

        // Check for quote section
        if (Object.hasOwn(chunk, "quotes")) {
          quotes = (chunk as QuotesInfoPacket).quotes;
          updateQuotes(quotes);
          return;
        }

        // check for query ID section
        if (Object.hasOwn(chunk, "query_event_id")) {
          updateQueryEventId((chunk as QueryEventIdPacket).query_event_id);
          return;
        }

        // should never reach this
        console.log("Unknown chunk:", chunk);
      });
    }
  } catch (err) {
    console.error("Fetch error:", err);
  }
  return { answer, quotes, relevantDocuments };
};<|MERGE_RESOLUTION|>--- conflicted
+++ resolved
@@ -32,9 +32,6 @@
   let quotes: Quote[] | null = null;
   let relevantDocuments: HagenDocument[] | null = null;
   try {
-<<<<<<< HEAD
-    const filters = buildFilters(sources, documentSets, timeRange);
-=======
     const filters = buildFilters(sources, documentSets, timeRange, tags);
 
     const threadMessage = {
@@ -43,7 +40,6 @@
       role: "user",
     };
 
->>>>>>> 6b6b3daa
     const response = await fetch("/api/query/stream-answer-with-quote", {
       method: "POST",
       body: JSON.stringify({
