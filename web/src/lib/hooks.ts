"use client";

import {
  DocumentBoostStatus,
  Tag,
  UserGroup,
  ConnectorStatus,
  CCPairBasicInfo,
  FederatedConnectorDetail,
  ValidSources,
  ConnectorIndexingStatusLiteResponse,
  IndexingStatusRequest,
} from "@/lib/types";
import useSWR, { mutate, useSWRConfig } from "swr";
import { errorHandlingFetcher } from "./fetcher";
import {
  useCallback,
  useContext,
  useEffect,
  useMemo,
  useRef,
  useState,
} from "react";
import { DateRangePickerValue } from "@/components/dateRangeSelectors/AdminDateRangeSelector";
import { SourceMetadata } from "./search/interfaces";
import { parseLlmDescriptor } from "./llm/utils";
import { ChatSession } from "@/app/chat/interfaces";
import { AllUsersResponse } from "./types";
import { Credential } from "./connectors/credentials";
import { SettingsContext } from "@/components/settings/SettingsProvider";
import {
  MinimalPersonaSnapshot,
  PersonaLabel,
} from "@/app/admin/assistants/interfaces";
import { LLMProviderDescriptor } from "@/app/admin/configuration/llm/interfaces";
import { isAnthropic } from "@/app/admin/configuration/llm/utils";
import { getSourceMetadataForSources } from "./sources";
import { AuthType, NEXT_PUBLIC_CLOUD_ENABLED } from "./constants";
import { useUser } from "@/components/user/UserProvider";
import { SEARCH_TOOL_ID } from "@/app/chat/components/tools/constants";
import { updateTemperatureOverrideForChatSession } from "@/app/chat/services/lib";
import { usePathname, useSearchParams } from "next/navigation";
import { SEARCH_PARAM_NAMES } from "@/app/chat/services/searchParams";
import { useLLMProviders } from "./hooks/useLLMProviders";
import { useChatContext } from "@/refresh-components/contexts/ChatContext";

<<<<<<< HEAD
export function useClickOutside(
  callback: () => void,
  refs: React.RefObject<any>[],
  isActive: boolean = true
) {
  const mouseDownOutsideRef = useRef(false);

  useEffect(() => {
    if (!isActive) return;

    function handleMouseDown(e: MouseEvent) {
      const clickedOutside = refs.every(
        (ref) => ref.current && !ref.current.contains(e.target as Node)
      );
      mouseDownOutsideRef.current = clickedOutside;
    }

    function handleMouseUp(e: MouseEvent) {
      const clickedOutside = refs.every(
        (ref) => ref.current && !ref.current.contains(e.target as Node)
      );

      if (mouseDownOutsideRef.current && clickedOutside) {
        callback();
      }
      mouseDownOutsideRef.current = false;
    }

    document.addEventListener("mousedown", handleMouseDown);
    document.addEventListener("mouseup", handleMouseUp);
    return () => {
      document.removeEventListener("mousedown", handleMouseDown);
      document.removeEventListener("mouseup", handleMouseUp);
    };
  }, [refs, callback, isActive]);
}

export function useIsMounted() {
  const [mounted, setMounted] = useState(false);

  useEffect(() => {
    setMounted(true);
  }, []);

  return mounted;
}

// "AppFocus" is the current part of the main application which is active / focused on.
// Namely, if the URL is pointing towards a "chat", then a `{ type: "chat", id: "..." }` is returned.
//
// This is useful in determining what `SidebarTab` should be active, for example.
type AppFocus =
  | { type: "agent" | "project" | "chat"; id: string }
  | "new-session"
  | "more-agents";

export function useAppFocus(): AppFocus {
  const pathname = usePathname();
  const searchParams = useSearchParams();

  // Check if we're on the agents page
  if (pathname === "/chat/agents") {
    return "more-agents";
  }

  // Check search params for chat, agent, or project
  const chatId = searchParams.get(SEARCH_PARAM_NAMES.CHAT_ID);
  if (chatId) return { type: "chat", id: chatId };

  const agentId = searchParams.get(SEARCH_PARAM_NAMES.PERSONA_ID);
  if (agentId) return { type: "agent", id: agentId };

  const projectId = searchParams.get(SEARCH_PARAM_NAMES.PROJECT_ID);
  if (projectId) return { type: "project", id: projectId };

  // No search params means we're on a new session
  return "new-session";
}

=======
>>>>>>> 93d2febf
const CREDENTIAL_URL = "/api/manage/admin/credential";

export const usePublicCredentials = () => {
  const { mutate } = useSWRConfig();
  const swrResponse = useSWR<Credential<any>[]>(
    CREDENTIAL_URL,
    errorHandlingFetcher
  );

  return {
    ...swrResponse,
    refreshCredentials: () => mutate(CREDENTIAL_URL),
  };
};

const buildReactedDocsUrl = (ascending: boolean, limit: number) => {
  return `/api/manage/admin/doc-boosts?ascending=${ascending}&limit=${limit}`;
};

export const useMostReactedToDocuments = (
  ascending: boolean,
  limit: number
) => {
  const url = buildReactedDocsUrl(ascending, limit);
  const swrResponse = useSWR<DocumentBoostStatus[]>(url, errorHandlingFetcher);

  return {
    ...swrResponse,
    refreshDocs: () => mutate(url),
  };
};

export const useObjectState = <T>(
  initialValue: T
): [T, (update: Partial<T>) => void] => {
  const [state, setState] = useState<T>(initialValue);
  const set = (update: Partial<T>) => {
    setState((prevState) => {
      return {
        ...prevState,
        ...update,
      };
    });
  };
  return [state, set];
};

const INDEXING_STATUS_URL = "/api/manage/admin/connector/indexing-status";
const CONNECTOR_STATUS_URL = "/api/manage/admin/connector/status";

export const useConnectorIndexingStatusWithPagination = (
  filters: Omit<IndexingStatusRequest, "source" | "source_to_page"> = {},
  refreshInterval = 30000
) => {
  const { mutate } = useSWRConfig();
  //maintains the current page for each source
  const [sourcePages, setSourcePages] = useState<Record<ValidSources, number>>(
    {} as Record<ValidSources, number>
  );
  const [mergedData, setMergedData] = useState<
    ConnectorIndexingStatusLiteResponse[]
  >([]);
  //maintains the loading state for each source
  const [sourceLoadingStates, setSourceLoadingStates] = useState<
    Record<ValidSources, boolean>
  >({} as Record<ValidSources, boolean>);

  //ref to maintain the current source pages for the main request
  const sourcePagesRef = useRef(sourcePages);
  sourcePagesRef.current = sourcePages;

  // Main request that includes current pagination state
  const mainRequest: IndexingStatusRequest = useMemo(
    () => ({
      secondary_index: false,
      access_type_filters: [],
      last_status_filters: [],
      docs_count_operator: null,
      docs_count_value: null,
      ...filters,
    }),
    [filters]
  );

  const swrKey = [INDEXING_STATUS_URL, JSON.stringify(mainRequest)];

  // Main data fetch with auto-refresh
  const { data, isLoading, error } = useSWR<
    ConnectorIndexingStatusLiteResponse[]
  >(
    swrKey,
    () => fetchConnectorIndexingStatus(mainRequest, sourcePagesRef.current),
    {
      refreshInterval,
    }
  );

  // Update merged data when main data changes
  useEffect(() => {
    if (data) {
      setMergedData(data);
    }
  }, [data]);

  // Function to handle page changes for a specific source
  const handlePageChange = useCallback(
    async (source: ValidSources, page: number) => {
      // Update the source page state
      setSourcePages((prev) => ({ ...prev, [source]: page }));

      const sourceRequest: IndexingStatusRequest = {
        ...filters,
        source: source,
        source_to_page: { [source]: page } as Record<ValidSources, number>,
      };
      setSourceLoadingStates((prev) => ({ ...prev, [source]: true }));

      try {
        const sourceData = await fetchConnectorIndexingStatus(sourceRequest);
        if (sourceData && sourceData.length > 0) {
          setMergedData((prevData) =>
            prevData
              .map((existingSource) =>
                existingSource.source === source
                  ? sourceData[0]
                  : existingSource
              )
              .filter(
                (item): item is ConnectorIndexingStatusLiteResponse =>
                  item !== undefined
              )
          );
        }
      } catch (error) {
        console.error(
          `Failed to fetch page ${page} for source ${source}:`,
          error
        );
      } finally {
        setSourceLoadingStates((prev) => ({ ...prev, [source]: false }));
      }
    },
    [filters]
  );

  // Function to refresh all data (maintains current pagination)
  const refreshAllData = useCallback(() => {
    mutate(swrKey);
  }, [mutate, swrKey]);

  // Reset pagination when filters change (but not search)
  const resetPagination = useCallback(() => {
    setSourcePages({} as Record<ValidSources, number>);
  }, []);

  return {
    data: mergedData,
    isLoading,
    error,
    handlePageChange,
    sourcePages,
    sourceLoadingStates,
    refreshAllData,
    resetPagination,
  };
};

export const useConnectorStatus = (refreshInterval = 30000) => {
  const { mutate } = useSWRConfig();
  const url = CONNECTOR_STATUS_URL;
  const swrResponse = useSWR<ConnectorStatus<any, any>[]>(
    url,
    errorHandlingFetcher,
    { refreshInterval: refreshInterval }
  );

  return {
    ...swrResponse,
    refreshIndexingStatus: () => mutate(url),
  };
};

export const useBasicConnectorStatus = () => {
  const url = "/api/manage/connector-status";
  const swrResponse = useSWR<CCPairBasicInfo[]>(url, errorHandlingFetcher);
  return {
    ...swrResponse,
    refreshIndexingStatus: () => mutate(url),
  };
};

export const useFederatedConnectors = () => {
  const { mutate } = useSWRConfig();
  const url = "/api/federated";
  const swrResponse = useSWR<FederatedConnectorDetail[]>(
    url,
    errorHandlingFetcher
  );

  return {
    ...swrResponse,
    refreshFederatedConnectors: () => mutate(url),
  };
};

export const useLabels = () => {
  const { mutate } = useSWRConfig();
  const { data: labels, error } = useSWR<PersonaLabel[]>(
    "/api/persona/labels",
    errorHandlingFetcher
  );

  const refreshLabels = async () => {
    return mutate("/api/persona/labels");
  };

  const createLabel = async (name: string) => {
    const response = await fetch("/api/persona/labels", {
      method: "POST",
      headers: { "Content-Type": "application/json" },
      body: JSON.stringify({ name }),
    });

    if (response.ok) {
      const newLabel = await response.json();
      mutate("/api/persona/labels", [...(labels || []), newLabel], false);
    }

    return response;
  };

  const updateLabel = async (id: number, name: string) => {
    const response = await fetch(`/api/admin/persona/label/${id}`, {
      method: "PATCH",
      headers: { "Content-Type": "application/json" },
      body: JSON.stringify({ label_name: name }),
    });

    if (response.ok) {
      mutate(
        "/api/persona/labels",
        labels?.map((label) => (label.id === id ? { ...label, name } : label)),
        false
      );
    }

    return response;
  };

  const deleteLabel = async (id: number) => {
    const response = await fetch(`/api/admin/persona/label/${id}`, {
      method: "DELETE",
      headers: { "Content-Type": "application/json" },
    });

    if (response.ok) {
      mutate(
        "/api/persona/labels",
        labels?.filter((label) => label.id !== id),
        false
      );
    }

    return response;
  };

  return {
    labels,
    error,
    refreshLabels,
    createLabel,
    updateLabel,
    deleteLabel,
  };
};

export const useTimeRange = (initialValue?: DateRangePickerValue) => {
  return useState<DateRangePickerValue | null>(null);
};

export interface FilterManager {
  timeRange: DateRangePickerValue | null;
  setTimeRange: React.Dispatch<
    React.SetStateAction<DateRangePickerValue | null>
  >;
  selectedSources: SourceMetadata[];
  setSelectedSources: React.Dispatch<React.SetStateAction<SourceMetadata[]>>;
  selectedDocumentSets: string[];
  setSelectedDocumentSets: React.Dispatch<React.SetStateAction<string[]>>;
  selectedTags: Tag[];
  setSelectedTags: React.Dispatch<React.SetStateAction<Tag[]>>;
  getFilterString: () => string;
  buildFiltersFromQueryString: (
    filterString: string,
    availableSources: SourceMetadata[],
    availableDocumentSets: string[],
    availableTags: Tag[]
  ) => void;
  clearFilters: () => void;
}

export function useFilters(): FilterManager {
  const [timeRange, setTimeRange] = useTimeRange();
  const [selectedSources, setSelectedSources] = useState<SourceMetadata[]>([]);
  const [selectedDocumentSets, setSelectedDocumentSets] = useState<string[]>(
    []
  );
  const [selectedTags, setSelectedTags] = useState<Tag[]>([]);

  function getFilterString() {
    const params = new URLSearchParams();

    if (timeRange) {
      params.set("from", timeRange.from.toISOString());
      params.set("to", timeRange.to.toISOString());
    }

    if (selectedSources.length > 0) {
      const sourcesParam = selectedSources
        .map((source) => encodeURIComponent(source.internalName))
        .join(",");
      params.set("sources", sourcesParam);
    }

    if (selectedDocumentSets.length > 0) {
      const docSetsParam = selectedDocumentSets
        .map((ds) => encodeURIComponent(ds))
        .join(",");
      params.set("documentSets", docSetsParam);
    }

    if (selectedTags.length > 0) {
      const tagsParam = selectedTags
        .map((tag) => encodeURIComponent(tag.tag_value))
        .join(",");
      params.set("tags", tagsParam);
    }

    const queryString = params.toString();
    return queryString ? `&${queryString}` : "";
  }

  function clearFilters() {
    setTimeRange(null);
    setSelectedSources([]);
    setSelectedDocumentSets([]);
    setSelectedTags([]);
  }

  function buildFiltersFromQueryString(
    filterString: string,
    availableSources: SourceMetadata[],
    availableDocumentSets: string[],
    availableTags: Tag[]
  ): void {
    const params = new URLSearchParams(filterString);

    // Parse the "from" parameter as a DateRangePickerValue
    let newTimeRange: DateRangePickerValue | null = null;
    const fromParam = params.get("from");
    const toParam = params.get("to");
    if (fromParam && toParam) {
      const fromDate = new Date(fromParam);
      const toDate = new Date(toParam);
      if (!isNaN(fromDate.getTime()) && !isNaN(toDate.getTime())) {
        newTimeRange = { from: fromDate, to: toDate, selectValue: "" };
      }
    }

    // Parse sources
    let newSelectedSources: SourceMetadata[] = [];
    const sourcesParam = params.get("sources");
    if (sourcesParam) {
      const sourceNames = sourcesParam.split(",").map(decodeURIComponent);
      newSelectedSources = availableSources.filter((source) =>
        sourceNames.includes(source.internalName)
      );
    }

    // Parse document sets
    let newSelectedDocSets: string[] = [];
    const docSetsParam = params.get("documentSets");
    if (docSetsParam) {
      const docSetNames = docSetsParam.split(",").map(decodeURIComponent);
      newSelectedDocSets = availableDocumentSets.filter((ds) =>
        docSetNames.includes(ds)
      );
    }

    // Parse tags
    let newSelectedTags: Tag[] = [];
    const tagsParam = params.get("tags");
    if (tagsParam) {
      const tagValues = tagsParam.split(",").map(decodeURIComponent);
      newSelectedTags = availableTags.filter((tag) =>
        tagValues.includes(tag.tag_value)
      );
    }

    // Update filter manager's values instead of returning
    setTimeRange(newTimeRange);
    setSelectedSources(newSelectedSources);
    setSelectedDocumentSets(newSelectedDocSets);
    setSelectedTags(newSelectedTags);
  }

  return {
    clearFilters,
    timeRange,
    setTimeRange,
    selectedSources,
    setSelectedSources,
    selectedDocumentSets,
    setSelectedDocumentSets,
    selectedTags,
    setSelectedTags,
    getFilterString,
    buildFiltersFromQueryString,
  };
}

interface UseUsersParams {
  includeApiKeys: boolean;
}

export const useUsers = ({ includeApiKeys }: UseUsersParams) => {
  const url = `/api/manage/users?include_api_keys=${includeApiKeys}`;

  const swrResponse = useSWR<AllUsersResponse>(url, errorHandlingFetcher);

  return {
    ...swrResponse,
    refreshIndexingStatus: () => mutate(url),
  };
};

export interface LlmDescriptor {
  name: string;
  provider: string;
  modelName: string;
}

export interface LlmManager {
  currentLlm: LlmDescriptor;
  updateCurrentLlm: (newOverride: LlmDescriptor) => void;
  temperature: number;
  updateTemperature: (temperature: number) => void;
  updateModelOverrideBasedOnChatSession: (chatSession?: ChatSession) => void;
  imageFilesPresent: boolean;
  updateImageFilesPresent: (present: boolean) => void;
  liveAssistant: MinimalPersonaSnapshot | null;
  maxTemperature: number;
  llmProviders: LLMProviderDescriptor[] | undefined;
  isLoadingProviders: boolean;
  hasAnyProvider: boolean;
}

// Things to test
// 1. User override
// 2. User preference (defaults to system wide default if no preference set)
// 3. Current assistant
// 4. Current chat session
// 5. Live assistant

/*
LLM Override is as follows (i.e. this order)
- User override (explicitly set in the chat input bar)
- User preference (defaults to system wide default if no preference set)

On switching to an existing or new chat session or a different assistant:
- If we have a live assistant after any switch with a model override, use that- otherwise use the above hierarchy

Thus, the input should be
- User preference
- LLM Providers (which contain the system wide default)
- Current assistant

Changes take place as
- liveAssistant or currentChatSession changes (and the associated model override is set)
- (updateCurrentLlm) User explicitly setting a model override (and we explicitly override and set the userSpecifiedOverride which we'll use in place of the user preferences unless overridden by an assistant)

If we have a live assistant, we should use that model override

Relevant test: `llm_ordering.spec.ts`.

Temperature override is set as follows:
- For existing chat sessions:
  - If the user has previously overridden the temperature for a specific chat session,
    that value is persisted and used when the user returns to that chat.
  - This persistence applies even if the temperature was set before sending the first message in the chat.
- For new chat sessions:
  - If the search tool is available, the default temperature is set to 0.
  - If the search tool is not available, the default temperature is set to 0.5.

This approach ensures that user preferences are maintained for existing chats while
providing appropriate defaults for new conversations based on the available tools.
*/

export function useLlmManager(
  currentChatSession?: ChatSession,
  liveAssistant?: MinimalPersonaSnapshot
): LlmManager {
  const { user } = useUser();

  // Get all user-accessible providers from ChatContext (loaded server-side)
  // This includes public + all restricted providers user can access via groups
  const { llmProviders: allUserProviders } = useChatContext();
  // Fetch persona-specific providers to enforce RBAC restrictions per assistant
  // Only fetch if we have an assistant selected
  const personaId =
    liveAssistant?.id !== undefined ? liveAssistant.id : undefined;
  const {
    llmProviders: personaProviders,
    isLoading: isLoadingPersonaProviders,
  } = useLLMProviders(personaId);

  const llmProviders =
    personaProviders !== undefined ? personaProviders : allUserProviders;

  const [userHasManuallyOverriddenLLM, setUserHasManuallyOverriddenLLM] =
    useState(false);
  const [chatSession, setChatSession] = useState<ChatSession | null>(null);
  const [currentLlm, setCurrentLlm] = useState<LlmDescriptor>({
    name: "",
    provider: "",
    modelName: "",
  });

  const llmUpdate = () => {
    /* Should be called when the live assistant or current chat session changes */

    // Don't update if providers haven't loaded yet (undefined/null)
    // Empty arrays are valid (user has no provider access for this assistant)
    if (llmProviders === undefined || llmProviders === null) {
      return;
    }

    // separate function so we can `return` to break out
    const _llmUpdate = () => {
      // if the user has overridden in this session and just switched to a brand
      // new session, use their manually specified model
      if (userHasManuallyOverriddenLLM && !currentChatSession) {
        return;
      }

      if (currentChatSession?.current_alternate_model) {
        setCurrentLlm(
          getValidLlmDescriptor(currentChatSession.current_alternate_model)
        );
      } else if (liveAssistant?.llm_model_version_override) {
        setCurrentLlm(
          getValidLlmDescriptor(liveAssistant.llm_model_version_override)
        );
      } else if (userHasManuallyOverriddenLLM) {
        // if the user has an override and there's nothing special about the
        // current chat session, use the override
        return;
      } else if (user?.preferences?.default_model) {
        setCurrentLlm(getValidLlmDescriptor(user.preferences.default_model));
      } else {
        const defaultProvider = llmProviders.find(
          (provider) => provider.is_default_provider
        );

        if (defaultProvider) {
          setCurrentLlm({
            name: defaultProvider.name,
            provider: defaultProvider.provider,
            modelName: defaultProvider.default_model_name,
          });
        }
      }
    };

    _llmUpdate();
    setChatSession(currentChatSession || null);
  };

  function getValidLlmDescriptor(
    modelName: string | null | undefined
  ): LlmDescriptor {
    // Return early if providers haven't loaded yet (undefined/null)
    // Empty arrays are valid (user has no provider access for this assistant)
    if (llmProviders === undefined || llmProviders === null) {
      return { name: "", provider: "", modelName: "" };
    }

    if (modelName) {
      const model = parseLlmDescriptor(modelName);
      if (!(model.modelName && model.modelName.length > 0)) {
        const provider = llmProviders.find((p) =>
          p.model_configurations
            .map((modelConfiguration) => modelConfiguration.name)
            .includes(modelName)
        );
        if (provider) {
          return {
            modelName: modelName,
            name: provider.name,
            provider: provider.provider,
          };
        }
      }

      const provider = llmProviders.find((p) =>
        p.model_configurations
          .map((modelConfiguration) => modelConfiguration.name)
          .includes(model.modelName)
      );

      if (provider) {
        return { ...model, provider: provider.provider, name: provider.name };
      }
    }
    return { name: "", provider: "", modelName: "" };
  }

  const [imageFilesPresent, setImageFilesPresent] = useState(false);

  const updateImageFilesPresent = (present: boolean) => {
    setImageFilesPresent(present);
  };

  // Manually set the LLM
  const updateCurrentLlm = (newLlm: LlmDescriptor) => {
    setCurrentLlm(newLlm);
    setUserHasManuallyOverriddenLLM(true);
  };

  const updateCurrentLlmToModelName = (modelName: string) => {
    setCurrentLlm(getValidLlmDescriptor(modelName));
    setUserHasManuallyOverriddenLLM(true);
  };

  const updateModelOverrideBasedOnChatSession = (chatSession?: ChatSession) => {
    if (chatSession && chatSession.current_alternate_model?.length > 0) {
      setCurrentLlm(getValidLlmDescriptor(chatSession.current_alternate_model));
    }
  };

  const [temperature, setTemperature] = useState<number>(() => {
    llmUpdate();

    if (currentChatSession?.current_temperature_override != null) {
      return Math.min(
        currentChatSession.current_temperature_override,
        isAnthropic(currentLlm.provider, currentLlm.modelName) ? 1.0 : 2.0
      );
    } else if (
      liveAssistant?.tools.some((tool) => tool.name === SEARCH_TOOL_ID)
    ) {
      return 0;
    }
    return 0.5;
  });

  const maxTemperature = useMemo(() => {
    return isAnthropic(currentLlm.provider, currentLlm.modelName) ? 1.0 : 2.0;
  }, [currentLlm]);

  useEffect(() => {
    if (isAnthropic(currentLlm.provider, currentLlm.modelName)) {
      const newTemperature = Math.min(temperature, 1.0);
      setTemperature(newTemperature);
      if (chatSession?.id) {
        updateTemperatureOverrideForChatSession(chatSession.id, newTemperature);
      }
    }
  }, [currentLlm]);

  useEffect(() => {
    llmUpdate();

    if (!chatSession && currentChatSession) {
      if (temperature) {
        updateTemperatureOverrideForChatSession(
          currentChatSession.id,
          temperature
        );
      }
      return;
    }

    if (currentChatSession?.current_temperature_override) {
      setTemperature(currentChatSession.current_temperature_override);
    } else if (
      liveAssistant?.tools.some((tool) => tool.name === SEARCH_TOOL_ID)
    ) {
      setTemperature(0);
    } else {
      setTemperature(0.5);
    }
  }, [
    liveAssistant,
    currentChatSession,
    llmProviders,
    user?.preferences?.default_model,
  ]);

  const updateTemperature = (temperature: number) => {
    if (isAnthropic(currentLlm.provider, currentLlm.modelName)) {
      setTemperature(Math.min(temperature, 1.0));
    } else {
      setTemperature(temperature);
    }
    if (chatSession) {
      updateTemperatureOverrideForChatSession(chatSession.id, temperature);
    }
  };

  // Track if any provider exists from ChatContext (for onboarding checks)
  const hasAnyProvider = (allUserProviders?.length ?? 0) > 0;

  return {
    updateModelOverrideBasedOnChatSession,
    currentLlm,
    updateCurrentLlm,
    temperature,
    updateTemperature,
    imageFilesPresent,
    updateImageFilesPresent,
    liveAssistant: liveAssistant ?? null,
    maxTemperature,
    llmProviders,
    isLoadingProviders: personaId !== undefined && isLoadingPersonaProviders,
    hasAnyProvider,
  };
}

export function useAuthType(): AuthType | null {
  const { data, error } = useSWR<{ auth_type: AuthType }>(
    "/api/auth/type",
    errorHandlingFetcher
  );

  if (NEXT_PUBLIC_CLOUD_ENABLED) {
    return "cloud";
  }

  if (error || !data) {
    return null;
  }

  return data.auth_type;
}

/*
EE Only APIs
*/

const USER_GROUP_URL = "/api/manage/admin/user-group";

export const useUserGroups = (): {
  data: UserGroup[] | undefined;
  isLoading: boolean;
  error: string;
  refreshUserGroups: () => void;
} => {
  const combinedSettings = useContext(SettingsContext);
  const isPaidEnterpriseFeaturesEnabled =
    combinedSettings && combinedSettings.enterpriseSettings !== null;

  const swrResponse = useSWR<UserGroup[]>(
    isPaidEnterpriseFeaturesEnabled ? USER_GROUP_URL : null,
    errorHandlingFetcher
  );

  if (!isPaidEnterpriseFeaturesEnabled) {
    return {
      ...{
        data: [],
        isLoading: false,
        error: "",
      },
      refreshUserGroups: () => {},
    };
  }

  return {
    ...swrResponse,
    refreshUserGroups: () => mutate(USER_GROUP_URL),
  };
};

export const fetchConnectorIndexingStatus = async (
  request: IndexingStatusRequest = {},
  sourcePages: Record<ValidSources, number> | null = null
): Promise<ConnectorIndexingStatusLiteResponse[]> => {
  const response = await fetch(INDEXING_STATUS_URL, {
    method: "POST",
    headers: {
      "Content-Type": "application/json",
    },
    body: JSON.stringify({
      secondary_index: false,
      access_type_filters: [],
      last_status_filters: [],
      docs_count_operator: null,
      docs_count_value: null,
      source_to_page: sourcePages || {}, // Use current pagination state
      ...request,
    }),
  });

  if (!response.ok) {
    throw new Error(`HTTP error! status: ${response.status}`);
  }

  return response.json();
};

const MODEL_DISPLAY_NAMES: { [key: string]: string } = {
  // OpenAI models
  "o1-2025-12-17": "o1 (December 2025)",
  "o3-mini": "o3 Mini",
  "o1-mini": "o1 Mini",
  "o1-preview": "o1 Preview",
  o1: "o1",
  "gpt-5": "GPT 5",
  "gpt-5-mini": "GPT 5 Mini",
  "gpt-4.1": "GPT 4.1",
  "gpt-4": "GPT 4",
  "gpt-4o": "GPT 4o",
  "o4-mini": "o4 Mini",
  o3: "o3",
  "gpt-4o-2024-08-06": "GPT 4o (Structured Outputs)",
  "gpt-4o-mini": "GPT 4o Mini",
  "gpt-4-0314": "GPT 4 (March 2023)",
  "gpt-4-0613": "GPT 4 (June 2023)",
  "gpt-4-32k-0314": "GPT 4 32k (March 2023)",
  "gpt-4-turbo": "GPT 4 Turbo",
  "gpt-4-turbo-preview": "GPT 4 Turbo (Preview)",
  "gpt-4-1106-preview": "GPT 4 Turbo (November 2023)",
  "gpt-4-vision-preview": "GPT 4 Vision (Preview)",
  "gpt-3.5-turbo": "GPT 3.5 Turbo",
  "gpt-3.5-turbo-0125": "GPT 3.5 Turbo (January 2024)",
  "gpt-3.5-turbo-1106": "GPT 3.5 Turbo (November 2023)",
  "gpt-3.5-turbo-16k": "GPT 3.5 Turbo 16k",
  "gpt-3.5-turbo-0613": "GPT 3.5 Turbo (June 2023)",
  "gpt-3.5-turbo-16k-0613": "GPT 3.5 Turbo 16k (June 2023)",
  "gpt-3.5-turbo-0301": "GPT 3.5 Turbo (March 2023)",

  // Amazon models
  "amazon.nova-micro@v1": "Amazon Nova Micro",
  "amazon.nova-lite@v1": "Amazon Nova Lite",
  "amazon.nova-pro@v1": "Amazon Nova Pro",

  // Meta models
  "llama-3.2-90b-vision-instruct": "Llama 3.2 90B",
  "llama-3.2-11b-vision-instruct": "Llama 3.2 11B",
  "llama-3.3-70b-instruct": "Llama 3.3 70B",

  // Microsoft models
  "phi-3.5-mini-instruct": "Phi 3.5 Mini",
  "phi-3.5-moe-instruct": "Phi 3.5 MoE",
  "phi-3.5-vision-instruct": "Phi 3.5 Vision",
  "phi-4": "Phi 4",

  // Deepseek Models
  "deepseek-r1": "DeepSeek R1",

  // Anthropic models
  "claude-3-opus-20240229": "Claude 3 Opus",
  "claude-3-haiku-20240307": "Claude 3 Haiku",
  "claude-2.0": "Claude 2.0",
  "claude-3-5-sonnet-20240620": "Claude 3.5 Sonnet (June 2024)",
  "claude-3-5-sonnet-20241022": "Claude 3.5 Sonnet",
  "claude-3-7-sonnet-20250219": "Claude 3.7 Sonnet",
  "claude-3-5-sonnet-v2@20241022": "Claude 3.5 Sonnet",
  "claude-3.5-sonnet-v2@20241022": "Claude 3.5 Sonnet",
  "claude-3-5-haiku-20241022": "Claude 3.5 Haiku",
  "claude-3-5-haiku@20241022": "Claude 3.5 Haiku",
  "claude-3.5-haiku@20241022": "Claude 3.5 Haiku",
  "claude-3.7-sonnet@202502019": "Claude 3.7 Sonnet",
  "claude-3-7-sonnet-202502019": "Claude 3.7 Sonnet",
  "claude-sonnet-4-5-20250929": "Claude 4.5 Sonnet",
  "claude-haiku-4-5-20251001": "Claude 4.5 Haiku",

  // Google Models

  // 2.5 pro models
  "gemini-2.5-pro": "Gemini 2.5 Pro",
  "gemini-2.5-flash": "Gemini 2.5 Flash",
  "gemini-2.5-flash-lite": "Gemini 2.5 Flash Lite",
  // "gemini-2.5-pro-preview-05-06": "Gemini 2.5 Pro (Preview May 6th)",

  // 2.0 flash lite models
  "gemini-2.0-flash-lite": "Gemini 2.0 Flash Lite",
  "gemini-2.0-flash-lite-001": "Gemini 2.0 Flash Lite (v1)",
  // "gemini-2.0-flash-lite-preview-02-05": "Gemini 2.0 Flash Lite (Prv)",
  // "gemini-2.0-pro-exp-02-05": "Gemini 2.0 Pro (Exp)",

  // 2.0 flash models
  "gemini-2.0-flash": "Gemini 2.0 Flash",
  "gemini-2.0-flash-001": "Gemini 2.0 Flash (v1)",
  "gemini-2.0-flash-exp": "Gemini 2.0 Flash (Experimental)",
  // "gemini-2.5-flash-preview-05-20": "Gemini 2.5 Flash (Preview May 20th)",
  // "gemini-2.0-flash-thinking-exp-01-02":
  //   "Gemini 2.0 Flash Thinking (Experimental January 2nd)",
  // "gemini-2.0-flash-thinking-exp-01-21":
  //   "Gemini 2.0 Flash Thinking (Experimental January 21st)",

  // 1.5 pro models
  "gemini-1.5-pro": "Gemini 1.5 Pro",
  "gemini-1.5-pro-latest": "Gemini 1.5 Pro (Latest)",
  "gemini-1.5-pro-001": "Gemini 1.5 Pro (v1)",
  "gemini-1.5-pro-002": "Gemini 1.5 Pro (v2)",

  // 1.5 flash models
  "gemini-1.5-flash": "Gemini 1.5 Flash",
  "gemini-1.5-flash-002": "Gemini 1.5 Flash (v2)",
  "gemini-1.5-flash-001": "Gemini 1.5 Flash (v1)",

  // Mistral Models
  "mistral-large-2411": "Mistral Large 24.11",
  "mistral-large@2411": "Mistral Large 24.11",
  "ministral-3b": "Ministral 3B",

  // Bedrock models
  "ai21.j2-mid-v1": "J2 Mid",
  "ai21.j2-ultra-v1": "J2 Ultra",
  "ai21.jamba-instruct-v1:0": "Jamba Instruct",
  "amazon.titan-text-express-v1": "Titan Text Express",
  "amazon.titan-text-lite-v1": "Titan Text Lite",
  "anthropic.claude-3-5-sonnet-20240620-v1:0": "Claude 3.5 Sonnet v1",
  "anthropic.claude-3-5-sonnet-20241022-v2:0": "Claude 3.5 Sonnet v2",
  "anthropic.claude-3-haiku-20240307-v1:0": "Claude 3 Haiku",
  "anthropic.claude-3-opus-20240229-v1:0": "Claude 3 Opus",
  "anthropic.claude-3-sonnet-20240229-v1:0": "Claude 3 Sonnet",
  "anthropic.claude-3-7-sonnet-20250219-v1:0": "Claude 3.7 Sonnet",
  "anthropic.claude-haiku-4-5-20251001-v1:0": "Claude 4.5 Haiku",
  "anthropic.claude-instant-v1": "Claude Instant",
  "anthropic.claude-v1": "Claude v1",
  "anthropic.claude-v2:1": "Claude v2.1",
  "cohere.command-light-text-v14": "Command Light Text",
  "cohere.command-r-plus-v1:0": "Command R Plus",
  "cohere.command-r-v1:0": "Command R",
  "cohere.command-text-v14": "Command Text",
  "global.anthropic.claude-sonnet-4-5-20250929-v1:0":
    "Claude 4.5 Sonnet (Global)",
  "global.anthropic.claude-sonnet-4-20250514-v1:0": "Claude 4 Sonnet (Global)",
  "meta.llama2-13b-chat-v1": "Llama 2 13B",
  "meta.llama2-70b-chat-v1": "Llama 2 70B",
  "meta.llama3-1-70b-instruct-v1:0": "Llama 3.1 70B",
  "meta.llama3-1-8b-instruct-v1:0": "Llama 3.1 8B",
  "meta.llama3-2-1b-instruct-v1:0": "Llama 3.2 1B",
  "meta.llama3-2-11b-instruct-v1:0": "Llama 3.2 11B",
  "meta.llama3-2-3b-instruct-v1:0": "Llama 3.2 3B",
  "meta.llama3-2-90b-instruct-v1:0": "Llama 3.2 90B",
  "meta.llama3-70b-instruct-v1:0": "Llama 3 70B",
  "meta.llama3-8b-instruct-v1:0": "Llama 3 8B",
  "mistral.mistral-7b-instruct-v0:2": "Mistral 7B Instruct",
  "mistral.mistral-large-2402-v1:0": "Mistral Large",
  "mistral.mixtral-8x7b-instruct-v0:1": "Mixtral 8x7B Instruct",
  "us.amazon.nova-lite-v1:0": "Nova Lite (US)",
  "us.amazon.nova-micro-v1:0": "Nova Micro (US)",
  "us.amazon.nova-premier-v1:0": "Nova Premier (US)",
  "us.amazon.nova-pro-v1:0": "Nova Pro (US)",
  "us.anthropic.claude-3-5-haiku-20241022-v1:0": "Claude 3.5 Haiku (US)",
  "us.anthropic.claude-3-5-sonnet-20240620-v1:0": "Claude 3.5 Sonnet v1 (US)",
  "us.anthropic.claude-3-5-sonnet-20241022-v2:0": "Claude 3.5 Sonnet v2 (US)",
  "us.anthropic.claude-3-7-sonnet-20250219-v1:0": "Claude 3.7 Sonnet (US)",
  "us.anthropic.claude-3-haiku-20240307-v1:0": "Claude 3 Haiku (US)",
  "us.anthropic.claude-opus-4-1-20250805-v1:0": "Claude Opus 4.1 (US)",
  "us.anthropic.claude-opus-4-20250514-v1:0": "Claude Opus 4 (US)",
  "us.anthropic.claude-sonnet-4-20250514-v1:0": "Claude 4 Sonnet (US)",
  "us.anthropic.claude-sonnet-4-5-20250929-v1:0": "Claude 4.5 Sonnet (US)",
  "us.anthropic.claude-haiku-4-5-20251001-v1:0": "Claude 4.5 Haiku (US)",
  "us.deepseek.r1-v1:0": "DeepSeek R1 (US)",
  "us.meta.llama3-1-405b-instruct-v1:0": "Llama 3.1 405B (US)",
  "us.meta.llama3-1-70b-instruct-v1:0": "Llama 3.1 70B (US)",
  "us.meta.llama3-1-8b-instruct-v1:0": "Llama 3.1 8B (US)",
  "us.meta.llama3-2-1b-instruct-v1:0": "Llama 3.2 1B (US)",
  "us.meta.llama3-2-11b-instruct-v1:0": "Llama 3.2 11B (US)",
  "us.meta.llama3-2-3b-instruct-v1:0": "Llama 3.2 3B (US)",
  "us.meta.llama3-2-90b-instruct-v1:0": "Llama 3.2 90B (US)",
  "us.meta.llama3-3-70b-instruct-v1:0": "Llama 3.3 70B (US)",
  "us.meta.llama4-maverick-17b-instruct-v1:0": "Llama 4 Maverick 17B (US)",
  "us.meta.llama4-scout-17b-instruct-v1:0": "Llama 4 Scout 17B (US)",
  "us.mistral.pixtral-large-2502-v1:0": "Pixtral Large (US)",

  // Ollama cloud models
  "gpt-oss:20b": "gpt-oss 20B",
  "gpt-oss:120b": "gpt-oss 120B",
  "deepseek-v3.1:671b": "DeepSeek-v3.1 671B",
  "kimi-k2:1t": "Kimi K2 1T",
  "qwen3-coder:480b": "Qwen3-Coder 480B",
  "glm-4.6": "GLM 4.6",

  // Ollama models in litellm map (disjoint from ollama's supported model list)
  // https://models.litellm.ai --> provider ollama
  codegeex4: "CodeGeeX 4",
  codegemma: "CodeGemma",
  codellama: "CodeLLama",
  "deepseek-coder-v2-base": "DeepSeek-Coder-v2 Base",
  "deepseek-coder-v2-instruct": "DeepSeek-Coder-v2 Instruct",
  "deepseek-coder-v2-lite-base": "DeepSeek-Coder-v2 Lite Base",
  "deepseek-coder-v2-lite-instruct": "DeepSeek-Coder-v2 Lite Instruct",
  "internlm2_5-20b-chat": "InternLM 2.5 20B Chat",
  llama2: "Llama 2",
  "llama2-uncensored": "Llama 2 Uncensored",
  "llama2:13b": "Llama 2 13B",
  "llama2:70b": "Llama 2 70B",
  "llama2:7b": "Llama 2 7B",
  llama3: "Llama 3",
  "llama3:70b": "Llama 3 70B",
  "llama3:8b": "Llama 3 8B",
  mistral: "Mistral", // Mistral 7b
  "mistral-7B-Instruct-v0.1": "Mistral 7B Instruct v0.1",
  "mistral-7B-Instruct-v0.2": "Mistral 7B Instruct v0.2",
  "mistral-large-instruct-2407": "Mistral Large Instruct 24.07",
  "mixtral-8x22B-Instruct-v0.1": "Mixtral 8x22B Instruct v0.1",
  "mixtral8x7B-Instruct-v0.1": "Mixtral 8x7B Instruct v0.1",
  "orca-mini": "Orca Mini",
  vicuna: "Vicuna",
};

export function getDisplayNameForModel(modelName: string): string {
  if (modelName.startsWith("bedrock/")) {
    const parts = modelName.split("/");
    const lastPart = parts[parts.length - 1];
    if (lastPart === undefined) {
      return "";
    }

    const displayName = MODEL_DISPLAY_NAMES[lastPart];
    return displayName || lastPart;
  }

  return MODEL_DISPLAY_NAMES[modelName] || modelName;
}

// Get source metadata for configured sources - deduplicated by source type
function getConfiguredSources(
  availableSources: ValidSources[]
): Array<SourceMetadata & { originalName: string; uniqueKey: string }> {
  const allSources = getSourceMetadataForSources(availableSources);

  const seenSources = new Set<string>();
  const configuredSources: Array<
    SourceMetadata & { originalName: string; uniqueKey: string }
  > = [];

  availableSources.forEach((sourceName) => {
    // Handle federated connectors by removing the federated_ prefix
    const cleanName = sourceName.replace("federated_", "");
    // Skip if we've already seen this source type
    if (seenSources.has(cleanName)) return;
    seenSources.add(cleanName);
    const source = allSources.find(
      (source) => source.internalName === cleanName
    );
    if (source) {
      configuredSources.push({
        ...source,
        originalName: sourceName,
        uniqueKey: cleanName,
      });
    }
  });
  return configuredSources;
}

interface UseSourcePreferencesProps {
  availableSources: ValidSources[];
  selectedSources: SourceMetadata[];
  setSelectedSources: (sources: SourceMetadata[]) => void;
}

const LS_SELECTED_INTERNAL_SEARCH_SOURCES_KEY = "selectedInternalSearchSources";

export function useSourcePreferences({
  availableSources,
  selectedSources,
  setSelectedSources,
}: UseSourcePreferencesProps) {
  const [sourcesInitialized, setSourcesInitialized] = useState(false);

  // Load saved source preferences from localStorage
  const loadSavedSourcePreferences = () => {
    if (typeof window === "undefined") return null;
    const saved = localStorage.getItem(LS_SELECTED_INTERNAL_SEARCH_SOURCES_KEY);
    if (!saved) return null;
    try {
      return JSON.parse(saved);
    } catch {
      return null;
    }
  };

  const persistSourcePreferencesState = (sources: SourceMetadata[]) => {
    if (typeof window === "undefined") return;
    localStorage.setItem(
      LS_SELECTED_INTERNAL_SEARCH_SOURCES_KEY,
      JSON.stringify(sources)
    );
  };

  // Initialize sources - load from localStorage or enable all by default
  useEffect(() => {
    if (!sourcesInitialized && availableSources.length > 0) {
      const savedSources = loadSavedSourcePreferences();
      const availableSourceMetadata = getConfiguredSources(availableSources);

      if (savedSources !== null) {
        // Filter out saved sources that no longer exist
        const validSavedSources = savedSources.filter(
          (savedSource: SourceMetadata) =>
            availableSourceMetadata.some(
              (availableSource) =>
                availableSource.uniqueKey === savedSource.uniqueKey
            )
        );

        // Find new sources that weren't in the saved preferences
        const savedSourceKeys = new Set(
          validSavedSources.map((s: SourceMetadata) => s.uniqueKey)
        );
        const newSources = availableSourceMetadata.filter(
          (availableSource) => !savedSourceKeys.has(availableSource.uniqueKey)
        );

        // Merge valid saved sources with new sources (enable new sources by default)
        const mergedSources = [...validSavedSources, ...newSources];
        setSelectedSources(mergedSources);

        // Persist the merged state if there were any new sources
        if (newSources.length > 0) {
          persistSourcePreferencesState(mergedSources);
        }
      } else {
        // First time user - enable all sources by default
        setSelectedSources(availableSourceMetadata);
      }
      setSourcesInitialized(true);
    }
  }, [availableSources, sourcesInitialized, setSelectedSources]);

  const enableAllSources = () => {
    const allSourceMetadata = getConfiguredSources(availableSources);
    setSelectedSources(allSourceMetadata);
    persistSourcePreferencesState(allSourceMetadata);
  };

  const disableAllSources = () => {
    setSelectedSources([]);
    persistSourcePreferencesState([]);
  };

  const toggleSource = (sourceUniqueKey: string) => {
    const configuredSource = getConfiguredSources(availableSources).find(
      (s) => s.uniqueKey === sourceUniqueKey
    );
    if (!configuredSource) return;

    const isCurrentlySelected = selectedSources.some(
      (s) => s.uniqueKey === configuredSource.uniqueKey
    );

    let newSources: SourceMetadata[];
    if (isCurrentlySelected) {
      newSources = selectedSources.filter(
        (s) => s.uniqueKey !== configuredSource.uniqueKey
      );
    } else {
      newSources = [...selectedSources, configuredSource];
    }

    setSelectedSources(newSources);
    persistSourcePreferencesState(newSources);
  };

  const isSourceEnabled = (sourceUniqueKey: string) => {
    const configuredSource = getConfiguredSources(availableSources).find(
      (s) => s.uniqueKey === sourceUniqueKey
    );
    if (!configuredSource) return false;
    return selectedSources.some(
      (s: SourceMetadata) => s.uniqueKey === configuredSource.uniqueKey
    );
  };

  return {
    sourcesInitialized,
    enableAllSources,
    disableAllSources,
    toggleSource,
    isSourceEnabled,
  };
}<|MERGE_RESOLUTION|>--- conflicted
+++ resolved
@@ -39,93 +39,9 @@
 import { useUser } from "@/components/user/UserProvider";
 import { SEARCH_TOOL_ID } from "@/app/chat/components/tools/constants";
 import { updateTemperatureOverrideForChatSession } from "@/app/chat/services/lib";
-import { usePathname, useSearchParams } from "next/navigation";
-import { SEARCH_PARAM_NAMES } from "@/app/chat/services/searchParams";
 import { useLLMProviders } from "./hooks/useLLMProviders";
 import { useChatContext } from "@/refresh-components/contexts/ChatContext";
 
-<<<<<<< HEAD
-export function useClickOutside(
-  callback: () => void,
-  refs: React.RefObject<any>[],
-  isActive: boolean = true
-) {
-  const mouseDownOutsideRef = useRef(false);
-
-  useEffect(() => {
-    if (!isActive) return;
-
-    function handleMouseDown(e: MouseEvent) {
-      const clickedOutside = refs.every(
-        (ref) => ref.current && !ref.current.contains(e.target as Node)
-      );
-      mouseDownOutsideRef.current = clickedOutside;
-    }
-
-    function handleMouseUp(e: MouseEvent) {
-      const clickedOutside = refs.every(
-        (ref) => ref.current && !ref.current.contains(e.target as Node)
-      );
-
-      if (mouseDownOutsideRef.current && clickedOutside) {
-        callback();
-      }
-      mouseDownOutsideRef.current = false;
-    }
-
-    document.addEventListener("mousedown", handleMouseDown);
-    document.addEventListener("mouseup", handleMouseUp);
-    return () => {
-      document.removeEventListener("mousedown", handleMouseDown);
-      document.removeEventListener("mouseup", handleMouseUp);
-    };
-  }, [refs, callback, isActive]);
-}
-
-export function useIsMounted() {
-  const [mounted, setMounted] = useState(false);
-
-  useEffect(() => {
-    setMounted(true);
-  }, []);
-
-  return mounted;
-}
-
-// "AppFocus" is the current part of the main application which is active / focused on.
-// Namely, if the URL is pointing towards a "chat", then a `{ type: "chat", id: "..." }` is returned.
-//
-// This is useful in determining what `SidebarTab` should be active, for example.
-type AppFocus =
-  | { type: "agent" | "project" | "chat"; id: string }
-  | "new-session"
-  | "more-agents";
-
-export function useAppFocus(): AppFocus {
-  const pathname = usePathname();
-  const searchParams = useSearchParams();
-
-  // Check if we're on the agents page
-  if (pathname === "/chat/agents") {
-    return "more-agents";
-  }
-
-  // Check search params for chat, agent, or project
-  const chatId = searchParams.get(SEARCH_PARAM_NAMES.CHAT_ID);
-  if (chatId) return { type: "chat", id: chatId };
-
-  const agentId = searchParams.get(SEARCH_PARAM_NAMES.PERSONA_ID);
-  if (agentId) return { type: "agent", id: agentId };
-
-  const projectId = searchParams.get(SEARCH_PARAM_NAMES.PROJECT_ID);
-  if (projectId) return { type: "project", id: projectId };
-
-  // No search params means we're on a new session
-  return "new-session";
-}
-
-=======
->>>>>>> 93d2febf
 const CREDENTIAL_URL = "/api/manage/admin/credential";
 
 export const usePublicCredentials = () => {
