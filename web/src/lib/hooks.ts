--- conflicted
+++ resolved
@@ -2,30 +2,18 @@
   ConnectorIndexingStatus,
   DocumentBoostStatus,
   Tag,
-<<<<<<< HEAD
   Teamspace,
 } from "@/lib/types";
 import useSWR, { mutate, useSWRConfig } from "swr";
 import { errorHandlingFetcher } from "./fetcher";
-import { useState } from "react";
-=======
-  UserGroup,
-} from "@/lib/types";
-import useSWR, { mutate, useSWRConfig } from "swr";
-import { errorHandlingFetcher } from "./fetcher";
 import { useEffect, useState } from "react";
-import { DateRangePickerValue } from "@tremor/react";
->>>>>>> c65f2690
 import { SourceMetadata } from "./search/interfaces";
 import { destructureValue } from "./llm/utils";
 import { ChatSession } from "@/app/chat/interfaces";
 import { UsersResponse } from "./users/interfaces";
 import { usePaidEnterpriseFeaturesEnabled } from "@/components/settings/usePaidEnterpriseFeaturesEnabled";
-<<<<<<< HEAD
 import { DateRange } from "react-day-picker";
-=======
 import { Credential } from "./connectors/credentials";
->>>>>>> c65f2690
 
 const CREDENTIAL_URL = "/api/manage/admin/credential";
 
