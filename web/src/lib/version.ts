--- conflicted
+++ resolved
@@ -19,14 +19,5 @@
 
 // Frontend?
 export const getWebVersion = (): string | null => {
-<<<<<<< HEAD
-
-  if (process.env.APP_VERSION) {
-    return process.env.APP_VERSION;
-  }
-
-  return version;
-=======
   return process.env.ONYX_VERSION || "dev";
->>>>>>> 7794a897
 };