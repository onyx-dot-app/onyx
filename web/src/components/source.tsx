import { ValidSources } from "@/lib/types";
import {
  BookstackIcon,
  ConfluenceIcon,
  FileIcon,
  GithubIcon,
  GlobeIcon,
  GoogleDriveIcon,
  GuruIcon,
  GongIcon,
  JiraIcon,
  LinearIcon,
  NotionIcon,
  ProductboardIcon,
  SlabIcon,
  SlackIcon,
  ZulipIcon,
  HubSpotIcon,
<<<<<<< HEAD
  Document360Icon,
=======
  GoogleSitesIcon,
>>>>>>> 5deb1252
} from "./icons/icons";

interface SourceMetadata {
  icon: React.FC<{ size?: number; className?: string }>;
  displayName: string;
  adminPageLink: string;
}

export const getSourceMetadata = (sourceType: ValidSources): SourceMetadata => {
  switch (sourceType) {
    case "web":
      return {
        icon: GlobeIcon,
        displayName: "Web",
        adminPageLink: "/admin/connectors/web",
      };
    case "file":
      return {
        icon: FileIcon,
        displayName: "File",
        adminPageLink: "/admin/connectors/file",
      };
    case "slack":
      return {
        icon: SlackIcon,
        displayName: "Slack",
        adminPageLink: "/admin/connectors/slack",
      };
    case "google_drive":
      return {
        icon: GoogleDriveIcon,
        displayName: "Google Drive",
        adminPageLink: "/admin/connectors/google-drive",
      };
    case "github":
      return {
        icon: GithubIcon,
        displayName: "Github PRs",
        adminPageLink: "/admin/connectors/github",
      };
    case "bookstack":
      return {
        icon: BookstackIcon,
        displayName: "BookStack",
        adminPageLink: "/admin/connectors/bookstack",
      };
    case "confluence":
      return {
        icon: ConfluenceIcon,
        displayName: "Confluence",
        adminPageLink: "/admin/connectors/confluence",
      };
    case "jira":
      return {
        icon: JiraIcon,
        displayName: "Jira",
        adminPageLink: "/admin/connectors/jira",
      };
    case "productboard":
      return {
        icon: ProductboardIcon,
        displayName: "Productboard",
        adminPageLink: "/admin/connectors/productboard",
      };
    case "slab":
      return {
        icon: SlabIcon,
        displayName: "Slab",
        adminPageLink: "/admin/connectors/slab",
      };
    case "notion":
      return {
        icon: NotionIcon,
        displayName: "Notion",
        adminPageLink: "/admin/connectors/notion",
      };
    case "zulip":
      return {
        icon: ZulipIcon,
        displayName: "Zulip",
        adminPageLink: "/admin/connectors/zulip",
      };
    case "guru":
      return {
        icon: GuruIcon,
        displayName: "Guru",
        adminPageLink: "/admin/connectors/guru",
      };
    case "gong":
      return {
        icon: GongIcon,
        displayName: "Gong",
        adminPageLink: "/admin/connectors/gong",
      };
    case "linear":
      return {
        icon: LinearIcon,
        displayName: "Linear",
        adminPageLink: "/admin/connectors/linear",
      };
    case "hubspot":
      return {
        icon: HubSpotIcon,
        displayName: "HubSpot",
        adminPageLink: "/admin/connectors/hubspot",
      };
<<<<<<< HEAD
    case "document360":
      return {
        icon: Document360Icon,
        displayName: "Document360",
        adminPageLink: "/admin/connectors/document360",
=======
    case "google_sites":
      return {
        icon: GoogleSitesIcon,
        displayName: "Google Sites",
        adminPageLink: "/admin/connectors/google-sites",
>>>>>>> 5deb1252
      };
    default:
      throw new Error("Invalid source type");
  }
};

export const getSourceIcon = (sourceType: ValidSources, iconSize: number) => {
  return getSourceMetadata(sourceType).icon({
    size: iconSize,
  });
};

export const getSourceDisplayName = (
  sourceType: ValidSources
): string | null => {
  return getSourceMetadata(sourceType).displayName;
};<|MERGE_RESOLUTION|>--- conflicted
+++ resolved
@@ -16,11 +16,8 @@
   SlackIcon,
   ZulipIcon,
   HubSpotIcon,
-<<<<<<< HEAD
   Document360Icon,
-=======
   GoogleSitesIcon,
->>>>>>> 5deb1252
 } from "./icons/icons";
 
 interface SourceMetadata {
@@ -127,19 +124,16 @@
         displayName: "HubSpot",
         adminPageLink: "/admin/connectors/hubspot",
       };
-<<<<<<< HEAD
     case "document360":
       return {
         icon: Document360Icon,
         displayName: "Document360",
         adminPageLink: "/admin/connectors/document360",
-=======
     case "google_sites":
       return {
         icon: GoogleSitesIcon,
         displayName: "Google Sites",
         adminPageLink: "/admin/connectors/google-sites",
->>>>>>> 5deb1252
       };
     default:
       throw new Error("Invalid source type");
