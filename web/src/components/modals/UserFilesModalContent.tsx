"use client";

import React, { useMemo, useRef, useState, useEffect } from "react";
import InputTypeIn from "@/refresh-components/inputs/InputTypeIn";
import IconButton from "@/refresh-components/buttons/IconButton";
import { ProjectFile } from "@/app/chat/projects/ProjectsContext";
import { formatRelativeTime } from "@/app/chat/components/projects/project_utils";
import Text from "@/refresh-components/texts/Text";
import SvgX from "@/icons/x";
import { SvgProps } from "@/icons";
import SvgFileText from "@/icons/file-text";
import SvgImage from "@/icons/image";
import { getFileExtension, isImageExtension } from "@/lib/utils";
import { UserFileStatus } from "@/app/chat/projects/projectsService";
import CreateButton from "@/refresh-components/buttons/CreateButton";
import VerticalShadowScroller from "@/refresh-components/VerticalShadowScroller";
import SimpleLoader from "@/refresh-components/loaders/SimpleLoader";
import AttachmentButton from "@/refresh-components/buttons/AttachmentButton";

function getIcon(
  file: ProjectFile,
  isProcessing: boolean,
  isSelected: boolean
): React.FunctionComponent<SvgProps> {
  if (isProcessing) return SimpleLoader;
  const ext = getFileExtension(file.name).toLowerCase();
  if (isImageExtension(ext)) return SvgImage;
  return SvgFileText;
}

function getDescription(file: ProjectFile): string {
  const s = String(file.status || "");
  const typeLabel = getFileExtension(file.name);
  if (s === UserFileStatus.PROCESSING) return "Processing...";
  if (s === UserFileStatus.UPLOADING) return "Uploading...";
  if (s === UserFileStatus.DELETING) return "Deleting...";
  if (s === UserFileStatus.COMPLETED) return typeLabel;
  return file.status ?? typeLabel;
}

interface FileAttachmentProps {
  file: ProjectFile;
  isSelected: boolean;
  onClick?: () => void;
  onView?: () => void;
  onDelete?: () => void;
}

function FileAttachment({
  file,
  isSelected,
  onClick,
  onView,
  onDelete,
}: FileAttachmentProps) {
  const isProcessing =
    String(file.status) === UserFileStatus.PROCESSING ||
    String(file.status) === UserFileStatus.UPLOADING ||
    String(file.status) === UserFileStatus.DELETING;

  const LeftIcon = getIcon(file, isProcessing, isSelected);
  const description = getDescription(file);
  const rightText = file.last_accessed_at
    ? formatRelativeTime(file.last_accessed_at)
    : "";

  return (
    <AttachmentButton
      onClick={onClick}
      leftIcon={LeftIcon}
      description={description}
      rightText={rightText}
      selected={isSelected}
      processing={isProcessing}
      onView={onView}
      onDelete={onDelete}
    >
      {file.name}
    </AttachmentButton>
  );
}

export interface UserFilesModalProps {
  // Modal related
  title: string;
  description: string;
  icon: React.FunctionComponent<SvgProps>;
  recentFiles: ProjectFile[];
  handleUploadChange?: (e: React.ChangeEvent<HTMLInputElement>) => void;
  onClose?: () => void;
  selectedFileIds?: string[];

  // FileAttachment related
  onView?: (file: ProjectFile) => void;
  onDelete?: (file: ProjectFile) => void;
  onPickRecent?: (file: ProjectFile) => void;
  onUnpickRecent?: (file: ProjectFile) => void;
}

export default function UserFilesModalContent({
  title,
  description,
  icon: Icon,
  recentFiles,
  handleUploadChange,
  onClose,
  selectedFileIds,

  onView,
  onDelete,
  onPickRecent,
  onUnpickRecent,
}: UserFilesModalProps) {
  const [search, setSearch] = useState("");
  const [selectedIds, setSelectedIds] = useState<Set<string>>(
    () => new Set(selectedFileIds || [])
  );
  const fileInputRef = useRef<HTMLInputElement | null>(null);
  const triggerUploadPicker = () => fileInputRef.current?.click();

  useEffect(() => {
    if (selectedFileIds) {
      setSelectedIds(new Set(selectedFileIds));
    } else {
      setSelectedIds(new Set());
    }
  }, [selectedFileIds]);

  const filtered = useMemo(() => {
    const s = search.trim().toLowerCase();
    if (!s) return recentFiles;
    return recentFiles.filter((f) => f.name.toLowerCase().includes(s));
  }, [recentFiles, search]);

  return (
    <>
<<<<<<< HEAD
      {/* Hidden file input */}
      {handleUploadChange && (
        <input
          ref={fileInputRef}
          type="file"
          multiple
          className="hidden"
          onChange={handleUploadChange}
        />
      )}
=======
      <div className="shadow-01 rounded-t-12 relative z-20">
        <div className="flex flex-col gap-1 px-4 pt-4">
          <div className="h-[1.5rem] flex flex-row justify-between items-center w-full">
            <Icon className="w-[1.5rem] h-[1.5rem] stroke-text-04" />
            {onClose && <IconButton icon={SvgX} internal onClick={onClose} />}
          </div>
          <Text headingH3 text04 className="w-full text-left">
            {title}
          </Text>
          <Text text03>{description}</Text>
        </div>
        <div
          tabIndex={-1}
          onMouseDown={(e) => {
            e.stopPropagation();
          }}
        >
          <div className="flex items-center gap-2 p-2">
            <div className="relative flex-1">
              <InputTypeIn
                placeholder="Search files..."
                value={search}
                onChange={(e) => setSearch(e.target.value)}
                leftSearchIcon
                autoComplete="off"
                tabIndex={0}
                onFocus={(e) => {
                  e.target.select();
                }}
              />
            </div>
            {handleUploadChange && (
              <>
                <input
                  ref={fileInputRef}
                  type="file"
                  className="hidden"
                  multiple
                  onChange={handleUploadChange}
                  accept={"*/*"}
                />
>>>>>>> 324b6cee

      {/* Title section */}
      <div className="flex flex-col gap-spacing-inline px-spacing-paragraph pt-spacing-paragraph">
        <div className="h-[1.5rem] flex flex-row justify-between items-center w-full">
          <Icon className="w-[1.5rem] h-[1.5rem] stroke-text-04" />
          {onClose && <IconButton icon={SvgX} internal onClick={onClose} />}
        </div>
        <Text headingH3 text04 className="w-full text-left">
          {title}
        </Text>
        <Text text03>{description}</Text>
      </div>

      {/* Search bar section */}
      <div className="flex items-center gap-spacing-interline p-padding-button">
        <InputTypeIn
          placeholder="Search files..."
          value={search}
          onChange={(e) => setSearch(e.target.value)}
          leftSearchIcon
          autoComplete="off"
          tabIndex={0}
          onFocus={(e) => {
            e.target.select();
          }}
        />
        {handleUploadChange && (
          <CreateButton
            onClick={triggerUploadPicker}
            secondary={false}
            internal
          >
            Add Files
          </CreateButton>
        )}
<<<<<<< HEAD
      </div>

      {/* File display section */}
      <div className="bg-background-tint-01 overflow-y-scroll">
        {filtered.length === 0 ? (
          <div className="p-spacing-paragraph flex w-full h-full items-center justify-center">
            <Text text03>No files found</Text>
          </div>
        ) : (
          <VerticalShadowScroller className="p-spacing-interline flex flex-col gap-spacing-interline overflow-scroll max-h-[20rem]">
            {filtered.map((projectFle) => {
              const isSelected = selectedIds.has(projectFle.id);
              return (
                <FileAttachment
                  key={projectFle.id}
                  file={projectFle}
                  isSelected={isSelected}
                  onClick={
                    onPickRecent
                      ? () => {
                          if (isSelected) {
                            onUnpickRecent?.(projectFle);
                            setSelectedIds((prev) => {
                              const next = new Set(prev);
                              next.delete(projectFle.id);
                              return next;
                            });
                          } else {
                            onPickRecent(projectFle);
                            setSelectedIds((prev) => {
                              const next = new Set(prev);
                              next.add(projectFle.id);
                              return next;
                            });
                          }
                        }
                      : undefined
                  }
                  onView={onView ? () => onView(projectFle) : undefined}
                  onDelete={onDelete ? () => onDelete(projectFle) : undefined}
                />
              );
            })}
          </VerticalShadowScroller>
=======
        style={{
          height: `${containerHeight}px`,
          maxHeight: `${maxHeight}px`,
        }}
      >
        <ScrollArea
          ref={scrollAreaRef}
          className="flex flex-col h-full bg-background-tint-01 px-4 rounded-b-12"
        >
          {filtered.map((f) => (
            <div
              role="button"
              tabIndex={0}
              key={f.id}
              className={cn(
                "flex items-center justify-between gap-3 text-left p-1 rounded-12 bg-background-tint-00 w-full my-1 group",
                onPickRecent && "hover:bg-background-tint-02"
              )}
              onClick={() => {
                if (!onPickRecent) return;
                const isSelected = selectedIds.has(f.id);
                if (isSelected) {
                  onUnpickRecent?.(f);
                  setSelectedIds((prev) => {
                    const next = new Set(prev);
                    next.delete(f.id);
                    return next;
                  });
                } else {
                  onPickRecent(f);
                  setSelectedIds((prev) => {
                    const next = new Set(prev);
                    next.add(f.id);
                    return next;
                  });
                }
              }}
              onKeyDown={(e) => {
                if (e.key === "Enter" || e.key === " ") {
                  e.preventDefault();
                  e.currentTarget.click();
                }
              }}
            >
              <div className="flex items-center p-1 flex-1 min-w-0">
                <div className="flex h-9 w-9 items-center justify-center p-2 bg-background-tint-01 rounded-08">
                  {String((f as ProjectFile).status) ===
                    UserFileStatus.PROCESSING ||
                  String((f as ProjectFile).status) ===
                    UserFileStatus.UPLOADING ||
                  String((f as ProjectFile).status) ===
                    UserFileStatus.DELETING ? (
                    <Loader2 className="h-5 w-5 text-text-02 animate-spin" />
                  ) : (
                    <>
                      {onPickRecent && selectedIds.has(f.id) ? (
                        <div className="w-4 h-4 flex items-center justify-center rounded-04 border border-border-01 bg-background-neutral-00 p-0.5">
                          <SvgCheck className="stroke-text-02" />
                        </div>
                      ) : (
                        (() => {
                          const ext = getFileExtension(f.name).toLowerCase();
                          const isImage = isImageExtension(ext);
                          return isImage ? (
                            <SvgImage className="h-5 w-5 stroke-text-02" />
                          ) : (
                            <SvgFileText className="h-5 w-5 stroke-text-02" />
                          );
                        })()
                      )}
                    </>
                  )}
                </div>
                <div className="p-0.5 flex-1 min-w-0">
                  <div className="flex items-center gap-2 min-w-0">
                    <div className="max-w-[250px] min-w-0 flex-none">
                      <Truncated text04 secondaryAction nowrap>
                        {f.name}
                      </Truncated>
                    </div>
                    {onFileClick &&
                      String(f.status) !== UserFileStatus.PROCESSING &&
                      String(f.status) !== UserFileStatus.UPLOADING &&
                      String(f.status) !== UserFileStatus.DELETING && (
                        <IconButton
                          internal
                          icon={SvgExternalLink}
                          tooltip="View file"
                          className="opacity-0 group-hover:opacity-100 focus:opacity-100 transition-opacity duration-150 p-0  shrink-0"
                          onClick={(e) => {
                            e.stopPropagation();
                            e.preventDefault();
                            onFileClick(f);
                          }}
                        />
                      )}
                  </div>

                  <Text text03 secondaryBody>
                    {(() => {
                      const s = String(f.status || "");
                      const typeLabel = getFileExtension(f.name);
                      if (s === UserFileStatus.PROCESSING)
                        return "Processing...";
                      if (s === UserFileStatus.UPLOADING) return "Uploading...";
                      if (s === UserFileStatus.DELETING) return "Deleting...";
                      if (s === UserFileStatus.COMPLETED) return typeLabel;
                      return f.status ? f.status : typeLabel;
                    })()}
                  </Text>
                </div>
              </div>
              <div className="flex items-center gap-2">
                {f.last_accessed_at && (
                  <Text text03 secondaryBody nowrap>
                    {formatRelativeTime(f.last_accessed_at)}
                  </Text>
                )}
                {!showRemove && <div className="p-1"></div>}
                {showRemove &&
                  String(f.status) !== UserFileStatus.UPLOADING &&
                  String(f.status) !== UserFileStatus.DELETING && (
                    <IconButton
                      internal
                      icon={SvgTrash}
                      tooltip="Remove from project"
                      className="opacity-0 group-hover:opacity-100 focus:opacity-100 transition-opacity duration-150 p-0 bg-transparent hover:bg-transparent shrink-0"
                      onClick={(e) => {
                        e.stopPropagation();
                        onRemove && onRemove(f);
                      }}
                    />
                  )}
              </div>
            </div>
          ))}
          {filtered.length === 0 && (
            <Text text03 secondaryBody className="px-2 py-4">
              No files found.
            </Text>
          )}
        </ScrollArea>
        {/* Fade effect at bottom when scrollable */}
        {isScrollable && (
          <div className="absolute bottom-0 left-0 right-0 h-16 bg-gradient-to-t from-background via-background/90 to-transparent pointer-events-none z-10 rounded-b-12" />
>>>>>>> 324b6cee
        )}
      </div>
    </>
  );
}<|MERGE_RESOLUTION|>--- conflicted
+++ resolved
@@ -134,7 +134,6 @@
 
   return (
     <>
-<<<<<<< HEAD
       {/* Hidden file input */}
       {handleUploadChange && (
         <input
@@ -145,52 +144,9 @@
           onChange={handleUploadChange}
         />
       )}
-=======
-      <div className="shadow-01 rounded-t-12 relative z-20">
-        <div className="flex flex-col gap-1 px-4 pt-4">
-          <div className="h-[1.5rem] flex flex-row justify-between items-center w-full">
-            <Icon className="w-[1.5rem] h-[1.5rem] stroke-text-04" />
-            {onClose && <IconButton icon={SvgX} internal onClick={onClose} />}
-          </div>
-          <Text headingH3 text04 className="w-full text-left">
-            {title}
-          </Text>
-          <Text text03>{description}</Text>
-        </div>
-        <div
-          tabIndex={-1}
-          onMouseDown={(e) => {
-            e.stopPropagation();
-          }}
-        >
-          <div className="flex items-center gap-2 p-2">
-            <div className="relative flex-1">
-              <InputTypeIn
-                placeholder="Search files..."
-                value={search}
-                onChange={(e) => setSearch(e.target.value)}
-                leftSearchIcon
-                autoComplete="off"
-                tabIndex={0}
-                onFocus={(e) => {
-                  e.target.select();
-                }}
-              />
-            </div>
-            {handleUploadChange && (
-              <>
-                <input
-                  ref={fileInputRef}
-                  type="file"
-                  className="hidden"
-                  multiple
-                  onChange={handleUploadChange}
-                  accept={"*/*"}
-                />
->>>>>>> 324b6cee
 
       {/* Title section */}
-      <div className="flex flex-col gap-spacing-inline px-spacing-paragraph pt-spacing-paragraph">
+      <div className="flex flex-col gap-1 px-4 pt-4">
         <div className="h-[1.5rem] flex flex-row justify-between items-center w-full">
           <Icon className="w-[1.5rem] h-[1.5rem] stroke-text-04" />
           {onClose && <IconButton icon={SvgX} internal onClick={onClose} />}
@@ -202,7 +158,7 @@
       </div>
 
       {/* Search bar section */}
-      <div className="flex items-center gap-spacing-interline p-padding-button">
+      <div className="flex items-center gap-2 p-3">
         <InputTypeIn
           placeholder="Search files..."
           value={search}
@@ -223,17 +179,16 @@
             Add Files
           </CreateButton>
         )}
-<<<<<<< HEAD
       </div>
 
       {/* File display section */}
       <div className="bg-background-tint-01 overflow-y-scroll">
         {filtered.length === 0 ? (
-          <div className="p-spacing-paragraph flex w-full h-full items-center justify-center">
+          <div className="p-4 flex w-full h-full items-center justify-center">
             <Text text03>No files found</Text>
           </div>
         ) : (
-          <VerticalShadowScroller className="p-spacing-interline flex flex-col gap-spacing-interline overflow-scroll max-h-[20rem]">
+          <VerticalShadowScroller className="p-2 flex flex-col gap-2 overflow-scroll max-h-[20rem]">
             {filtered.map((projectFle) => {
               const isSelected = selectedIds.has(projectFle.id);
               return (
@@ -268,153 +223,6 @@
               );
             })}
           </VerticalShadowScroller>
-=======
-        style={{
-          height: `${containerHeight}px`,
-          maxHeight: `${maxHeight}px`,
-        }}
-      >
-        <ScrollArea
-          ref={scrollAreaRef}
-          className="flex flex-col h-full bg-background-tint-01 px-4 rounded-b-12"
-        >
-          {filtered.map((f) => (
-            <div
-              role="button"
-              tabIndex={0}
-              key={f.id}
-              className={cn(
-                "flex items-center justify-between gap-3 text-left p-1 rounded-12 bg-background-tint-00 w-full my-1 group",
-                onPickRecent && "hover:bg-background-tint-02"
-              )}
-              onClick={() => {
-                if (!onPickRecent) return;
-                const isSelected = selectedIds.has(f.id);
-                if (isSelected) {
-                  onUnpickRecent?.(f);
-                  setSelectedIds((prev) => {
-                    const next = new Set(prev);
-                    next.delete(f.id);
-                    return next;
-                  });
-                } else {
-                  onPickRecent(f);
-                  setSelectedIds((prev) => {
-                    const next = new Set(prev);
-                    next.add(f.id);
-                    return next;
-                  });
-                }
-              }}
-              onKeyDown={(e) => {
-                if (e.key === "Enter" || e.key === " ") {
-                  e.preventDefault();
-                  e.currentTarget.click();
-                }
-              }}
-            >
-              <div className="flex items-center p-1 flex-1 min-w-0">
-                <div className="flex h-9 w-9 items-center justify-center p-2 bg-background-tint-01 rounded-08">
-                  {String((f as ProjectFile).status) ===
-                    UserFileStatus.PROCESSING ||
-                  String((f as ProjectFile).status) ===
-                    UserFileStatus.UPLOADING ||
-                  String((f as ProjectFile).status) ===
-                    UserFileStatus.DELETING ? (
-                    <Loader2 className="h-5 w-5 text-text-02 animate-spin" />
-                  ) : (
-                    <>
-                      {onPickRecent && selectedIds.has(f.id) ? (
-                        <div className="w-4 h-4 flex items-center justify-center rounded-04 border border-border-01 bg-background-neutral-00 p-0.5">
-                          <SvgCheck className="stroke-text-02" />
-                        </div>
-                      ) : (
-                        (() => {
-                          const ext = getFileExtension(f.name).toLowerCase();
-                          const isImage = isImageExtension(ext);
-                          return isImage ? (
-                            <SvgImage className="h-5 w-5 stroke-text-02" />
-                          ) : (
-                            <SvgFileText className="h-5 w-5 stroke-text-02" />
-                          );
-                        })()
-                      )}
-                    </>
-                  )}
-                </div>
-                <div className="p-0.5 flex-1 min-w-0">
-                  <div className="flex items-center gap-2 min-w-0">
-                    <div className="max-w-[250px] min-w-0 flex-none">
-                      <Truncated text04 secondaryAction nowrap>
-                        {f.name}
-                      </Truncated>
-                    </div>
-                    {onFileClick &&
-                      String(f.status) !== UserFileStatus.PROCESSING &&
-                      String(f.status) !== UserFileStatus.UPLOADING &&
-                      String(f.status) !== UserFileStatus.DELETING && (
-                        <IconButton
-                          internal
-                          icon={SvgExternalLink}
-                          tooltip="View file"
-                          className="opacity-0 group-hover:opacity-100 focus:opacity-100 transition-opacity duration-150 p-0  shrink-0"
-                          onClick={(e) => {
-                            e.stopPropagation();
-                            e.preventDefault();
-                            onFileClick(f);
-                          }}
-                        />
-                      )}
-                  </div>
-
-                  <Text text03 secondaryBody>
-                    {(() => {
-                      const s = String(f.status || "");
-                      const typeLabel = getFileExtension(f.name);
-                      if (s === UserFileStatus.PROCESSING)
-                        return "Processing...";
-                      if (s === UserFileStatus.UPLOADING) return "Uploading...";
-                      if (s === UserFileStatus.DELETING) return "Deleting...";
-                      if (s === UserFileStatus.COMPLETED) return typeLabel;
-                      return f.status ? f.status : typeLabel;
-                    })()}
-                  </Text>
-                </div>
-              </div>
-              <div className="flex items-center gap-2">
-                {f.last_accessed_at && (
-                  <Text text03 secondaryBody nowrap>
-                    {formatRelativeTime(f.last_accessed_at)}
-                  </Text>
-                )}
-                {!showRemove && <div className="p-1"></div>}
-                {showRemove &&
-                  String(f.status) !== UserFileStatus.UPLOADING &&
-                  String(f.status) !== UserFileStatus.DELETING && (
-                    <IconButton
-                      internal
-                      icon={SvgTrash}
-                      tooltip="Remove from project"
-                      className="opacity-0 group-hover:opacity-100 focus:opacity-100 transition-opacity duration-150 p-0 bg-transparent hover:bg-transparent shrink-0"
-                      onClick={(e) => {
-                        e.stopPropagation();
-                        onRemove && onRemove(f);
-                      }}
-                    />
-                  )}
-              </div>
-            </div>
-          ))}
-          {filtered.length === 0 && (
-            <Text text03 secondaryBody className="px-2 py-4">
-              No files found.
-            </Text>
-          )}
-        </ScrollArea>
-        {/* Fade effect at bottom when scrollable */}
-        {isScrollable && (
-          <div className="absolute bottom-0 left-0 right-0 h-16 bg-gradient-to-t from-background via-background/90 to-transparent pointer-events-none z-10 rounded-b-12" />
->>>>>>> 324b6cee
         )}
       </div>
     </>
