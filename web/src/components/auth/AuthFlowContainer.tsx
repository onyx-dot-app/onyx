import { Logo } from "../EEA_Logo";

export default function AuthFlowContainer({
  children,
}: {
  children: React.ReactNode;
}) {
  return (
    <div className="flex flex-col items-center justify-center min-h-screen bg-background">
<<<<<<< HEAD
      <div className="w-full max-w-md bg-black p-8 mx-4 gap-y-4 bg-white flex items-center flex-col rounded-xl shadow-lg border border-bacgkround-100">
        <Logo width={92} height={70} />
=======
      <div className="w-full max-w-md bg-black pt-8 pb-4 px-8 mx-4 gap-y-4 bg-white flex items-center flex-col rounded-xl shadow-lg border border-bacgkround-100">
        <Logo width={70} height={70} />
>>>>>>> 310732d1
        {children}
      </div>
    </div>
  );
}<|MERGE_RESOLUTION|>--- conflicted
+++ resolved
@@ -7,13 +7,8 @@
 }) {
   return (
     <div className="flex flex-col items-center justify-center min-h-screen bg-background">
-<<<<<<< HEAD
-      <div className="w-full max-w-md bg-black p-8 mx-4 gap-y-4 bg-white flex items-center flex-col rounded-xl shadow-lg border border-bacgkround-100">
+      <div className="w-full max-w-md bg-black pt-8 pb-4 px-8 mx-4 gap-y-4 bg-white flex items-center flex-col rounded-xl shadow-lg border border-bacgkround-100">
         <Logo width={92} height={70} />
-=======
-      <div className="w-full max-w-md bg-black pt-8 pb-4 px-8 mx-4 gap-y-4 bg-white flex items-center flex-col rounded-xl shadow-lg border border-bacgkround-100">
-        <Logo width={70} height={70} />
->>>>>>> 310732d1
         {children}
       </div>
     </div>
