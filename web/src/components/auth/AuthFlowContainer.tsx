--- conflicted
+++ resolved
@@ -1,10 +1,5 @@
-<<<<<<< HEAD
-//import { Logo } from "../logo/Logo";
 import { Logo } from "../EEA_Logo";
-=======
 import Link from "next/link";
-import { Logo } from "../logo/Logo";
->>>>>>> 7d6d7352
 
 export default function AuthFlowContainer({
   children,
@@ -14,15 +9,12 @@
   authState?: "signup" | "login";
 }) {
   return (
-<<<<<<< HEAD
-    <div className="flex flex-col items-center justify-center min-h-screen bg-background">
-      <div className="w-full max-w-md bg-black pt-8 pb-4 px-8 mx-4 gap-y-4 bg-white flex items-center flex-col rounded-xl shadow-lg border border-bacgkround-100">
-        <Logo width={92} height={70} />
-=======
+    // <div className="flex flex-col items-center justify-center min-h-screen bg-background">
+    //   <div className="w-full max-w-md bg-black pt-8 pb-4 px-8 mx-4 gap-y-4 bg-white flex items-center flex-col rounded-xl shadow-lg border border-bacgkround-100">
+    //     <Logo width={92} height={70} />
     <div className="p-4 flex flex-col items-center justify-center min-h-screen bg-background">
       <div className="w-full max-w-md bg-black pt-8 pb-6 px-8 mx-4 gap-y-4 bg-white flex items-center flex-col rounded-xl shadow-lg border border-bacgkround-100">
         <Logo width={70} height={70} />
->>>>>>> 7d6d7352
         {children}
       </div>
       {authState === "login" && (
