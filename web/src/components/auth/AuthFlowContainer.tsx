<<<<<<< HEAD
import { Logo } from "../EEA_Logo";
=======
import { Logo } from "../logo/Logo";
>>>>>>> 28598694

export default function AuthFlowContainer({
  children,
}: {
  children: React.ReactNode;
}) {
  return (
    <div className="flex flex-col items-center justify-center min-h-screen bg-background">
      <div className="w-full max-w-md bg-black pt-8 pb-4 px-8 mx-4 gap-y-4 bg-white flex items-center flex-col rounded-xl shadow-lg border border-bacgkround-100">
        <Logo width={92} height={70} />
        {children}
      </div>
    </div>
  );
}<|MERGE_RESOLUTION|>--- conflicted
+++ resolved
@@ -1,8 +1,5 @@
-<<<<<<< HEAD
+//import { Logo } from "../logo/Logo";
 import { Logo } from "../EEA_Logo";
-=======
-import { Logo } from "../logo/Logo";
->>>>>>> 28598694
 
 export default function AuthFlowContainer({
   children,
