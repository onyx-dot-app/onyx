--- conflicted
+++ resolved
@@ -103,13 +103,13 @@
   return <Brain size={size} className={className} />;
 };
 
-<<<<<<< HEAD
 export const ZulipIcon = ({
   size = 16,
   className = defaultTailwindCSS,
 }: IconProps) => {
   return <SiZulip size={size} className={className} />;
-=======
+};
+
 export const PencilIcon = ({
   size = 16,
   className = defaultTailwindCSS,
@@ -122,7 +122,6 @@
   className = defaultTailwindCSS,
 }: IconProps) => {
   return <X size={size} className={className} />;
->>>>>>> 555f8bbf
 };
 
 //
