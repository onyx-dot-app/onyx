--- conflicted
+++ resolved
@@ -43,11 +43,8 @@
 import zulipIcon from "../../../public/Zulip.png";
 import linearIcon from "../../../public/Linear.png";
 import hubSpotIcon from "../../../public/HubSpot.png";
-<<<<<<< HEAD
 import document360Icon from "../../../public/Document360.png";
-=======
 import googleSitesIcon from "../../../public/GoogleSites.png";
->>>>>>> 5deb1252
 
 interface IconProps {
   size?: number;
@@ -456,28 +453,30 @@
   );
 };
 
-<<<<<<< HEAD
 export const Document360Icon = ({
-=======
-export const GoogleSitesIcon = ({
->>>>>>> 5deb1252
-  size = 16,
-  className = defaultTailwindCSS,
-}: IconProps) => {
-  return (
-    <div
-<<<<<<< HEAD
-      // HubSpot Icon has a bit more surrounding whitespace than other icons, which is why we need to adjust it here
+  size = 16,
+  className = defaultTailwindCSS,
+}: IconProps) => {
+  return (
+    <div
       style={{ width: `${size + 4}px`, height: `${size + 4}px` }}
       className={`w-[${size + 4}px] h-[${size + 4}px] -m-0.5 ` + className}
     >
       <Image src={document360Icon} alt="Logo" width="96" height="96" />
-=======
+    </div>
+  );
+};
+
+export const GoogleSitesIcon = ({
+  size = 16,
+  className = defaultTailwindCSS,
+}: IconProps) => {
+  return (
+    <div
       style={{ width: `${size}px`, height: `${size}px` }}
       className={`w-[${size}px] h-[${size}px] ` + className}
     >
       <Image src={googleSitesIcon} alt="Logo" width="96" height="96" />
->>>>>>> 5deb1252
     </div>
   );
 };