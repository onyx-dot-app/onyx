"use client";

<<<<<<< HEAD
=======
import {
  Notebook,
  Key,
  Trash,
  XSquare,
  LinkBreak,
  Link,
  Plug,
  Brain,
  X,
  Question,
  Gear,
  ArrowSquareOut,
} from "@phosphor-icons/react";
import {
  FiCheck,
  FiChevronsDown,
  FiChevronsUp,
  FiEdit2,
  FiClipboard,
  FiFile,
  FiGlobe,
  FiThumbsDown,
  FiThumbsUp,
  FiChevronDown,
  FiChevronUp,
  FiAlertCircle,
  FiChevronRight,
  FiChevronLeft,
  FiAlertTriangle,
  FiZoomIn,
  FiCopy,
  FiBookmark,
  FiCpu,
  FiInfo,
  FiUploadCloud,
  FiUser,
  FiUsers,
  FiBarChart2,
  FiDatabase,
  FiSlack,
} from "react-icons/fi";
import { SiBookstack } from "react-icons/si";
>>>>>>> c65f2690
import Image from "next/image";
import jiraSVG from "../../../public/Jira.svg";
import confluenceSVG from "../../../public/Confluence.svg";
import openAISVG from "../../../public/Openai.svg";
import openSourceIcon from "../../../public/OpenSource.png";
import litellmIcon from "../../../public/LiteLLM.jpg";

import awsWEBP from "../../../public/Amazon.webp";
import azureIcon from "../../../public/Azure.png";
import asanaIcon from "../../../public/Asana.png";
import anthropicSVG from "../../../public/Anthropic.svg";
import nomicSVG from "../../../public/nomic.svg";
import microsoftIcon from "../../../public/microsoft.png";
import mixedBreadSVG from "../../../public/Mixedbread.png";

import OCIStorageSVG from "../../../public/OCI.svg";
import googleCloudStorageIcon from "../../../public/GoogleCloudStorage.png";
import hubSpotIcon from "../../../public/HubSpot.png";
import googleSitesIcon from "../../../public/GoogleSites.png";
import zendeskIcon from "../../../public/Zendesk.svg";
import dropboxIcon from "../../../public/Dropbox.png";
import slackIcon from "../../../public/Slack.png";

import s3Icon from "../../../public/S3.png";
import r2Icon from "../../../public/r2.png";
import salesforceIcon from "../../../public/Salesforce.png";

import sharepointIcon from "../../../public/Sharepoint.png";
import googleSheets from "../../../public/GoogleSheets.svg";
import teamsIcon from "../../../public/Teams.png";
<<<<<<< HEAD
import {
  Database,
  KeyRound,
  User,
  Notebook,
  Users,
  Plug,
  Trash2,
  SquareX,
  Unlink,
  Link,
  Settings,
  SquareArrowOutUpRight,
  CircleHelp,
  Brain,
  X,
  Bot,
  Layers,
  Check,
  ChevronsDown,
  ChevronsUp,
  Pencil,
  File,
  Globe,
  ThumbsDown,
  ThumbsUp,
  ChevronUp,
  ChevronDown,
  CircleAlert,
  ChevronRight,
  ChevronLeft,
  TriangleAlert,
  ZoomIn,
  Copy,
  Bookmark,
  Cpu,
  Info,
  CloudUpload,
  ChartNoAxesColumn,
} from "lucide-react";
=======
import mediawikiIcon from "../../../public/MediaWiki.svg";
import wikipediaIcon from "../../../public/Wikipedia.svg";

import discourseIcon from "../../../public/Discourse.png";
import clickupIcon from "../../../public/Clickup.svg";
import cohereIcon from "../../../public/Cohere.svg";
import voyageIcon from "../../../public/Voyage.png";
import googleIcon from "../../../public/Google.webp";
import xenforoIcon from "../../../public/Xenforo.svg";
import { FaRobot } from "react-icons/fa";
>>>>>>> c65f2690

export interface IconProps {
  size?: number;
  className?: string;
}

<<<<<<< HEAD
export const defaultTailwindCSS = "my-auto flex flex-shrink-0 ault";
=======
export const AssistantsIconSkeleton = ({
  size,
  className = defaultTailwindCSS,
}: IconProps) => {
  return (
    <svg
      style={{ width: `${size}px`, height: `${size}px` }}
      className={`w-[${size}px] h-[${size}px] ` + className}
      xmlns="http://www.w3.org/2000/svg"
      width="200"
      height="200"
      viewBox="0 0 24 24"
    >
      <g
        fill="none"
        stroke="currentColor"
        strokeLinecap="round"
        strokeLinejoin="round"
        strokeWidth="1.5"
      >
        <path d="M8.88 21.25h9.87a2.5 2.5 0 0 0 2.5-2.5v-3.63a2.5 2.5 0 0 0-2.5-2.48h-1.27m-6.1 6.09l6.1-6.11l1.87-1.87a2.49 2.49 0 0 0 0-3.53l-2.57-2.57a2.49 2.49 0 0 0-3.53 0l-1.87 1.87" />
        <path d="M8.88 2.75H5.25a2.5 2.5 0 0 0-2.5 2.5v13.5a2.5 2.5 0 0 0 2.5 2.5h3.63a2.5 2.5 0 0 0 2.5-2.5V5.25a2.5 2.5 0 0 0-2.5-2.5" />
        <path d="M7.065 18.594a1.594 1.594 0 1 0 0-3.188a1.594 1.594 0 0 0 0 3.188" />
      </g>
    </svg>
  );
};

export const LightBulbIcon = ({
  size,
  className = defaultTailwindCSS,
}: IconProps) => {
  return (
    <svg
      style={{ width: `${size}px`, height: `${size}px` }}
      className={`w-[${size}px] h-[${size}px] ` + className}
      xmlns="http://www.w3.org/2000/svg"
      width="200"
      height="200"
      viewBox="0 0 24 24"
    >
      <path
        fill="none"
        stroke="currentColor"
        strokeLinecap="round"
        strokeLinejoin="round"
        strokeWidth="1.5"
        d="M12 18v-5.25m0 0a6.01 6.01 0 0 0 1.5-.189m-1.5.189a6.01 6.01 0 0 1-1.5-.189m3.75 7.478a12.06 12.06 0 0 1-4.5 0m3.75 2.383a14.406 14.406 0 0 1-3 0M14.25 18v-.192c0-.983.658-1.823 1.508-2.316a7.5 7.5 0 1 0-7.517 0c.85.493 1.509 1.333 1.509 2.316V18"
      />
    </svg>
  );
};

export const AssistantsIcon = ({
  size,
  className = defaultTailwindCSS,
}: IconProps) => {
  return (
    <svg
      style={{ width: `${size}px`, height: `${size}px` }}
      className={`w-[${size}px] h-[${size}px] ` + className}
      xmlns="http://www.w3.org/2000/svg"
      width="200"
      height="200"
      viewBox="0 0 24 24"
    >
      <path
        fill="currentColor"
        d="M20.893 12.84a3.23 3.23 0 0 0-1.796-.91l.639-.64c.3-.304.537-.664.698-1.06a3.207 3.207 0 0 0 0-2.48a3.16 3.16 0 0 0-.698-1.06l-2.564-2.56a2.993 2.993 0 0 0-.997-.71a3.244 3.244 0 0 0-2.484 0a3.113 3.113 0 0 0-.998.7l-.638.64a3.242 3.242 0 0 0-1.086-1.973A3.227 3.227 0 0 0 8.863 2H5.242a3.248 3.248 0 0 0-2.29.955A3.264 3.264 0 0 0 2 5.25v13.5c0 .862.342 1.689.95 2.298c.608.61 1.432.952 2.292.952h13.466a3.254 3.254 0 0 0 2.295-1A3.239 3.239 0 0 0 22 18.7v-3.58a3.246 3.246 0 0 0-1.107-2.28M6.928 19.35a2.34 2.34 0 0 1-2.166-1.45a2.356 2.356 0 0 1 .508-2.562A2.341 2.341 0 0 1 9.272 17a2.344 2.344 0 0 1-2.344 2.35m5.057-12.52l1.646-1.65c.162-.163.356-.293.569-.38c.426-.17.9-.17 1.326 0c.21.093.402.221.569.38l2.563 2.57a2 2 0 0 1 .38.57a1.788 1.788 0 0 1 0 1.34c-.09.21-.219.4-.38.56l-6.673 6.7z"
      />
      <path
        fill="currentColor"
        d="M7.795 17a.852.852 0 0 1-1.007.845a.847.847 0 0 1-.671-.665a.852.852 0 0 1 .83-1.02a.847.847 0 0 1 .848.84"
      />
    </svg>
  );
};

// export const AssistantsIcon = ({
//   size,
//   className = defaultTailwindCSS,
// }: IconProps) => {
//   return (
//     <svg
//       style={{ width: `${size}px`, height: `${size}px` }}
//       className={`w-[${size}px] h-[${size}px] ` + className}
//       xmlns="http://www.w3.org/2000/svg"
//       width="200"
//       height="200"
//       viewBox="0 0 24 24"
//     >
//       <g fill="none" stroke="currentColor" strokeWidth="1.5">
//         <path
//           strokeLinecap="round"
//           d="M21.483 19c-.04.936-.165 1.51-.569 1.914c-.586.586-1.528.586-3.414.586c-1.886 0-2.828 0-3.414-.586c-.586-.586-.586-1.528-.586-3.414v-2c0-1.886 0-2.828.586-3.414c.586-.586 1.528-.586 3.414-.586c1.886 0 2.828 0 3.414.586c.532.531.581 1.357.585 2.914"
//         />
//         <path d="M2 8.5c0 1.886 0 2.828.586 3.414c.586.586 1.528.586 3.414.586c1.886 0 2.828 0 3.414-.586C10 11.328 10 10.386 10 8.5v-2c0-1.886 0-2.828-.586-3.414C8.828 2.5 7.886 2.5 6 2.5c-1.886 0-2.828 0-3.414.586C2 3.672 2 4.614 2 6.5v2Z" />
//         <path
//           strokeLinecap="round"
//           d="M15.5 2.513c-.327.017-.562.055-.765.14a2 2 0 0 0-1.083 1.082c-.152.367-.152.833-.152 1.765c0 .932 0 1.398.152 1.765a2 2 0 0 0 1.083 1.083c.367.152.833.152 1.765.152h2c.932 0 1.398 0 1.765-.152a2 2 0 0 0 1.083-1.083c.152-.367.152-.833.152-1.765c0-.932 0-1.398-.152-1.765a2 2 0 0 0-1.083-1.083c-.204-.084-.438-.122-.765-.139"
//         />
//         <path d="M2 18.5c0 .932 0 1.398.152 1.765a2 2 0 0 0 1.083 1.083c.367.152.833.152 1.765.152h2c.932 0 1.398 0 1.765-.152a2 2 0 0 0 1.083-1.083C10 19.898 10 19.432 10 18.5c0-.932 0-1.398-.152-1.765a2 2 0 0 0-1.083-1.083C8.398 15.5 7.932 15.5 7 15.5H5c-.932 0-1.398 0-1.765.152a2 2 0 0 0-1.083 1.083C2 17.102 2 17.568 2 18.5Z" />
//       </g>
//     </svg>

//   );
// };

<svg
  xmlns="http://www.w3.org/2000/svg"
  width="200"
  height="200"
  viewBox="0 0 24 24"
>
  <g fill="none" stroke="currentColor" strokeWidth="1.5">
    <path
      strokeLinecap="round"
      d="M21.483 19c-.04.936-.165 1.51-.569 1.914c-.586.586-1.528.586-3.414.586c-1.886 0-2.828 0-3.414-.586c-.586-.586-.586-1.528-.586-3.414v-2c0-1.886 0-2.828.586-3.414c.586-.586 1.528-.586 3.414-.586c1.886 0 2.828 0 3.414.586c.532.531.581 1.357.585 2.914"
    />
    <path d="M2 8.5c0 1.886 0 2.828.586 3.414c.586.586 1.528.586 3.414.586c1.886 0 2.828 0 3.414-.586C10 11.328 10 10.386 10 8.5v-2c0-1.886 0-2.828-.586-3.414C8.828 2.5 7.886 2.5 6 2.5c-1.886 0-2.828 0-3.414.586C2 3.672 2 4.614 2 6.5v2Z" />
    <path
      strokeLinecap="round"
      d="M15.5 2.513c-.327.017-.562.055-.765.14a2 2 0 0 0-1.083 1.082c-.152.367-.152.833-.152 1.765c0 .932 0 1.398.152 1.765a2 2 0 0 0 1.083 1.083c.367.152.833.152 1.765.152h2c.932 0 1.398 0 1.765-.152a2 2 0 0 0 1.083-1.083c.152-.367.152-.833.152-1.765c0-.932 0-1.398-.152-1.765a2 2 0 0 0-1.083-1.083c-.204-.084-.438-.122-.765-.139"
    />
    <path d="M2 18.5c0 .932 0 1.398.152 1.765a2 2 0 0 0 1.083 1.083c.367.152.833.152 1.765.152h2c.932 0 1.398 0 1.765-.152a2 2 0 0 0 1.083-1.083C10 19.898 10 19.432 10 18.5c0-.932 0-1.398-.152-1.765a2 2 0 0 0-1.083-1.083C8.398 15.5 7.932 15.5 7 15.5H5c-.932 0-1.398 0-1.765.152a2 2 0 0 0-1.083 1.083C2 17.102 2 17.568 2 18.5Z" />
  </g>
</svg>;

export const ConfigureIcon = ({
  size,
  className = defaultTailwindCSS,
}: IconProps) => {
  return (
    <svg
      style={{ width: `${size}px`, height: `${size}px` }}
      className={`w-[${size}px] h-[${size}px] ` + className}
      xmlns="http://www.w3.org/2000/svg"
      width="200"
      height="200"
      viewBox="0 0 24 24"
    >
      <g fill="none" stroke="currentColor" strokeWidth="1.5">
        <path
          strokeLinecap="round"
          d="M21.483 19c-.04.936-.165 1.51-.569 1.914c-.586.586-1.528.586-3.414.586c-1.886 0-2.828 0-3.414-.586c-.586-.586-.586-1.528-.586-3.414v-2c0-1.886 0-2.828.586-3.414c.586-.586 1.528-.586 3.414-.586c1.886 0 2.828 0 3.414.586c.532.531.581 1.357.585 2.914"
        />
        <path d="M2 8.5c0 1.886 0 2.828.586 3.414c.586.586 1.528.586 3.414.586c1.886 0 2.828 0 3.414-.586C10 11.328 10 10.386 10 8.5v-2c0-1.886 0-2.828-.586-3.414C8.828 2.5 7.886 2.5 6 2.5c-1.886 0-2.828 0-3.414.586C2 3.672 2 4.614 2 6.5v2Z" />
        <path
          strokeLinecap="round"
          d="M15.5 2.513c-.327.017-.562.055-.765.14a2 2 0 0 0-1.083 1.082c-.152.367-.152.833-.152 1.765c0 .932 0 1.398.152 1.765a2 2 0 0 0 1.083 1.083c.367.152.833.152 1.765.152h2c.932 0 1.398 0 1.765-.152a2 2 0 0 0 1.083-1.083c.152-.367.152-.833.152-1.765c0-.932 0-1.398-.152-1.765a2 2 0 0 0-1.083-1.083c-.204-.084-.438-.122-.765-.139"
        />
        <path d="M2 18.5c0 .932 0 1.398.152 1.765a2 2 0 0 0 1.083 1.083c.367.152.833.152 1.765.152h2c.932 0 1.398 0 1.765-.152a2 2 0 0 0 1.083-1.083C10 19.898 10 19.432 10 18.5c0-.932 0-1.398-.152-1.765a2 2 0 0 0-1.083-1.083C8.398 15.5 7.932 15.5 7 15.5H5c-.932 0-1.398 0-1.765.152a2 2 0 0 0-1.083 1.083C2 17.102 2 17.568 2 18.5Z" />
      </g>
    </svg>
  );
};

export const defaultTailwindCSS = "my-auto flex flex-shrink-0 text-default";
>>>>>>> c65f2690
export const defaultTailwindCSSBlue = "my-auto flex flex-shrink-0 text-link";

export const ColorSlackIcon = ({
  size = 16,
  className = defaultTailwindCSS,
}: IconProps) => {
  return (
    <div
      style={{ width: `${size}px`, height: `${size}px` }}
      className={`w-[${size}px] h-[${size}px] ` + className}
    >
      <Image src={slackIcon} alt="Logo" width="96" height="96" />
    </div>
  );
};

export const LiteLLMIcon = ({
  size = 16,
  className = defaultTailwindCSS,
}: IconProps) => {
  return (
    <div
      style={{ width: `${size + 4}px`, height: `${size + 4}px` }}
      className={`w-[${size + 4}px] h-[${size + 4}px] -m-0.5 ` + className}
    >
      <Image src={litellmIcon} alt="Logo" width="96" height="96" />
    </div>
  );
};

export const OpenSourceIcon = ({
  size = 16,
  className = defaultTailwindCSS,
}: IconProps) => {
  return (
    <div
      style={{ width: `${size + 4}px`, height: `${size + 4}px` }}
      className={`w-[${size + 4}px] h-[${size + 4}px] -m-0.5 ` + className}
    >
      <Image src={openSourceIcon} alt="Logo" width="96" height="96" />
    </div>
  );
};
export const MixedBreadIcon = ({
  size = 16,
  className = defaultTailwindCSS,
}: IconProps) => {
<<<<<<< HEAD
  return <KeyRound size={size} className={className} />;
=======
  return (
    <div
      style={{ width: `${size + 4}px`, height: `${size + 4}px` }}
      className={`w-[${size + 4}px] h-[${size + 4}px] -m-0.5 ` + className}
    >
      <Image src={mixedBreadSVG} alt="Logo" width="96" height="96" />
    </div>
  );
>>>>>>> c65f2690
};

export const NomicIcon = ({
  size = 16,
  className = defaultTailwindCSS,
}: IconProps) => {
<<<<<<< HEAD
  return <User size={size} className={className} />;
=======
  return (
    <div
      style={{ width: `${size + 4}px`, height: `${size + 4}px` }}
      className={`w-[${size + 4}px] h-[${size + 4}px] -m-0.5 ` + className}
    >
      <Image src={nomicSVG} alt="Logo" width="96" height="96" />
    </div>
  );
>>>>>>> c65f2690
};

export const MicrosoftIcon = ({
  size = 16,
  className = defaultTailwindCSS,
}: IconProps) => {
  return (
    <div
      style={{ width: `${size + 4}px`, height: `${size + 4}px` }}
      className={`w-[${size + 4}px] h-[${size + 4}px] -m-0.5 ` + className}
    >
      <Image src={microsoftIcon} alt="Logo" width="96" height="96" />
    </div>
  );
};

export const AnthropicIcon = ({
  size = 16,
  className = defaultTailwindCSS,
}: IconProps) => {
  return (
    <div
      style={{ width: `${size + 4}px`, height: `${size + 4}px` }}
      className={`w-[${size + 4}px] h-[${size + 4}px] -m-0.5 ` + className}
    >
      <Image src={anthropicSVG} alt="Logo" width="96" height="96" />
    </div>
  );
};

export const LeftToLineIcon = ({
  size = 16,
  className = defaultTailwindCSS,
}: IconProps) => {
  return (
    <svg
      xmlns="http://www.w3.org/2000/svg"
      width="200"
      height="200"
      viewBox="0 0 24 24"
      style={{ width: `${size}px`, height: `${size}px` }}
      className={`w-[${size}px] h-[${size}px] ` + className}
    >
      <path
        fill="none"
        stroke="currentColor"
        strokeLinecap="round"
        strokeLinejoin="round"
        strokeWidth="2"
        d="M3 19V5m10 1l-6 6l6 6m-6-6h14"
      />
    </svg>
  );
};

export const RightToLineIcon = ({
  size = 16,
  className = defaultTailwindCSS,
}: IconProps) => {
  return (
    <svg
      style={{ width: `${size}px`, height: `${size}px` }}
      className={`w-[${size}px] h-[${size}px] ` + className}
      xmlns="http://www.w3.org/2000/svg"
      width="200"
      height="200"
      viewBox="0 0 24 24"
    >
      <path
        fill="none"
        stroke="currentColor"
        strokeLinecap="round"
        strokeLinejoin="round"
        strokeWidth="2"
        d="M17 12H3m8 6l6-6l-6-6m10-1v14"
      />
    </svg>
  );
};

export const PlusCircleIcon = ({
  size = 16,
  className = defaultTailwindCSS,
}: IconProps) => {
  return (
    <svg
      xmlns="http://www.w3.org/2000/svg"
      width="200"
      height="200"
      viewBox="0 0 24 24"
      style={{ width: `${size}px`, height: `${size}px` }}
      className={`w-[${size}px] h-[${size}px] ` + className}
    >
      <path
        fill="currentColor"
        fillRule="evenodd"
        d="M12 2.25c-5.385 0-9.75 4.365-9.75 9.75s4.365 9.75 9.75 9.75s9.75-4.365 9.75-9.75S17.385 2.25 12 2.25ZM12.75 9a.75.75 0 0 0-1.5 0v2.25H9a.75.75 0 0 0 0 1.5h2.25V15a.75.75 0 0 0 1.5 0v-2.25H15a.75.75 0 0 0 0-1.5h-2.25V9Z"
        clipRule="evenodd"
      />
    </svg>
  );
};

export const PlugIcon = ({
  size = 16,
  className = defaultTailwindCSS,
}: IconProps) => {
<<<<<<< HEAD
  return <Users size={size} className={className} />;
=======
  return <Plug size={size} className={className} />;
>>>>>>> c65f2690
};

export const ExtendIcon = ({
  size = 16,
  className = defaultTailwindCSS,
}: IconProps) => {
  return (
    <svg
      style={{ width: `${size}px`, height: `${size}px` }}
      className={`w-[${size}px] h-[${size}px] ` + className}
      xmlns="http://www.w3.org/2000/svg"
      width="200"
      height="200"
      viewBox="0 0 24 24"
    >
      <path
        fill="currentColor"
        d="M16.75 11.989a1.82 1.82 0 0 1-.57 1.36l-6.82 6.1a1.27 1.27 0 0 1-.65.31h-.19a1.3 1.3 0 0 1-.52-.1a1.23 1.23 0 0 1-.54-.47a1.19 1.19 0 0 1-.21-.68v-13a1.2 1.2 0 0 1 .21-.69a1.23 1.23 0 0 1 1.25-.56c.24.039.464.143.65.3l6.76 6.09c.19.162.344.363.45.59c.114.234.175.49.18.75"
      />
    </svg>
  );
};
export const GearIcon = ({
  size = 16,
  className = defaultTailwindCSS,
}: IconProps) => {
  return <Settings size={size} className={className} />;
};

export const ArrowSquareOutIcon = ({
  size = 16,
  className = defaultTailwindCSS,
}: IconProps) => {
  return <SquareArrowOutUpRight size={size} className={className} />;
};

export const TrashIcon = ({
  size = 16,
  className = defaultTailwindCSS,
}: IconProps) => {
  return <Trash2 size={size} className={className} />;
};

export const LinkBreakIcon = ({
  size = 16,
  className = defaultTailwindCSS,
}: IconProps) => {
  return <Unlink size={size} className={className} />;
};

export const LinkIcon = ({
  size = 16,
  className = defaultTailwindCSS,
}: IconProps) => {
  return <Link size={size} className={className} />;
};

export const XSquareIcon = ({
  size = 16,
  className = defaultTailwindCSS,
}: IconProps) => {
  return <SquareX size={size} className={className} />;
};

export const GlobeIcon = ({
  size = 16,
  className = defaultTailwindCSSBlue,
}: IconProps) => {
  return <Globe size={size} className={className} />;
};

export const FileIcon = ({
  size = 16,
  className = defaultTailwindCSSBlue,
}: IconProps) => {
  return <File size={size} className={className} />;
};

export const InfoIcon = ({
  size = 16,
  className = defaultTailwindCSS,
}: IconProps) => {
  return <Info size={size} className={className} />;
};

export const QuestionIcon = ({
  size = 16,
  className = defaultTailwindCSS,
}: IconProps) => {
  return <CircleHelp size={size} className={className} />;
};

export const BrainIcon = ({
  size = 16,
  className = defaultTailwindCSS,
}: IconProps) => {
  return <Brain size={size} className={className} />;
};

export const EditIcon = ({
  size = 16,
  className = defaultTailwindCSS,
}: IconProps) => {
  return <Pencil size={size} className={className} />;
};

<<<<<<< HEAD
export const XIcon = ({
  size = 16,
  className = defaultTailwindCSS,
}: IconProps) => {
  return <X size={size} className={className} />;
};

export const ThumbsUpIcon = ({
  size = 16,
  className = defaultTailwindCSS,
}: IconProps) => {
  return <ThumbsUp size={size} className={className} />;
};

=======
>>>>>>> c65f2690
export const ThumbsDownIcon = ({
  size = 16,
  className = defaultTailwindCSS,
}: IconProps) => {
  return <ThumbsDown size={size} className={className} />;
};

export const ChevronsUpIcon = ({
  size = 16,
  className = defaultTailwindCSS,
}: IconProps) => {
  return <ChevronsUp size={size} className={className} />;
};

export const ChevronsDownIcon = ({
  size = 16,
  className = defaultTailwindCSS,
}: IconProps) => {
  return <ChevronsDown size={size} className={className} />;
};

export const ChevronUpIcon = ({
  size = 16,
  className = defaultTailwindCSS,
}: IconProps) => {
  return <ChevronUp size={size} className={className} />;
};

export const ChevronDownIcon = ({
  size = 16,
  className = defaultTailwindCSS,
}: IconProps) => {
  return <ChevronDown size={size} className={className} />;
};

export const ChevronRightIcon = ({
  size = 16,
  className = defaultTailwindCSS,
}: IconProps) => {
  return <ChevronRight size={size} className={className} />;
};

export const ChevronLeftIcon = ({
  size = 16,
  className = defaultTailwindCSS,
}: IconProps) => {
  return <ChevronLeft size={size} className={className} />;
};

<<<<<<< HEAD
export const CheckmarkIcon = ({
  size = 16,
  className = defaultTailwindCSS,
}: IconProps) => {
  return <Check size={size} className={className} />;
};

export const AlertIcon = ({
  size = 16,
  className = defaultTailwindCSS,
}: IconProps) => {
  return <CircleAlert size={size} className={className} />;
};

export const TriangleAlertIcon = ({
  size = 16,
  className = defaultTailwindCSS,
}: IconProps) => {
  return <TriangleAlert size={size} className={className} />;
};

export const ZoomInIcon = ({
  size = 16,
  className = defaultTailwindCSS,
}: IconProps) => {
  return <ZoomIn size={size} className={className} />;
=======
export const XIcon = ({
  size = 16,
  className = defaultTailwindCSS,
}: IconProps) => {
  return (
    <svg
      style={{ width: `${size}px`, height: `${size}px` }}
      className={`w-[${size}px] h-[${size}px] ` + className}
      xmlns="http://www.w3.org/2000/svg"
      width="200"
      height="200"
      viewBox="0 0 24 24"
    >
      <path
        fill="none"
        stroke="currentColor"
        strokeLinecap="round"
        strokeLinejoin="round"
        strokeWidth="2"
        d="M18 6L6 18M6 6l12 12"
      />
    </svg>
  );
>>>>>>> c65f2690
};

export const UndoIcon = ({
  size = 16,
  className = defaultTailwindCSS,
}: IconProps) => {
<<<<<<< HEAD
  return <Copy size={size} className={className} />;
=======
  return (
    <svg
      style={{ width: `${size}px`, height: `${size}px` }}
      className={`w-[${size}px] h-[${size}px]` + className}
      xmlns="http://www.w3.org/2000/svg"
      width="200"
      height="200"
      viewBox="0 0 24 24"
    >
      <path
        fill="currentColor"
        fillRule="evenodd"
        d="M3.464 3.464C2 4.93 2 7.286 2 12c0 4.714 0 7.071 1.464 8.535C4.93 22 7.286 22 12 22c4.714 0 7.071 0 8.535-1.465C22 19.072 22 16.715 22 12c0-4.714 0-7.071-1.465-8.536C19.072 2 16.714 2 12 2S4.929 2 3.464 3.464Zm5.795 4.51A.75.75 0 1 0 8.24 6.872L5.99 8.949a.75.75 0 0 0 0 1.102l2.25 2.077a.75.75 0 1 0 1.018-1.102l-.84-.776h5.62c.699 0 1.168 0 1.526.036c.347.034.507.095.614.164c.148.096.275.223.37.371c.07.106.13.267.165.614c.035.358.036.827.036 1.526c0 .7 0 1.169-.036 1.527c-.035.346-.095.507-.164.614a1.25 1.25 0 0 1-.371.37c-.107.07-.267.13-.614.165c-.358.035-.827.036-1.526.036H9.5a.75.75 0 1 0 0 1.5h4.576c.652 0 1.196 0 1.637-.044c.462-.046.89-.145 1.28-.397c.327-.211.605-.49.816-.816c.252-.39.351-.818.397-1.28c.044-.441.044-.985.044-1.637v-.075c0-.652 0-1.196-.044-1.637c-.046-.462-.145-.891-.397-1.28a2.748 2.748 0 0 0-.816-.817c-.39-.251-.818-.35-1.28-.396c-.44-.044-.985-.044-1.637-.044H8.418l.84-.776Z"
        clipRule="evenodd"
      />
    </svg>
  );
>>>>>>> c65f2690
};

export const BackIcon = ({
  size = 16,
  className = defaultTailwindCSS,
}: IconProps) => {
<<<<<<< HEAD
  return <Bookmark size={size} className={className} />;
=======
  return (
    <svg
      style={{ width: `${size}px`, height: `${size}px` }}
      className={`w-[${size}px] h-[${size}px]` + className}
      xmlns="http://www.w3.org/2000/svg"
      width="200"
      height="200"
      viewBox="0 0 24 24"
    >
      <g
        fill="none"
        stroke="currentColor"
        strokeLinecap="round"
        strokeLinejoin="round"
        strokeWidth="1.5"
      >
        <path d="M9.32 3.5L4.11 8.71a1.214 1.214 0 0 0 0 1.724l5.21 5.209" />
        <path d="M20.249 20.5v-7.286a3.643 3.643 0 0 0-3.643-3.643H3.759" />
      </g>
    </svg>
  );
>>>>>>> c65f2690
};

export const MagnifyingIcon = ({
  size = 16,
  className = defaultTailwindCSS,
}: IconProps) => {
<<<<<<< HEAD
  return <Cpu size={size} className={className} />;
=======
  return (
    <svg
      style={{ width: `${size}px`, height: `${size}px` }}
      className={`w-[${size}px] h-[${size}px] ` + className}
      xmlns="http://www.w3.org/2000/svg"
      width="200"
      height="200"
      viewBox="0 0 16 16"
    >
      <path
        fill="currentColor"
        fillRule="evenodd"
        d="M9.965 11.026a5 5 0 1 1 1.06-1.06l2.755 2.754a.75.75 0 1 1-1.06 1.06zM10.5 7a3.5 3.5 0 1 1-7 0a3.5 3.5 0 0 1 7 0"
        clipRule="evenodd"
      />
    </svg>
  );
>>>>>>> c65f2690
};

export const ToggleDown = ({
  size = 16,
  className = defaultTailwindCSS,
}: IconProps) => {
<<<<<<< HEAD
  return <Bot size={size} className={className} />;
=======
  return (
    <svg
      style={{ width: `${size}px`, height: `${size}px` }}
      className={`w-[${size}px] h-[${size}px] ` + className}
      xmlns="http://www.w3.org/2000/svg"
      width="200"
      height="200"
      viewBox="0 0 16 16"
    >
      <path
        fill="currentColor"
        fillRule="evenodd"
        d="M4.22 6.22a.75.75 0 0 1 1.06 0L8 8.94l2.72-2.72a.75.75 0 1 1 1.06 1.06l-3.25 3.25a.75.75 0 0 1-1.06 0L4.22 7.28a.75.75 0 0 1 0-1.06"
        clipRule="evenodd"
      />
    </svg>
  );
>>>>>>> c65f2690
};

export const ToggleUp = ({
  size = 16,
  className = defaultTailwindCSS,
}: IconProps) => {
<<<<<<< HEAD
  return <CloudUpload size={size} className={className} />;
};

//
//  COMPANY LOGOS
//

export const GitlabIcon = ({
=======
  return (
    <svg
      style={{ width: `${size}px`, height: `${size}px` }}
      className={`w-[${size}px] h-[${size}px] ` + className}
      xmlns="http://www.w3.org/2000/svg"
      width="200"
      height="200"
      viewBox="0 0 16 16"
    >
      <path
        fill="currentColor"
        fillRule="evenodd"
        d="M11.78 9.78a.75.75 0 0 1-1.06 0L8 7.06L5.28 9.78a.75.75 0 0 1-1.06-1.06l3.25-3.25a.75.75 0 0 1 1.06 0l3.25 3.25a.75.75 0 0 1 0 1.06"
        clipRule="evenodd"
      />
    </svg>
  );
};

export const BroomIcon = ({
  size = 16,
  className = defaultTailwindCSS,
}: IconProps) => {
  return (
    <svg
      style={{ width: `${size}px`, height: `${size}px` }}
      className={`w-[${size}px] h-[${size}px]` + className}
      xmlns="http://www.w3.org/2000/svg"
      width="200"
      height="200"
      viewBox="0 0 24 24"
    >
      <path
        fill="currentColor"
        d="M18.221 19.643c.477-.903.942-1.937 1.24-2.98c.411-1.438.56-2.788.602-3.818l-1.552-1.552l-5.804-5.804l-1.552-1.552c-1.03.042-2.38.19-3.817.602c-1.045.298-2.078.763-2.981 1.24C2.1 6.97 1.427 9.71 2.497 11.807l.013.025l.7 1.15a23.338 23.338 0 0 0 7.808 7.809l1.15.699l.025.013c2.096 1.07 4.837.396 6.028-1.86Zm3.554-16.33a.77.77 0 0 0-1.088-1.088L19.012 3.9a4.877 4.877 0 0 0-5.718 0l1.109 1.109l4.588 4.588l1.109 1.109a4.877 4.877 0 0 0 0-5.718l1.675-1.675Z"
      />
    </svg>
  );
};

export const ChevronIcon = ({
  size = 16,
  className = defaultTailwindCSS,
}: IconProps) => {
  return (
    <svg
      style={{ width: `${size}px`, height: `${size}px` }}
      className={`w-[${size}px] h-[${size}px] ` + className}
      xmlns="http://www.w3.org/2000/svg"
      width="200"
      height="200"
      viewBox="0 0 24 24"
    >
      <path
        fill="currentColor"
        d="M15.25 2h-6.5A6.76 6.76 0 0 0 2 8.75v6.5A6.76 6.76 0 0 0 8.75 22h6.5A6.76 6.76 0 0 0 22 15.25v-6.5A6.76 6.76 0 0 0 15.25 2m-.23 10.77a2.109 2.109 0 0 1-.46.67l-3.68 3.68a1 1 0 0 1-1.41 0a1 1 0 0 1 0-1.41l3.68-3.68v-.12L9.5 8.3a1 1 0 1 1 1.4-1.43l3.67 3.59a2.069 2.069 0 0 1 .63 1.49a2.07 2.07 0 0 1-.18.82"
      />
    </svg>
  );
};

export const StarFeedback = ({
>>>>>>> c65f2690
  size = 16,
  className = defaultTailwindCSS,
}: IconProps) => {
  return (
    <svg
      style={{ width: `${size}px`, height: `${size}px` }}
      className={`w-[${size}px] h-[${size}px] ` + className}
      xmlns="http://www.w3.org/2000/svg"
      width="200"
      height="200"
      viewBox="0 0 24 24"
    >
      <path
        fill="none"
        stroke="currentColor"
        strokeLinecap="round"
        strokeLinejoin="round"
        strokeWidth="1.5"
        d="m12.495 18.587l4.092 2.15a1.044 1.044 0 0 0 1.514-1.106l-.783-4.552a1.045 1.045 0 0 1 .303-.929l3.31-3.226a1.043 1.043 0 0 0-.575-1.785l-4.572-.657A1.044 1.044 0 0 1 15 7.907l-2.088-4.175a1.044 1.044 0 0 0-1.88 0L8.947 7.907a1.044 1.044 0 0 1-.783.575l-4.51.657a1.044 1.044 0 0 0-.584 1.785l3.309 3.226a1.044 1.044 0 0 1 .303.93l-.783 4.55a1.044 1.044 0 0 0 1.513 1.107l4.093-2.15a1.043 1.043 0 0 1 .991 0"
      />
    </svg>
  );
};

<<<<<<< HEAD
export const GithubIcon = ({
=======
export const DislikeFeedback = ({
>>>>>>> c65f2690
  size = 16,
  className = defaultTailwindCSS,
}: IconProps) => {
  return (
    <svg
      style={{ width: `${size}px`, height: `${size}px` }}
      className={`w-[${size}px] h-[${size}px] ` + className}
      xmlns="http://www.w3.org/2000/svg"
      width="200"
      height="200"
      viewBox="0 0 24 24"
    >
      <g
        fill="none"
        stroke="currentColor"
        strokeLinecap="round"
        strokeLinejoin="round"
        strokeWidth="1.5"
      >
        <path d="M5.75 2.75H4.568c-.98 0-1.775.795-1.775 1.776v8.284c0 .98.795 1.775 1.775 1.775h1.184c.98 0 1.775-.794 1.775-1.775V4.526c0-.98-.795-1.776-1.775-1.776" />
        <path d="m21.16 11.757l-1.42-7.101a2.368 2.368 0 0 0-2.367-1.906h-7.48a2.367 2.367 0 0 0-2.367 2.367v7.101a3.231 3.231 0 0 0 1.184 2.367l.982 5.918a.887.887 0 0 0 1.278.65l1.1-.543a3.551 3.551 0 0 0 1.87-4.048l-.496-1.965h5.396a2.368 2.368 0 0 0 2.32-2.84" />
      </g>
    </svg>
  );
};

export const LikeFeedback = ({
  size = 16,
  className = defaultTailwindCSS,
}: IconProps) => {
  return (
    <svg
      style={{ width: `${size}px`, height: `${size}px` }}
      className={`w-[${size}px] h-[${size}px] ` + className}
      xmlns="http://www.w3.org/2000/svg"
      width="200"
      height="200"
      viewBox="0 0 24 24"
    >
      <g
        fill="none"
        stroke="currentColor"
        strokeLinecap="round"
        strokeLinejoin="round"
        strokeWidth="1.5"
      >
        <path d="M5.75 9.415H4.568c-.98 0-1.775.794-1.775 1.775v8.284c0 .98.795 1.776 1.775 1.776h1.184c.98 0 1.775-.795 1.775-1.776V11.19c0-.98-.795-1.775-1.775-1.775" />
        <path d="m21.16 12.243l-1.42 7.101a2.367 2.367 0 0 1-2.367 1.906h-7.48a2.367 2.367 0 0 1-2.367-2.367v-7.101A3.231 3.231 0 0 1 8.71 9.415l.982-5.918a.888.888 0 0 1 1.278-.65l1.1.544a3.55 3.55 0 0 1 1.87 4.047l-.496 1.965h5.396a2.367 2.367 0 0 1 2.32 2.84" />
      </g>
    </svg>
  );
};

export const CheckmarkIcon = ({
  size = 16,
  className = defaultTailwindCSS,
}: IconProps) => {
  return (
    <svg
      style={{ width: `${size}px`, height: `${size}px` }}
      className={`w-[${size}px] h-[${size}px] ` + className}
      xmlns="http://www.w3.org/2000/svg"
      width="200"
      height="200"
      viewBox="0 0 24 24"
    >
      <path
        fill="none"
        stroke="currentColor"
        strokeLinecap="round"
        strokeLinejoin="round"
        strokeWidth="2"
        d="M20 6L9 17l-5-5"
      />
    </svg>
  );
};

export const ClipboardIcon = ({
  size = 16,
  className = defaultTailwindCSS,
}: IconProps) => {
<<<<<<< HEAD
  return <Layers size={size} className={className + " text-[#0288D1]"} />;
=======
  return <FiClipboard size={size} className={className} />;
>>>>>>> c65f2690
};

export const AlertIcon = ({
  size = 16,
  className = defaultTailwindCSS,
}: IconProps) => {
  return <FiAlertCircle size={size} className={className} />;
};

export const TriangleAlertIcon = ({
  size = 16,
  className = defaultTailwindCSS,
}: IconProps) => {
  return <FiAlertTriangle size={size} className={className} />;
};

export const CopyIcon = ({
  size = 16,
  className = defaultTailwindCSS,
}: IconProps) => {
  return <FiCopy size={size} className={className} />;
};

export const CPUIcon = ({
  size = 16,
  className = defaultTailwindCSS,
}: IconProps) => {
  return <FiCpu size={size} className={className} />;
};
export const ChatIcon = ({
  size = 16,
  className = defaultTailwindCSS,
}: IconProps) => {
  return (
    <svg
      style={{ width: `${size}px`, height: `${size}px` }}
      className={`w-[${size}px] h-[${size}px] ` + className}
      fill="none"
      strokeLinecap="round"
      strokeLinejoin="round"
      strokeWidth="2"
      viewBox="0 0 24 24"
      stroke="currentColor"
    >
      <path d="M8 12h.01M12 12h.01M16 12h.01M21 12c0 4.418-4.03 8-9 8a9.863 9.863 0 01-4.255-.949L3 20l1.395-3.72C3.512 15.042 3 13.574 3 12c0-4.418 4.03-8 9-8s9 3.582 9 8z"></path>
    </svg>
  );
};

export const SendIcon = ({
  size = 16,
  className = defaultTailwindCSS,
}: IconProps) => {
  return (
    <svg
      style={{ width: `${size}px`, height: `${size}px` }}
      className={`w-[${size}px] h-[${size}px] ` + className}
      xmlns="http://www.w3.org/2000/svg"
      width="200"
      height="200"
      viewBox="0 0 24 24"
    >
      <path
        fill="none"
        stroke="currentColor"
        strokeLinecap="round"
        strokeLinejoin="round"
        strokeWidth="2"
        d="M12 19V5m-7 7l7-7l7 7"
      />
    </svg>
  );
};
export const SearchIcon = ({
  size = 16,
  className = defaultTailwindCSS,
}: IconProps) => {
  return (
    <svg
      style={{ width: `${size}px`, height: `${size}px` }}
      className={`w-[${size}px] h-[${size}px] ` + className}
      fill="none"
      strokeLinecap="round"
      strokeLinejoin="round"
      strokeWidth="2"
      viewBox="0 0 24 24"
      stroke="currentColor"
    >
      <path d="M21 21l-6-6m2-5a7 7 0 11-14 0 7 7 0 0114 0z"></path>
    </svg>
  );
};

export const LightSettingsIcon = ({
  size = 16,
  className = defaultTailwindCSS,
}: IconProps) => {
  return (
    <svg
      style={{ width: `${size}px`, height: `${size}px` }}
      className={`w-[${size}px] h-[${size}px] ` + className}
      xmlns="http://www.w3.org/2000/svg"
      width="200"
      height="200"
      viewBox="0 0 24 24"
    >
      <g
        fill="none"
        stroke="currentColor"
        strokeLinecap="round"
        strokeLinejoin="round"
        strokeWidth="1.5"
      >
        <path d="M12.132 15.404a3.364 3.364 0 1 0 0-6.728a3.364 3.364 0 0 0 0 6.728" />
        <path d="M20.983 15.094a9.43 9.43 0 0 1-1.802 3.1l-2.124-.482a7.245 7.245 0 0 1-2.801 1.56l-.574 2.079a9.462 9.462 0 0 1-1.63.149a9.117 9.117 0 0 1-2.032-.23l-.609-2.146a7.475 7.475 0 0 1-2.457-1.493l-2.1.54a9.357 9.357 0 0 1-1.837-3.33l1.55-1.722a7.186 7.186 0 0 1 .069-2.652L3.107 8.872a9.356 9.356 0 0 1 2.067-3.353l2.17.54A7.68 7.68 0 0 1 9.319 4.91l.574-2.124a8.886 8.886 0 0 1 2.17-.287c.585 0 1.17.054 1.745.16l.551 2.113c.83.269 1.608.68 2.296 1.217l2.182-.563a9.368 9.368 0 0 1 2.043 3.1l-1.48 1.607a7.405 7.405 0 0 1 .068 3.364z" />
      </g>
    </svg>
  );
};

//
//  COMPANY LOGOS
//

export const LoopioIcon = ({
  size = 16,
  className = defaultTailwindCSS,
}: IconProps) => {
  return (
    <div
      style={{ width: `${size}px`, height: `${size}px` }}
      className={`w-[${size}px] h-[${size}px] dark:invert ` + className}
    >
      <Image src="/Loopio.png" alt="Logo" width="96" height="96" />
    </div>
  );
};

export const NewIconTest = ({
  size = 16,
  className = defaultTailwindCSS,
}: IconProps) => {
  return (
    <svg
      style={{ width: `${size}px`, height: `${size}px` }}
      className={`w-[${size}px] h-[${size}px] ` + className}
      xmlns="http://www.w3.org/2000/svg"
      width="200"
      height="200"
      viewBox="0 0 24 24"
    >
      <g fill="none" stroke="currentColor" strokeWidth="1.5">
        <path
          strokeLinecap="round"
          strokeLinejoin="round"
          d="M2.75 8.917h18.5"
        />
        <rect width="18.5" height="18.5" x="2.75" y="2.75" rx="6" />
      </g>
    </svg>
  );
};

export const GitlabIcon = ({
  size = 16,
  className = defaultTailwindCSS,
}: IconProps) => {
  return (
    <div
      style={{ width: `${size}px`, height: `${size}px` }}
      className={`w-[${size}px] h-[${size}px] ` + className}
    >
      <Image src="/Gitlab.png" alt="Logo" width="96" height="96" />
    </div>
  );
};
export const GithubIcon = ({
  size = 16,
  className = defaultTailwindCSS,
}: IconProps) => {
  return (
    <div
      style={{ width: `${size}px`, height: `${size}px` }}
      className={`w-[${size}px] h-[${size}px] ` + className}
    >
      <Image src="/Github.png" alt="Logo" width="96" height="96" />
    </div>
  );
};

export const GmailIcon = ({
  size = 16,
  className = defaultTailwindCSS,
}: IconProps) => {
  return (
    <div
      style={{ width: `${size}px`, height: `${size}px` }}
      className={`w-[${size}px] h-[${size}px] ` + className}
    >
      <Image src="/Gmail.png" alt="Logo" width="96" height="96" />
    </div>
  );
};

export const GoogleDriveIcon = ({
  size = 16,
  className = defaultTailwindCSS,
}: IconProps) => {
  return (
    <div
      style={{ width: `${size}px`, height: `${size}px` }}
      className={`w-[${size}px] h-[${size}px] ` + className}
    >
      <Image src="/GoogleDrive.png" alt="Logo" width="96" height="96" />
    </div>
  );
};

export const BookstackIcon = ({
  size = 16,
  className = defaultTailwindCSS,
}: IconProps) => {
  return <SiBookstack size={size} className={className + " text-[#0288D1]"} />;
};

export const ConfluenceIcon = ({
  size = 16,
  className = defaultTailwindCSS,
}: IconProps) => {
  return (
    <div
      style={{ width: `${size + 4}px`, height: `${size + 4}px` }}
      className={`w-[${size + 4}px] h-[${size + 4}px] -m-0.5 ` + className}
    >
      <Image src={confluenceSVG} alt="Logo" width="96" height="96" />
    </div>
  );
};

export const OCIStorageIcon = ({
  size = 16,
  className = defaultTailwindCSS,
}: IconProps) => {
  return (
    <div
      style={{ width: `${size + 4}px`, height: `${size + 4}px` }}
      className={`w-[${size + 4}px] h-[${size + 4}px] -m-0.5 ` + className}
    >
      <Image src={OCIStorageSVG} alt="Logo" width="96" height="96" />
    </div>
  );
};

export const JiraIcon = ({
  size = 16,
  className = defaultTailwindCSS,
}: IconProps) => {
  // Jira Icon has a bit more surrounding whitespace than other icons, which is why we need to adjust it here
  return (
    <div
      style={{ width: `${size + 4}px`, height: `${size + 4}px` }}
      className={`w-[${size + 4}px] h-[${size + 4}px] -m-0.5 ` + className}
    >
      <Image src={jiraSVG} alt="Logo" width="96" height="96" />
    </div>
  );
};

<<<<<<< HEAD
=======
export const ZulipIcon = ({
  size = 16,
  className = defaultTailwindCSS,
}: IconProps) => {
  return (
    <div
      style={{ width: `${size}px`, height: `${size}px` }}
      className={`w-[${size}px] h-[${size}px] ` + className}
    >
      <Image src={zulipIcon} alt="Logo" width="96" height="96" />
    </div>
  );
};

export const OpenAIIcon = ({
  size = 16,
  className = defaultTailwindCSS,
}: IconProps) => {
  return (
    <div
      style={{ width: `${size}px`, height: `${size}px` }}
      className={`w-[${size}px] h-[${size}px] ` + className}
    >
      <Image src={openAISVG} alt="Logo" width="96" height="96" />
    </div>
  );
};

export const VoyageIcon = ({
  size = 16,
  className = defaultTailwindCSS,
}: IconProps) => {
  return (
    <div
      style={{ width: `${size}px`, height: `${size}px` }}
      className={`w-[${size}px] h-[${size}px] ` + className}
    >
      <Image src={voyageIcon} alt="Logo" width="96" height="96" />
    </div>
  );
};

export const GoogleIcon = ({
  size = 16,
  className = defaultTailwindCSS,
}: IconProps) => {
  return (
    <div
      style={{ width: `${size}px`, height: `${size}px` }}
      className={`w-[${size}px] h-[${size}px] ` + className}
    >
      <Image src={googleIcon} alt="Logo" width="96" height="96" />
    </div>
  );
};

export const CohereIcon = ({
  size = 16,
  className = defaultTailwindCSS,
}: IconProps) => {
  return (
    <div
      style={{ width: `${size}px`, height: `${size}px` }}
      className={`w-[${size}px] h-[${size}px] ` + className}
    >
      <Image src={cohereIcon} alt="Logo" width="96" height="96" />
    </div>
  );
};

>>>>>>> c65f2690
export const GoogleStorageIcon = ({
  size = 16,
  className = defaultTailwindCSS,
}: IconProps) => {
  return (
    <div
      style={{ width: `${size + 4}px`, height: `${size + 4}px` }}
      className={`w-[${size + 4}px] h-[${size + 4}px] -m-0.5 ` + className}
    >
      <Image src={googleCloudStorageIcon} alt="Logo" width="96" height="96" />
    </div>
  );
};

export const ProductboardIcon = ({
  size = 16,
  className = defaultTailwindCSS,
}: IconProps) => {
  return (
    <div
      style={{ width: `${size}px`, height: `${size}px` }}
      className={`w-[${size}px] h-[${size}px] ` + className}
    >
      <Image src="/Productboard.webp" alt="Logo" width="96" height="96" />
    </div>
  );
};

<<<<<<< HEAD
=======
export const AWSIcon = ({
  size = 16,
  className = defaultTailwindCSS,
}: IconProps) => {
  return (
    <div
      // Linear Icon has a bit more surrounding whitespace than other icons, which is why we need to adjust it here
      style={{ width: `${size + 4}px`, height: `${size + 4}px` }}
      className={`w-[${size + 4}px] h-[${size + 4}px] -m-0.5 ` + className}
    >
      <Image src={awsWEBP} alt="Logo" width="96" height="96" />
    </div>
  );
};

export const AzureIcon = ({
  size = 16,
  className = defaultTailwindCSS,
}: IconProps) => {
  return (
    <div
      // Linear Icon has a bit more surrounding whitespace than other icons, which is why we need to adjust it here
      style={{ width: `${size + 4}px`, height: `${size + 4}px` }}
      className={`w-[${size + 4}px] h-[${size + 4}px] -m-0.5 ` + className}
    >
      <Image src={azureIcon} alt="Logo" width="96" height="96" />
    </div>
  );
};

export const LinearIcon = ({
  size = 16,
  className = defaultTailwindCSS,
}: IconProps) => {
  return (
    <div
      // Linear Icon has a bit more surrounding whitespace than other icons, which is why we need to adjust it here
      style={{ width: `${size + 4}px`, height: `${size + 4}px` }}
      className={`w-[${size + 4}px] h-[${size + 4}px] -m-0.5 ` + className}
    >
      <Image src={linearIcon} alt="Logo" width="96" height="96" />
    </div>
  );
};

export const SlabIcon = ({
  size = 16,
  className = defaultTailwindCSS,
}: IconProps) => (
  <div
    style={{ width: `${size}px`, height: `${size}px` }}
    className={`w-[${size}px] h-[${size}px] ` + className}
  >
    <Image src="/SlabLogo.png" alt="Logo" width="96" height="96" />
  </div>
);

>>>>>>> c65f2690
export const NotionIcon = ({
  size = 16,
  className = defaultTailwindCSS,
}: IconProps) => {
  return (
    <div
      style={{ width: `${size}px`, height: `${size}px` }}
      className={`w-[${size}px] h-[${size}px] ` + className}
    >
      <Image src="/Notion.png" alt="Logo" width="96" height="96" />
    </div>
  );
};

export const SalesforceIcon = ({
  size = 16,
  className = defaultTailwindCSS,
}: IconProps) => (
  <div
    style={{ width: `${size}px`, height: `${size}px` }}
    className={`w-[${size}px] h-[${size}px] ` + className}
  >
    <Image src={salesforceIcon} alt="Logo" width="96" height="96" />
  </div>
);

export const R2Icon = ({
  size = 16,
  className = defaultTailwindCSS,
}: IconProps) => (
  <div
    style={{ width: `${size}px`, height: `${size}px` }}
    className={`w-[${size}px] h-[${size}px] ` + className}
  >
    <Image src={r2Icon} alt="Logo" width="96" height="96" />
  </div>
);

export const S3Icon = ({
  size = 16,
  className = defaultTailwindCSS,
}: IconProps) => (
  <div
    style={{ width: `${size}px`, height: `${size}px` }}
    className={`w-[${size}px] h-[${size}px] ` + className}
  >
    <Image src={s3Icon} alt="Logo" width="96" height="96" />
  </div>
);

export const SharepointIcon = ({
  size = 16,
  className = defaultTailwindCSS,
}: IconProps) => (
  <div
    style={{ width: `${size}px`, height: `${size}px` }}
    className={`w-[${size}px] h-[${size}px] ` + className}
  >
    <Image src={sharepointIcon} alt="Logo" width="96" height="96" />
  </div>
);

export const TeamsIcon = ({
  size = 16,
  className = defaultTailwindCSS,
}: IconProps) => (
  <div
    style={{ width: `${size}px`, height: `${size}px` }}
    className={`w-[${size}px] h-[${size}px] ` + className}
  >
    <Image src={teamsIcon} alt="Logo" width="96" height="96" />
  </div>
);

export const HubSpotIcon = ({
  size = 16,
  className = defaultTailwindCSS,
}: IconProps) => {
  return (
    <div
      // HubSpot Icon has a bit more surrounding whitespace than other icons, which is why we need to adjust it here
      style={{ width: `${size + 4}px`, height: `${size + 4}px` }}
      className={`w-[${size + 4}px] h-[${size + 4}px] -m-0.5 ` + className}
    >
      <Image src={hubSpotIcon} alt="Logo" width="96" height="96" />
    </div>
  );
};

export const GoogleSitesIcon = ({
  size = 16,
  className = defaultTailwindCSS,
}: IconProps) => {
  return (
    <div
      style={{ width: `${size}px`, height: `${size}px` }}
      className={`w-[${size}px] h-[${size}px] ` + className}
    >
      <Image src={googleSitesIcon} alt="Logo" width="96" height="96" />
    </div>
  );
};

export const GoogleSheetsIcon = ({
  size = 16,
  className = defaultTailwindCSS,
}: IconProps) => {
  return (
    <div
      style={{ width: `${size}px`, height: `${size}px` }}
      className={`w-[${size}px] h-[${size}px] ` + className}
    >
      <Image src={googleSheets} alt="Logo" width="96" height="96" />
    </div>
  );
};

export const ZendeskIcon = ({
  size = 16,
  className = defaultTailwindCSS,
}: IconProps) => (
  <div
    style={{ width: `${size}px`, height: `${size}px` }}
    className={`w-[${size}px] h-[${size}px] ` + className}
  >
    <Image src={zendeskIcon} alt="Logo" width="96" height="96" />
  </div>
);

export const DropboxIcon = ({
  size = 16,
  className = defaultTailwindCSS,
}: IconProps) => (
  <div
    style={{ width: `${size}px`, height: `${size}px` }}
    className={`w-[${size}px] h-[${size}px] ` + className}
  >
    <Image src={dropboxIcon} alt="Logo" width="96" height="96" />
  </div>
);

/* 
EE Icons
*/

export const BarChartIcon = ({
  size = 16,
  className = defaultTailwindCSS,
}: IconProps) => {
  return <ChartNoAxesColumn size={size} className={className} />;
};

//  Admin Icons

export const NotebookIconSkeleton = ({
  size = 16,
  className = defaultTailwindCSS,
}: IconProps) => {
  return (
    <svg
      style={{ width: `${size}px`, height: `${size}px` }}
      className={`w-[${size}px] h-[${size}px] ` + className}
      xmlns="http://www.w3.org/2000/svg"
      width="200"
      height="200"
      viewBox="0 0 24 24"
    >
      <path
        fill="none"
        stroke="currentColor"
        strokeLinecap="round"
        strokeLinejoin="round"
        strokeWidth="1.5"
        d="M12 6.042A8.967 8.967 0 0 0 6 3.75c-1.052 0-2.062.18-3 .512v14.25A8.987 8.987 0 0 1 6 18c2.305 0 4.408.867 6 2.292m0-14.25a8.966 8.966 0 0 1 6-2.292c1.052 0 2.062.18 3 .512v14.25A8.987 8.987 0 0 0 18 18a8.967 8.967 0 0 0-6 2.292m0-14.25v14.25"
      />
    </svg>
  );
};

export const NotebookIcon = ({
  size = 16,
  className = defaultTailwindCSS,
}: IconProps) => {
  return (
    <svg
      style={{ width: `${size}px`, height: `${size}px` }}
      className={`w-[${size}px] h-[${size}px] ` + className}
      xmlns="http://www.w3.org/2000/svg"
      width="200"
      height="200"
      viewBox="0 0 24 24"
    >
      <path
        fill="currentColor"
        d="M11.25 4.533A9.707 9.707 0 0 0 6 3a9.735 9.735 0 0 0-3.25.555a.75.75 0 0 0-.5.707v14.25a.75.75 0 0 0 1 .707A8.237 8.237 0 0 1 6 18.75c1.995 0 3.823.707 5.25 1.886V4.533Zm1.5 16.103A8.214 8.214 0 0 1 18 18.75c.966 0 1.89.166 2.75.47a.75.75 0 0 0 1-.708V4.262a.75.75 0 0 0-.5-.707A9.735 9.735 0 0 0 18 3a9.707 9.707 0 0 0-5.25 1.533v16.103Z"
      />
    </svg>
  );
};

export const ConnectorIconSkeleton = ({
  size = 16,
  className = defaultTailwindCSS,
}: IconProps) => {
<<<<<<< HEAD
  return <Database size={size} className={className} />;
};
=======
  return (
    <svg
      style={{ width: `${size}px`, height: `${size}px` }}
      className={`w-[${size}px] h-[${size}px] ` + className}
      xmlns="http://www.w3.org/2000/svg"
      width="200"
      height="200"
      viewBox="0 0 24 24"
    >
      <path
        fill="none"
        stroke="currentColor"
        strokeLinecap="round"
        strokeLinejoin="round"
        strokeWidth="1.5"
        d="M12 16.5V9.75m0 0l3 3m-3-3l-3 3M6.75 19.5a4.5 4.5 0 0 1-1.41-8.775a5.25 5.25 0 0 1 10.233-2.33a3 3 0 0 1 3.758 3.848A3.752 3.752 0 0 1 18 19.5H6.75Z"
      />
    </svg>
  );
};

export const ConnectorIcon = ({
  size = 16,
  className = defaultTailwindCSS,
}: IconProps) => {
  return (
    <svg
      style={{ width: `${size}px`, height: `${size}px` }}
      className={`w-[${size}px] h-[${size}px] ` + className}
      xmlns="http://www.w3.org/2000/svg"
      width="200"
      height="200"
      viewBox="0 0 16 16"
    >
      <path
        fill="currentColor"
        fillRule="evenodd"
        d="M4.5 13a3.5 3.5 0 0 1-1.41-6.705a3.5 3.5 0 0 1 6.63-2.171a2.5 2.5 0 0 1 3.197 3.018A3.001 3.001 0 0 1 12 13zm.72-5.03a.75.75 0 0 0 1.06 1.06l.97-.97v2.69a.75.75 0 0 0 1.5 0V8.06l.97.97a.75.75 0 1 0 1.06-1.06L8.53 5.72a.75.75 0 0 0-1.06 0z"
        clipRule="evenodd"
      />
    </svg>
  );
};

export const DocumentSetIcon = ({
  size = 16,
  className = defaultTailwindCSS,
}: IconProps) => {
  return (
    <svg
      style={{ width: `${size}px`, height: `${size}px` }}
      className={`w-[${size}px] h-[${size}px] ` + className}
      xmlns="http://www.w3.org/2000/svg"
      width="200"
      height="200"
      viewBox="0 0 24 24"
    >
      <path
        fill="currentColor"
        d="M22 9.885v7.7a3.85 3.85 0 0 1-2.373 3.542a3.8 3.8 0 0 1-1.467.288H5.83A3.82 3.82 0 0 1 2 17.585V6.425a3.82 3.82 0 0 1 3.83-3.84h3.08a3.87 3.87 0 0 1 3.2 1.71l.87 1.33a1 1 0 0 0 .36.32a.94.94 0 0 0 .47.12h4.35a3.79 3.79 0 0 1 2.71 1.11A3.85 3.85 0 0 1 22 9.885"
      />
    </svg>
  );
};

export const DocumentSetIconSkeleton = ({
  size = 16,
  className = defaultTailwindCSS,
}: IconProps) => {
  return (
    <svg
      style={{ width: `${size}px`, height: `${size}px` }}
      className={`w-[${size}px] h-[${size}px] ` + className}
      xmlns="http://www.w3.org/2000/svg"
      width="200"
      height="200"
      viewBox="0 0 24 24"
    >
      <path
        fill="none"
        stroke="currentColor"
        strokeLinecap="round"
        strokeLinejoin="round"
        strokeWidth="1.5"
        d="M21.25 9.883v7.698a3.083 3.083 0 0 1-3.083 3.083H5.833a3.083 3.083 0 0 1-3.083-3.083V6.419a3.083 3.083 0 0 1 3.083-3.083h3.084a3.083 3.083 0 0 1 2.57 1.377l.873 1.326a1.748 1.748 0 0 0 1.449.77h4.358a3.084 3.084 0 0 1 3.083 3.074"
      />
    </svg>
  );
};
export const BookmarkIconSkeleton = ({
  size = 16,
  className = defaultTailwindCSS,
}: IconProps) => {
  return (
    <svg
      style={{ width: `${size}px`, height: `${size}px` }}
      className={`w-[${size}px] h-[${size}px] ` + className}
      xmlns="http://www.w3.org/2000/svg"
      width="200"
      height="200"
      viewBox="0 0 24 24"
    >
      <path
        fill="none"
        stroke="currentColor"
        strokeLinecap="round"
        strokeLinejoin="round"
        strokeWidth="1.5"
        d="M17.593 3.322c1.1.128 1.907 1.077 1.907 2.185V21L12 17.25L4.5 21V5.507c0-1.108.806-2.057 1.907-2.185a48.507 48.507 0 0 1 11.186 0Z"
      />
    </svg>
  );
};
export const BookmarkIcon = ({
  size = 16,
  className = defaultTailwindCSS,
}: IconProps) => {
  return (
    <svg
      style={{ width: `${size}px`, height: `${size}px` }}
      className={`w-[${size}px] h-[${size}px] ` + className}
      xmlns="http://www.w3.org/2000/svg"
      width="200"
      height="200"
      viewBox="0 0 16 16"
    >
      <path
        fill="currentColor"
        d="M3.75 2a.75.75 0 0 0-.75.75v10.5a.75.75 0 0 0 1.28.53L8 10.06l3.72 3.72a.75.75 0 0 0 1.28-.53V2.75a.75.75 0 0 0-.75-.75z"
      />
    </svg>
  );
};

export const BookIcon = ({
  size = 16,
  className = defaultTailwindCSS,
}: IconProps) => {
  return (
    <svg
      style={{ width: `${size}px`, height: `${size}px` }}
      className={`w-[${size}px] h-[${size}px] ` + className}
      xmlns="http://www.w3.org/2000/svg"
      width="200"
      height="200"
      viewBox="0 0 20 20"
    >
      <path
        fill="currentColor"
        d="M10.75 16.82A7.462 7.462 0 0 1 15 15.5a7.5 7.5 0 0 1 2.046.282a.75.75 0 0 0 .954-.722v-11a.75.75 0 0 0-.546-.721A9.006 9.006 0 0 0 15 3a8.963 8.963 0 0 0-4.25 1.065V16.82ZM9.25 4.065A8.963 8.963 0 0 0 5 3a9 9 0 0 0-2.454.339A.75.75 0 0 0 2 4.06v11a.75.75 0 0 0 .954.721A7.506 7.506 0 0 1 5 15.5c1.579 0 3.042.487 4.25 1.32V4.065Z"
      />
    </svg>
  );
};

export const ZoomInIconSkeleton = ({
  size = 16,
  className = defaultTailwindCSS,
}: IconProps) => {
  return (
    <svg
      style={{ width: `${size}px`, height: `${size}px` }}
      className={`w-[${size}px] h-[${size}px] ` + className}
      xmlns="http://www.w3.org/2000/svg"
      width="200"
      height="200"
      viewBox="0 0 24 24"
    >
      <path
        fill="none"
        stroke="currentColor"
        strokeLinecap="round"
        strokeLinejoin="round"
        strokeWidth="1.5"
        d="M19.5 14.25v-2.625a3.375 3.375 0 0 0-3.375-3.375h-1.5A1.125 1.125 0 0 1 13.5 7.125v-1.5a3.375 3.375 0 0 0-3.375-3.375H8.25m5.231 13.481L15 17.25m-4.5-15H5.625c-.621 0-1.125.504-1.125 1.125v16.5c0 .621.504 1.125 1.125 1.125h12.75c.621 0 1.125-.504 1.125-1.125V11.25a9 9 0 0 0-9-9Zm3.75 11.625a2.625 2.625 0 1 1-5.25 0a2.625 2.625 0 0 1 5.25 0Z"
      />
    </svg>
  );
};

export const ZoomInIcon = ({
  size = 16,
  className = defaultTailwindCSS,
}: IconProps) => {
  return (
    <svg
      style={{ width: `${size}px`, height: `${size}px` }}
      className={`w-[${size}px] h-[${size}px] ` + className}
      xmlns="http://www.w3.org/2000/svg"
      width="200"
      height="200"
      viewBox="0 0 20 20"
    >
      <g fill="currentColor">
        <path d="M8 10a1.5 1.5 0 1 1 3 0a1.5 1.5 0 0 1-3 0Z" />
        <path
          fillRule="evenodd"
          d="M4.5 2A1.5 1.5 0 0 0 3 3.5v13A1.5 1.5 0 0 0 4.5 18h11a1.5 1.5 0 0 0 1.5-1.5V7.621a1.5 1.5 0 0 0-.44-1.06l-4.12-4.122A1.5 1.5 0 0 0 11.378 2H4.5Zm5 5a3 3 0 1 0 1.524 5.585l1.196 1.195a.75.75 0 1 0 1.06-1.06l-1.195-1.196A3 3 0 0 0 9.5 7Z"
          clipRule="evenodd"
        />
      </g>
    </svg>
  );
};

export const ThumbsUpIconSkeleton = ({
  size = 16,
  className = defaultTailwindCSS,
}: IconProps) => {
  return (
    <svg
      style={{ width: `${size}px`, height: `${size}px` }}
      className={`w-[${size}px] h-[${size}px] ` + className}
      xmlns="http://www.w3.org/2000/svg"
      width="200"
      height="200"
      viewBox="0 0 24 24"
    >
      <path
        fill="none"
        stroke="currentColor"
        strokeLinecap="round"
        strokeLinejoin="round"
        strokeWidth="1.5"
        d="M8.625 9.75a.375.375 0 1 1-.75 0a.375.375 0 0 1 .75 0Zm0 0H8.25m4.125 0a.375.375 0 1 1-.75 0a.375.375 0 0 1 .75 0Zm0 0H12m4.125 0a.375.375 0 1 1-.75 0a.375.375 0 0 1 .75 0Zm0 0h-.375m-13.5 3.01c0 1.6 1.123 2.994 2.707 3.227c1.087.16 2.185.283 3.293.369V21l4.184-4.183a1.14 1.14 0 0 1 .778-.332a48.294 48.294 0 0 0 5.83-.498c1.585-.233 2.708-1.626 2.708-3.228V6.741c0-1.602-1.123-2.995-2.707-3.228A48.394 48.394 0 0 0 12 3c-2.392 0-4.744.175-7.043.513C3.373 3.746 2.25 5.14 2.25 6.741v6.018Z"
      />
    </svg>
  );
};

export const FilledLikeIcon = ({
  size = 16,
  className = defaultTailwindCSS,
}: IconProps) => {
  return (
    <svg
      style={{ width: `${size}px`, height: `${size}px` }}
      className={`w-[${size}px] h-[${size}px] ` + className}
      xmlns="http://www.w3.org/2000/svg"
      width="200"
      height="200"
      viewBox="0 0 14 14"
    >
      <path
        fill="currentColor"
        fillRule="evenodd"
        d="M4.41 12.961a2.5 2.5 0 0 0 1.076.244h5.346a2.5 2.5 0 0 0 2.47-2.114l.626-4.003a2 2 0 0 0-1.976-2.31H8.67V2.422a1.625 1.625 0 0 0-3.044-.794l-2.077 3.71a1.5 1.5 0 0 0-.191.733v5.442a1.5 1.5 0 0 0 .854 1.354l.2.095Zm-3.366-7.44a.996.996 0 0 0-.997.996v5.112a.997.997 0 0 0 .997.997h.496a.5.5 0 0 0 .5-.5V6.02a.5.5 0 0 0-.5-.5h-.496Z"
        clipRule="evenodd"
      />
    </svg>
  );
};

export const StopGeneratingIcon = ({
  size = 16,
  className = defaultTailwindCSS,
}: IconProps) => {
  return (
    <svg
      style={{ width: `${size}px`, height: `${size}px` }}
      className={`w-[${size}px] h-[${size}px] ` + className}
      xmlns="http://www.w3.org/2000/svg"
      width="200"
      height="200"
      viewBox="0 0 14 14"
    >
      <path
        fill="currentColor"
        fillRule="evenodd"
        d="M1.5 0A1.5 1.5 0 0 0 0 1.5v11A1.5 1.5 0 0 0 1.5 14h11a1.5 1.5 0 0 0 1.5-1.5v-11A1.5 1.5 0 0 0 12.5 0z"
        clipRule="evenodd"
      />
    </svg>
  );
};

export const LikeFeedbackIcon = ({
  size = 16,
  className = defaultTailwindCSS,
}: IconProps) => {
  return (
    <svg
      style={{ width: `${size}px`, height: `${size}px` }}
      className={`w-[${size}px] h-[${size}px] ` + className}
      xmlns="http://www.w3.org/2000/svg"
      width="200"
      height="200"
      viewBox="0 0 24 24"
    >
      <g
        fill="none"
        stroke="currentColor"
        strokeLinecap="round"
        strokeLinejoin="round"
        strokeWidth="1.5"
      >
        <path d="M5.75 9.415H4.568c-.98 0-1.775.794-1.775 1.775v8.284c0 .98.795 1.776 1.775 1.776h1.184c.98 0 1.775-.795 1.775-1.776V11.19c0-.98-.795-1.775-1.775-1.775" />
        <path d="m21.16 12.243l-1.42 7.101a2.367 2.367 0 0 1-2.367 1.906h-7.48a2.367 2.367 0 0 1-2.367-2.367v-7.101A3.231 3.231 0 0 1 8.71 9.415l.982-5.918a.888.888 0 0 1 1.278-.65l1.1.544a3.55 3.55 0 0 1 1.87 4.047l-.496 1.965h5.396a2.367 2.367 0 0 1 2.32 2.84" />
      </g>
    </svg>
  );
};

export const CopyMessageIcon = ({
  size = 16,
  className = defaultTailwindCSS,
}: IconProps) => {
  return (
    <svg
      style={{ width: `${size}px`, height: `${size}px` }}
      className={`w-[${size}px] h-[${size}px] ` + className}
      xmlns="http://www.w3.org/2000/svg"
      width="200"
      height="200"
      viewBox="0 0 24 24"
    >
      <g
        fill="none"
        stroke="currentColor"
        strokeLinecap="round"
        strokeLinejoin="round"
        strokeWidth="1.5"
      >
        <path d="M18.327 7.286h-8.044a1.932 1.932 0 0 0-1.925 1.938v10.088c0 1.07.862 1.938 1.925 1.938h8.044a1.932 1.932 0 0 0 1.925-1.938V9.224c0-1.07-.862-1.938-1.925-1.938" />
        <path d="M15.642 7.286V4.688c0-.514-.203-1.007-.564-1.37a1.918 1.918 0 0 0-1.361-.568H5.673c-.51 0-1 .204-1.36.568a1.945 1.945 0 0 0-.565 1.37v10.088c0 .514.203 1.007.564 1.37c.361.364.85.568 1.361.568h2.685" />
      </g>
    </svg>
  );
};

export const DislikeFeedbackIcon = ({
  size = 16,
  className = defaultTailwindCSS,
}: IconProps) => {
  return (
    <svg
      style={{ width: `${size}px`, height: `${size}px` }}
      className={`w-[${size}px] h-[${size}px] ` + className}
      xmlns="http://www.w3.org/2000/svg"
      width="200"
      height="200"
      viewBox="0 0 24 24"
    >
      <g
        fill="none"
        stroke="currentColor"
        strokeLinecap="round"
        strokeLinejoin="round"
        strokeWidth="1.5"
      >
        <path d="M5.75 2.75H4.568c-.98 0-1.775.795-1.775 1.776v8.284c0 .98.795 1.775 1.775 1.775h1.184c.98 0 1.775-.794 1.775-1.775V4.526c0-.98-.795-1.776-1.775-1.776" />
        <path d="m21.16 11.757l-1.42-7.101a2.368 2.368 0 0 0-2.367-1.906h-7.48a2.367 2.367 0 0 0-2.367 2.367v7.101a3.231 3.231 0 0 0 1.184 2.367l.982 5.918a.887.887 0 0 0 1.278.65l1.1-.543a3.551 3.551 0 0 0 1.87-4.048l-.496-1.965h5.396a2.368 2.368 0 0 0 2.32-2.84" />
      </g>
    </svg>
  );
};

export const ThumbsUpIcon = ({
  size = 16,
  className = defaultTailwindCSS,
}: IconProps) => {
  return <FiThumbsUp size={size} className={className} />;
};

export const RobotIcon = ({
  size = 16,
  className = defaultTailwindCSS,
}: IconProps) => {
  return <FaRobot size={size} className={className} />;
};

slackIcon;
export const SlackIconSkeleton = ({
  size = 16,
  className = defaultTailwindCSS,
}: IconProps) => {
  return (
    <svg
      style={{ width: `${size}px`, height: `${size}px` }}
      className={`w-[${size}px] h-[${size}px] ` + className}
      xmlns="http://www.w3.org/2000/svg"
      width="200"
      height="200"
      viewBox="0 0 14 14"
    >
      <g fill="none" stroke="currentColor">
        <path d="M5.5 2a.5.5 0 1 0 1 0a.5.5 0 1 0-1 0m6 4a.5.5 0 1 0 1 0a.5.5 0 1 0-1 0m-4 6a.5.5 0 1 0 1 0a.5.5 0 1 0-1 0m-6-4a.5.5 0 1 0 1 0a.5.5 0 1 0-1 0" />
        <path
          strokeLinecap="round"
          strokeLinejoin="round"
          d="M8.793 1.219v4.937m-3.59 1.692v4.937M1.215 5.207h4.937m1.692 3.59h4.937"
        />
      </g>
    </svg>
  );
};

export const SlackIcon = ({
  size = 16,
  className = defaultTailwindCSS,
}: IconProps) => {
  return (
    <svg
      style={{ width: `${size}px`, height: `${size}px` }}
      className={`w-[${size}px] h-[${size}px] ` + className}
      xmlns="http://www.w3.org/2000/svg"
      width="200"
      height="200"
      viewBox="0 0 24 24"
    >
      <path
        fill="currentColor"
        d="M16.923 16.52h-2.39a1.984 1.984 0 0 1-1.973-1.195a2.006 2.006 0 0 1 .47-2.263a1.99 1.99 0 0 1 1.502-.53h4.858a1.978 1.978 0 0 1 1.969 1.63a1.951 1.951 0 0 1-1.147 2.173a2.21 2.21 0 0 1-.876.174c-.8.022-1.601.01-2.413.01m-9.435.501v-2.477a2.003 2.003 0 0 1 .56-1.402a1.987 1.987 0 0 1 1.377-.608a1.942 1.942 0 0 1 1.393.522c.377.352.6.84.62 1.357c.043 1.738.043 3.477 0 5.215A1.94 1.94 0 0 1 10.805 21a1.922 1.922 0 0 1-1.423.495a1.954 1.954 0 0 1-1.359-.614a1.97 1.97 0 0 1-.535-1.395c-.01-.815 0-1.64 0-2.466m8.938-9.963v2.434a1.996 1.996 0 0 1-.524 1.5a1.98 1.98 0 0 1-2.242.469a1.981 1.981 0 0 1-1.078-1.165a1.996 1.996 0 0 1-.106-.804V4.46a1.963 1.963 0 0 1 .605-1.386a1.947 1.947 0 0 1 1.408-.537a1.962 1.962 0 0 1 1.383.602a1.979 1.979 0 0 1 .553 1.408c.011.836 0 1.673 0 2.51M6.97 11.511H4.545a1.962 1.962 0 0 1-1.393-.579a1.978 1.978 0 0 1-.427-2.155a1.978 1.978 0 0 1 1.066-1.07a1.97 1.97 0 0 1 .754-.15h4.923a1.962 1.962 0 0 1 1.392.579a1.98 1.98 0 0 1-1.392 3.375zm4.478-6.171v.902c0 .18-.06.261-.216.261H9.165A1.916 1.916 0 0 1 7.9 5.787a1.929 1.929 0 0 1-.4-1.402c.022-.492.227-.958.574-1.306a1.965 1.965 0 0 1 3.342 1.12c.032.38.032.487.032.832v.214zm-5.009 7.204c.06.813.06 1.63 0 2.444a1.902 1.902 0 0 1-.754 1.18a1.887 1.887 0 0 1-1.356.34a1.988 1.988 0 0 1-1.293-.627a2.003 2.003 0 0 1-.536-1.338a1.96 1.96 0 0 1 .497-1.346c.33-.369.786-.599 1.278-.643c.736-.065 1.471-.01 2.164-.01M17.443 11.5V9.329c.052-.509.299-.977.689-1.305c.39-.329.891-.492 1.399-.455c.522 0 1.023.208 1.392.579a1.981 1.981 0 0 1 0 2.796c-.37.371-.87.58-1.392.58c-.671 0-1.363-.022-2.088-.022m-4.967 6.072c.8-.055 1.603-.055 2.402 0c.488.09.92.367 1.208.773c.286.406.405.908.329 1.4a1.99 1.99 0 0 1-.67 1.264a1.98 1.98 0 0 1-1.343.485a1.922 1.922 0 0 1-1.314-.528a1.937 1.937 0 0 1-.6-1.287c-.044-.695-.012-1.401-.012-2.107"
      />
    </svg>
  );
};

export const ToolIconSkeleton = ({
  size = 16,
  className = defaultTailwindCSS,
}: IconProps) => {
  return (
    <svg
      style={{ width: `${size}px`, height: `${size}px` }}
      className={`w-[${size}px] h-[${size}px] ` + className}
      xmlns="http://www.w3.org/2000/svg"
      width="200"
      height="200"
      viewBox="0 0 24 24"
    >
      <g
        fill="none"
        stroke="currentColor"
        strokeLinecap="round"
        strokeLinejoin="round"
        strokeWidth="1.5"
      >
        <path d="M21.75 6.75a4.5 4.5 0 0 1-4.884 4.484c-1.076-.091-2.264.071-2.95.904l-7.152 8.684a2.548 2.548 0 1 1-3.586-3.586l8.684-7.152c.833-.686.995-1.874.904-2.95a4.5 4.5 0 0 1 6.336-4.486l-3.276 3.276a3.004 3.004 0 0 0 2.25 2.25l3.276-3.276c.256.565.398 1.192.398 1.852Z" />
        <path d="M4.867 19.125h.008v.008h-.008v-.008Z" />
      </g>
    </svg>
  );
};
export const ToolIcon = ({
  size = 16,
  className = defaultTailwindCSS,
}: IconProps) => {
  return (
    <svg
      style={{ width: `${size}px`, height: `${size}px` }}
      className={`w-[${size}px] h-[${size}px] ` + className}
      xmlns="http://www.w3.org/2000/svg"
      width="200"
      height="200"
      viewBox="0 0 24 24"
    >
      <path
        fill="currentColor"
        fillRule="evenodd"
        d="M12 6.75a5.25 5.25 0 0 1 6.775-5.025a.75.75 0 0 1 .313 1.248l-3.32 3.319a2.248 2.248 0 0 0 1.941 1.939l3.318-3.319a.75.75 0 0 1 1.248.313a5.25 5.25 0 0 1-5.472 6.756c-1.018-.086-1.87.1-2.309.634L7.344 21.3A3.298 3.298 0 1 1 2.7 16.657l8.684-7.151c.533-.44.72-1.291.634-2.309A5.342 5.342 0 0 1 12 6.75ZM4.117 19.125a.75.75 0 0 1 .75-.75h.008a.75.75 0 0 1 .75.75v.008a.75.75 0 0 1-.75.75h-.008a.75.75 0 0 1-.75-.75v-.008Z"
        clipRule="evenodd"
      />
    </svg>
  );
};

export const CpuIconSkeleton = ({
  size = 16,
  className = defaultTailwindCSS,
}: IconProps) => {
  return (
    <svg
      style={{ width: `${size}px`, height: `${size}px` }}
      className={`w-[${size}px] h-[${size}px] ` + className}
      xmlns="http://www.w3.org/2000/svg"
      width="200"
      height="200"
      viewBox="0 0 24 24"
    >
      <path
        fill="none"
        stroke="currentColor"
        strokeLinecap="round"
        strokeLinejoin="round"
        strokeWidth="1.5"
        d="M8.25 3v1.5M4.5 8.25H3m18 0h-1.5M4.5 12H3m18 0h-1.5m-15 3.75H3m18 0h-1.5M8.25 19.5V21M12 3v1.5m0 15V21m3.75-18v1.5m0 15V21m-9-1.5h10.5a2.25 2.25 0 0 0 2.25-2.25V6.75a2.25 2.25 0 0 0-2.25-2.25H6.75A2.25 2.25 0 0 0 4.5 6.75v10.5a2.25 2.25 0 0 0 2.25 2.25Zm.75-12h9v9h-9v-9Z"
      />
    </svg>
  );
};
export const CpuIcon = ({
  size = 16,
  className = defaultTailwindCSS,
}: IconProps) => {
  return (
    <svg
      style={{ width: `${size}px`, height: `${size}px` }}
      className={`w-[${size}px] h-[${size}px] ` + className}
      xmlns="http://www.w3.org/2000/svg"
      width="200"
      height="200"
      viewBox="0 0 24 24"
    >
      <g fill="currentColor">
        <path d="M16.5 7.5h-9v9h9v-9Z" />
        <path
          fillRule="evenodd"
          d="M8.25 2.25A.75.75 0 0 1 9 3v.75h2.25V3a.75.75 0 0 1 1.5 0v.75H15V3a.75.75 0 0 1 1.5 0v.75h.75a3 3 0 0 1 3 3v.75H21A.75.75 0 0 1 21 9h-.75v2.25H21a.75.75 0 0 1 0 1.5h-.75V15H21a.75.75 0 0 1 0 1.5h-.75v.75a3 3 0 0 1-3 3h-.75V21a.75.75 0 0 1-1.5 0v-.75h-2.25V21a.75.75 0 0 1-1.5 0v-.75H9V21a.75.75 0 0 1-1.5 0v-.75h-.75a3 3 0 0 1-3-3v-.75H3A.75.75 0 0 1 3 15h.75v-2.25H3a.75.75 0 0 1 0-1.5h.75V9H3a.75.75 0 0 1 0-1.5h.75v-.75a3 3 0 0 1 3-3h.75V3a.75.75 0 0 1 .75-.75ZM6 6.75A.75.75 0 0 1 6.75 6h10.5a.75.75 0 0 1 .75.75v10.5a.75.75 0 0 1-.75.75H6.75a.75.75 0 0 1-.75-.75V6.75Z"
          clipRule="evenodd"
        />
      </g>
    </svg>
  );
};

export const EmbeddingIconSkeleton = ({
  size = 16,
  className = defaultTailwindCSS,
}: IconProps) => {
  return (
    <svg
      style={{ width: `${size}px`, height: `${size}px` }}
      className={`w-[${size}px] h-[${size}px] ` + className}
      xmlns="http://www.w3.org/2000/svg"
      width="200"
      height="200"
      viewBox="0 0 24 24"
    >
      <path
        fill="none"
        stroke="currentColor"
        strokeLinecap="round"
        strokeLinejoin="round"
        strokeWidth="1.5"
        d="M9 17.25v1.007a3 3 0 0 1-.879 2.122L7.5 21h9l-.621-.621A3 3 0 0 1 15 18.257V17.25m6-12V15a2.25 2.25 0 0 1-2.25 2.25H5.25A2.25 2.25 0 0 1 3 15V5.25m18 0A2.25 2.25 0 0 0 18.75 3H5.25A2.25 2.25 0 0 0 3 5.25m18 0V12a2.25 2.25 0 0 1-2.25 2.25H5.25A2.25 2.25 0 0 1 3 12V5.25"
      />
    </svg>
  );
};

export const EmbeddingIcon = ({
  size = 16,
  className = defaultTailwindCSS,
}: IconProps) => {
  return (
    <svg
      style={{ width: `${size}px`, height: `${size}px` }}
      className={`w-[${size}px] h-[${size}px] ` + className}
      xmlns="http://www.w3.org/2000/svg"
      width="200"
      height="200"
      viewBox="0 0 24 24"
    >
      <path
        fill="currentColor"
        fillRule="evenodd"
        d="M2.25 5.25a3 3 0 0 1 3-3h13.5a3 3 0 0 1 3 3V15a3 3 0 0 1-3 3h-3v.257c0 .597.237 1.17.659 1.591l.621.622a.75.75 0 0 1-.53 1.28h-9a.75.75 0 0 1-.53-1.28l.621-.622a2.25 2.25 0 0 0 .659-1.59V18h-3a3 3 0 0 1-3-3V5.25Zm1.5 0v7.5a1.5 1.5 0 0 0 1.5 1.5h13.5a1.5 1.5 0 0 0 1.5-1.5v-7.5a1.5 1.5 0 0 0-1.5-1.5H5.25a1.5 1.5 0 0 0-1.5 1.5Z"
        clipRule="evenodd"
      />
    </svg>
  );
};

export const PackageIconSkeleton = ({
  size = 16,
  className = defaultTailwindCSS,
}: IconProps) => {
  return (
    <svg
      style={{ width: `${size}px`, height: `${size}px` }}
      className={`w-[${size}px] h-[${size}px] ` + className}
      xmlns="http://www.w3.org/2000/svg"
      width="200"
      height="200"
      viewBox="0 0 24 24"
    >
      <path
        fill="none"
        stroke="currentColor"
        strokeLinecap="round"
        strokeLinejoin="round"
        strokeWidth="1.5"
        d="m20.25 7.5l-.625 10.632a2.25 2.25 0 0 1-2.247 2.118H6.622a2.25 2.25 0 0 1-2.247-2.118L3.75 7.5M10 11.25h4M3.375 7.5h17.25c.621 0 1.125-.504 1.125-1.125v-1.5c0-.621-.504-1.125-1.125-1.125H3.375c-.621 0-1.125.504-1.125 1.125v1.5c0 .621.504 1.125 1.125 1.125Z"
      />
    </svg>
  );
};
export const PackageIcon = ({
  size = 16,
  className = defaultTailwindCSS,
}: IconProps) => {
  return (
    <svg
      style={{ width: `${size}px`, height: `${size}px` }}
      className={`w-[${size}px] h-[${size}px] ` + className}
      xmlns="http://www.w3.org/2000/svg"
      width="200"
      height="200"
      viewBox="0 0 20 20"
    >
      <g fill="currentColor">
        <path d="M2 3a1 1 0 0 0-1 1v1a1 1 0 0 0 1 1h16a1 1 0 0 0 1-1V4a1 1 0 0 0-1-1H2Z" />
        <path
          fillRule="evenodd"
          d="M2 7.5h16l-.811 7.71a2 2 0 0 1-1.99 1.79H4.802a2 2 0 0 1-1.99-1.79L2 7.5ZM7 11a1 1 0 0 1 1-1h4a1 1 0 1 1 0 2H8a1 1 0 0 1-1-1Z"
          clipRule="evenodd"
        />
      </g>
    </svg>
  );
};
export const UsersIconSkeleton = ({
  size = 16,
  className = defaultTailwindCSS,
}: IconProps) => {
  return (
    <svg
      style={{ width: `${size}px`, height: `${size}px` }}
      className={`w-[${size}px] h-[${size}px] ` + className}
      xmlns="http://www.w3.org/2000/svg"
      width="200"
      height="200"
      viewBox="0 0 24 24"
    >
      <g fill="none" stroke="currentColor" strokeWidth="1.5">
        <circle cx="12" cy="6" r="4" />
        <path
          strokeLinecap="round"
          d="M19.997 18c.003-.164.003-.331.003-.5c0-2.485-3.582-4.5-8-4.5s-8 2.015-8 4.5S4 22 12 22c2.231 0 3.84-.157 5-.437"
        />
      </g>
    </svg>
  );
};
export const UsersIcon = ({
  size = 16,
  className = defaultTailwindCSS,
}: IconProps) => {
  return (
    <svg
      style={{ width: `${size}px`, height: `${size}px` }}
      className={`w-[${size}px] h-[${size}px] ` + className}
      xmlns="http://www.w3.org/2000/svg"
      width="200"
      height="200"
      viewBox="0 0 16 16"
    >
      <path
        fill="currentColor"
        d="M8 8a3 3 0 1 0 0-6a3 3 0 0 0 0 6m4.735 6c.618 0 1.093-.561.872-1.139a6.002 6.002 0 0 0-11.215 0c-.22.578.254 1.139.872 1.139z"
      />
    </svg>
  );
  // return <FiUser size={size} className={className} />;
};

export const GroupsIconSkeleton = ({
  size = 16,
  className = defaultTailwindCSS,
}: IconProps) => {
  return (
    <svg
      style={{ width: `${size}px`, height: `${size}px` }}
      className={`w-[${size}px] h-[${size}px] ` + className}
      xmlns="http://www.w3.org/2000/svg"
      width="200"
      height="200"
      viewBox="0 0 24 24"
    >
      <g fill="none" stroke="currentColor" strokeWidth="1.5">
        <circle cx="9" cy="6" r="4" />
        <path strokeLinecap="round" d="M15 9a3 3 0 1 0 0-6" />
        <ellipse cx="9" cy="17" rx="7" ry="4" />
        <path
          strokeLinecap="round"
          d="M18 14c1.754.385 3 1.359 3 2.5c0 1.03-1.014 1.923-2.5 2.37"
        />
      </g>
    </svg>
  );
};
export const GroupsIcon = ({
  size = 16,
  className = defaultTailwindCSS,
}: IconProps) => {
  return (
    <svg
      style={{ width: `${size}px`, height: `${size}px` }}
      className={`w-[${size}px] h-[${size}px] ` + className}
      xmlns="http://www.w3.org/2000/svg"
      width="200"
      height="200"
      viewBox="0 0 16 16"
    >
      <path
        fill="currentColor"
        d="M8.5 4.5a2.5 2.5 0 1 1-5 0a2.5 2.5 0 0 1 5 0m2.4 7.506c.11.542-.348.994-.9.994H2c-.553 0-1.01-.452-.902-.994a5.002 5.002 0 0 1 9.803 0M14.002 12h-1.59a2.556 2.556 0 0 0-.04-.29a6.476 6.476 0 0 0-1.167-2.603a3.002 3.002 0 0 1 3.633 1.911c.18.522-.283.982-.836.982M12 8a2 2 0 1 0 0-4a2 2 0 0 0 0 4"
      />
    </svg>
  );
};
export const KeyIconSkeleton = ({
  size = 16,
  className = defaultTailwindCSS,
}: IconProps) => {
  return (
    <svg
      style={{ width: `${size}px`, height: `${size}px` }}
      className={`w-[${size}px] h-[${size}px] ` + className}
      xmlns="http://www.w3.org/2000/svg"
      width="200"
      height="200"
      viewBox="0 0 24 24"
    >
      <path
        fill="none"
        stroke="currentColor"
        strokeLinecap="round"
        strokeLinejoin="round"
        strokeWidth="1.5"
        d="M15.75 5.25a3 3 0 0 1 3 3m3 0a6 6 0 0 1-7.029 5.912c-.563-.097-1.159.026-1.563.43L10.5 17.25H8.25v2.25H6v2.25H2.25v-2.818c0-.597.237-1.17.659-1.591l6.499-6.499c.404-.404.527-1 .43-1.563A6 6 0 1 1 21.75 8.25Z"
      />
    </svg>
  );
};
export const KeyIcon = ({
  size = 16,
  className = defaultTailwindCSS,
}: IconProps) => {
  return (
    <svg
      style={{ width: `${size}px`, height: `${size}px` }}
      className={`w-[${size}px] h-[${size}px] ` + className}
      xmlns="http://www.w3.org/2000/svg"
      width="200"
      height="200"
      viewBox="0 0 20 20"
    >
      <path
        fill="currentColor"
        fillRule="evenodd"
        d="M8 7a5 5 0 1 1 3.61 4.804l-1.903 1.903A1 1 0 0 1 9 14H8v1a1 1 0 0 1-1 1H6v1a1 1 0 0 1-1 1H3a1 1 0 0 1-1-1v-2a1 1 0 0 1 .293-.707L8.196 8.39A5.002 5.002 0 0 1 8 7Zm5-3a.75.75 0 0 0 0 1.5A1.5 1.5 0 0 1 14.5 7A.75.75 0 0 0 16 7a3 3 0 0 0-3-3Z"
        clipRule="evenodd"
      />
    </svg>
  );
};
export const ShieldIconSkeleton = ({
  size = 16,
  className = defaultTailwindCSS,
}: IconProps) => {
  return (
    <svg
      style={{ width: `${size}px`, height: `${size}px` }}
      className={`w-[${size}px] h-[${size}px] ` + className}
      xmlns="http://www.w3.org/2000/svg"
      width="200"
      height="200"
      viewBox="0 0 24 24"
    >
      <path
        fill="none"
        stroke="currentColor"
        strokeLinecap="round"
        strokeLinejoin="round"
        strokeWidth="1.5"
        d="M9 12.75L11.25 15L15 9.75m-3-7.036A11.959 11.959 0 0 1 3.598 6A11.99 11.99 0 0 0 3 9.749c0 5.592 3.824 10.29 9 11.623c5.176-1.332 9-6.03 9-11.622c0-1.31-.21-2.571-.598-3.751h-.152c-3.196 0-6.1-1.248-8.25-3.285Z"
      />
    </svg>
  );
};
export const ShieldIcon = ({
  size = 16,
  className = defaultTailwindCSS,
}: IconProps) => {
  return (
    <svg
      style={{ width: `${size}px`, height: `${size}px` }}
      className={`w-[${size}px] h-[${size}px] ` + className}
      xmlns="http://www.w3.org/2000/svg"
      width="200"
      height="200"
      viewBox="0 0 16 16"
    >
      <path
        fill="currentColor"
        fillRule="evenodd"
        d="M8.5 1.709a.75.75 0 0 0-1 0a8.963 8.963 0 0 1-4.84 2.217a.75.75 0 0 0-.654.72a10.499 10.499 0 0 0 5.647 9.672a.75.75 0 0 0 .694-.001a10.499 10.499 0 0 0 5.647-9.672a.75.75 0 0 0-.654-.719A8.963 8.963 0 0 1 8.5 1.71m2.34 5.504a.75.75 0 0 0-1.18-.926L7.394 9.17l-1.156-.99a.75.75 0 1 0-.976 1.138l1.75 1.5a.75.75 0 0 0 1.078-.106z"
        clipRule="evenodd"
      />
    </svg>
  );
};
export const DatabaseIconSkeleton = ({
  size = 16,
  className = defaultTailwindCSS,
}: IconProps) => {
  return (
    <svg
      style={{ width: `${size}px`, height: `${size}px` }}
      className={`w-[${size}px] h-[${size}px] ` + className}
      xmlns="http://www.w3.org/2000/svg"
      width="200"
      height="200"
      viewBox="0 0 24 24"
    >
      <g fill="none" stroke="currentColor" strokeWidth="1.5">
        <path strokeLinecap="round" d="M4 18V6m16 0v12" />
        <path d="M12 10c4.418 0 8-1.79 8-4s-3.582-4-8-4s-8 1.79-8 4s3.582 4 8 4Zm8 2c0 2.21-3.582 4-8 4s-8-1.79-8-4m16 6c0 2.21-3.582 4-8 4s-8-1.79-8-4" />
      </g>
    </svg>
  );
};
export const DatabaseIcon = ({
  size = 16,
  className = defaultTailwindCSS,
}: IconProps) => {
  return (
    <svg
      style={{ width: `${size}px`, height: `${size}px` }}
      className={`w-[${size}px] h-[${size}px] ` + className}
      xmlns="http://www.w3.org/2000/svg"
      width="200"
      height="200"
      viewBox="0 0 14 14"
    >
      <path
        fill="currentColor"
        fillRule="evenodd"
        d="M.552 2.278c0-.155.077-.368.357-.63c.28-.262.722-.527 1.319-.762C3.418.416 5.105.112 7 .112c1.895 0 3.582.304 4.772.774c.597.235 1.038.5 1.32.762c.28.262.356.475.356.63c0 .155-.077.368-.357.63c-.28.261-.722.526-1.319.762c-1.19.47-2.877.774-4.772.774c-1.895 0-3.582-.304-4.772-.774c-.597-.236-1.038-.5-1.32-.763c-.28-.261-.356-.474-.356-.63Zm12.96 1.89a6.317 6.317 0 0 1-1.281.665c-1.37.54-3.22.86-5.231.86c-2.012 0-3.861-.32-5.231-.86a6.315 6.315 0 0 1-1.281-.666v3.178c.056.085.135.178.246.279c.29.263.745.53 1.36.766c1.224.471 2.959.776 4.906.776c1.947 0 3.682-.305 4.907-.776c.614-.237 1.069-.503 1.359-.766c.11-.101.19-.194.246-.28zM.488 11.208V8.993c.341.213.732.4 1.156.564c1.402.539 3.295.859 5.356.859c2.06 0 3.954-.32 5.356-.86a6.821 6.821 0 0 0 1.156-.563v2.216C13.512 12.749 10.597 14 7 14C3.403 14 .488 12.75.488 11.209Z"
        clipRule="evenodd"
      />
    </svg>
  );
};
export const SettingsIconSkeleton = ({
  size = 16,
  className = defaultTailwindCSS,
}: IconProps) => {
  return (
    <svg
      style={{ width: `${size}px`, height: `${size}px` }}
      className={`w-[${size}px] h-[${size}px] ` + className}
      xmlns="http://www.w3.org/2000/svg"
      width="200"
      height="200"
      viewBox="0 0 24 24"
    >
      <g fill="none" stroke="currentColor" strokeWidth="1.5">
        <path strokeLinecap="round" d="M4 18V6m16 0v12" />
        <path d="M12 10c4.418 0 8-1.79 8-4s-3.582-4-8-4s-8 1.79-8 4s3.582 4 8 4Zm8 2c0 2.21-3.582 4-8 4s-8-1.79-8-4m16 6c0 2.21-3.582 4-8 4s-8-1.79-8-4" />
      </g>
    </svg>
  );
};
export const SettingsIcon = ({
  size = 16,
  className = defaultTailwindCSS,
}: IconProps) => {
  return (
    <svg
      style={{ width: `${size}px`, height: `${size}px` }}
      className={`w-[${size}px] h-[${size}px] ` + className}
      xmlns="http://www.w3.org/2000/svg"
      width="200"
      height="200"
      viewBox="0 0 24 24"
    >
      <path
        fill="currentColor"
        d="m21.51 14.59l-1.25-1.32a7.878 7.878 0 0 0-.06-2.9l1.22-1.32a.76.76 0 0 0 .14-.79a10.257 10.257 0 0 0-2.2-3.35a.74.74 0 0 0-.72-.19l-1.84.47a8.48 8.48 0 0 0-1.83-1l-.45-1.72a.73.73 0 0 0-.59-.55a9.92 9.92 0 0 0-1.89-.17a9.36 9.36 0 0 0-2.35.31a.73.73 0 0 0-.53.53l-.48 1.77a8.23 8.23 0 0 0-1.52.88l-1.82-.45a.73.73 0 0 0-.72.21a10 10 0 0 0-2.23 3.62a.76.76 0 0 0 .16.77l1.26 1.31a8.85 8.85 0 0 0-.1 1.27c0 .3 0 .6.05.9l-1.31 1.46a.75.75 0 0 0-.16.73a10 10 0 0 0 2 3.59a.75.75 0 0 0 .76.24l1.72-.44a7.918 7.918 0 0 0 2 1.23l.5 1.79a.77.77 0 0 0 .56.53c.721.163 1.459.247 2.2.25c.59-.006 1.178-.063 1.76-.17a.75.75 0 0 0 .59-.53l.47-1.69a8.109 8.109 0 0 0 2.38-1.34l1.76.4a.74.74 0 0 0 .73-.24a10.118 10.118 0 0 0 2-3.34a.76.76 0 0 0-.21-.75m-9.39 1.27a3.81 3.81 0 1 1-.021-7.619a3.81 3.81 0 0 1 .02 7.62"
      />
    </svg>
  );
};

export const PaintingIconSkeleton = ({
  size = 16,
  className = defaultTailwindCSS,
}: IconProps) => {
  return (
    <svg
      style={{ width: `${size}px`, height: `${size}px` }}
      className={`w-[${size}px] h-[${size}px] ` + className}
      xmlns="http://www.w3.org/2000/svg"
      width="200"
      height="200"
      viewBox="0 0 14 14"
    >
      <g
        fill="none"
        stroke="currentColor"
        strokeLinecap="round"
        strokeLinejoin="round"
      >
        <path d="M1.5 12h11a1 1 0 0 0 1-1V3a1 1 0 0 0-1-1h-11a1 1 0 0 0-1 1v8a1 1 0 0 0 1 1" />
        <path d="M9.502 6.212a1.245 1.245 0 1 0 0-2.49a1.245 1.245 0 0 0 0 2.49M9.083 12a7.098 7.098 0 0 0-7.136-5.786A7.6 7.6 0 0 0 .5 6.349" />
        <path d="M13.5 8.94a7.716 7.716 0 0 0-5.506.225" />
      </g>
    </svg>
  );
};

export const NewChatIcon = ({
  size = 16,
  className = defaultTailwindCSS,
}: IconProps) => {
  return (
    <svg
      style={{ width: `${size}px`, height: `${size}px` }}
      className={`w-[${size}px] h-[${size}px] ` + className}
      xmlns="http://www.w3.org/2000/svg"
      width="200"
      height="200"
      viewBox="0 0 24 24"
    >
      <g fill="none" stroke="currentColor" strokeWidth="1.5">
        <path
          strokeLinecap="round"
          d="M22 10.5V12c0 4.714 0 7.071-1.465 8.535C19.072 22 16.714 22 12 22s-7.071 0-8.536-1.465C2 19.072 2 16.714 2 12s0-7.071 1.464-8.536C4.93 2 7.286 2 12 2h1.5"
        />
        <path d="m16.652 3.455l.649-.649A2.753 2.753 0 0 1 21.194 6.7l-.65.649m-3.892-3.893s.081 1.379 1.298 2.595c1.216 1.217 2.595 1.298 2.595 1.298m-3.893-3.893L10.687 9.42c-.404.404-.606.606-.78.829c-.205.262-.38.547-.524.848c-.121.255-.211.526-.392 1.068L8.412 13.9m12.133-6.552l-5.965 5.965c-.404.404-.606.606-.829.78a4.59 4.59 0 0 1-.848.524c-.255.121-.526.211-1.068.392l-1.735.579m0 0l-1.123.374a.742.742 0 0 1-.939-.94l.374-1.122m1.688 1.688L8.412 13.9" />
      </g>
    </svg>
  );
};

export const ImageIcon = ({
  size = 16,
  className = defaultTailwindCSS,
}: IconProps) => {
  return (
    <svg
      style={{ width: `${size}px`, height: `${size}px` }}
      className={`w-[${size}px] h-[${size}px] ` + className}
      fill="none"
      viewBox="0 0 24 24"
      stroke="currentColor"
    >
      <path
        strokeLinecap="round"
        strokeLinejoin="round"
        strokeWidth="2"
        d="M4 16l4.586-4.586a2 2 0 012.828 0L16 16m-2-2l1.586-1.586a2 2 0 012.828 0L20 14m-6-6h.01M6 20h12a2 2 0 002-2V6a2 2 0 00-2-2H6a2 2 0 00-2 2v12a2 2 0 002 2z"
      />
    </svg>
  );
};

export const PaintingIcon = ({
  size = 16,
  className = defaultTailwindCSS,
}: IconProps) => {
  return (
    <svg
      style={{ width: `${size}px`, height: `${size}px` }}
      className={`w-[${size}px] h-[${size}px] ` + className}
      xmlns="http://www.w3.org/2000/svg"
      width="200"
      height="200"
      viewBox="0 0 36 36"
    >
      <path
        fill="currentColor"
        d="M32 4H4a2 2 0 0 0-2 2v24a2 2 0 0 0 2 2h28a2 2 0 0 0 2-2V6a2 2 0 0 0-2-2ZM8.92 8a3 3 0 1 1-3 3a3 3 0 0 1 3-3ZM6 27v-4.1l6-6.08a1 1 0 0 1 1.41 0L16 19.35L8.32 27Zm24 0H11.15l6.23-6.23l5.4-5.4a1 1 0 0 1 1.41 0L30 21.18Z"
      />
      <path fill="none" d="M0 0h36v36H0z" />
    </svg>
  );
};

export const StarIconSkeleton = ({
  size = 16,
  className = defaultTailwindCSS,
}: IconProps) => {
  return (
    <svg
      style={{ width: `${size}px`, height: `${size}px` }}
      className={`w-[${size}px] h-[${size}px] ` + className}
      xmlns="http://www.w3.org/2000/svg"
      width="200"
      height="200"
      viewBox="0 0 24 24"
    >
      <path
        fill="none"
        stroke="currentColor"
        strokeLinecap="round"
        strokeLinejoin="round"
        strokeWidth="1.5"
        d="m14.92 8.797l-.624 1.86a4.75 4.75 0 0 1-3.029 3.03l-1.882.626a.316.316 0 0 0 0 .601l1.882.626a4.744 4.744 0 0 1 3.005 3.007l.625 1.883a.317.317 0 0 0 .6 0l.649-1.86a4.749 4.749 0 0 1 3.005-3.007l1.881-.625a.316.316 0 0 0 0-.601l-1.858-.65a4.744 4.744 0 0 1-3.028-3.03l-.625-1.884a.317.317 0 0 0-.6.024M6.859 3.516l-.446 1.329A3.392 3.392 0 0 1 4.25 7.01l-1.345.446a.226.226 0 0 0 0 .43l1.345.447a3.388 3.388 0 0 1 2.146 2.148l.446 1.345a.226.226 0 0 0 .43 0l.462-1.328A3.392 3.392 0 0 1 9.88 8.35l1.345-.447a.226.226 0 0 0 0-.43L9.897 7.01a3.388 3.388 0 0 1-2.163-2.165l-.446-1.346a.226.226 0 0 0-.43.017"
      />
    </svg>
  );
};

export const SwapIcon = ({
  size = 16,
  className = defaultTailwindCSS,
}: IconProps) => {
  return (
    <svg
      style={{ width: `${size}px`, height: `${size}px` }}
      className={`w-[${size}px] h-[${size}px] ` + className}
      xmlns="http://www.w3.org/2000/svg"
      width="200"
      height="200"
      viewBox="0 0 24 24"
    >
      <g
        fill="none"
        stroke="currentColor"
        strokeLinecap="round"
        strokeLinejoin="round"
        strokeWidth="1.5"
      >
        <path d="M3.53 11.47v2.118a4.235 4.235 0 0 0 4.235 4.236H20.47M3.53 6.176h12.705a4.235 4.235 0 0 1 4.236 4.236v2.117" />
        <path d="m17.294 14.647l3.177 3.176L17.294 21M6.706 9.353L3.529 6.176L6.706 3" />
      </g>
    </svg>
  );
};

export const ClosedBookIcon = ({
  size = 16,
  className = defaultTailwindCSS,
}: IconProps) => {
  return (
    <svg
      style={{ width: `${size}px`, height: `${size}px` }}
      className={`w-[${size}px] h-[${size}px] ` + className}
      xmlns="http://www.w3.org/2000/svg"
      width="200"
      height="200"
      viewBox="0 0 14 14"
    >
      <path
        fill="none"
        stroke="currentColor"
        strokeLinecap="round"
        strokeLinejoin="round"
        d="M12.5 13.54H3a1.5 1.5 0 0 1 0-3h8.5a1 1 0 0 0 1-1v-8a1 1 0 0 0-1-1H3A1.5 1.5 0 0 0 1.5 2v10m10-1.46v3"
      />
    </svg>
  );
};

export const PinIcon = ({
  size = 16,
  className = defaultTailwindCSS,
}: IconProps) => {
  return (
    <svg
      style={{ width: `${size}px`, height: `${size}px` }}
      className={`w-[${size}px] h-[${size}px] ` + className}
      xmlns="http://www.w3.org/2000/svg"
      width="200"
      height="200"
      viewBox="0 0 24 24"
    >
      <path
        fill="none"
        stroke="currentColor"
        strokeLinecap="round"
        strokeLinejoin="round"
        strokeWidth="1.5"
        d="m17.942 6.076l2.442 2.442a1.22 1.22 0 0 1-.147 1.855l-1.757.232a1.697 1.697 0 0 0-.94.452c-.72.696-1.453 1.428-2.674 2.637c-.21.212-.358.478-.427.769l-.94 3.772a1.22 1.22 0 0 1-1.978.379l-3.04-3.052l-3.052-3.04a1.221 1.221 0 0 1 .379-1.978l3.747-.964a1.8 1.8 0 0 0 .77-.44c1.379-1.355 1.88-1.855 2.66-2.698c.233-.25.383-.565.428-.903l.232-1.783a1.221 1.221 0 0 1 1.856-.146zm-9.51 9.498L3.256 20.75"
      />
    </svg>
  );
};

export const TwoRightArrowIcons = ({
  size = 16,
  className = defaultTailwindCSS,
}: IconProps) => {
  return (
    <svg
      style={{ width: `${size}px`, height: `${size}px` }}
      className={`w-[${size}px] h-[${size}px] ` + className}
      xmlns="http://www.w3.org/2000/svg"
      width="200"
      height="200"
      viewBox="0 0 24 24"
    >
      <path
        fill="none"
        stroke="currentColor"
        strokeLinecap="round"
        strokeLinejoin="round"
        strokeWidth="1.5"
        d="m5.36 19l5.763-5.763a1.738 1.738 0 0 0 0-2.474L5.36 5m7 14l5.763-5.763a1.738 1.738 0 0 0 0-2.474L12.36 5"
      />
    </svg>
  );
};

export const PlusIcon = ({
  size = 16,
  className = defaultTailwindCSS,
}: IconProps) => {
  return (
    <svg
      style={{ width: `${size}px`, height: `${size}px` }}
      className={`w-[${size}px] h-[${size}px] ` + className}
      xmlns="http://www.w3.org/2000/svg"
      width="200"
      height="200"
      viewBox="0 0 16 16"
    >
      <path
        fill="currentColor"
        d="M8.75 3.75a.75.75 0 0 0-1.5 0v3.5h-3.5a.75.75 0 0 0 0 1.5h3.5v3.5a.75.75 0 0 0 1.5 0v-3.5h3.5a.75.75 0 0 0 0-1.5h-3.5z"
      />
    </svg>
  );
};

export const MinusIcon = ({
  size = 16,
  className = defaultTailwindCSS,
}: IconProps) => {
  return (
    <svg
      style={{ width: `${size}px`, height: `${size}px` }}
      className={`w-[${size}px] h-[${size}px] ` + className}
      xmlns="http://www.w3.org/2000/svg"
      width="200"
      height="200"
      viewBox="0 0 16 16"
    >
      <path
        fill="currentColor"
        d="M3.75 7.25a.75.75 0 0 0 0 1.5h8.5a.75.75 0 0 0 0-1.5z"
      />
    </svg>
  );
};

export const CameraIcon = ({
  size = 16,
  className = defaultTailwindCSS,
}: IconProps) => {
  return (
    <svg
      style={{ width: `${size}px`, height: `${size}px` }}
      className={`w-[${size}px] h-[${size}px] ` + className}
      xmlns="http://www.w3.org/2000/svg"
      width="200"
      height="200"
      viewBox="0 0 14 14"
    >
      <g
        fill="none"
        stroke="currentColor"
        strokeLinecap="round"
        strokeLinejoin="round"
      >
        <path d="M13.5 5a1 1 0 0 0-1-1h-2L9 2H5L3.5 4h-2a1 1 0 0 0-1 1v6a1 1 0 0 0 1 1h11a1 1 0 0 0 1-1z" />
        <path d="M7 9.75a2.25 2.25 0 1 0 0-4.5a2.25 2.25 0 0 0 0 4.5" />
      </g>
    </svg>
  );
};

export const MacIcon = ({
  size = 16,
  className = "my-auto flex flex-shrink-0 ",
}: IconProps) => {
  return (
    <svg
      style={{ width: `${size}px`, height: `${size}px` }}
      className={`w-[${size}px] h-[${size}px] ` + className}
      xmlns="http://www.w3.org/2000/svg"
      width="200"
      height="200"
      viewBox="0 0 24 24"
    >
      <path
        fill="currentColor"
        d="M6.5 4.5a2 2 0 0 1 2 2v2h-2a2 2 0 1 1 0-4Zm4 4v-2a4 4 0 1 0-4 4h2v3h-2a4 4 0 1 0 4 4v-2h3v2a4 4 0 1 0 4-4h-2v-3h2a4 4 0 1 0-4-4v2h-3Zm0 2h3v3h-3v-3Zm5-2v-2a2 2 0 1 1 2 2h-2Zm0 7h2a2 2 0 1 1-2 2v-2Zm-7 0v2a2 2 0 1 1-2-2h2Z"
      />
    </svg>
  );
};

export const DocumentIcon2 = ({
  size = 16,
  className = defaultTailwindCSS,
}: IconProps) => {
  return (
    <svg
      style={{ width: `${size}px`, height: `${size}px` }}
      className={`w-[${size}px] h-[${size}px] ` + className}
      xmlns="http://www.w3.org/2000/svg"
      width="200"
      height="200"
      viewBox="0 0 24 24"
    >
      <path
        fill="none"
        stroke="currentColor"
        strokeLinecap="round"
        strokeLinejoin="round"
        strokeWidth="1.5"
        d="M19.5 14.25v-2.625a3.375 3.375 0 0 0-3.375-3.375h-1.5A1.125 1.125 0 0 1 13.5 7.125v-1.5a3.375 3.375 0 0 0-3.375-3.375H8.25m0 12.75h7.5m-7.5 3H12M10.5 2.25H5.625c-.621 0-1.125.504-1.125 1.125v17.25c0 .621.504 1.125 1.125 1.125h12.75c.621 0 1.125-.504 1.125-1.125V11.25a9 9 0 0 0-9-9Z"
      />
    </svg>
  );
};

export const WindowsIcon = ({
  size = 16,
  className = "my-auto flex flex-shrink-0 ",
}: IconProps) => {
  return (
    <svg
      style={{ width: `${size}px`, height: `${size}px` }}
      className={`w-[${size}px] h-[${size}px] ` + className}
      xmlns="http://www.w3.org/2000/svg"
      viewBox="0 0 24 24"
      width="24"
      height="24"
    >
      <path
        fill="currentColor"
        d="M3 3h8v8H3V3zm10 0h8v8h-8V3zm-10 10h8v8H3v-8zm10 0h8v8h-8v-8z"
      />
    </svg>
  );
};

export const XenforoIcon = ({
  size = 16,
  className = defaultTailwindCSS,
}: IconProps) => {
  return (
    <div
      style={{ width: `${size}px`, height: `${size}px` }}
      className={`w-[${size}px] h-[${size}px] ` + className}
    >
      <Image src={xenforoIcon} alt="Logo" width="96" height="96" />
    </div>
  );
};

export const AsanaIcon = ({
  size = 16,
  className = defaultTailwindCSS,
}: IconProps) => (
  <div
    style={{ width: `${size}px`, height: `${size}px` }}
    className={`w-[${size}px] h-[${size}px] ` + className}
  >
    <Image src={asanaIcon} alt="Logo" width="96" height="96" />
  </div>
);
>>>>>>> c65f2690
<|MERGE_RESOLUTION|>--- conflicted
+++ resolved
@@ -1,17 +1,10 @@
 "use client";
 
-<<<<<<< HEAD
-=======
 import {
-  Notebook,
   Key,
   Trash,
   XSquare,
   LinkBreak,
-  Link,
-  Plug,
-  Brain,
-  X,
   Question,
   Gear,
   ArrowSquareOut,
@@ -45,7 +38,6 @@
   FiSlack,
 } from "react-icons/fi";
 import { SiBookstack } from "react-icons/si";
->>>>>>> c65f2690
 import Image from "next/image";
 import jiraSVG from "../../../public/Jira.svg";
 import confluenceSVG from "../../../public/Confluence.svg";
@@ -76,7 +68,6 @@
 import sharepointIcon from "../../../public/Sharepoint.png";
 import googleSheets from "../../../public/GoogleSheets.svg";
 import teamsIcon from "../../../public/Teams.png";
-<<<<<<< HEAD
 import {
   Database,
   KeyRound,
@@ -117,7 +108,6 @@
   CloudUpload,
   ChartNoAxesColumn,
 } from "lucide-react";
-=======
 import mediawikiIcon from "../../../public/MediaWiki.svg";
 import wikipediaIcon from "../../../public/Wikipedia.svg";
 
@@ -128,16 +118,12 @@
 import googleIcon from "../../../public/Google.webp";
 import xenforoIcon from "../../../public/Xenforo.svg";
 import { FaRobot } from "react-icons/fa";
->>>>>>> c65f2690
 
 export interface IconProps {
   size?: number;
   className?: string;
 }
 
-<<<<<<< HEAD
-export const defaultTailwindCSS = "my-auto flex flex-shrink-0 ault";
-=======
 export const AssistantsIconSkeleton = ({
   size,
   className = defaultTailwindCSS,
@@ -296,7 +282,6 @@
 };
 
 export const defaultTailwindCSS = "my-auto flex flex-shrink-0 text-default";
->>>>>>> c65f2690
 export const defaultTailwindCSSBlue = "my-auto flex flex-shrink-0 text-link";
 
 export const ColorSlackIcon = ({
@@ -344,9 +329,6 @@
   size = 16,
   className = defaultTailwindCSS,
 }: IconProps) => {
-<<<<<<< HEAD
-  return <KeyRound size={size} className={className} />;
-=======
   return (
     <div
       style={{ width: `${size + 4}px`, height: `${size + 4}px` }}
@@ -355,16 +337,12 @@
       <Image src={mixedBreadSVG} alt="Logo" width="96" height="96" />
     </div>
   );
->>>>>>> c65f2690
 };
 
 export const NomicIcon = ({
   size = 16,
   className = defaultTailwindCSS,
 }: IconProps) => {
-<<<<<<< HEAD
-  return <User size={size} className={className} />;
-=======
   return (
     <div
       style={{ width: `${size + 4}px`, height: `${size + 4}px` }}
@@ -373,7 +351,6 @@
       <Image src={nomicSVG} alt="Logo" width="96" height="96" />
     </div>
   );
->>>>>>> c65f2690
 };
 
 export const MicrosoftIcon = ({
@@ -481,11 +458,7 @@
   size = 16,
   className = defaultTailwindCSS,
 }: IconProps) => {
-<<<<<<< HEAD
-  return <Users size={size} className={className} />;
-=======
   return <Plug size={size} className={className} />;
->>>>>>> c65f2690
 };
 
 export const ExtendIcon = ({
@@ -592,23 +565,6 @@
   return <Pencil size={size} className={className} />;
 };
 
-<<<<<<< HEAD
-export const XIcon = ({
-  size = 16,
-  className = defaultTailwindCSS,
-}: IconProps) => {
-  return <X size={size} className={className} />;
-};
-
-export const ThumbsUpIcon = ({
-  size = 16,
-  className = defaultTailwindCSS,
-}: IconProps) => {
-  return <ThumbsUp size={size} className={className} />;
-};
-
-=======
->>>>>>> c65f2690
 export const ThumbsDownIcon = ({
   size = 16,
   className = defaultTailwindCSS,
@@ -658,34 +614,6 @@
   return <ChevronLeft size={size} className={className} />;
 };
 
-<<<<<<< HEAD
-export const CheckmarkIcon = ({
-  size = 16,
-  className = defaultTailwindCSS,
-}: IconProps) => {
-  return <Check size={size} className={className} />;
-};
-
-export const AlertIcon = ({
-  size = 16,
-  className = defaultTailwindCSS,
-}: IconProps) => {
-  return <CircleAlert size={size} className={className} />;
-};
-
-export const TriangleAlertIcon = ({
-  size = 16,
-  className = defaultTailwindCSS,
-}: IconProps) => {
-  return <TriangleAlert size={size} className={className} />;
-};
-
-export const ZoomInIcon = ({
-  size = 16,
-  className = defaultTailwindCSS,
-}: IconProps) => {
-  return <ZoomIn size={size} className={className} />;
-=======
 export const XIcon = ({
   size = 16,
   className = defaultTailwindCSS,
@@ -709,16 +637,12 @@
       />
     </svg>
   );
->>>>>>> c65f2690
 };
 
 export const UndoIcon = ({
   size = 16,
   className = defaultTailwindCSS,
 }: IconProps) => {
-<<<<<<< HEAD
-  return <Copy size={size} className={className} />;
-=======
   return (
     <svg
       style={{ width: `${size}px`, height: `${size}px` }}
@@ -736,16 +660,12 @@
       />
     </svg>
   );
->>>>>>> c65f2690
 };
 
 export const BackIcon = ({
   size = 16,
   className = defaultTailwindCSS,
 }: IconProps) => {
-<<<<<<< HEAD
-  return <Bookmark size={size} className={className} />;
-=======
   return (
     <svg
       style={{ width: `${size}px`, height: `${size}px` }}
@@ -767,16 +687,12 @@
       </g>
     </svg>
   );
->>>>>>> c65f2690
 };
 
 export const MagnifyingIcon = ({
   size = 16,
   className = defaultTailwindCSS,
 }: IconProps) => {
-<<<<<<< HEAD
-  return <Cpu size={size} className={className} />;
-=======
   return (
     <svg
       style={{ width: `${size}px`, height: `${size}px` }}
@@ -794,16 +710,12 @@
       />
     </svg>
   );
->>>>>>> c65f2690
 };
 
 export const ToggleDown = ({
   size = 16,
   className = defaultTailwindCSS,
 }: IconProps) => {
-<<<<<<< HEAD
-  return <Bot size={size} className={className} />;
-=======
   return (
     <svg
       style={{ width: `${size}px`, height: `${size}px` }}
@@ -821,23 +733,12 @@
       />
     </svg>
   );
->>>>>>> c65f2690
 };
 
 export const ToggleUp = ({
   size = 16,
   className = defaultTailwindCSS,
 }: IconProps) => {
-<<<<<<< HEAD
-  return <CloudUpload size={size} className={className} />;
-};
-
-//
-//  COMPANY LOGOS
-//
-
-export const GitlabIcon = ({
-=======
   return (
     <svg
       style={{ width: `${size}px`, height: `${size}px` }}
@@ -900,7 +801,6 @@
 };
 
 export const StarFeedback = ({
->>>>>>> c65f2690
   size = 16,
   className = defaultTailwindCSS,
 }: IconProps) => {
@@ -925,11 +825,7 @@
   );
 };
 
-<<<<<<< HEAD
-export const GithubIcon = ({
-=======
 export const DislikeFeedback = ({
->>>>>>> c65f2690
   size = 16,
   className = defaultTailwindCSS,
 }: IconProps) => {
@@ -1012,39 +908,35 @@
   size = 16,
   className = defaultTailwindCSS,
 }: IconProps) => {
-<<<<<<< HEAD
-  return <Layers size={size} className={className + " text-[#0288D1]"} />;
-=======
   return <FiClipboard size={size} className={className} />;
->>>>>>> c65f2690
 };
 
 export const AlertIcon = ({
   size = 16,
   className = defaultTailwindCSS,
 }: IconProps) => {
-  return <FiAlertCircle size={size} className={className} />;
+  return <CircleAlert size={size} className={className} />;
 };
 
 export const TriangleAlertIcon = ({
   size = 16,
   className = defaultTailwindCSS,
 }: IconProps) => {
-  return <FiAlertTriangle size={size} className={className} />;
+  return <TriangleAlert size={size} className={className} />;
 };
 
 export const CopyIcon = ({
   size = 16,
   className = defaultTailwindCSS,
 }: IconProps) => {
-  return <FiCopy size={size} className={className} />;
+  return <Copy size={size} className={className} />;
 };
 
 export const CPUIcon = ({
   size = 16,
   className = defaultTailwindCSS,
 }: IconProps) => {
-  return <FiCpu size={size} className={className} />;
+  return <Cpu size={size} className={className} />;
 };
 export const ChatIcon = ({
   size = 16,
@@ -1193,6 +1085,7 @@
     </div>
   );
 };
+
 export const GithubIcon = ({
   size = 16,
   className = defaultTailwindCSS,
@@ -1239,7 +1132,7 @@
   size = 16,
   className = defaultTailwindCSS,
 }: IconProps) => {
-  return <SiBookstack size={size} className={className + " text-[#0288D1]"} />;
+  return <Layers size={size} className={className + " text-[#0288D1]"} />;
 };
 
 export const ConfluenceIcon = ({
@@ -1285,22 +1178,6 @@
   );
 };
 
-<<<<<<< HEAD
-=======
-export const ZulipIcon = ({
-  size = 16,
-  className = defaultTailwindCSS,
-}: IconProps) => {
-  return (
-    <div
-      style={{ width: `${size}px`, height: `${size}px` }}
-      className={`w-[${size}px] h-[${size}px] ` + className}
-    >
-      <Image src={zulipIcon} alt="Logo" width="96" height="96" />
-    </div>
-  );
-};
-
 export const OpenAIIcon = ({
   size = 16,
   className = defaultTailwindCSS,
@@ -1357,7 +1234,6 @@
   );
 };
 
->>>>>>> c65f2690
 export const GoogleStorageIcon = ({
   size = 16,
   className = defaultTailwindCSS,
@@ -1386,8 +1262,6 @@
   );
 };
 
-<<<<<<< HEAD
-=======
 export const AWSIcon = ({
   size = 16,
   className = defaultTailwindCSS,
@@ -1414,21 +1288,6 @@
       className={`w-[${size + 4}px] h-[${size + 4}px] -m-0.5 ` + className}
     >
       <Image src={azureIcon} alt="Logo" width="96" height="96" />
-    </div>
-  );
-};
-
-export const LinearIcon = ({
-  size = 16,
-  className = defaultTailwindCSS,
-}: IconProps) => {
-  return (
-    <div
-      // Linear Icon has a bit more surrounding whitespace than other icons, which is why we need to adjust it here
-      style={{ width: `${size + 4}px`, height: `${size + 4}px` }}
-      className={`w-[${size + 4}px] h-[${size + 4}px] -m-0.5 ` + className}
-    >
-      <Image src={linearIcon} alt="Logo" width="96" height="96" />
     </div>
   );
 };
@@ -1445,7 +1304,6 @@
   </div>
 );
 
->>>>>>> c65f2690
 export const NotionIcon = ({
   size = 16,
   className = defaultTailwindCSS,
@@ -1650,10 +1508,6 @@
   size = 16,
   className = defaultTailwindCSS,
 }: IconProps) => {
-<<<<<<< HEAD
-  return <Database size={size} className={className} />;
-};
-=======
   return (
     <svg
       style={{ width: `${size}px`, height: `${size}px` }}
@@ -2911,5 +2765,4 @@
   >
     <Image src={asanaIcon} alt="Logo" width="96" height="96" />
   </div>
-);
->>>>>>> c65f2690
+);