"use client";

import React, { useEffect, useState } from "react";
import Cookies from "js-cookie";
import { DOCUMENT_SIDEBAR_WIDTH_COOKIE_NAME } from "./constants";

function applyMinAndMax(
  width: number,
  minWidth: number | undefined,
  maxWidth: number | undefined
) {
  let newWidth = width;
  if (minWidth) {
    newWidth = Math.max(width, minWidth); // Ensure the width doesn't go below a minimum value
  }
  if (maxWidth) {
    newWidth = Math.min(newWidth, maxWidth); // Ensure the width doesn't exceed a maximum value
  }
  return newWidth;
}

export function ResizableSection({
  updateSidebarWidth,
  children,
  intialWidth,
  minWidth,
  maxWidth,
}: {
  updateSidebarWidth?: (newWidth: number) => void;
  children: JSX.Element;
  intialWidth: number;
  minWidth: number;
  maxWidth?: number;
}) {
  const [width, setWidth] = useState<number>(intialWidth);
  const [isResizing, setIsResizing] = useState<boolean>(false);

  useEffect(() => {
    const newWidth = applyMinAndMax(width, minWidth, maxWidth);
    setWidth(newWidth);
    Cookies.set(DOCUMENT_SIDEBAR_WIDTH_COOKIE_NAME, newWidth.toString(), {
      path: "/",
    });
  }, [minWidth, maxWidth]);

  const startResizing = (mouseDownEvent: React.MouseEvent<HTMLDivElement>) => {
    setIsResizing(true);

    // Disable text selection
    document.body.style.userSelect = "none";
    document.body.style.cursor = "col-resize";

    // Record the initial position of the mouse
    const startX = mouseDownEvent.clientX;

    const handleMouseMove = (mouseMoveEvent: MouseEvent) => {
      // Calculate the change in position
      const delta = mouseMoveEvent.clientX - startX;
      let newWidth = applyMinAndMax(width + delta, minWidth, maxWidth);
      setWidth(newWidth);
      if (updateSidebarWidth) {
        updateSidebarWidth(newWidth);
      }
      Cookies.set(DOCUMENT_SIDEBAR_WIDTH_COOKIE_NAME, newWidth.toString(), {
        path: "/",
      });
    };
    const stopResizing = () => {
      // Re-enable text selection
      document.body.style.userSelect = "";
      document.body.style.cursor = "";

      // Remove the event listeners
      window.removeEventListener("mousemove", handleMouseMove);
      window.removeEventListener("mouseup", stopResizing);

      setIsResizing(false);
    };

    window.addEventListener("mousemove", handleMouseMove);
    window.addEventListener("mouseup", stopResizing);
  };

  return (
    <div className="flex h-full">
      <div
        style={{ width: `${width}px` }}
        className={`resize-section h-full flex`}
      >
        {children}
      </div>
      <div
        className={`
          -mr-1 
          pr-1 
          z-30
          h-full  
      `}
      >
        <div
          onMouseDown={startResizing}
          className={`
          cursor-col-resize 
          border-r 
          border-border 
          h-full
          w-full
          transition-all duration-300 ease-in hover:border-border-strong hover:border-r-2
          ${
            isResizing
              ? "transition-all duration-300 ease-in border-border-strong border-r-2"
              : ""
          }
          `}
        ></div>
      </div>
<<<<<<< HEAD
      <div className={`resize-section h-full flex`}>{children}</div>
=======
>>>>>>> c65f2690
    </div>
  );
}

export default ResizableSection;<|MERGE_RESOLUTION|>--- conflicted
+++ resolved
@@ -114,10 +114,7 @@
           `}
         ></div>
       </div>
-<<<<<<< HEAD
       <div className={`resize-section h-full flex`}>{children}</div>
-=======
->>>>>>> c65f2690
     </div>
   );
 }
