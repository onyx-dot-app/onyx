--- conflicted
+++ resolved
@@ -3,17 +3,8 @@
 import { UserDropdown } from "../UserDropdown";
 import { FiShare2 } from "react-icons/fi";
 import { SetStateAction, useContext, useEffect } from "react";
-<<<<<<< HEAD
-import { Logo } from "../EEA_Logo";
-import { ChatIcon, NewChatIcon, PlusCircleIcon } from "../icons/icons";
-import {
-  NEXT_PUBLIC_DO_NOT_USE_TOGGLE_OFF_DANSWER_POWERED,
-  NEXT_PUBLIC_NEW_CHAT_DIRECTS_TO_SAME_PERSONA,
-} from "@/lib/constants";
-=======
 import { NewChatIcon } from "../icons/icons";
 import { NEXT_PUBLIC_NEW_CHAT_DIRECTS_TO_SAME_PERSONA } from "@/lib/constants";
->>>>>>> 205c3c3f
 import { ChatSession } from "@/app/chat/interfaces";
 import Link from "next/link";
 import { SettingsContext } from "../settings/SettingsProvider";
@@ -75,32 +66,7 @@
   };
   return (
     <div className="pb-6 left-0 sticky top-0 z-20 w-full relative flex">
-<<<<<<< HEAD
-      <div className="mt-2 mx-4 text-text-700 flex w-full">
-        <div className="absolute  z-[100] my-auto flex items-center text-xl font-bold">
-          <button
-            onClick={() => toggleSidebar()}
-            className="pt-[2px] desktop:invisible mb-auto"
-          >
-            <FiSidebar size={20} />
-          </button>
-          <div className="invisible break-words inline-block w-fit ml-2 text-text-700 text-xl">
-            <div className="max-w-[200px]">
-              {enterpriseSettings && enterpriseSettings.application_name ? (
-                <div>
-                  <HeaderTitle>
-                    {enterpriseSettings.application_name}
-                  </HeaderTitle>
-                  {!NEXT_PUBLIC_DO_NOT_USE_TOGGLE_OFF_DANSWER_POWERED && (
-                    <p className="text-xs text-subtle">Powered by Danswer</p>
-                  )}
-                </div>
-              ) : (
-                <HeaderTitle>GPT Lab</HeaderTitle>
-              )}
-            </div>
-          </div>
-=======
+
       <div className="mt-2 mx-2.5 cursor-pointer text-text-700 relative flex w-full">
         <LogoType
           assistantId={currentChatSession?.persona_id}
@@ -125,7 +91,6 @@
         <div className="w-full mobile:-mx-20 desktop:px-4">
           <ChatBanner />
         </div>
->>>>>>> 205c3c3f
 
         <div className="invisible">
           <LogoType
