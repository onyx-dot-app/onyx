--- conflicted
+++ resolved
@@ -9,16 +9,8 @@
 import { Popover } from "./popover/Popover";
 import { LOGOUT_DISABLED } from "@/lib/constants";
 import { SettingsContext } from "./settings/SettingsProvider";
-<<<<<<< HEAD
-import {
-  AssistantsIconSkeleton,
-  LightSettingsIcon,
-  UsersIcon,
-  FileIcon
-} from "./icons/icons";
-=======
+import { FileIcon } from "./icons/icons";
 import { BellIcon, LightSettingsIcon } from "./icons/icons";
->>>>>>> 4f598947
 import { pageType } from "@/app/chat/sessionSidebar/types";
 import { NavigationItem, Notification } from "@/app/admin/settings/interfaces";
 import DynamicFaIcon, { preloadIcons } from "./icons/DynamicFaIcon";
@@ -66,6 +58,7 @@
 };
 
 export function UserDropdown({ page }: { page?: pageType }) {
+  debugger;
   const { user } = useUser();
   const [userInfoVisible, setUserInfoVisible] = useState(false);
   const userInfoRef = useRef<HTMLDivElement>(null);
@@ -120,16 +113,13 @@
     (user.role === UserRole.CURATOR || user.role === UserRole.GLOBAL_CURATOR);
   const showLogout =
     user && !checkUserIsNoAuthUser(user.id) && !LOGOUT_DISABLED;
-<<<<<<< HEAD
   const showPrivacy = true;
-=======
 
   const onOpenChange = (open: boolean) => {
     setUserInfoVisible(open);
     setShowNotifications(false);
   };
 
->>>>>>> 4f598947
   return (
     <div className="group relative" ref={userInfoRef}>
       <Popover
@@ -259,35 +249,18 @@
                   icon={<BellIcon className="h-5 w-5 my-auto mr-2" />}
                   label={`Notifications ${notifications && notifications.length > 0 ? `(${notifications.length})` : ""}`}
                 />
-<<<<<<< HEAD
-              )
-            )}
-            {showPrivacy && (
-              <>
-                <Link
-                  href="/pages/privacy"
-                  className="flex py-3 px-4 cursor-pointer !
-                   rounded hover:bg-hover-light"
-                >
-                  <FileIcon className="h-5 w-5 my-auto mr-2" />
-                  Privacy Architecture
-                </Link>
-              </>
-            )}
-            {showLogout &&
-              (showCuratorPanel ||
-                showAdminPanel ||
-                customNavItems.length > 0) && (
-                <div className="border-t border-border my-1" />
-              )}
-            {showLogout && (
-              <DropdownOption
-                onClick={handleLogout}
-                icon={<FiLogOut className="my-auto mr-2 text-lg" />}
-                label="Log out"
-              />
-=======
-
+                {showPrivacy && (
+                  <>
+                    <Link
+                      href="/pages/privacy"
+                      className="flex py-3 px-4 cursor-pointer !
+                      rounded hover:bg-hover-light"
+                    >
+                      <FileIcon className="h-5 w-5 my-auto mr-2" />
+                      Privacy Architecture
+                    </Link>
+                  </>
+                )}
                 {showLogout &&
                   (showCuratorPanel ||
                     showAdminPanel ||
@@ -303,7 +276,6 @@
                   />
                 )}
               </>
->>>>>>> 4f598947
             )}
           </div>
         }
