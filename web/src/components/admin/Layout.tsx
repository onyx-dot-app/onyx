--- conflicted
+++ resolved
@@ -7,31 +7,11 @@
 } from "@/lib/constants";
 import { AnnouncementBanner } from "../header/AnnouncementBanner";
 import { fetchChatData } from "@/lib/chat/fetchChatData";
-<<<<<<< HEAD
-import { ChatProvider } from "../context/ChatContext";
-
-export async function Layout({ children }: { children: React.ReactNode }) {
-  const tasks = [
-    getAuthTypeMetadataSS(),
-    getCurrentUserSS(),
-  ];
-
-  // catch cases where the backend is completely unreachable here
-  // without try / catch, will just raise an exception and the page
-  // will not render
-  let results: (User | Response | AuthTypeMetadata | null)[] = [null, null];
-  try {
-    results = await Promise.all(tasks);
-  } catch (e) {
-    console.log(`Some fetch failed for the main search page - ${e}`);
-  }
-=======
 import { ChatProvider } from "../../refresh-components/contexts/ChatContext";
 
 export interface LayoutProps {
   children: React.ReactNode;
 }
->>>>>>> 7794a897
 
 export default async function Layout({ children }: LayoutProps) {
   // Check authentication and admin role
