import { User, UserRole } from "@/lib/types";
import {
  AuthTypeMetadata,
  getAuthTypeMetadataSS,
  getCurrentUserSS,
} from "@/lib/userSS";
import { redirect } from "next/navigation";
import { ClientLayout } from "./ClientLayout";
import {
  NEXT_PUBLIC_CLOUD_ENABLED,
  SERVER_SIDE_ONLY__PAID_ENTERPRISE_FEATURES_ENABLED,
} from "@/lib/constants";
import { AnnouncementBanner } from "../header/AnnouncementBanner";
import { fetchChatData } from "@/lib/chat/fetchChatData";
import { ChatProvider } from "../context/ChatContext";

export async function Layout({ children }: { children: React.ReactNode }) {
  const tasks = [
    getAuthTypeMetadataSS(),
    getCurrentUserSS(),
  ];

  // catch cases where the backend is completely unreachable here
  // without try / catch, will just raise an exception and the page
  // will not render
  let results: (User | Response | AuthTypeMetadata | null)[] = [null, null];
  try {
    results = await Promise.all(tasks);
  } catch (e) {
    console.log(`Some fetch failed for the main search page - ${e}`);
  }

  const authTypeMetadata = results[0] as AuthTypeMetadata | null;
  const user = results[1] as User | null;
  const authDisabled = authTypeMetadata?.authType === "disabled";
  const requiresVerification = authTypeMetadata?.requiresVerification;

  if (!authDisabled) {
    if (!user) {
      return redirect("/auth/login");
    }
    if (user.role === UserRole.BASIC) {
      return redirect("/chat");
    }
    if (!user.is_verified && requiresVerification) {
      return redirect("/auth/waiting-on-verification");
    }
  }

  const data = await fetchChatData({});
  if ("redirect" in data) {
    redirect(data.redirect);
  }

  const {
    chatSessions,
    availableSources,
    documentSets,
    tags,
    llmProviders,
    folders,
    openedFolders,
    toggleSidebar,
    defaultAssistantId,
    shouldShowWelcomeModal,
    ccPairs,
    inputPrompts,
  } = data;

  return (
<<<<<<< HEAD

    <ClientLayout
      enableEnterprise={SERVER_SIDE_ONLY__PAID_ENTERPRISE_FEATURES_ENABLED}
      enableCloud={NEXT_PUBLIC_CLOUD_ENABLED}
      user={user}
=======
    <ChatProvider
      value={{
        inputPrompts,
        chatSessions,
        toggledSidebar: toggleSidebar,
        availableSources,
        ccPairs,
        documentSets,
        tags,
        availableDocumentSets: documentSets,
        availableTags: tags,
        llmProviders,
        folders,
        openedFolders,
        shouldShowWelcomeModal,
        defaultAssistantId,
      }}
>>>>>>> 7d6d7352
    >
      <ClientLayout
        enableEnterprise={SERVER_SIDE_ONLY__PAID_ENTERPRISE_FEATURES_ENABLED}
        enableCloud={NEXT_PUBLIC_CLOUD_ENABLED}
        user={user}
      >
        <AnnouncementBanner />
        {children}
      </ClientLayout>
    </ChatProvider>
  );
}<|MERGE_RESOLUTION|>--- conflicted
+++ resolved
@@ -68,13 +68,7 @@
   } = data;
 
   return (
-<<<<<<< HEAD
 
-    <ClientLayout
-      enableEnterprise={SERVER_SIDE_ONLY__PAID_ENTERPRISE_FEATURES_ENABLED}
-      enableCloud={NEXT_PUBLIC_CLOUD_ENABLED}
-      user={user}
-=======
     <ChatProvider
       value={{
         inputPrompts,
@@ -92,7 +86,6 @@
         shouldShowWelcomeModal,
         defaultAssistantId,
       }}
->>>>>>> 7d6d7352
     >
       <ClientLayout
         enableEnterprise={SERVER_SIDE_ONLY__PAID_ENTERPRISE_FEATURES_ENABLED}
