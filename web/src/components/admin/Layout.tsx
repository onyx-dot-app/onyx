<<<<<<< HEAD
import { Header } from "@/components/header/Header";
import { Footer } from "@/components/Footer";
import { AdminSidebar } from "@/components/admin/connectors/AdminSidebar";
import {
  NotebookIcon,
  UsersIcon,
  ThumbsUpIcon,
  BookmarkIcon,
  ZoomInIcon,
  RobotIcon,
  ConnectorIcon,
  GroupsIcon,
  DatabaseIcon,
  KeyIcon,
  ClipboardIcon,
  ChatIcon,
  SearchIcon,
  NotebookIconSkeleton,
  ConnectorIconSkeleton,
  ThumbsUpIconSkeleton,
  ToolIconSkeleton,
  CpuIconSkeleton,
  UsersIconSkeleton,
  GroupsIconSkeleton,
  KeyIconSkeleton,
  ShieldIconSkeleton,
  DatabaseIconSkeleton,
  SettingsIconSkeleton,
  PaintingIconSkeleton,
  BookmarkIconSkeleton,
  ZoomInIconSkeleton,
  StarIconSkeleton,
  SlackIconSkeleton,
  DocumentSetIconSkeleton,
  EmbeddingIcon,
  EmbeddingIconSkeleton,
  BackIcon,
  AssistantsIcon,
  AssistantsIconSkeleton,
} from "@/components/icons/icons";
=======
>>>>>>> 036d5c73
import { User } from "@/lib/types";
import {
  AuthTypeMetadata,
  getAuthTypeMetadataSS,
  getCurrentUserSS,
} from "@/lib/userSS";
import { redirect } from "next/navigation";
<<<<<<< HEAD
import { fetchEEASettings } from "@/lib/eea/fetchEEASettings";
import {
  FiActivity,
  FiBarChart2,
  FiCpu,
  FiImage,
  FiPackage,
  FiSettings,
  FiShield,
  FiSlack,
  FiTool,
} from "react-icons/fi";
import { UserDropdown } from "../UserDropdown";
import { HealthCheckBanner } from "../health/healthcheck";
import { getSecondsUntilExpiration } from "@/lib/time";
=======
import { ClientLayout } from "./ClientLayout";
import { SERVER_SIDE_ONLY__PAID_ENTERPRISE_FEATURES_ENABLED } from "@/lib/constants";
>>>>>>> 036d5c73

export async function Layout({ children }: { children: React.ReactNode }) {
  const tasks = [
    getAuthTypeMetadataSS(),
    getCurrentUserSS(),
  ];

  // catch cases where the backend is completely unreachable here
  // without try / catch, will just raise an exception and the page
  // will not render
  let results: (User | Response | AuthTypeMetadata | null)[] = [null, null];
  try {
    results = await Promise.all(tasks);
  } catch (e) {
    console.log(`Some fetch failed for the main search page - ${e}`);
  }

  const authTypeMetadata = results[0] as AuthTypeMetadata | null;
  const user = results[1] as User | null;

  const config = await fetchEEASettings();
  
  const {
    footerHtml,
  } = config;
  

  
  const authDisabled = authTypeMetadata?.authType === "disabled";
  const requiresVerification = authTypeMetadata?.requiresVerification;

  if (!authDisabled) {
    if (!user) {
      return redirect("/auth/login");
    }
    if (user.role !== "admin") {
      return redirect("/");
    }
    if (!user.is_verified && requiresVerification) {
      return redirect("/auth/waiting-on-verification");
    }
  }

  return (
<<<<<<< HEAD
    <div className="h-screen overflow-y-hidden">
      <HealthCheckBanner secondsUntilExpiration={secondsUntilExpiration} />
      <div className="flex h-full">
        <div className="w-64 z-20 bg-background-100 pt-3 pb-8 h-full border-r border-border miniscroll overflow-auto">
          <AdminSidebar
            collections={[
              {
                name: "Connectors",
                items: [
                  {
                    name: (
                      <div className="flex">
                        <NotebookIconSkeleton size={18} />
                        <div className="ml-1">Existing Connectors</div>
                      </div>
                    ),
                    link: "/admin/indexing/status",
                  },
                  {
                    name: (
                      <div className="flex">
                        <ConnectorIconSkeleton size={18} />
                        <div className="ml-1.5">Add Connector</div>
                      </div>
                    ),
                    link: "/admin/add-connector",
                  },
                ],
              },
              {
                name: "Document Management",
                items: [
                  {
                    name: (
                      <div className="flex">
                        <DocumentSetIconSkeleton size={18} />
                        <div className="ml-1">Document Sets</div>
                      </div>
                    ),
                    link: "/admin/documents/sets",
                  },
                  {
                    name: (
                      <div className="flex">
                        <ZoomInIconSkeleton size={18} />
                        <div className="ml-1">Explorer</div>
                      </div>
                    ),
                    link: "/admin/documents/explorer",
                  },
                  {
                    name: (
                      <div className="flex">
                        <ThumbsUpIconSkeleton size={18} />
                        <div className="ml-1">Feedback</div>
                      </div>
                    ),
                    link: "/admin/documents/feedback",
                  },
                ],
              },
              {
                name: "Custom Assistants",
                items: [
                  {
                    name: (
                      <div className="flex">
                        <AssistantsIconSkeleton className="my-auto" size={18} />
                        <div className="ml-1">Assistants</div>
                      </div>
                    ),
                    link: "/admin/assistants",
                  },
                  {
                    name: (
                      <div className="flex">
                        {/* <FiSlack size={18} /> */}
                        <SlackIconSkeleton />
                        <div className="ml-1">Slack Bots</div>
                      </div>
                    ),
                    link: "/admin/bot",
                  },
                  {
                    name: (
                      <div className="flex">
                        {/* <FiTool size={18} className="my-auto" /> */}
                        <ToolIconSkeleton size={18} />
                        <div className="ml-1">Tools</div>
                      </div>
                    ),
                    link: "/admin/tools",
                  },
                  {
                    name: (
                      <div className="flex">
                        <ClipboardIcon size={18} />
                        <div className="ml-1">Standard Answers</div>
                      </div>
                    ),
                    link: "/admin/standard-answer",
                  },
                ],
              },
              {
                name: "Model Configs",
                items: [
                  {
                    name: (
                      <div className="flex">
                        {/* <FiCpu size={18} /> */}
                        <CpuIconSkeleton size={18} />
                        <div className="ml-1">LLM</div>
                      </div>
                    ),
                    link: "/admin/models/llm",
                  },
                  {
                    name: (
                      <div className="flex">
                        <EmbeddingIconSkeleton />
                        <div className="ml-1">Embedding</div>
                      </div>
                    ),
                    link: "/admin/models/embedding",
                  },
                ],
              },
              {
                name: "User Management",
                items: [
                  {
                    name: (
                      <div className="flex">
                        <UsersIconSkeleton size={18} />
                        <div className="ml-1">Users</div>
                      </div>
                    ),
                    link: "/admin/users",
                  },
                  ...(SERVER_SIDE_ONLY__PAID_ENTERPRISE_FEATURES_ENABLED
                    ? [
                        {
                          name: (
                            <div className="flex">
                              <GroupsIconSkeleton size={18} />
                              <div className="ml-1">Groups</div>
                            </div>
                          ),
                          link: "/admin/groups",
                        },
                        {
                          name: (
                            <div className="flex">
                              <KeyIconSkeleton size={18} />
                              <div className="ml-1">API Keys</div>
                            </div>
                          ),
                          link: "/admin/api-key",
                        },
                      ]
                    : []),
                  {
                    name: (
                      <div className="flex">
                        {/* <FiShield size={18} /> */}
                        <ShieldIconSkeleton size={18} />
                        <div className="ml-1">Token Rate Limits</div>
                      </div>
                    ),
                    link: "/admin/token-rate-limits",
                  },
                ],
              },
              ...(SERVER_SIDE_ONLY__PAID_ENTERPRISE_FEATURES_ENABLED
                ? [
                    {
                      name: "Performance",
                      items: [
                        {
                          name: (
                            <div className="flex">
                              <FiActivity size={18} />
                              <div className="ml-1">Usage Statistics</div>
                            </div>
                          ),
                          link: "/admin/performance/usage",
                        },
                        {
                          name: (
                            <div className="flex">
                              <DatabaseIconSkeleton size={18} />
                              <div className="ml-1">Query History</div>
                            </div>
                          ),
                          link: "/admin/performance/query-history",
                        },
                        {
                          name: (
                            <div className="flex">
                              <FiBarChart2 size={18} />
                              <div className="ml-1">Custom Analytics</div>
                            </div>
                          ),
                          link: "/admin/performance/custom-analytics",
                        },
                      ],
                    },
                  ]
                : []),
              {
                name: "Settings",
                items: [
                  {
                    name: (
                      <div className="flex">
                        <SettingsIconSkeleton size={18} />
                        <div className="ml-1">Workspace Settings</div>
                      </div>
                    ),
                    link: "/admin/settings",
                  },
                  ...(SERVER_SIDE_ONLY__PAID_ENTERPRISE_FEATURES_ENABLED
                    ? [
                        {
                          name: (
                            <div className="flex">
                              <PaintingIconSkeleton size={18} />
                              <div className="ml-1">Whitelabeling</div>
                            </div>
                          ),
                          link: "/admin/whitelabeling",
                        },
                      ]
                    : []),
                ],
              },
              {
                name: "Customize Layout",
                items: [
                  {
                    name: (
                      <div className="flex">
                        <FiCpu size={18} />
                        <div className="ml-1">Welcome message</div>
                      </div>
                    ),
                    link: "/admin/eea_config/welcome_message",
                  },
                  {
                    name: (
                      <div className="flex">
                        <FiCpu size={18} />
                        <div className="ml-1">Pages</div>
                      </div>
                    ),
                    link: "/admin/eea_config/pages",
                  },
                  {
                    name: (
                      <div className="flex">
                        <FiCpu size={18} />
                        <div className="ml-1">Footer</div>
                      </div>
                    ),
                    link: "/admin/eea_config/footer",
                  },
                ],
              },
            ]}
          />
        </div>
        <div className="pb-8 relative h-full overflow-y-auto w-full">
          <div className="fixed bg-background left-0 gap-x-4 mb-8 px-4 py-2 w-full items-center flex justify-end">
            <UserDropdown user={user} />
          </div>
          <div className="pt-12 flex overflow-y-auto h-full px-4 md:px-12">
            {children}
          </div>
        </div>
      </div>
      <div className="absolute bottom-0 z-20 w-full">
        <Footer footerHtml={footerHtml}/>
      </div>
    </div>
=======
    <ClientLayout
      enableEnterprise={SERVER_SIDE_ONLY__PAID_ENTERPRISE_FEATURES_ENABLED}
      user={user}
    >
      {children}
    </ClientLayout>
>>>>>>> 036d5c73
  );
}<|MERGE_RESOLUTION|>--- conflicted
+++ resolved
@@ -1,46 +1,3 @@
-<<<<<<< HEAD
-import { Header } from "@/components/header/Header";
-import { Footer } from "@/components/Footer";
-import { AdminSidebar } from "@/components/admin/connectors/AdminSidebar";
-import {
-  NotebookIcon,
-  UsersIcon,
-  ThumbsUpIcon,
-  BookmarkIcon,
-  ZoomInIcon,
-  RobotIcon,
-  ConnectorIcon,
-  GroupsIcon,
-  DatabaseIcon,
-  KeyIcon,
-  ClipboardIcon,
-  ChatIcon,
-  SearchIcon,
-  NotebookIconSkeleton,
-  ConnectorIconSkeleton,
-  ThumbsUpIconSkeleton,
-  ToolIconSkeleton,
-  CpuIconSkeleton,
-  UsersIconSkeleton,
-  GroupsIconSkeleton,
-  KeyIconSkeleton,
-  ShieldIconSkeleton,
-  DatabaseIconSkeleton,
-  SettingsIconSkeleton,
-  PaintingIconSkeleton,
-  BookmarkIconSkeleton,
-  ZoomInIconSkeleton,
-  StarIconSkeleton,
-  SlackIconSkeleton,
-  DocumentSetIconSkeleton,
-  EmbeddingIcon,
-  EmbeddingIconSkeleton,
-  BackIcon,
-  AssistantsIcon,
-  AssistantsIconSkeleton,
-} from "@/components/icons/icons";
-=======
->>>>>>> 036d5c73
 import { User } from "@/lib/types";
 import {
   AuthTypeMetadata,
@@ -48,26 +5,8 @@
   getCurrentUserSS,
 } from "@/lib/userSS";
 import { redirect } from "next/navigation";
-<<<<<<< HEAD
-import { fetchEEASettings } from "@/lib/eea/fetchEEASettings";
-import {
-  FiActivity,
-  FiBarChart2,
-  FiCpu,
-  FiImage,
-  FiPackage,
-  FiSettings,
-  FiShield,
-  FiSlack,
-  FiTool,
-} from "react-icons/fi";
-import { UserDropdown } from "../UserDropdown";
-import { HealthCheckBanner } from "../health/healthcheck";
-import { getSecondsUntilExpiration } from "@/lib/time";
-=======
 import { ClientLayout } from "./ClientLayout";
 import { SERVER_SIDE_ONLY__PAID_ENTERPRISE_FEATURES_ENABLED } from "@/lib/constants";
->>>>>>> 036d5c73
 
 export async function Layout({ children }: { children: React.ReactNode }) {
   const tasks = [
@@ -112,299 +51,12 @@
   }
 
   return (
-<<<<<<< HEAD
-    <div className="h-screen overflow-y-hidden">
-      <HealthCheckBanner secondsUntilExpiration={secondsUntilExpiration} />
-      <div className="flex h-full">
-        <div className="w-64 z-20 bg-background-100 pt-3 pb-8 h-full border-r border-border miniscroll overflow-auto">
-          <AdminSidebar
-            collections={[
-              {
-                name: "Connectors",
-                items: [
-                  {
-                    name: (
-                      <div className="flex">
-                        <NotebookIconSkeleton size={18} />
-                        <div className="ml-1">Existing Connectors</div>
-                      </div>
-                    ),
-                    link: "/admin/indexing/status",
-                  },
-                  {
-                    name: (
-                      <div className="flex">
-                        <ConnectorIconSkeleton size={18} />
-                        <div className="ml-1.5">Add Connector</div>
-                      </div>
-                    ),
-                    link: "/admin/add-connector",
-                  },
-                ],
-              },
-              {
-                name: "Document Management",
-                items: [
-                  {
-                    name: (
-                      <div className="flex">
-                        <DocumentSetIconSkeleton size={18} />
-                        <div className="ml-1">Document Sets</div>
-                      </div>
-                    ),
-                    link: "/admin/documents/sets",
-                  },
-                  {
-                    name: (
-                      <div className="flex">
-                        <ZoomInIconSkeleton size={18} />
-                        <div className="ml-1">Explorer</div>
-                      </div>
-                    ),
-                    link: "/admin/documents/explorer",
-                  },
-                  {
-                    name: (
-                      <div className="flex">
-                        <ThumbsUpIconSkeleton size={18} />
-                        <div className="ml-1">Feedback</div>
-                      </div>
-                    ),
-                    link: "/admin/documents/feedback",
-                  },
-                ],
-              },
-              {
-                name: "Custom Assistants",
-                items: [
-                  {
-                    name: (
-                      <div className="flex">
-                        <AssistantsIconSkeleton className="my-auto" size={18} />
-                        <div className="ml-1">Assistants</div>
-                      </div>
-                    ),
-                    link: "/admin/assistants",
-                  },
-                  {
-                    name: (
-                      <div className="flex">
-                        {/* <FiSlack size={18} /> */}
-                        <SlackIconSkeleton />
-                        <div className="ml-1">Slack Bots</div>
-                      </div>
-                    ),
-                    link: "/admin/bot",
-                  },
-                  {
-                    name: (
-                      <div className="flex">
-                        {/* <FiTool size={18} className="my-auto" /> */}
-                        <ToolIconSkeleton size={18} />
-                        <div className="ml-1">Tools</div>
-                      </div>
-                    ),
-                    link: "/admin/tools",
-                  },
-                  {
-                    name: (
-                      <div className="flex">
-                        <ClipboardIcon size={18} />
-                        <div className="ml-1">Standard Answers</div>
-                      </div>
-                    ),
-                    link: "/admin/standard-answer",
-                  },
-                ],
-              },
-              {
-                name: "Model Configs",
-                items: [
-                  {
-                    name: (
-                      <div className="flex">
-                        {/* <FiCpu size={18} /> */}
-                        <CpuIconSkeleton size={18} />
-                        <div className="ml-1">LLM</div>
-                      </div>
-                    ),
-                    link: "/admin/models/llm",
-                  },
-                  {
-                    name: (
-                      <div className="flex">
-                        <EmbeddingIconSkeleton />
-                        <div className="ml-1">Embedding</div>
-                      </div>
-                    ),
-                    link: "/admin/models/embedding",
-                  },
-                ],
-              },
-              {
-                name: "User Management",
-                items: [
-                  {
-                    name: (
-                      <div className="flex">
-                        <UsersIconSkeleton size={18} />
-                        <div className="ml-1">Users</div>
-                      </div>
-                    ),
-                    link: "/admin/users",
-                  },
-                  ...(SERVER_SIDE_ONLY__PAID_ENTERPRISE_FEATURES_ENABLED
-                    ? [
-                        {
-                          name: (
-                            <div className="flex">
-                              <GroupsIconSkeleton size={18} />
-                              <div className="ml-1">Groups</div>
-                            </div>
-                          ),
-                          link: "/admin/groups",
-                        },
-                        {
-                          name: (
-                            <div className="flex">
-                              <KeyIconSkeleton size={18} />
-                              <div className="ml-1">API Keys</div>
-                            </div>
-                          ),
-                          link: "/admin/api-key",
-                        },
-                      ]
-                    : []),
-                  {
-                    name: (
-                      <div className="flex">
-                        {/* <FiShield size={18} /> */}
-                        <ShieldIconSkeleton size={18} />
-                        <div className="ml-1">Token Rate Limits</div>
-                      </div>
-                    ),
-                    link: "/admin/token-rate-limits",
-                  },
-                ],
-              },
-              ...(SERVER_SIDE_ONLY__PAID_ENTERPRISE_FEATURES_ENABLED
-                ? [
-                    {
-                      name: "Performance",
-                      items: [
-                        {
-                          name: (
-                            <div className="flex">
-                              <FiActivity size={18} />
-                              <div className="ml-1">Usage Statistics</div>
-                            </div>
-                          ),
-                          link: "/admin/performance/usage",
-                        },
-                        {
-                          name: (
-                            <div className="flex">
-                              <DatabaseIconSkeleton size={18} />
-                              <div className="ml-1">Query History</div>
-                            </div>
-                          ),
-                          link: "/admin/performance/query-history",
-                        },
-                        {
-                          name: (
-                            <div className="flex">
-                              <FiBarChart2 size={18} />
-                              <div className="ml-1">Custom Analytics</div>
-                            </div>
-                          ),
-                          link: "/admin/performance/custom-analytics",
-                        },
-                      ],
-                    },
-                  ]
-                : []),
-              {
-                name: "Settings",
-                items: [
-                  {
-                    name: (
-                      <div className="flex">
-                        <SettingsIconSkeleton size={18} />
-                        <div className="ml-1">Workspace Settings</div>
-                      </div>
-                    ),
-                    link: "/admin/settings",
-                  },
-                  ...(SERVER_SIDE_ONLY__PAID_ENTERPRISE_FEATURES_ENABLED
-                    ? [
-                        {
-                          name: (
-                            <div className="flex">
-                              <PaintingIconSkeleton size={18} />
-                              <div className="ml-1">Whitelabeling</div>
-                            </div>
-                          ),
-                          link: "/admin/whitelabeling",
-                        },
-                      ]
-                    : []),
-                ],
-              },
-              {
-                name: "Customize Layout",
-                items: [
-                  {
-                    name: (
-                      <div className="flex">
-                        <FiCpu size={18} />
-                        <div className="ml-1">Welcome message</div>
-                      </div>
-                    ),
-                    link: "/admin/eea_config/welcome_message",
-                  },
-                  {
-                    name: (
-                      <div className="flex">
-                        <FiCpu size={18} />
-                        <div className="ml-1">Pages</div>
-                      </div>
-                    ),
-                    link: "/admin/eea_config/pages",
-                  },
-                  {
-                    name: (
-                      <div className="flex">
-                        <FiCpu size={18} />
-                        <div className="ml-1">Footer</div>
-                      </div>
-                    ),
-                    link: "/admin/eea_config/footer",
-                  },
-                ],
-              },
-            ]}
-          />
-        </div>
-        <div className="pb-8 relative h-full overflow-y-auto w-full">
-          <div className="fixed bg-background left-0 gap-x-4 mb-8 px-4 py-2 w-full items-center flex justify-end">
-            <UserDropdown user={user} />
-          </div>
-          <div className="pt-12 flex overflow-y-auto h-full px-4 md:px-12">
-            {children}
-          </div>
-        </div>
-      </div>
-      <div className="absolute bottom-0 z-20 w-full">
-        <Footer footerHtml={footerHtml}/>
-      </div>
-    </div>
-=======
+
     <ClientLayout
       enableEnterprise={SERVER_SIDE_ONLY__PAID_ENTERPRISE_FEATURES_ENABLED}
       user={user}
     >
       {children}
     </ClientLayout>
->>>>>>> 036d5c73
   );
 }