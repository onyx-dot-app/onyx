--- conflicted
+++ resolved
@@ -2,11 +2,8 @@
 "use client";
 import React, { useContext } from "react";
 import Link from "next/link";
-<<<<<<< HEAD
+//import { Logo } from "@/components/logo/Logo";
 import { Logo } from "@/components/EEA_Logo";
-=======
-import { Logo } from "@/components/logo/Logo";
->>>>>>> 28598694
 import { NEXT_PUBLIC_DO_NOT_USE_TOGGLE_OFF_DANSWER_POWERED } from "@/lib/constants";
 import { HeaderTitle } from "@/components/header/HeaderTitle";
 import { SettingsContext } from "@/components/settings/SettingsProvider";
@@ -43,35 +40,12 @@
   return (
     <div className="text-text-settings-sidebar pl-0">
       <nav className="space-y-2">
-<<<<<<< HEAD
-        <div className="w-full ml-4  h-8 justify-start mb-4 flex">
-          <div className="flex items-center gap-x-1 my-auto">
-            <div className="flex-none my-auto">
-              <Logo height={24} width={80} />
-            </div>
-            <div className="w-full">
-              {enterpriseSettings && enterpriseSettings.application_name ? (
-                <div>
-                  <HeaderTitle>
-                    {enterpriseSettings.application_name}
-                  </HeaderTitle>
-                  {!NEXT_PUBLIC_DO_NOT_USE_TOGGLE_OFF_DANSWER_POWERED && (
-                    <p className="text-xs text-subtle">Powered by Danswer</p>
-                  )}
-                </div>
-              ) : (
-                <HeaderTitle>GPT Lab</HeaderTitle>
-              )}
-            </div>
-          </div>
-=======
         <div className="w-full ml-4  mt-1 h-8 justify-start mb-4 flex">
           <LogoComponent
             show={true}
             enterpriseSettings={enterpriseSettings!}
             backgroundToggled={false}
           />
->>>>>>> 28598694
         </div>
         <div className="flex w-full justify-center">
           <Link href="/chat">
