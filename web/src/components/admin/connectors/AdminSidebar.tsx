// Sidebar.tsx
"use client";
import React, { useContext } from "react";
import Link from "next/link";
import { Logo } from "@/components/EEA_Logo";
import { NEXT_PUBLIC_DO_NOT_USE_TOGGLE_OFF_DANSWER_POWERED } from "@/lib/constants";
import { HeaderTitle } from "@/components/header/HeaderTitle";
import { SettingsContext } from "@/components/settings/SettingsProvider";
import { BackIcon } from "@/components/icons/icons";
import { WarningCircle, WarningDiamond } from "@phosphor-icons/react";
import {
  Tooltip,
  TooltipContent,
  TooltipProvider,
  TooltipTrigger,
} from "@/components/ui/tooltip";

interface Item {
  name: string | JSX.Element;
  link: string;
  error?: boolean;
}

interface Collection {
  name: string | JSX.Element;
  items: Item[];
}

export function AdminSidebar({ collections }: { collections: Collection[] }) {
  const combinedSettings = useContext(SettingsContext);
  if (!combinedSettings) {
    return null;
  }

  const settings = combinedSettings.settings;
  const enterpriseSettings = combinedSettings.enterpriseSettings;

  return (
    <div className="text-text-settings-sidebar pl-0">
      <nav className="space-y-2">
        <div className="w-full justify-center mb-4 flex">
          <div className="w-52">
            <Link
              className="flex flex-col"
              href={
                settings && settings.default_page === "chat"
                  ? "/chat"
                  : "/search"
              }
            >
              <div className="max-w-[200px] w-full flex gap-x-1 my-auto">
                <div className="flex-none mb-auto">
                  <Logo />

                </div>
                <div className="flex-grow min-w-0 my-auto">
                  {enterpriseSettings && enterpriseSettings.application_name ? (
                    <div className="w-full">
                      <HeaderTitle backgroundToggled={true}>
                        {enterpriseSettings.application_name}
                      </HeaderTitle>
                      {!NEXT_PUBLIC_DO_NOT_USE_TOGGLE_OFF_DANSWER_POWERED && (
                        <p className="text-xs text-subtle">
                          Powered by Danswer
                        </p>
                      )}
                    </div>
                  ) : (
<<<<<<< HEAD
                    <HeaderTitle>GPT Lab</HeaderTitle>
=======
                    <HeaderTitle backgroundToggled={true}>Danswer</HeaderTitle>
>>>>>>> 310732d1
                  )}
                </div>
              </div>
            </Link>
          </div>
        </div>
        <div className="flex w-full justify-center">
          <Link href={settings.default_page == "chat" ? "/chat" : "/search"}>
            <button className="text-sm flex items-center block w-52 py-2.5 flex px-2 text-left text-text-back-button bg-background-back-button hover:bg-opacity-80 cursor-pointer rounded">
              <BackIcon className="my-auto" size={18} />
              <p className="ml-1 break-words line-clamp-2 ellipsis leading-none">
                Back to GPT Lab
              </p>
            </button>
          </Link>
        </div>
        {collections.map((collection, collectionInd) => (
          <div
            className="flex flex-col items-center justify-center w-full"
            key={collectionInd}
          >
            <h2 className="text-xs text-text-settings-sidebar-strong w-52 font-bold pb-2">
              <div>{collection.name}</div>
            </h2>
            {collection.items.map((item) => (
              <Link key={item.link} href={item.link}>
                <button
                  className={`text-sm block flex gap-x-2 items-center w-52 py-2.5 px-2 text-left hover:bg-background-settings-hover rounded`}
                >
                  {item.name}
                  {item.error && (
                    <TooltipProvider>
                      <Tooltip>
                        <TooltipTrigger asChild>
                          <WarningCircle size={18} className="text-error" />
                        </TooltipTrigger>
                        <TooltipContent>
                          Navigate here to update your search settings
                        </TooltipContent>
                      </Tooltip>
                    </TooltipProvider>
                  )}
                </button>
              </Link>
            ))}
          </div>
        ))}
      </nav>
      {combinedSettings.webVersion && (
        <div
          className="flex flex-col mt-6 items-center justify-center w-full"
          key={"danswerVersion"}
        >
          <h2 className="text-xs text-text w-52 font-medium pb-2">
            Danswer version: {combinedSettings.webVersion}
          </h2>
        </div>
      )}
    </div>
  );
}<|MERGE_RESOLUTION|>--- conflicted
+++ resolved
@@ -66,11 +66,7 @@
                       )}
                     </div>
                   ) : (
-<<<<<<< HEAD
-                    <HeaderTitle>GPT Lab</HeaderTitle>
-=======
-                    <HeaderTitle backgroundToggled={true}>Danswer</HeaderTitle>
->>>>>>> 310732d1
+                    <HeaderTitle backgroundToggled={true}>GPT Lab</HeaderTitle>
                   )}
                 </div>
               </div>
