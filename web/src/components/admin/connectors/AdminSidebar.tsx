// Sidebar.tsx
"use client";
import React, { useContext } from "react";
import Link from "next/link";
<<<<<<< HEAD
//import { Logo } from "@/components/logo/Logo";
import { Logo } from "@/components/EEA_Logo";
import { NEXT_PUBLIC_DO_NOT_USE_TOGGLE_OFF_DANSWER_POWERED } from "@/lib/constants";
import { HeaderTitle } from "@/components/header/HeaderTitle";
=======
>>>>>>> 616d35a1
import { SettingsContext } from "@/components/settings/SettingsProvider";
import { CgArrowsExpandUpLeft } from "react-icons/cg";
import { LogoComponent } from "@/components/logo/FixedLogo";

interface Item {
  name: string | JSX.Element;
  link: string;
  error?: boolean;
}

interface Collection {
  name: string | JSX.Element;
  items: Item[];
}

export function AdminSidebar({ collections }: { collections: Collection[] }) {
  const combinedSettings = useContext(SettingsContext);
  if (!combinedSettings) {
    return null;
  }

  const enterpriseSettings = combinedSettings.enterpriseSettings;

  return (
    <div className="text-text-settings-sidebar pl-0">
      <nav className="space-y-2">
        <div className="w-full ml-4  mt-1 h-8 justify-start mb-4 flex">
          <LogoComponent
            show={true}
            enterpriseSettings={enterpriseSettings!}
            backgroundToggled={false}
            isAdmin={true}
          />
        </div>
        <div className="flex w-full justify-center">
          <Link href="/chat">
            <button className="text-sm text-text-700 hover:bg-background-settings-hover dark:hover:bg-neutral-800 flex items-center block w-52 py-2.5 flex px-2 text-left hover:bg-opacity-80 cursor-pointer rounded">
              <CgArrowsExpandUpLeft className="my-auto" size={18} />
              <p className="ml-1 break-words line-clamp-2 ellipsis leading-none">
                Exit Admin
              </p>
            </button>
          </Link>
        </div>
        {collections.map((collection, collectionInd) => (
          <div
            className="flex flex-col items-center justify-center w-full"
            key={collectionInd}
          >
            <h2 className="text-xs text-text-800 w-52 font-bold pb-2">
              <div>{collection.name}</div>
            </h2>
            {collection.items.map((item) => (
              <Link key={item.link} href={item.link}>
                <button
                  className={`text-sm text-text-700 block flex gap-x-2 items-center w-52 py-2.5 px-2 text-left hover:bg-background-settings-hover dark:hover:bg-neutral-800 rounded`}
                >
                  {item.name}
                </button>
              </Link>
            ))}
          </div>
        ))}
      </nav>
      {combinedSettings.webVersion && (
        <div
          className="flex flex-col mt-12 items-center justify-center w-full"
          key={"onyxVersion"}
        >
          <h2 className="text-xs text-text/40 w-52 font-medium">
            Onyx version: {combinedSettings.webVersion}
          </h2>
        </div>
      )}
    </div>
  );
}<|MERGE_RESOLUTION|>--- conflicted
+++ resolved
@@ -2,13 +2,6 @@
 "use client";
 import React, { useContext } from "react";
 import Link from "next/link";
-<<<<<<< HEAD
-//import { Logo } from "@/components/logo/Logo";
-import { Logo } from "@/components/EEA_Logo";
-import { NEXT_PUBLIC_DO_NOT_USE_TOGGLE_OFF_DANSWER_POWERED } from "@/lib/constants";
-import { HeaderTitle } from "@/components/header/HeaderTitle";
-=======
->>>>>>> 616d35a1
 import { SettingsContext } from "@/components/settings/SettingsProvider";
 import { CgArrowsExpandUpLeft } from "react-icons/cg";
 import { LogoComponent } from "@/components/logo/FixedLogo";
