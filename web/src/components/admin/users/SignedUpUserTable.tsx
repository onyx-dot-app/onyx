--- conflicted
+++ resolved
@@ -1,4 +1,4 @@
-import { type User, UserStatus, UserRole, USER_ROLE_LABELS } from "@/lib/types";
+import { type User, UserStatus } from "@/lib/types";
 import CenteredPageSelector from "./CenteredPageSelector";
 import { type PageSelectorProps } from "@/components/PageSelector";
 import { HidableSection } from "@/app/admin/assistants/HidableSection";
@@ -10,7 +10,6 @@
   Table,
   TableBody,
   TableCell,
-<<<<<<< HEAD
   TableHead,
   TableHeader,
   TableRow,
@@ -18,67 +17,31 @@
 import { Card, CardContent } from "@/components/ui/card";
 import { useToast } from "@/hooks/use-toast";
 import { Badge } from "@/components/ui/badge";
-=======
-  Button,
-  Select,
-  SelectItem,
-} from "@tremor/react";
-import { GenericConfirmModal } from "@/components/modals/GenericConfirmModal";
-import { useState } from "react";
-import { usePaidEnterpriseFeaturesEnabled } from "@/components/settings/usePaidEnterpriseFeaturesEnabled";
-import { DeleteEntityModal } from "@/components/modals/DeleteEntityModal";
->>>>>>> c65f2690
 
 interface Props {
   users: Array<User>;
   mutate: () => void;
 }
 
-const UserRoleDropdown = ({
+const PromoterButton = ({
   user,
+  promote,
   onSuccess,
   onError,
 }: {
   user: User;
+  promote: boolean;
   onSuccess: () => void;
   onError: (message: string) => void;
 }) => {
-  const [showConfirmModal, setShowConfirmModal] = useState(false);
-  const [pendingRole, setPendingRole] = useState<string | null>(null);
-
-  const { trigger: setUserRole, isMutating: isSettingRole } = useSWRMutation(
-    "/api/manage/set-user-role",
+  const { trigger, isMutating } = useSWRMutation(
+    promote
+      ? "/api/manage/promote-user-to-admin"
+      : "/api/manage/demote-admin-to-basic",
     userMutationFetcher,
     { onSuccess, onError }
   );
-  const isPaidEnterpriseFeaturesEnabled = usePaidEnterpriseFeaturesEnabled();
-
-  const handleChange = (value: string) => {
-    if (value === user.role) return;
-    if (user.role === UserRole.CURATOR) {
-      setShowConfirmModal(true);
-      setPendingRole(value);
-    } else {
-      setUserRole({
-        user_email: user.email,
-        new_role: value,
-      });
-    }
-  };
-
-  const handleConfirm = () => {
-    if (pendingRole) {
-      setUserRole({
-        user_email: user.email,
-        new_role: pendingRole,
-      });
-    }
-    setShowConfirmModal(false);
-    setPendingRole(null);
-  };
-
   return (
-<<<<<<< HEAD
     <Button
       onClick={() => trigger({ user_email: user.email })}
       disabled={isMutating}
@@ -86,46 +49,6 @@
     >
       {promote ? "Promote" : "Demote"} to {promote ? "Admin" : "Basic"} User
     </Button>
-=======
-    <>
-      <Select
-        value={user.role}
-        onValueChange={handleChange}
-        disabled={isSettingRole}
-        className="w-40 mx-auto"
-      >
-        {Object.entries(USER_ROLE_LABELS).map(([role, label]) =>
-          !isPaidEnterpriseFeaturesEnabled &&
-          (role === UserRole.CURATOR ||
-            role === UserRole.GLOBAL_CURATOR) ? null : (
-            <SelectItem
-              key={role}
-              value={role}
-              className={
-                role === UserRole.CURATOR ? "opacity-30 cursor-not-allowed" : ""
-              }
-              title={
-                role === UserRole.CURATOR
-                  ? "Curator role must be assigned in the Groups tab"
-                  : ""
-              }
-            >
-              {label}
-            </SelectItem>
-          )
-        )}
-      </Select>
-      {showConfirmModal && (
-        <GenericConfirmModal
-          title="Change Curator Role"
-          message={`Warning: Switching roles from Curator to ${USER_ROLE_LABELS[pendingRole as UserRole] ?? USER_ROLE_LABELS[user.role]} will remove their status as individual curators from all groups.`}
-          confirmText={`Switch Role to ${USER_ROLE_LABELS[pendingRole as UserRole] ?? USER_ROLE_LABELS[user.role]}`}
-          onClose={() => setShowConfirmModal(false)}
-          onConfirm={handleConfirm}
-        />
-      )}
-    </>
->>>>>>> c65f2690
   );
 };
 
@@ -154,15 +77,11 @@
         });
       },
       onError: (errorMsg) =>
-<<<<<<< HEAD
         toast({
           title: "Operation Failed",
           description: `Unable to ${deactivate ? "deactivate" : "activate"} the user: ${errorMsg}. Please try again.`,
           variant: "destructive",
         }),
-=======
-        setPopup({ message: errorMsg.message, type: "error" }),
->>>>>>> c65f2690
     }
   );
   return (
@@ -173,60 +92,6 @@
     >
       {deactivate ? "Deactivate" : "Activate"}
     </Button>
-  );
-};
-
-const DeleteUserButton = ({
-  user,
-  setPopup,
-  mutate,
-}: {
-  user: User;
-  setPopup: (spec: PopupSpec) => void;
-  mutate: () => void;
-}) => {
-  const { trigger, isMutating } = useSWRMutation(
-    "/api/manage/admin/delete-user",
-    userMutationFetcher,
-    {
-      onSuccess: () => {
-        mutate();
-        setPopup({
-          message: "User deleted successfully!",
-          type: "success",
-        });
-      },
-      onError: (errorMsg) =>
-        setPopup({
-          message: `Unable to delete user - ${errorMsg}`,
-          type: "error",
-        }),
-    }
-  );
-
-  const [showDeleteModal, setShowDeleteModal] = useState(false);
-  return (
-    <>
-      {showDeleteModal && (
-        <DeleteEntityModal
-          entityType="user"
-          entityName={user.email}
-          onClose={() => setShowDeleteModal(false)}
-          onSubmit={() => trigger({ user_email: user.email, method: "DELETE" })}
-          additionalDetails="All data associated with this user will be deleted (including personas, tools and chat sessions)."
-        />
-      )}
-
-      <Button
-        className="w-min"
-        onClick={() => setShowDeleteModal(true)}
-        disabled={isMutating}
-        size="xs"
-        color="red"
-      >
-        Delete
-      </Button>
-    </>
   );
 };
 
@@ -240,7 +105,6 @@
   const { toast } = useToast();
   if (!users.length) return null;
 
-<<<<<<< HEAD
   const onSuccess = (message: string) => {
     mutate();
     toast({
@@ -267,20 +131,10 @@
   };
   const onDemotionError = (errorMsg: string) => {
     onError(`Unable to demote admin - ${errorMsg}`);
-=======
-  const handlePopup = (message: string, type: "success" | "error") => {
-    if (type === "success") mutate();
-    setPopup({ message, type });
->>>>>>> c65f2690
-  };
-
-  const onRoleChangeSuccess = () =>
-    handlePopup("User role updated successfully!", "success");
-  const onRoleChangeError = (errorMsg: string) =>
-    handlePopup(`Unable to update user role - ${errorMsg}`, "error");
+  };
 
   return (
-    <HidableSection sectionTitle="Current Users" defaultOpen>
+    <HidableSection sectionTitle="Current Users">
       <>
         {totalPages > 1 ? (
           <CenteredPageSelector
@@ -289,7 +143,6 @@
             onPageChange={onPageChange}
           />
         ) : null}
-<<<<<<< HEAD
         <Card>
           <CardContent className="p-0">
             <Table className="overflow-auto">
@@ -344,56 +197,6 @@
             </Table>
           </CardContent>
         </Card>
-=======
-        <Table className="overflow-visible">
-          <TableHead>
-            <TableRow>
-              <TableHeaderCell>Email</TableHeaderCell>
-              <TableHeaderCell className="text-center">Role</TableHeaderCell>
-              <TableHeaderCell className="text-center">Status</TableHeaderCell>
-              <TableHeaderCell>
-                <div className="flex">
-                  <div className="ml-auto">Actions</div>
-                </div>
-              </TableHeaderCell>
-            </TableRow>
-          </TableHead>
-          <TableBody>
-            {users.map((user) => (
-              <TableRow key={user.id}>
-                <TableCell>{user.email}</TableCell>
-                <TableCell>
-                  <UserRoleDropdown
-                    user={user}
-                    onSuccess={onRoleChangeSuccess}
-                    onError={onRoleChangeError}
-                  />
-                </TableCell>
-                <TableCell className="text-center">
-                  <i>{user.status === "live" ? "Active" : "Inactive"}</i>
-                </TableCell>
-                <TableCell>
-                  <div className="flex justify-end  gap-x-2">
-                    <DeactivaterButton
-                      user={user}
-                      deactivate={user.status === UserStatus.live}
-                      setPopup={setPopup}
-                      mutate={mutate}
-                    />
-                    {user.status == UserStatus.deactivated && (
-                      <DeleteUserButton
-                        user={user}
-                        setPopup={setPopup}
-                        mutate={mutate}
-                      />
-                    )}
-                  </div>
-                </TableCell>
-              </TableRow>
-            ))}
-          </TableBody>
-        </Table>
->>>>>>> c65f2690
       </>
     </HidableSection>
   );
