"use client";

import { AdminSidebar } from "@/components/admin/connectors/AdminSidebar";
import {
  ClipboardIcon,
  NotebookIconSkeleton,
  ConnectorIconSkeleton,
  ThumbsUpIconSkeleton,
  ToolIconSkeleton,
  CpuIconSkeleton,
  UsersIconSkeleton,
  GroupsIconSkeleton,
  KeyIconSkeleton,
  ShieldIconSkeleton,
  DatabaseIconSkeleton,
  SettingsIconSkeleton,
  PaintingIconSkeleton,
  ZoomInIconSkeleton,
  SlackIconSkeleton,
  DocumentSetIconSkeleton,
  AssistantsIconSkeleton,
  SearchIcon,
  DocumentIcon2,
} from "@/components/icons/icons";
import { UserRole } from "@/lib/types";
import { FiActivity, FiBarChart2 } from "react-icons/fi";
import { UserDropdown } from "../UserDropdown";
import { User } from "@/lib/types";
import { usePathname } from "next/navigation";
import { SettingsContext } from "../settings/SettingsProvider";
import { useContext, useState } from "react";
import { MdOutlineCreditCard } from "react-icons/md";
import { UserSettingsModal } from "@/app/chat/modal/UserSettingsModal";
import { usePopup } from "./connectors/Popup";
import { useChatContext } from "../context/ChatContext";
import {
  ApplicationStatus,
  CombinedSettings,
} from "@/app/admin/settings/interfaces";
import Link from "next/link";
import { Button } from "../ui/button";

const collections = (
  isCurator: boolean,
  enableCloud: boolean,
  enableEnterprise: boolean,
  settings: CombinedSettings | null
) => [
  {
    name: "Connectors",
    items: [
      {
        name: (
          <div className="flex">
            <NotebookIconSkeleton className="text-text-700" size={18} />
            <div className="ml-1">Existing Connectors</div>
          </div>
        ),
        link: "/admin/indexing/status",
      },
      {
        name: (
          <div className="flex">
            <ConnectorIconSkeleton className="text-text-700" size={18} />
            <div className="ml-1.5">Add Connector</div>
          </div>
        ),
        link: "/admin/add-connector",
      },
    ],
  },
  {
    name: "Document Management",
    items: [
      {
        name: (
          <div className="flex">
            <DocumentSetIconSkeleton className="text-text-700" size={18} />
            <div className="ml-1">Document Sets</div>
          </div>
        ),
        link: "/admin/documents/sets",
      },
      {
        name: (
          <div className="flex">
            <ZoomInIconSkeleton className="text-text-700" size={18} />
            <div className="ml-1">Explorer</div>
          </div>
        ),
        link: "/admin/documents/explorer",
      },
      {
        name: (
          <div className="flex">
            <ThumbsUpIconSkeleton className="text-text-700" size={18} />
            <div className="ml-1">Feedback</div>
          </div>
        ),
        link: "/admin/documents/feedback",
      },
    ],
  },
  {
    name: "Custom Assistants",
    items: [
      {
        name: (
          <div className="flex">
            <AssistantsIconSkeleton className="text-text-700" size={18} />
            <div className="ml-1">Assistants</div>
          </div>
        ),
        link: "/admin/assistants",
      },
      ...(!isCurator
        ? [
            {
              name: (
                <div className="flex">
                  <SlackIconSkeleton className="text-text-700" />
                  <div className="ml-1">Slack Bots</div>
                </div>
              ),
              link: "/admin/bots",
            },
            {
              name: (
                <div className="flex">
                  <ToolIconSkeleton className="text-text-700" size={18} />
                  <div className="ml-1">Actions</div>
                </div>
              ),
              link: "/admin/actions",
            },
          ]
        : []),
      ...(enableEnterprise
        ? [
            {
              name: (
                <div className="flex">
                  <ClipboardIcon className="text-text-700" size={18} />
                  <div className="ml-1">Standard Answers</div>
                </div>
              ),
              link: "/admin/standard-answer",
            },
          ]
        : []),
    ],
  },
  ...(isCurator
    ? [
        {
          name: "User Management",
          items: [
            {
              name: (
                <div className="flex">
                  <GroupsIconSkeleton className="text-text-700" size={18} />
                  <div className="ml-1">Groups</div>
                </div>
              ),
              link: "/admin/groups",
            },
          ],
        },
      ]
    : []),
  ...(!isCurator
    ? [
        {
          name: "Configuration",
          items: [
            {
              name: (
                <div className="flex">
                  <CpuIconSkeleton className="text-text-700" size={18} />
                  <div className="ml-1">LLM</div>
                </div>
              ),
              link: "/admin/configuration/llm",
            },
            {
              error: settings?.settings.needs_reindexing,
              name: (
                <div className="flex">
                  <SearchIcon className="text-text-700" />
                  <div className="ml-1">Search Settings</div>
                </div>
              ),
              link: "/admin/configuration/search",
            },
            {
              name: (
                <div className="flex">
                  <DocumentIcon2 className="text-text-700" />
                  <div className="ml-1">Document Processing</div>
                </div>
              ),
              link: "/admin/configuration/document-processing",
            },
          ],
        },
        {
          name: "User Management",
          items: [
            {
              name: (
                <div className="flex">
                  <UsersIconSkeleton className="text-text-700" size={18} />
                  <div className="ml-1">Users</div>
                </div>
              ),
              link: "/admin/users",
            },
            ...(enableEnterprise
              ? [
                  {
                    name: (
                      <div className="flex">
                        <GroupsIconSkeleton
                          className="text-text-700"
                          size={18}
                        />
                        <div className="ml-1">Groups</div>
                      </div>
                    ),
                    link: "/admin/groups",
                  },
                ]
              : []),
            {
              name: (
                <div className="flex">
                  <KeyIconSkeleton className="text-text-700" size={18} />
                  <div className="ml-1">API Keys</div>
                </div>
              ),
              link: "/admin/api-key",
            },
            {
              name: (
                <div className="flex">
                  <ShieldIconSkeleton className="text-text-700" size={18} />
                  <div className="ml-1">Token Rate Limits</div>
                </div>
              ),
              link: "/admin/token-rate-limits",
            },
          ],
        },
        ...(enableEnterprise
          ? [
              {
                name: "Performance",
                items: [
                  {
                    name: (
                      <div className="flex">
                        <FiActivity className="text-text-700" size={18} />
                        <div className="ml-1">Usage Statistics</div>
                      </div>
                    ),
                    link: "/admin/performance/usage",
                  },
                  ...(settings?.settings.query_history_type !== "disabled"
                    ? [
                        {
                          name: (
                            <div className="flex">
                              <DatabaseIconSkeleton
                                className="text-text-700"
                                size={18}
                              />
                              <div className="ml-1">Query History</div>
                            </div>
                          ),
                          link: "/admin/performance/query-history",
                        },
                      ]
                    : []),
                  ...(!enableCloud
                    ? [
                        {
                          name: (
                            <div className="flex">
                              <FiBarChart2
                                className="text-text-700"
                                size={18}
                              />
                              <div className="ml-1">Custom Analytics</div>
                            </div>
                          ),
                          link: "/admin/performance/custom-analytics",
                        },
                      ]
                    : []),
                ],
              },
<<<<<<< HEAD
              ...(isCurator
                ? [
                    {
                      name: "User Management",
                      items: [
                        {
                          name: (
                            <div className="flex">
                              <GroupsIconSkeleton
                                className="text-text-700"
                                size={18}
                              />
                              <div className="ml-1">Groups</div>
                            </div>
                          ),
                          link: "/admin/groups",
                        },
                      ],
                    },
                  ]
                : []),
              ...(!isCurator
                ? [
                    {
                      name: "Configuration",
                      items: [
                        {
                          name: (
                            <div className="flex">
                              <CpuIconSkeleton
                                className="text-text-700"
                                size={18}
                              />
                              <div className="ml-1">LLM</div>
                            </div>
                          ),
                          link: "/admin/configuration/llm",
                        },
                        {
                          error: settings?.settings.needs_reindexing,
                          name: (
                            <div className="flex">
                              <SearchIcon className="text-text-700" />
                              <div className="ml-1">Search Settings</div>
                            </div>
                          ),
                          link: "/admin/configuration/search",
                        },
                        {
                          name: (
                            <div className="flex">
                              <DocumentIcon2 className="text-text-700" />
                              <div className="ml-1">Document Processing</div>
                            </div>
                          ),
                          link: "/admin/configuration/document-processing",
                        },
                      ],
                    },
                    {
                      name: "User Management",
                      items: [
                        {
                          name: (
                            <div className="flex">
                              <UsersIconSkeleton
                                className="text-text-700"
                                size={18}
                              />
                              <div className="ml-1">Users</div>
                            </div>
                          ),
                          link: "/admin/users",
                        },
                        ...(enableEnterprise
                          ? [
                              {
                                name: (
                                  <div className="flex">
                                    <GroupsIconSkeleton
                                      className="text-text-700"
                                      size={18}
                                    />
                                    <div className="ml-1">Groups</div>
                                  </div>
                                ),
                                link: "/admin/groups",
                              },
                            ]
                          : []),
                        {
                          name: (
                            <div className="flex">
                              <KeyIconSkeleton
                                className="text-text-700"
                                size={18}
                              />
                              <div className="ml-1">API Keys</div>
                            </div>
                          ),
                          link: "/admin/api-key",
                        },
                        {
                          name: (
                            <div className="flex">
                              <ShieldIconSkeleton
                                className="text-text-700"
                                size={18}
                              />
                              <div className="ml-1">Token Rate Limits</div>
                            </div>
                          ),
                          link: "/admin/token-rate-limits",
                        },
                      ],
                    },
                    ...(enableEnterprise
                      ? [
                          {
                            name: "Performance",
                            items: [
                              {
                                name: (
                                  <div className="flex">
                                    <FiActivity
                                      className="text-text-700"
                                      size={18}
                                    />
                                    <div className="ml-1">Usage Statistics</div>
                                  </div>
                                ),
                                link: "/admin/performance/usage",
                              },
                              ...(settings?.settings.query_history_type !==
                              "disabled"
                                ? [
                                    {
                                      name: (
                                        <div className="flex">
                                          <DatabaseIconSkeleton
                                            className="text-text-700"
                                            size={18}
                                          />
                                          <div className="ml-1">
                                            Query History
                                          </div>
                                        </div>
                                      ),
                                      link: "/admin/performance/query-history",
                                    },
                                  ]
                                : []),
                              {
                                name: (
                                  <div className="flex">
                                    <FiBarChart2
                                      className="text-text-700"
                                      size={18}
                                    />
                                    <div className="ml-1">Custom Analytics</div>
                                  </div>
                                ),
                                link: "/admin/performance/custom-analytics",
                              },
                            ],
                          },
                        ]
                      : []),
                    {
                      name: "Settings",
                      items: [
                        {
                          name: (
                            <div className="flex">
                              <SettingsIconSkeleton
                                className="text-text-700"
                                size={18}
                              />
                              <div className="ml-1">Workspace Settings</div>
                            </div>
                          ),
                          link: "/admin/settings",
                        },
                        ...(enableEnterprise
                          ? [
                              {
                                name: (
                                  <div className="flex">
                                    <PaintingIconSkeleton
                                      className="text-text-700"
                                      size={18}
                                    />
                                    <div className="ml-1">Whitelabeling</div>
                                  </div>
                                ),
                                link: "/admin/whitelabeling",
                              },
                            ]
                          : []),
                        ...(enableCloud
                          ? [
                              {
                                name: (
                                  <div className="flex">
                                    <MdOutlineCreditCard
                                      className="text-text-700"
                                      size={18}
                                    />
                                    <div className="ml-1">Billing</div>
                                  </div>
                                ),
                                link: "/admin/billing",
                              },
                            ]
                          : []),
                      ],
                    },
                    {
                      name: "Customize Layout",
                      items: [
                        {
                          name: (
                            <div className="flex">
                              <CpuIconSkeleton size={18} />
                              <div className="ml-1">Welcome message</div>
                            </div>
                          ),
                          link: "/admin/eea_config/welcome_message",
                        },
                        {
                          name: (
                            <div className="flex">
                              <CpuIconSkeleton size={18} />
                              <div className="ml-1">Pages</div>
                            </div>
                          ),
                          link: "/admin/eea_config/pages",
                        },
                        // {
                        //   name: (
                        //     <div className="flex">
                        //       <CpuIconSkeleton size={18} />
                        //       <div className="ml-1">Footer</div>
                        //     </div>
                        //   ),
                        //   link: "/admin/eea_config/footer",
                        // },
                      ]
                    },
                  ]
                : []),
            ]}
          />
        </div>
        <div className="pb-8 relative h-full overflow-y-hidden w-full">
          <div className="fixed left-0 gap-x-4 px-4 top-4 h-8 px-0 mb-auto w-full items-start flex justify-end">
            <UserDropdown toggleUserSettings={toggleUserSettings} />
          </div>
          <div className="pt-20 flex w-full overflow-y-auto overflow-x-hidden h-full px-4 md:px-12">
            {children}
=======
            ]
          : []),
        {
          name: "Settings",
          items: [
            {
              name: (
                <div className="flex">
                  <SettingsIconSkeleton className="text-text-700" size={18} />
                  <div className="ml-1">Workspace Settings</div>
                </div>
              ),
              link: "/admin/settings",
            },
            ...(enableEnterprise
              ? [
                  {
                    name: (
                      <div className="flex">
                        <PaintingIconSkeleton
                          className="text-text-700"
                          size={18}
                        />
                        <div className="ml-1">Whitelabeling</div>
                      </div>
                    ),
                    link: "/admin/whitelabeling",
                  },
                ]
              : []),
            ...(enableCloud
              ? [
                  {
                    name: (
                      <div className="flex">
                        <MdOutlineCreditCard
                          className="text-text-700"
                          size={18}
                        />
                        <div className="ml-1">Billing</div>
                      </div>
                    ),
                    link: "/admin/billing",
                  },
                ]
              : []),
          ],
        },
      ]
    : []),
];

export function ClientLayout({
  user,
  children,
  enableEnterprise,
  enableCloud,
}: {
  user: User | null;
  children: React.ReactNode;
  enableEnterprise: boolean;
  enableCloud: boolean;
}) {
  const isCurator =
    user?.role === UserRole.CURATOR || user?.role === UserRole.GLOBAL_CURATOR;
  const pathname = usePathname();
  const settings = useContext(SettingsContext);
  const [userSettingsOpen, setUserSettingsOpen] = useState(false);
  const toggleUserSettings = () => {
    setUserSettingsOpen(!userSettingsOpen);
  };
  const { llmProviders } = useChatContext();
  const { popup, setPopup } = usePopup();
  if (
    (pathname && pathname.startsWith("/admin/connectors")) ||
    (pathname && pathname.startsWith("/admin/embeddings"))
  ) {
    return <>{children}</>;
  }

  return (
    <div className="h-screen w-screen flex overflow-y-hidden">
      {popup}

      {userSettingsOpen && (
        <UserSettingsModal
          llmProviders={llmProviders}
          setPopup={setPopup}
          onClose={() => setUserSettingsOpen(false)}
          defaultModel={user?.preferences?.default_model!}
        />
      )}

      {settings?.settings.application_status ===
        ApplicationStatus.PAYMENT_REMINDER && (
        <div className="fixed top-2 left-1/2 transform -translate-x-1/2 bg-amber-400 dark:bg-amber-500 text-gray-900 dark:text-gray-100 p-4 rounded-lg shadow-lg z-50 max-w-md text-center">
          <strong className="font-bold">Warning:</strong> Your trial ends in
          less than 5 days and no payment method has been added.
          <div className="mt-2">
            <Link href="/admin/billing">
              <Button
                variant="default"
                className="bg-amber-600 hover:bg-amber-700 text-white"
              >
                Update Billing Information
              </Button>
            </Link>
>>>>>>> bb537609
          </div>
        </div>
      )}

      <div className="default-scrollbar flex-none text-text-settings-sidebar bg-background-sidebar dark:bg-[#000] w-[250px] overflow-x-hidden z-20 pt-2 pb-8 h-full border-r border-border dark:border-none miniscroll overflow-auto">
        <AdminSidebar
          collections={collections(
            isCurator,
            enableCloud,
            enableEnterprise,
            settings
          )}
        />
      </div>
      <div className="overflow-y-scroll w-full">
        <div className="fixed left-0 gap-x-4 px-4 top-4 h-8 mb-auto w-full items-start flex justify-end">
          <UserDropdown toggleUserSettings={toggleUserSettings} />
        </div>
        <div className="flex pt-10 pb-4 px-4 md:px-12">{children}</div>
      </div>
    </div>
  );
  // Is there a clean way to add this to some piece of text where we need to enbale for copy-paste in a react app?
}<|MERGE_RESOLUTION|>--- conflicted
+++ resolved
@@ -299,268 +299,6 @@
                     : []),
                 ],
               },
-<<<<<<< HEAD
-              ...(isCurator
-                ? [
-                    {
-                      name: "User Management",
-                      items: [
-                        {
-                          name: (
-                            <div className="flex">
-                              <GroupsIconSkeleton
-                                className="text-text-700"
-                                size={18}
-                              />
-                              <div className="ml-1">Groups</div>
-                            </div>
-                          ),
-                          link: "/admin/groups",
-                        },
-                      ],
-                    },
-                  ]
-                : []),
-              ...(!isCurator
-                ? [
-                    {
-                      name: "Configuration",
-                      items: [
-                        {
-                          name: (
-                            <div className="flex">
-                              <CpuIconSkeleton
-                                className="text-text-700"
-                                size={18}
-                              />
-                              <div className="ml-1">LLM</div>
-                            </div>
-                          ),
-                          link: "/admin/configuration/llm",
-                        },
-                        {
-                          error: settings?.settings.needs_reindexing,
-                          name: (
-                            <div className="flex">
-                              <SearchIcon className="text-text-700" />
-                              <div className="ml-1">Search Settings</div>
-                            </div>
-                          ),
-                          link: "/admin/configuration/search",
-                        },
-                        {
-                          name: (
-                            <div className="flex">
-                              <DocumentIcon2 className="text-text-700" />
-                              <div className="ml-1">Document Processing</div>
-                            </div>
-                          ),
-                          link: "/admin/configuration/document-processing",
-                        },
-                      ],
-                    },
-                    {
-                      name: "User Management",
-                      items: [
-                        {
-                          name: (
-                            <div className="flex">
-                              <UsersIconSkeleton
-                                className="text-text-700"
-                                size={18}
-                              />
-                              <div className="ml-1">Users</div>
-                            </div>
-                          ),
-                          link: "/admin/users",
-                        },
-                        ...(enableEnterprise
-                          ? [
-                              {
-                                name: (
-                                  <div className="flex">
-                                    <GroupsIconSkeleton
-                                      className="text-text-700"
-                                      size={18}
-                                    />
-                                    <div className="ml-1">Groups</div>
-                                  </div>
-                                ),
-                                link: "/admin/groups",
-                              },
-                            ]
-                          : []),
-                        {
-                          name: (
-                            <div className="flex">
-                              <KeyIconSkeleton
-                                className="text-text-700"
-                                size={18}
-                              />
-                              <div className="ml-1">API Keys</div>
-                            </div>
-                          ),
-                          link: "/admin/api-key",
-                        },
-                        {
-                          name: (
-                            <div className="flex">
-                              <ShieldIconSkeleton
-                                className="text-text-700"
-                                size={18}
-                              />
-                              <div className="ml-1">Token Rate Limits</div>
-                            </div>
-                          ),
-                          link: "/admin/token-rate-limits",
-                        },
-                      ],
-                    },
-                    ...(enableEnterprise
-                      ? [
-                          {
-                            name: "Performance",
-                            items: [
-                              {
-                                name: (
-                                  <div className="flex">
-                                    <FiActivity
-                                      className="text-text-700"
-                                      size={18}
-                                    />
-                                    <div className="ml-1">Usage Statistics</div>
-                                  </div>
-                                ),
-                                link: "/admin/performance/usage",
-                              },
-                              ...(settings?.settings.query_history_type !==
-                              "disabled"
-                                ? [
-                                    {
-                                      name: (
-                                        <div className="flex">
-                                          <DatabaseIconSkeleton
-                                            className="text-text-700"
-                                            size={18}
-                                          />
-                                          <div className="ml-1">
-                                            Query History
-                                          </div>
-                                        </div>
-                                      ),
-                                      link: "/admin/performance/query-history",
-                                    },
-                                  ]
-                                : []),
-                              {
-                                name: (
-                                  <div className="flex">
-                                    <FiBarChart2
-                                      className="text-text-700"
-                                      size={18}
-                                    />
-                                    <div className="ml-1">Custom Analytics</div>
-                                  </div>
-                                ),
-                                link: "/admin/performance/custom-analytics",
-                              },
-                            ],
-                          },
-                        ]
-                      : []),
-                    {
-                      name: "Settings",
-                      items: [
-                        {
-                          name: (
-                            <div className="flex">
-                              <SettingsIconSkeleton
-                                className="text-text-700"
-                                size={18}
-                              />
-                              <div className="ml-1">Workspace Settings</div>
-                            </div>
-                          ),
-                          link: "/admin/settings",
-                        },
-                        ...(enableEnterprise
-                          ? [
-                              {
-                                name: (
-                                  <div className="flex">
-                                    <PaintingIconSkeleton
-                                      className="text-text-700"
-                                      size={18}
-                                    />
-                                    <div className="ml-1">Whitelabeling</div>
-                                  </div>
-                                ),
-                                link: "/admin/whitelabeling",
-                              },
-                            ]
-                          : []),
-                        ...(enableCloud
-                          ? [
-                              {
-                                name: (
-                                  <div className="flex">
-                                    <MdOutlineCreditCard
-                                      className="text-text-700"
-                                      size={18}
-                                    />
-                                    <div className="ml-1">Billing</div>
-                                  </div>
-                                ),
-                                link: "/admin/billing",
-                              },
-                            ]
-                          : []),
-                      ],
-                    },
-                    {
-                      name: "Customize Layout",
-                      items: [
-                        {
-                          name: (
-                            <div className="flex">
-                              <CpuIconSkeleton size={18} />
-                              <div className="ml-1">Welcome message</div>
-                            </div>
-                          ),
-                          link: "/admin/eea_config/welcome_message",
-                        },
-                        {
-                          name: (
-                            <div className="flex">
-                              <CpuIconSkeleton size={18} />
-                              <div className="ml-1">Pages</div>
-                            </div>
-                          ),
-                          link: "/admin/eea_config/pages",
-                        },
-                        // {
-                        //   name: (
-                        //     <div className="flex">
-                        //       <CpuIconSkeleton size={18} />
-                        //       <div className="ml-1">Footer</div>
-                        //     </div>
-                        //   ),
-                        //   link: "/admin/eea_config/footer",
-                        // },
-                      ]
-                    },
-                  ]
-                : []),
-            ]}
-          />
-        </div>
-        <div className="pb-8 relative h-full overflow-y-hidden w-full">
-          <div className="fixed left-0 gap-x-4 px-4 top-4 h-8 px-0 mb-auto w-full items-start flex justify-end">
-            <UserDropdown toggleUserSettings={toggleUserSettings} />
-          </div>
-          <div className="pt-20 flex w-full overflow-y-auto overflow-x-hidden h-full px-4 md:px-12">
-            {children}
-=======
             ]
           : []),
         {
@@ -668,7 +406,6 @@
                 Update Billing Information
               </Button>
             </Link>
->>>>>>> bb537609
           </div>
         </div>
       )}
