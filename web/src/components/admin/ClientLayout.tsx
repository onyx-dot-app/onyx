"use client";

import AdminSidebar from "@/sections/sidebar/AdminSidebar";
import { usePathname } from "next/navigation";
import { useSettingsContext } from "@/components/settings/SettingsProvider";
import { ApplicationStatus } from "@/app/admin/settings/interfaces";
import Button from "@/refresh-components/buttons/Button";

<<<<<<< HEAD
const connectors_items = () => [
  {
    name: (
      <div className="flex">
        <NotebookIconSkeleton className="text-text-700" size={18} />
        <div className="ml-1">Existing Connectors</div>
      </div>
    ),
    link: "/admin/indexing/status",
  },
  {
    name: (
      <div className="flex">
        <ConnectorIconSkeleton className="text-text-700" size={18} />
        <div className="ml-1.5">Add Connector</div>
      </div>
    ),
    link: "/admin/add-connector",
  },
];

const document_management_items = () => [
  {
    name: (
      <div className="flex">
        <DocumentSetIconSkeleton className="text-text-700" size={18} />
        <div className="ml-1">Document Sets</div>
      </div>
    ),
    link: "/admin/documents/sets",
  },
  {
    name: (
      <div className="flex">
        <ZoomInIconSkeleton className="text-text-700" size={18} />
        <div className="ml-1">Explorer</div>
      </div>
    ),
    link: "/admin/documents/explorer",
  },
  {
    name: (
      <div className="flex">
        <ThumbsUpIconSkeleton className="text-text-700" size={18} />
        <div className="ml-1">Feedback</div>
      </div>
    ),
    link: "/admin/documents/feedback",
  },
];

const custom_assistants_items = (
  isCurator: boolean,
  enableEnterprise: boolean
) => {
  const items = [
    {
      name: (
        <div className="flex">
          <AssistantsIconSkeleton className="text-text-700" size={18} />
          <div className="ml-1">Assistants</div>
        </div>
      ),
      link: "/admin/assistants",
    },
  ];

  if (!isCurator) {
    items.push(
      {
        name: (
          <div className="flex">
            <SlackIconSkeleton className="text-text-700" />
            <div className="ml-1">Slack Bots</div>
          </div>
        ),
        link: "/admin/bots",
      },
      {
        name: (
          <div className="flex">
            <ToolIconSkeleton className="text-text-700" size={18} />
            <div className="ml-1">Actions</div>
          </div>
        ),
        link: "/admin/actions",
      }
    );
  }

  if (enableEnterprise) {
    items.push({
      name: (
        <div className="flex">
          <ClipboardIcon className="text-text-700" size={18} />
          <div className="ml-1">Standard Answers</div>
        </div>
      ),
      link: "/admin/standard-answer",
    });
  }

  return items;
};

const collections = (
  isCurator: boolean,
  enableCloud: boolean,
  enableEnterprise: boolean,
  settings: CombinedSettings | null,
  kgExposed: boolean
) => [
  {
    name: "Connectors",
    items: connectors_items(),
  },
  {
    name: "Document Management",
    items: document_management_items(),
  },
  {
    name: "Custom Assistants",
    items: custom_assistants_items(isCurator, enableEnterprise),
  },
  ...(isCurator
    ? [
        {
          name: "User Management",
          items: [
            {
              name: (
                <div className="flex">
                  <GroupsIconSkeleton className="text-text-700" size={18} />
                  <div className="ml-1">Groups</div>
                </div>
              ),
              link: "/admin/groups",
            },
          ],
        },
      ]
    : []),
  ...(!isCurator
    ? [
        {
          name: "Configuration",
          items: [
            {
              name: (
                <div className="flex">
                  <CpuIconSkeleton className="text-text-700" size={18} />
                  <div className="ml-1">LLM</div>
                </div>
              ),
              link: "/admin/configuration/llm",
            },
            {
              error: settings?.settings.needs_reindexing,
              name: (
                <div className="flex">
                  <SearchIcon className="text-text-700" />
                  <div className="ml-1">Search Settings</div>
                </div>
              ),
              link: "/admin/configuration/search",
            },
            {
              name: (
                <div className="flex">
                  <DocumentIcon2 className="text-text-700" />
                  <div className="ml-1">Document Processing</div>
                </div>
              ),
              link: "/admin/configuration/document-processing",
            },
            ...(kgExposed
              ? [
                  {
                    name: (
                      <div className="flex">
                        <BrainIcon className="text-text-700" />
                        <div className="ml-1">Knowledge Graph</div>
                      </div>
                    ),
                    link: "/admin/kg",
                  },
                ]
              : []),
          ],
        },
        {
          name: "User Management",
          items: [
            {
              name: (
                <div className="flex">
                  <UsersIconSkeleton className="text-text-700" size={18} />
                  <div className="ml-1">Users</div>
                </div>
              ),
              link: "/admin/users",
            },
            ...(enableEnterprise
              ? [
                  {
                    name: (
                      <div className="flex">
                        <GroupsIconSkeleton
                          className="text-text-700"
                          size={18}
                        />
                        <div className="ml-1">Groups</div>
                      </div>
                    ),
                    link: "/admin/groups",
                  },
                ]
              : []),
            {
              name: (
                <div className="flex">
                  <KeyIconSkeleton className="text-text-700" size={18} />
                  <div className="ml-1">API Keys</div>
                </div>
              ),
              link: "/admin/api-key",
            },
            {
              name: (
                <div className="flex">
                  <ShieldIconSkeleton className="text-text-700" size={18} />
                  <div className="ml-1">Token Rate Limits</div>
                </div>
              ),
              link: "/admin/token-rate-limits",
            },
          ],
        },
        ...(enableEnterprise
          ? [
              {
                name: "Performance",
                items: [
                  {
                    name: (
                      <div className="flex">
                        <FiActivity className="text-text-700" size={18} />
                        <div className="ml-1">Usage Statistics</div>
                      </div>
                    ),
                    link: "/admin/performance/usage",
                  },
                  ...(settings?.settings.query_history_type !== "disabled"
                    ? [
                        {
                          name: (
                            <div className="flex">
                              <DatabaseIconSkeleton
                                className="text-text-700"
                                size={18}
                              />
                              <div className="ml-1">Query History</div>
                            </div>
                          ),
                          link: "/admin/performance/query-history",
                        },
                      ]
                    : []),
                  ...(!enableCloud
                    ? [
                        {
                          name: (
                            <div className="flex">
                              <FiBarChart2
                                className="text-text-700"
                                size={18}
                              />
                              <div className="ml-1">Custom Analytics</div>
                            </div>
                          ),
                          link: "/admin/performance/custom-analytics",
                        },
                      ]
                    : []),
                ],
              },
            ]
          : []),
        {
          name: "Settings",
          items: [
            {
              name: (
                <div className="flex">
                  <SettingsIconSkeleton className="text-text-700" size={18} />
                  <div className="ml-1">Workspace Settings</div>
                </div>
              ),
              link: "/admin/settings",
            },
            ...(enableEnterprise
              ? [
                  {
                    name: (
                      <div className="flex">
                        <PaintingIconSkeleton
                          className="text-text-700"
                          size={18}
                        />
                        <div className="ml-1">Whitelabeling</div>
                      </div>
                    ),
                    link: "/admin/whitelabeling",
                  },
                ]
              : []),
            ...(enableCloud
              ? [
                  {
                    name: (
                      <div className="flex">
                        <MdOutlineCreditCard
                          className="text-text-700"
                          size={18}
                        />
                        <div className="ml-1">Billing</div>
                      </div>
                    ),
                    link: "/admin/billing",
                  },
                ]
              : []),
          ],
        },
        {
          name: "Customize Layout",
          items: [
            {
              name: (
                <div className="flex">
                  <CpuIconSkeleton size={18} />
                  <div className="ml-1">Welcome message</div>
                </div>
              ),
              link: "/admin/eea_config/welcome_message",
            },
            {
              name: (
                <div className="flex">
                  <CpuIconSkeleton size={18} />
                  <div className="ml-1">Pages</div>
                </div>
              ),
              link: "/admin/eea_config/pages",
            },
          ]
        },
      ]
    : []),
];
=======
export interface ClientLayoutProps {
  children: React.ReactNode;
  enableEnterprise: boolean;
  enableCloud: boolean;
}
>>>>>>> 7794a897

export function ClientLayout({
  children,
  enableEnterprise,
  enableCloud,
}: ClientLayoutProps) {
  const pathname = usePathname();
  const settings = useSettingsContext();

  // Certain admin panels have their own custom sidebar.
  // For those pages, we skip rendering the default `AdminSidebar` and let those individual pages render their own.
  const hasCustomSidebar =
    pathname.startsWith("/admin/connectors") ||
    pathname.startsWith("/admin/embeddings");

  return (
    <div className="h-screen w-screen flex overflow-y-hidden">
      {settings.settings.application_status ===
        ApplicationStatus.PAYMENT_REMINDER && (
        <div className="fixed top-2 left-1/2 transform -translate-x-1/2 bg-amber-400 dark:bg-amber-500 text-gray-900 dark:text-gray-100 p-4 rounded-lg shadow-lg z-50 max-w-md text-center">
          <strong className="font-bold">Warning:</strong> Your trial ends in
          less than 5 days and no payment method has been added.
          <div className="mt-2">
            <Button className="w-full" href="/admin/billing">
              Update Billing Information
            </Button>
          </div>
        </div>
      )}

      {hasCustomSidebar ? (
        <div className="overflow-y-scroll w-full h-full flex">{children}</div>
      ) : (
        <>
          <AdminSidebar
            enableCloudSS={enableCloud}
            enableEnterpriseSS={enableEnterprise}
          />
          <div className="overflow-y-scroll w-full h-full flex pt-10 pb-4 px-4 md:px-12">
            {children}
          </div>
        </>
      )}
    </div>
  );
}<|MERGE_RESOLUTION|>--- conflicted
+++ resolved
@@ -6,374 +6,12 @@
 import { ApplicationStatus } from "@/app/admin/settings/interfaces";
 import Button from "@/refresh-components/buttons/Button";
 
-<<<<<<< HEAD
-const connectors_items = () => [
-  {
-    name: (
-      <div className="flex">
-        <NotebookIconSkeleton className="text-text-700" size={18} />
-        <div className="ml-1">Existing Connectors</div>
-      </div>
-    ),
-    link: "/admin/indexing/status",
-  },
-  {
-    name: (
-      <div className="flex">
-        <ConnectorIconSkeleton className="text-text-700" size={18} />
-        <div className="ml-1.5">Add Connector</div>
-      </div>
-    ),
-    link: "/admin/add-connector",
-  },
-];
 
-const document_management_items = () => [
-  {
-    name: (
-      <div className="flex">
-        <DocumentSetIconSkeleton className="text-text-700" size={18} />
-        <div className="ml-1">Document Sets</div>
-      </div>
-    ),
-    link: "/admin/documents/sets",
-  },
-  {
-    name: (
-      <div className="flex">
-        <ZoomInIconSkeleton className="text-text-700" size={18} />
-        <div className="ml-1">Explorer</div>
-      </div>
-    ),
-    link: "/admin/documents/explorer",
-  },
-  {
-    name: (
-      <div className="flex">
-        <ThumbsUpIconSkeleton className="text-text-700" size={18} />
-        <div className="ml-1">Feedback</div>
-      </div>
-    ),
-    link: "/admin/documents/feedback",
-  },
-];
-
-const custom_assistants_items = (
-  isCurator: boolean,
-  enableEnterprise: boolean
-) => {
-  const items = [
-    {
-      name: (
-        <div className="flex">
-          <AssistantsIconSkeleton className="text-text-700" size={18} />
-          <div className="ml-1">Assistants</div>
-        </div>
-      ),
-      link: "/admin/assistants",
-    },
-  ];
-
-  if (!isCurator) {
-    items.push(
-      {
-        name: (
-          <div className="flex">
-            <SlackIconSkeleton className="text-text-700" />
-            <div className="ml-1">Slack Bots</div>
-          </div>
-        ),
-        link: "/admin/bots",
-      },
-      {
-        name: (
-          <div className="flex">
-            <ToolIconSkeleton className="text-text-700" size={18} />
-            <div className="ml-1">Actions</div>
-          </div>
-        ),
-        link: "/admin/actions",
-      }
-    );
-  }
-
-  if (enableEnterprise) {
-    items.push({
-      name: (
-        <div className="flex">
-          <ClipboardIcon className="text-text-700" size={18} />
-          <div className="ml-1">Standard Answers</div>
-        </div>
-      ),
-      link: "/admin/standard-answer",
-    });
-  }
-
-  return items;
-};
-
-const collections = (
-  isCurator: boolean,
-  enableCloud: boolean,
-  enableEnterprise: boolean,
-  settings: CombinedSettings | null,
-  kgExposed: boolean
-) => [
-  {
-    name: "Connectors",
-    items: connectors_items(),
-  },
-  {
-    name: "Document Management",
-    items: document_management_items(),
-  },
-  {
-    name: "Custom Assistants",
-    items: custom_assistants_items(isCurator, enableEnterprise),
-  },
-  ...(isCurator
-    ? [
-        {
-          name: "User Management",
-          items: [
-            {
-              name: (
-                <div className="flex">
-                  <GroupsIconSkeleton className="text-text-700" size={18} />
-                  <div className="ml-1">Groups</div>
-                </div>
-              ),
-              link: "/admin/groups",
-            },
-          ],
-        },
-      ]
-    : []),
-  ...(!isCurator
-    ? [
-        {
-          name: "Configuration",
-          items: [
-            {
-              name: (
-                <div className="flex">
-                  <CpuIconSkeleton className="text-text-700" size={18} />
-                  <div className="ml-1">LLM</div>
-                </div>
-              ),
-              link: "/admin/configuration/llm",
-            },
-            {
-              error: settings?.settings.needs_reindexing,
-              name: (
-                <div className="flex">
-                  <SearchIcon className="text-text-700" />
-                  <div className="ml-1">Search Settings</div>
-                </div>
-              ),
-              link: "/admin/configuration/search",
-            },
-            {
-              name: (
-                <div className="flex">
-                  <DocumentIcon2 className="text-text-700" />
-                  <div className="ml-1">Document Processing</div>
-                </div>
-              ),
-              link: "/admin/configuration/document-processing",
-            },
-            ...(kgExposed
-              ? [
-                  {
-                    name: (
-                      <div className="flex">
-                        <BrainIcon className="text-text-700" />
-                        <div className="ml-1">Knowledge Graph</div>
-                      </div>
-                    ),
-                    link: "/admin/kg",
-                  },
-                ]
-              : []),
-          ],
-        },
-        {
-          name: "User Management",
-          items: [
-            {
-              name: (
-                <div className="flex">
-                  <UsersIconSkeleton className="text-text-700" size={18} />
-                  <div className="ml-1">Users</div>
-                </div>
-              ),
-              link: "/admin/users",
-            },
-            ...(enableEnterprise
-              ? [
-                  {
-                    name: (
-                      <div className="flex">
-                        <GroupsIconSkeleton
-                          className="text-text-700"
-                          size={18}
-                        />
-                        <div className="ml-1">Groups</div>
-                      </div>
-                    ),
-                    link: "/admin/groups",
-                  },
-                ]
-              : []),
-            {
-              name: (
-                <div className="flex">
-                  <KeyIconSkeleton className="text-text-700" size={18} />
-                  <div className="ml-1">API Keys</div>
-                </div>
-              ),
-              link: "/admin/api-key",
-            },
-            {
-              name: (
-                <div className="flex">
-                  <ShieldIconSkeleton className="text-text-700" size={18} />
-                  <div className="ml-1">Token Rate Limits</div>
-                </div>
-              ),
-              link: "/admin/token-rate-limits",
-            },
-          ],
-        },
-        ...(enableEnterprise
-          ? [
-              {
-                name: "Performance",
-                items: [
-                  {
-                    name: (
-                      <div className="flex">
-                        <FiActivity className="text-text-700" size={18} />
-                        <div className="ml-1">Usage Statistics</div>
-                      </div>
-                    ),
-                    link: "/admin/performance/usage",
-                  },
-                  ...(settings?.settings.query_history_type !== "disabled"
-                    ? [
-                        {
-                          name: (
-                            <div className="flex">
-                              <DatabaseIconSkeleton
-                                className="text-text-700"
-                                size={18}
-                              />
-                              <div className="ml-1">Query History</div>
-                            </div>
-                          ),
-                          link: "/admin/performance/query-history",
-                        },
-                      ]
-                    : []),
-                  ...(!enableCloud
-                    ? [
-                        {
-                          name: (
-                            <div className="flex">
-                              <FiBarChart2
-                                className="text-text-700"
-                                size={18}
-                              />
-                              <div className="ml-1">Custom Analytics</div>
-                            </div>
-                          ),
-                          link: "/admin/performance/custom-analytics",
-                        },
-                      ]
-                    : []),
-                ],
-              },
-            ]
-          : []),
-        {
-          name: "Settings",
-          items: [
-            {
-              name: (
-                <div className="flex">
-                  <SettingsIconSkeleton className="text-text-700" size={18} />
-                  <div className="ml-1">Workspace Settings</div>
-                </div>
-              ),
-              link: "/admin/settings",
-            },
-            ...(enableEnterprise
-              ? [
-                  {
-                    name: (
-                      <div className="flex">
-                        <PaintingIconSkeleton
-                          className="text-text-700"
-                          size={18}
-                        />
-                        <div className="ml-1">Whitelabeling</div>
-                      </div>
-                    ),
-                    link: "/admin/whitelabeling",
-                  },
-                ]
-              : []),
-            ...(enableCloud
-              ? [
-                  {
-                    name: (
-                      <div className="flex">
-                        <MdOutlineCreditCard
-                          className="text-text-700"
-                          size={18}
-                        />
-                        <div className="ml-1">Billing</div>
-                      </div>
-                    ),
-                    link: "/admin/billing",
-                  },
-                ]
-              : []),
-          ],
-        },
-        {
-          name: "Customize Layout",
-          items: [
-            {
-              name: (
-                <div className="flex">
-                  <CpuIconSkeleton size={18} />
-                  <div className="ml-1">Welcome message</div>
-                </div>
-              ),
-              link: "/admin/eea_config/welcome_message",
-            },
-            {
-              name: (
-                <div className="flex">
-                  <CpuIconSkeleton size={18} />
-                  <div className="ml-1">Pages</div>
-                </div>
-              ),
-              link: "/admin/eea_config/pages",
-            },
-          ]
-        },
-      ]
-    : []),
-];
-=======
 export interface ClientLayoutProps {
   children: React.ReactNode;
   enableEnterprise: boolean;
   enableCloud: boolean;
 }
->>>>>>> 7794a897
 
 export function ClientLayout({
   children,
