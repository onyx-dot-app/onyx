"use effect";
import { useContext } from "react";
import { FiSidebar } from "react-icons/fi";
import { SettingsContext } from "../settings/SettingsProvider";
import {
  NEXT_PUBLIC_DO_NOT_USE_TOGGLE_OFF_DANSWER_POWERED,
  NEXT_PUBLIC_NEW_CHAT_DIRECTS_TO_SAME_PERSONA,
} from "@/lib/constants";
import { LeftToLineIcon, NewChatIcon, RightToLineIcon } from "../icons/icons";
import {
  Tooltip,
  TooltipContent,
  TooltipProvider,
  TooltipTrigger,
} from "@/components/ui/tooltip";
import { pageType } from "@/app/chat/sessionSidebar/types";
import { Logo } from "../Logo";
import { HeaderTitle } from "./HeaderTitle";
import Link from "next/link";

export default function LogoType({
  toggleSidebar,
  hideOnMobile,
  handleNewChat,
  page,
  toggled,
  showArrow,
  assistantId,
  explicitlyUntoggle = () => null,
}: {
  hideOnMobile?: boolean;
  toggleSidebar?: () => void;
  handleNewChat?: () => void;
  page: pageType;
  toggled?: boolean;
  showArrow?: boolean;
  assistantId?: number;
  explicitlyUntoggle?: () => void;
}) {
  const combinedSettings = useContext(SettingsContext);
  const enterpriseSettings = combinedSettings?.enterpriseSettings;

  return (
    <div
      className={`${
        hideOnMobile && "mobile:hidden"
      } z-[100] mb-auto shrink-0 flex items-center text-xl`}
    >
      {toggleSidebar && page == "chat" ? (
        <button
          onClick={() => toggleSidebar()}
          className="pt-[2px] flex  gap-x-2 items-center ml-4 desktop:invisible mb-auto"
        >
          <FiSidebar size={20} className="text-text-mobile-sidebar" />
          {!showArrow && (
            <Logo className="desktop:hidden -my-2" height={24} width={24} />
          )}
        </button>
      ) : (
        <div className="mr-1 invisible mb-auto h-6 w-6">
          <Logo height={24} width={24} />
        </div>
      )}
      <div
        className={`cursor-pointer ${
          showArrow ? "desktop:invisible" : "invisible"
        } break-words inline-block w-fit ml-2 text-text-700 text-xl`}
      >
        <div className="max-w-[175px] min-w-[140px]">
          {enterpriseSettings && enterpriseSettings.application_name ? (
            <div className="w-full">
              <HeaderTitle backgroundToggled={toggled}>
                {enterpriseSettings.application_name}
              </HeaderTitle>
              {!NEXT_PUBLIC_DO_NOT_USE_TOGGLE_OFF_DANSWER_POWERED && (
                <p className="text-xs text-subtle">Powered by Danswer</p>
              )}
            </div>
          ) : (
<<<<<<< HEAD
            <HeaderTitle>GPT Lab</HeaderTitle>
=======
            <HeaderTitle backgroundToggled={toggled}>Danswer</HeaderTitle>
>>>>>>> c77790fb
          )}
        </div>
      </div>

      {page == "chat" && !showArrow && (
        <TooltipProvider delayDuration={1000}>
          <Tooltip>
            <TooltipTrigger asChild>
              <Link
                className="my-auto mobile:hidden"
                href={
                  `/${page}` +
                  (NEXT_PUBLIC_NEW_CHAT_DIRECTS_TO_SAME_PERSONA && assistantId
                    ? `?assistantId=${assistantId}`
                    : "")
                }
                onClick={(e) => {
                  if (e.metaKey || e.ctrlKey) {
                    return;
                  }
                  if (handleNewChat) {
                    handleNewChat();
                  }
                }}
              >
                <div className="cursor-pointer ml-2 flex-none text-text-700 hover:text-text-600 transition-colors duration-300">
                  <NewChatIcon size={20} />
                </div>
              </Link>
            </TooltipTrigger>
            <TooltipContent>New Chat</TooltipContent>
          </Tooltip>
        </TooltipProvider>
      )}
      {showArrow && toggleSidebar && (
        <TooltipProvider delayDuration={0}>
          <Tooltip>
            <TooltipTrigger asChild>
              <button
                className="mr-3 my-auto ml-auto"
                onClick={() => {
                  toggleSidebar();
                  if (toggled) {
                    explicitlyUntoggle();
                  }
                }}
              >
                {!toggled && !combinedSettings?.isMobile ? (
                  <RightToLineIcon className="text-sidebar-toggle" />
                ) : (
                  <LeftToLineIcon className="text-sidebar-toggle" />
                )}
              </button>
            </TooltipTrigger>
            <TooltipContent>
              {toggled ? `Unpin sidebar` : "Pin sidebar"}
            </TooltipContent>
          </Tooltip>
        </TooltipProvider>
      )}
    </div>
  );
}<|MERGE_RESOLUTION|>--- conflicted
+++ resolved
@@ -77,11 +77,8 @@
               )}
             </div>
           ) : (
-<<<<<<< HEAD
-            <HeaderTitle>GPT Lab</HeaderTitle>
-=======
-            <HeaderTitle backgroundToggled={toggled}>Danswer</HeaderTitle>
->>>>>>> c77790fb
+
+            <HeaderTitle backgroundToggled={toggled}>GPT Lab</HeaderTitle>
           )}
         </div>
       </div>
