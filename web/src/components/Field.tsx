"use client";

import {
  ArrayHelpers,
  ErrorMessage,
  Field,
  FieldArray,
  useField,
  useFormikContext,
} from "formik";
import { FileUpload } from "@/components/admin/connectors/FileUpload";
import * as Yup from "yup";
import { FormBodyBuilder } from "./admin/connectors/types";
import { StringOrNumberOption } from "@/components/Dropdown";
import {
  Select,
  SelectItem,
  SelectContent,
  SelectTrigger,
  SelectValue,
} from "@/components/ui/select";
import { FiInfo, FiPlus, FiX } from "react-icons/fi";
import {
  TooltipProvider,
  Tooltip,
  TooltipContent,
  TooltipTrigger,
} from "@/components/ui/tooltip";
import ReactMarkdown from "react-markdown";
import { FaMarkdown } from "react-icons/fa";
import { useState, useCallback, useEffect } from "react";
import remarkGfm from "remark-gfm";
import { Button } from "@/components/ui/button";
import { CheckboxField } from "@/components/ui/checkbox";
import { CheckedState } from "@radix-ui/react-checkbox";

import { transformLinkUri } from "@/lib/utils";
import FileInput from "@/app/admin/connectors/[connector]/pages/ConnectorInput/FileInput";
import { DatePicker } from "./ui/datePicker";
import { Textarea, TextareaProps } from "./ui/textarea";
<<<<<<< HEAD
import { RichTextSubtext } from "./RichTextSubtext";
=======
import {
  TypedFile,
  createTypedFile,
  getFileTypeDefinitionForField,
  FILE_TYPE_DEFINITIONS,
} from "@/lib/connectors/fileTypes";
>>>>>>> fe194076

export function SectionHeader({
  children,
}: {
  children: string | JSX.Element;
}) {
  return <div className="mb-4 font-bold text-lg">{children}</div>;
}

export function Label({
  children,
  small,
  className,
}: {
  children: string | JSX.Element;
  small?: boolean;
  className?: string;
}) {
  return (
    <label
      className={`block font-medium text-text-700 dark:text-neutral-100 ${className} ${
        small ? "text-sm" : "text-base"
      }`}
    >
      {children}
    </label>
  );
}

export function LabelWithTooltip({
  children,
  tooltip,
}: {
  children: string | JSX.Element;
  tooltip: string;
}) {
  return (
    <div className="flex items-center gap-x-2">
      <Label>{children}</Label>
      <ToolTipDetails>{tooltip}</ToolTipDetails>
    </div>
  );
}

export function SubLabel({ children }: { children: string | JSX.Element }) {
  // Add whitespace-pre-wrap for multiline descriptions (when children is a string with newlines)
  const hasNewlines = typeof children === "string" && children.includes("\n");

  // If children is a string, use RichTextSubtext to parse and render links
  if (typeof children === "string") {
    return (
      <div className="text-sm text-neutral-600 dark:text-neutral-300 mb-2">
        <RichTextSubtext
          text={children}
          className={hasNewlines ? "whitespace-pre-wrap" : ""}
        />
      </div>
    );
  }

  return (
    <div
      className={`text-sm text-neutral-600 dark:text-neutral-300 mb-2 ${hasNewlines ? "whitespace-pre-wrap" : ""}`}
    >
      {children}
    </div>
  );
}

export function ManualErrorMessage({ children }: { children: string }) {
  return <div className="text-error text-sm">{children}</div>;
}

export function ExplanationText({
  text,
  link,
}: {
  text: string;
  link?: string;
}) {
  return link ? (
    <a
      className="underline text-text-500 cursor-pointer text-xs font-medium"
      target="_blank"
      href={link}
    >
      {text}
    </a>
  ) : (
    <div className="text-sm font-semibold">{text}</div>
  );
}

export function ToolTipDetails({
  children,
}: {
  children: string | JSX.Element;
}) {
  return (
    <TooltipProvider>
      <Tooltip>
        <TooltipTrigger type="button">
          <FiInfo size={12} />
        </TooltipTrigger>
        <TooltipContent side="top" align="center">
          {children}
        </TooltipContent>
      </Tooltip>
    </TooltipProvider>
  );
}

export const FieldLabel = ({
  subtext,
  error,
  name,
  tooltip,
  optional,
  hideError,
  label,
  removeLabel,
  vertical,
}: {
  subtext?: string | JSX.Element;
  error?: string;
  name: string;
  tooltip?: string;
  optional?: boolean;
  hideError?: boolean;
  label: string;
  removeLabel?: boolean;
  vertical?: boolean;
}) => (
  <>
    <div
      className={`flex ${
        vertical ? "flex-col" : "flex-row"
      } gap-x-2 items-start`}
    >
      <div className="flex gap-x-2 items-center">
        {!removeLabel && <Label small={false}>{label}</Label>}
        {optional ? <span>(optional) </span> : ""}
        {tooltip && <ToolTipDetails>{tooltip}</ToolTipDetails>}
      </div>
      {error ? (
        <ManualErrorMessage>{error}</ManualErrorMessage>
      ) : (
        !hideError && (
          <ErrorMessage
            name={name}
            component="div"
            className="text-error my-auto text-sm"
          />
        )
      )}
    </div>
    {subtext && <SubLabel>{subtext}</SubLabel>}
  </>
);

export function TextFormField({
  name,
  label,
  subtext,
  placeholder,
  type = "text",
  optional,
  includeRevert,
  isTextArea = false,
  disabled = false,
  autoCompleteDisabled = true,
  error,
  defaultHeight,
  isCode = false,
  fontSize,
  hideError,
  tooltip,
  explanationText,
  explanationLink,
  small,
  maxWidth,
  removeLabel,
  min,
  onChange,
  width,
  vertical,
  className,
}: {
  name: string;
  removeLabel?: boolean;
  label: string;
  subtext?: string | JSX.Element;
  placeholder?: string;
  includeRevert?: boolean;
  optional?: boolean;
  type?: string;
  isTextArea?: boolean;
  disabled?: boolean;
  autoCompleteDisabled?: boolean;
  error?: string;
  defaultHeight?: string;
  isCode?: boolean;
  fontSize?: "sm" | "md" | "lg";
  maxWidth?: string;
  hideError?: boolean;
  tooltip?: string;
  explanationText?: string;
  explanationLink?: string;
  small?: boolean;
  min?: number;
  onChange?: (e: React.ChangeEvent<HTMLInputElement>) => void;
  width?: string;
  vertical?: boolean;
  className?: string;
}) {
  let heightString = defaultHeight || "";
  if (isTextArea && !heightString) {
    heightString = "h-28";
  }

  const [, , { setValue }] = useField(name);

  const handleChange = (
    e: React.ChangeEvent<HTMLInputElement | HTMLTextAreaElement>
  ) => {
    setValue(e.target.value);
    if (onChange) {
      onChange(e as React.ChangeEvent<HTMLInputElement>);
    }
  };
  const textSizeClasses = {
    sm: {
      label: "text-sm",
      input: "text-sm",
      placeholder: "text-sm",
    },
    md: {
      label: "text-base",
      input: "text-base",
      placeholder: "text-base",
    },
    lg: {
      label: "text-lg",
      input: "text-lg",
      placeholder: "text-lg",
    },
  };

  const sizeClass = textSizeClasses[fontSize || "sm"];

  return (
    <div className={`w-full ${maxWidth} ${width}`}>
      <FieldLabel
        key={name}
        subtext={subtext}
        error={error}
        name={name}
        tooltip={tooltip}
        optional={optional}
        hideError={hideError}
        label={label}
        removeLabel={removeLabel}
        vertical={vertical}
      />
      <div className={`w-full flex ${includeRevert && "gap-x-2"} relative`}>
        <Field
          onChange={handleChange}
          min={min}
          as={isTextArea ? "textarea" : "input"}
          type={type}
          data-testid={name}
          name={name}
          id={name}
          className={`
            ${small && sizeClass.input}
            flex
            h-10
            w-full
            rounded-md
            border
            border-neutral-200
            bg-white
            px-3
            py-2
            mt-1
            text-base

            file:border-0
            file:bg-transparent
            file:text-sm
            file:font-medium
            file:text-neutral-950
            placeholder:text-neutral-500
            placeholder:font-description
            placeholder:${sizeClass.placeholder}
            caret-accent
            focus-visible:outline-none
            focus-visible:ring-1
            focus-visible:ring-lighter-agent
            focus-visible:ring-offset-1
            disabled:cursor-not-allowed
            disabled:opacity-50
            md:text-sm
            dark:border-neutral-700
            dark:bg-transparent
            dark:ring-offset-neutral-950
            dark:file:text-neutral-50
            dark:placeholder:text-neutral-400

            ${heightString}
            ${sizeClass.input}
            ${disabled ? "bg-neutral-100 dark:bg-neutral-800" : ""}
            ${isCode ? "font-mono" : ""}
            ${className}
          `}
          disabled={disabled}
          placeholder={placeholder}
          autoComplete={autoCompleteDisabled ? "off" : undefined}
        />
      </div>

      {explanationText && (
        <ExplanationText link={explanationLink} text={explanationText} />
      )}
    </div>
  );
}

export function FileUploadFormField({
  name,
  label,
  subtext,
}: {
  name: string;
  label: string;
  subtext?: string | JSX.Element;
}) {
  // We create a *temporary* field inside of `Formik` to throw the `File` object into.
  // The actual *contents* of the file will be thrown into the field called `name`.
  const fileName = `temporary.filename-${name}`;
  const [fileField] = useField<File>(fileName);
  const [, , contentsHelper] = useField<string>(name);

  useEffect(() => {
    const reader = new FileReader();
    reader.onload = (e) => {
      contentsHelper.setValue(e.target?.result as string);
    };
    if (fileField.value instanceof File) {
      reader.readAsText(fileField.value);
    }
  }, [contentsHelper, fileField.value]);

  return (
    <div className="w-full">
      <FieldLabel name={name} label={label} subtext={subtext} />
      <FileInput name={fileName} multiple={false} hideError />
    </div>
  );
}

export function TypedFileUploadFormField({
  name,
  label,
  subtext,
}: {
  name: string;
  label: string;
  subtext?: string | JSX.Element;
}) {
  const [field, , helpers] = useField<TypedFile | null>(name);
  const [customError, setCustomError] = useState<string>("");
  const [isValidating, setIsValidating] = useState(false);
  const [description, setDescription] = useState<string>("");

  useEffect(() => {
    const typeDefinitionKey = getFileTypeDefinitionForField(name);
    if (typeDefinitionKey) {
      setDescription(
        FILE_TYPE_DEFINITIONS[typeDefinitionKey].description || ""
      );
    }
  }, [name]);

  useEffect(() => {
    const validateFile = async () => {
      if (!field.value) {
        setIsValidating(false);
        return;
      }

      setIsValidating(true);

      try {
        const validation = await field.value.validate();
        if (validation?.isValid) {
          setCustomError("");
        } else {
          setCustomError(validation?.errors.join(", ") || "Unknown error");
          helpers.setValue(null);
        }
      } catch (error) {
        setCustomError(
          error instanceof Error ? error.message : "Validation error"
        );
        helpers.setValue(null);
      } finally {
        setIsValidating(false);
      }
    };

    validateFile();
  }, [field.value, helpers]);

  const handleFileSelection = async (files: File[]) => {
    if (files.length === 0) {
      helpers.setValue(null);
      setCustomError("");
      return;
    }

    const file = files[0];
    if (!file) {
      setCustomError("File selection error");
      return;
    }

    const typeDefinitionKey = getFileTypeDefinitionForField(name);

    if (!typeDefinitionKey) {
      setCustomError(`No file type definition found for field: ${name}`);
      return;
    }

    try {
      const typedFile = createTypedFile(file, name, typeDefinitionKey);
      helpers.setValue(typedFile);
      setCustomError("");
    } catch (error) {
      setCustomError(error instanceof Error ? error.message : "Unknown error");
      helpers.setValue(null);
    } finally {
      setIsValidating(false);
    }
  };

  return (
    <div className="w-full">
      <FieldLabel name={name} label={label} subtext={subtext} />
      {description && (
        <div className="text-sm text-gray-500 mb-2">{description}</div>
      )}
      <FileUpload
        selectedFiles={field.value ? [field.value.file] : []}
        setSelectedFiles={handleFileSelection}
        multiple={false}
      />
      {/* Validation feedback */}
      {isValidating && (
        <div className="text-blue-500 text-sm mt-1">Validating file...</div>
      )}

      {customError ? (
        <div className="text-red-500 text-sm mt-1">{customError}</div>
      ) : (
        <ErrorMessage
          name={name}
          component="div"
          className="text-red-500 text-sm mt-1"
        />
      )}
    </div>
  );
}

export function MultiSelectField({
  name,
  label,
  subtext,
  options,
  onChange,
  error,
  hideError,
  small,
  selectedInitially,
}: {
  selectedInitially: string[];
  name: string;
  label: string;
  subtext?: string | JSX.Element;
  options: { value: string; label: string }[];
  onChange?: (selected: string[]) => void;
  error?: string;
  hideError?: boolean;
  small?: boolean;
}) {
  const [selectedOptions, setSelectedOptions] =
    useState<string[]>(selectedInitially);

  const handleCheckboxChange = (value: string) => {
    const newSelectedOptions = selectedOptions.includes(value)
      ? selectedOptions.filter((option) => option !== value)
      : [...selectedOptions, value];

    setSelectedOptions(newSelectedOptions);
    if (onChange) {
      onChange(newSelectedOptions);
    }
  };

  return (
    <div className="mb-6">
      <div className="flex gap-x-2 items-center">
        <Label small={small}>{label}</Label>
        {error ? (
          <ManualErrorMessage>{error}</ManualErrorMessage>
        ) : (
          !hideError && (
            <ErrorMessage
              name={name}
              component="div"
              className="text-error my-auto text-sm"
            />
          )
        )}
      </div>

      {subtext && <SubLabel>{subtext}</SubLabel>}
      <div className="mt-2">
        {options.map((option) => (
          <label key={option.value} className="flex items-center mb-2">
            <input
              type="checkbox"
              name={name}
              value={option.value}
              checked={selectedOptions.includes(option.value)}
              onChange={() => handleCheckboxChange(option.value)}
              className="mr-2"
            />
            {option.label}
          </label>
        ))}
      </div>
    </div>
  );
}
interface MarkdownPreviewProps {
  name: string;
  label: string;
  placeholder?: string;
  error?: string;
}

export const MarkdownFormField = ({
  name,
  label,
  error,
  placeholder = "Enter your markdown here...",
}: MarkdownPreviewProps) => {
  const [field] = useField(name);
  const [isPreviewOpen, setIsPreviewOpen] = useState(false);

  const togglePreview = () => {
    setIsPreviewOpen(!isPreviewOpen);
  };

  return (
    <div className="flex flex-col space-y-4 mb-4">
      <Label>{label}</Label>
      <div className="border border-background-300 rounded-md">
        <div className="flex items-center justify-between px-4 py-2 bg-background-100 rounded-t-md">
          <div className="flex items-center space-x-2">
            <FaMarkdown className="text-text-500" />
            <span className="text-sm font-semibold text-text-600">
              Markdown
            </span>
          </div>
          <button
            type="button"
            onClick={togglePreview}
            className="text-sm font-semibold text-text-600 hover:text-text-800 focus:outline-none"
          >
            {isPreviewOpen ? "Write" : "Preview"}
          </button>
        </div>
        {isPreviewOpen ? (
          <div className="p-4 border-t border-background-300">
            <ReactMarkdown
              className="prose dark:prose-invert"
              remarkPlugins={[remarkGfm]}
              urlTransform={transformLinkUri}
            >
              {field.value}
            </ReactMarkdown>
          </div>
        ) : (
          <div className="pt-2 px-2">
            <textarea
              {...field}
              rows={2}
              placeholder={placeholder}
              className={`w-full p-2 border border-border rounded-md border-background-300`}
            />
          </div>
        )}
      </div>
      {error ? (
        <ManualErrorMessage>{error}</ManualErrorMessage>
      ) : (
        <ErrorMessage
          name={name}
          component="div"
          className="text-red-500 text-sm mt-1"
        />
      )}
    </div>
  );
};

interface BooleanFormFieldProps {
  name: string;
  label: string;
  subtext?: string | JSX.Element;
  removeIndent?: boolean;
  small?: boolean;
  noLabel?: boolean;
  disabled?: boolean;
  optional?: boolean;
  tooltip?: string;
  disabledTooltip?: string;
  onChange?: (checked: boolean) => void;
}

export const BooleanFormField = ({
  name,
  label,
  subtext,
  removeIndent,
  noLabel,
  optional,
  small,
  disabled,
  tooltip,
  disabledTooltip,
  onChange,
}: BooleanFormFieldProps) => {
  const { setFieldValue } = useFormikContext<any>();

  const handleChange = useCallback(
    (checked: CheckedState) => {
      if (!disabled) {
        setFieldValue(name, checked);
      }
      if (onChange) {
        onChange(checked === true);
      }
    },
    [disabled, name, setFieldValue, onChange]
  );

  return (
    <div>
      <label className="flex items-center text-sm cursor-pointer">
        <TooltipProvider>
          <Tooltip>
            <TooltipTrigger>
              <CheckboxField
                name={name}
                size="sm"
                className={`
                  ${disabled ? "opacity-50" : ""}
                  ${removeIndent ? "mr-2" : "mx-3"}`}
                onCheckedChange={handleChange}
              />
            </TooltipTrigger>
            {disabled && disabledTooltip && (
              <TooltipContent side="top" align="center">
                <p className="bg-background-900 max-w-[200px] mb-1 text-sm rounded-lg p-1.5 text-white">
                  {disabledTooltip}
                </p>
              </TooltipContent>
            )}
          </Tooltip>
        </TooltipProvider>
        {!noLabel && (
          <div>
            <div className="flex items-center gap-x-2">
              <Label small={small}>{`${label}${
                optional ? " (Optional)" : ""
              }`}</Label>
              {tooltip && <ToolTipDetails>{tooltip}</ToolTipDetails>}
            </div>

            {subtext && <SubLabel>{subtext}</SubLabel>}
          </div>
        )}
      </label>

      <ErrorMessage
        name={name}
        component="div"
        className="text-error text-sm mt-1"
      />
    </div>
  );
};

interface TextArrayFieldProps<T extends Yup.AnyObject> {
  name: string;
  label: string | JSX.Element;
  values: T;
  subtext?: string | JSX.Element;
  type?: string;
  tooltip?: string;
  minFields?: number;
  placeholder?: string;
  disabled?: boolean;
}

export function TextArrayField<T extends Yup.AnyObject>({
  name,
  label,
  values,
  subtext,
  type,
  tooltip,
  minFields = 0,
  placeholder = "",
  disabled = false,
}: TextArrayFieldProps<T>) {
  return (
    <div className="mb-4">
      <div className="flex gap-x-2 items-center">
        <Label>{label}</Label>
        {tooltip && <ToolTipDetails>{tooltip}</ToolTipDetails>}
      </div>
      {subtext && <SubLabel>{subtext}</SubLabel>}

      <FieldArray
        name={name}
        render={(arrayHelpers: ArrayHelpers) => (
          <div>
            {values[name] &&
              values[name].length > 0 &&
              (values[name] as string[]).map((_, index) => (
                <div key={index} className="mt-2">
                  <div className="flex">
                    <Field
                      type={type}
                      name={`${name}.${index}`}
                      id={name}
                      className={`
                      border
                      border-border
                      bg-background
                      rounded
                      w-full
                      py-2
                      px-3
                      mr-4
                      disabled:cursor-not-allowed
                      `}
                      // Disable autocomplete since the browser doesn't know how to handle an array of text fields
                      autoComplete="off"
                      placeholder={placeholder}
                      disabled={disabled}
                    />
                    <div className="my-auto">
                      {index >= minFields ? (
                        <FiX
                          className="my-auto w-10 h-10 cursor-pointer hover:bg-accent-background-hovered rounded p-2"
                          onClick={() => {
                            if (!disabled) {
                              arrayHelpers.remove(index);
                            }
                          }}
                        />
                      ) : (
                        <div className="w-10 h-10" />
                      )}
                    </div>
                  </div>
                  <ErrorMessage
                    name={`${name}.${index}`}
                    component="div"
                    className="text-error text-sm mt-1"
                  />
                </div>
              ))}

            <Button
              onClick={() => {
                if (!disabled) {
                  arrayHelpers.push("");
                }
              }}
              className="mt-3 disabled:cursor-not-allowed"
              variant="update"
              size="sm"
              type="button"
              icon={FiPlus}
              disabled={disabled}
            >
              Add New
            </Button>
          </div>
        )}
      />
    </div>
  );
}

interface TextArrayFieldBuilderProps<T extends Yup.AnyObject> {
  name: string;
  label: string;
  subtext?: string | JSX.Element;
  type?: string;
  tooltip?: string;
}

export function TextArrayFieldBuilder<T extends Yup.AnyObject>(
  props: TextArrayFieldBuilderProps<T>
): FormBodyBuilder<T> {
  const _TextArrayField: FormBodyBuilder<T> = (values) => (
    <TextArrayField {...props} values={values} />
  );
  return _TextArrayField;
}

interface SelectorFormFieldProps {
  name: string;
  label?: string;
  options: StringOrNumberOption[];
  subtext?: string | JSX.Element;
  includeDefault?: boolean;
  side?: "top" | "right" | "bottom" | "left";
  maxHeight?: string;
  onSelect?: (selected: string | number | null) => void;
  defaultValue?: string;
  tooltip?: string;
  includeReset?: boolean;
  fontSize?: "sm" | "md" | "lg";
  small?: boolean;
  disabled?: boolean;
}

export function SelectorFormField({
  name,
  label,
  options,
  subtext,
  side = "bottom",
  maxHeight,
  onSelect,
  defaultValue,
  tooltip,
  includeReset = false,
  fontSize = "md",
  small = false,
  disabled = false,
}: SelectorFormFieldProps) {
  const [field] = useField<string>(name);
  const { setFieldValue } = useFormikContext();
  const [container, setContainer] = useState<HTMLDivElement | null>(null);

  const currentlySelected = options.find(
    (option) => option.value?.toString() === field.value?.toString()
  );

  const textSizeClasses = {
    sm: {
      label: "text-sm",
      input: "text-sm",
      placeholder: "text-sm",
    },
    md: {
      label: "text-base",
      input: "text-base",
      placeholder: "text-base",
    },
    lg: {
      label: "text-lg",
      input: "text-lg",
      placeholder: "text-lg",
    },
  };

  const sizeClass = textSizeClasses[fontSize];

  return (
    <div>
      {label && (
        <div className="flex gap-x-2 items-center">
          <Label className={sizeClass.label} small={small}>
            {label}
          </Label>
          {tooltip && <ToolTipDetails>{tooltip}</ToolTipDetails>}
        </div>
      )}
      {subtext && <SubLabel>{subtext}</SubLabel>}
      <div className="mt-2" ref={setContainer}>
        <Select
          value={field.value || defaultValue}
          onValueChange={
            onSelect ||
            ((selected) =>
              selected == "__none__"
                ? setFieldValue(name, null)
                : setFieldValue(name, selected))
          }
          defaultValue={defaultValue}
          disabled={disabled}
        >
          <SelectTrigger className={sizeClass.input} disabled={disabled}>
            <SelectValue placeholder="Select...">
              {currentlySelected?.name || defaultValue || ""}
            </SelectValue>
          </SelectTrigger>

          {container && (
            <SelectContent
              side={side}
              className={`
               ${maxHeight ? `${maxHeight}` : "max-h-72"}
               overflow-y-scroll
               ${sizeClass.input}
              `}
              container={container}
            >
              {options.length === 0 ? (
                <SelectItem value="default">Select...</SelectItem>
              ) : (
                options.map((option) => (
                  <SelectItem
                    hideCheck
                    icon={option.icon}
                    key={option.value}
                    value={String(option.value)}
                    selected={field.value === option.value}
                  >
                    {option.name}
                  </SelectItem>
                ))
              )}
              {includeReset && (
                <SelectItem
                  value={"__none__"}
                  onSelect={() => setFieldValue(name, null)}
                >
                  None
                </SelectItem>
              )}
            </SelectContent>
          )}
        </Select>
      </div>

      <ErrorMessage
        name={name}
        component="div"
        className="text-error text-sm mt-1"
      />
    </div>
  );
}

export interface DatePickerFieldProps {
  label: string;
  name: string;
  subtext?: string;
  startYear?: number;
  disabled?: boolean;
}

export function DatePickerField({
  label,
  name,
  subtext,
  startYear = 1970,
  disabled = false,
}: DatePickerFieldProps) {
  const [field, _, helper] = useField<Date | null>(name);

  return (
    <div>
      <FieldLabel label={label} name={name} subtext={subtext} />
      <DatePicker
        selectedDate={field.value}
        setSelectedDate={helper.setValue}
        startYear={startYear}
        disabled={disabled}
      />
    </div>
  );
}

export interface TextAreaFieldProps extends TextareaProps {
  name: string;
}

export function TextAreaField(props: TextAreaFieldProps) {
  const [field, _, helper] = useField<string>(props.name);

  return (
    <Textarea
      value={field.value}
      onChange={(e) => {
        helper.setValue(e.target.value);
      }}
      {...props}
    />
  );
}<|MERGE_RESOLUTION|>--- conflicted
+++ resolved
@@ -38,16 +38,13 @@
 import FileInput from "@/app/admin/connectors/[connector]/pages/ConnectorInput/FileInput";
 import { DatePicker } from "./ui/datePicker";
 import { Textarea, TextareaProps } from "./ui/textarea";
-<<<<<<< HEAD
 import { RichTextSubtext } from "./RichTextSubtext";
-=======
 import {
   TypedFile,
   createTypedFile,
   getFileTypeDefinitionForField,
   FILE_TYPE_DEFINITIONS,
 } from "@/lib/connectors/fileTypes";
->>>>>>> fe194076
 
 export function SectionHeader({
   children,
