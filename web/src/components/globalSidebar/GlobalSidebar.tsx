"use client";

import { UserSettingsButton } from "@/components/UserSettingsButton";
import ArnoldAi from "../../../public/arnold_ai.png";
import { Separator } from "@/components/ui/separator";
import { User } from "@/lib/types";
import { CustomTooltip } from "@/components/CustomTooltip";
import { Logo } from "@/components/Logo";
import { useContext } from "react";
import { SettingsContext } from "@/components/settings/SettingsProvider";
import Link from "next/link";
import { useTeamspaces } from "@/lib/hooks";
import { TeamspaceBubble } from "@/components/TeamspaceBubble";
import Image from "next/image";
import { TeamspaceModal } from "./TeamspaceModal";

interface GlobalSidebarProps {
  openSidebar?: boolean;
  user?: User | null;
}

export const GlobalSidebar = ({ openSidebar, user }: GlobalSidebarProps) => {
  const { data } = useTeamspaces();

  const combinedSettings = useContext(SettingsContext);
  if (!combinedSettings) {
    return null;
  }
  const settings = combinedSettings.settings;
  const workspaces = combinedSettings.workspaces;
  const defaultPage = settings.default_page;

  const displayedTeamspaces = data?.slice(0, 8);
  const showEllipsis = data && data.length > 8;

  return (
    <div className={`bg-background h-full p-4 border-r border-border z-10`}>
      <div
        className={`h-full flex flex-col justify-between transition-opacity duration-300 ease-in-out lg:!opacity-100  ${
          openSidebar ? "opacity-100 delay-200" : "opacity-0 delay-100"
        }`}
      >
        <div className="flex flex-col items-center h-full">
          <Image
            src={ArnoldAi}
            alt="ArnoldAi Logo"
            width={40}
            height={40}
            className="rounded-regular shrink-0"
          />
          <Separator className="mt-4" />
          <div className="flex flex-col items-center gap-4 pt-4">
            <CustomTooltip
              trigger={
                <Link href={`/${defaultPage}`} className="flex items-center">
                  <Logo />
                </Link>
              }
              side="right"
              delayDuration={0}
              asChild
            >
              {workspaces?.workspace_name
<<<<<<< HEAD
                ? workspaces?.workspace_name
=======
                ? workspaces.workspace_name
>>>>>>> 544b60fe
                : "enMedD AI"}
            </CustomTooltip>
          </div>
          <Separator className="mt-4" />
          {data && (
            <div className="flex flex-col gap-3 pt-4">
              {displayedTeamspaces?.map((teamspace) => (
                <TeamspaceBubble
                  key={teamspace.id}
                  teamspace={teamspace}
                  link={defaultPage}
                />
              ))}
              {showEllipsis && <TeamspaceModal teamspace={data} />}
            </div>
          )}
        </div>
        <div className="flex flex-col items-center gap-4">
          <UserSettingsButton user={user} defaultPage={defaultPage} />
        </div>
      </div>
    </div>
  );
};<|MERGE_RESOLUTION|>--- conflicted
+++ resolved
@@ -61,11 +61,7 @@
               asChild
             >
               {workspaces?.workspace_name
-<<<<<<< HEAD
-                ? workspaces?.workspace_name
-=======
                 ? workspaces.workspace_name
->>>>>>> 544b60fe
                 : "enMedD AI"}
             </CustomTooltip>
           </div>
