--- conflicted
+++ resolved
@@ -332,12 +332,7 @@
         text-text-dark
         ${disabled ? "" : "hover:bg-accent-background-hovered"}
       `}
-<<<<<<< HEAD
-      onClick={onSelect}
-      title={title}
-=======
       onClick={disabled ? undefined : onSelect}
->>>>>>> 7794a897
     >
       <div>
         <div className="flex">
