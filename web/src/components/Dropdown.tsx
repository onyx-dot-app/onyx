import {
  ChangeEvent,
  FC,
  forwardRef,
  useCallback,
  useEffect,
  useRef,
  useState,
} from "react";
import { ChevronDownIcon, PlusIcon } from "./icons/icons";
import { FiCheck, FiChevronDown } from "react-icons/fi";
import { Popover } from "./popover/Popover";

export interface Option<T> {
  name: string;
  value: T;
  description?: string;
  metadata?: { [key: string]: any };
  icon?: React.FC<{ size?: number; className?: string }>;
}

export type StringOrNumberOption = Option<string | number>;

function StandardDropdownOption<T>({
  index,
  option,
  handleSelect,
}: {
  index: number;
  option: Option<T>;
  handleSelect: (option: Option<T>) => void;
}) {
  return (
    <button
      onClick={() => handleSelect(option)}
      className={`w-full text-left block px-4 py-2.5 text-sm bg-white hover:bg-gray-50 ${
        index !== 0 ? "border-t border-gray-200" : ""
      }`}
      role="menuitem"
    >
      <p className="font-medium  text-xs text-gray-900">{option.name}</p>
      {option.description && (
        <p className="text-xs text-gray-500">{option.description}</p>
      )}
    </button>
  );
}

export function SearchMultiSelectDropdown({
  options,
  onSelect,
  itemComponent,
  onCreate,
  onDelete,
<<<<<<< HEAD
  onSearchTermChange,
  initialSearchTerm = "",
=======
>>>>>>> 4ca7325d
}: {
  options: StringOrNumberOption[];
  onSelect: (selected: StringOrNumberOption) => void;
  itemComponent?: FC<{ option: StringOrNumberOption }>;
  onCreate?: (name: string) => void;
  onDelete?: (name: string) => void;
<<<<<<< HEAD
  onSearchTermChange?: (term: string) => void;
  initialSearchTerm?: string;
=======
>>>>>>> 4ca7325d
}) {
  const [isOpen, setIsOpen] = useState(false);
  const [searchTerm, setSearchTerm] = useState(initialSearchTerm);
  const dropdownRef = useRef<HTMLDivElement>(null);

  const searchTermChangeCallback = (e: ChangeEvent<HTMLInputElement>) => {
    const newValue = e.target.value;
    setSearchTerm(newValue);
    if (onSearchTermChange) {
      onSearchTermChange(newValue);
    }

    if (newValue) {
      setIsOpen(true);
    } else {
      setIsOpen(false);
    }
  };

  const handleSelect = (option: StringOrNumberOption) => {
    onSelect(option);
    setIsOpen(false);
    setSearchTerm(option.name);
  };

  const filteredOptions = options.filter((option) =>
    option.name.toLowerCase().includes(searchTerm.toLowerCase())
  );

  useEffect(() => {
    setSearchTerm(initialSearchTerm);
  }, [initialSearchTerm]);

  useEffect(() => {
    const handleClickOutside = (event: MouseEvent) => {
      if (
        dropdownRef.current &&
        !dropdownRef.current.contains(event.target as Node)
      ) {
        setIsOpen(false);
      }
    };

    document.addEventListener("mousedown", handleClickOutside);
    return () => {
      document.removeEventListener("mousedown", handleClickOutside);
    };
  }, []);

  return (
    <div className="relative text-left w-full" ref={dropdownRef}>
      <div>
        <input
          type="text"
          placeholder="Search..."
          value={searchTerm}
          onChange={searchTermChangeCallback}
          onFocus={() => setIsOpen(true)}
          className="inline-flex justify-between w-full px-4 py-2 text-sm bg-background border border-border rounded-md shadow-sm"
        />
        <button
          type="button"
          className="absolute top-0 right-0 text-sm h-full px-2 border-l border-border"
          aria-expanded={isOpen}
          aria-haspopup="true"
          onClick={() => setIsOpen(!isOpen)}
        >
          <ChevronDownIcon className="my-auto w-4 h-4" />
        </button>
      </div>

      {isOpen && (
        <div className="absolute z-10 mt-1 w-full rounded-md shadow-lg bg-background border border-border max-h-60 overflow-y-auto">
          <div
            role="menu"
            aria-orientation="vertical"
            aria-labelledby="options-menu"
          >
            {filteredOptions.map((option, index) =>
              itemComponent ? (
                <div
                  key={option.name}
                  onClick={() => {
                    handleSelect(option);
                  }}
                >
                  {itemComponent({ option })}
                </div>
              ) : (
                <StandardDropdownOption
                  key={index}
                  option={option}
                  index={index}
                  handleSelect={handleSelect}
                />
              )
            )}

            {onCreate &&
              searchTerm.trim() !== "" &&
              !filteredOptions.some(
                (option) =>
                  option.name.toLowerCase() === searchTerm.toLowerCase()
              ) && (
                <>
                  <div className="border-t border-border"></div>
                  <button
                    className="w-full text-left flex items-center px-4 py-2 text-sm hover:bg-hover"
                    role="menuitem"
                    onClick={() => {
                      onCreate(searchTerm);
                      setIsOpen(false);
                      setSearchTerm("");
                    }}
                  >
                    <PlusIcon className="w-4 h-4 mr-2" />
                    Create label &quot;{searchTerm}&quot;
                  </button>
                </>
              )}

<<<<<<< HEAD
              {onCreate &&
                searchTerm.trim() !== "" &&
                !filteredOptions.some(
                  (option) =>
                    option.name.toLowerCase() === searchTerm.toLowerCase()
                ) && (
                  <>
                    <div className="border-t border-border"></div>
                    <button
                      className="w-full  text-left flex items-center px-4 py-2  text-sm hover:bg-hover"
                      role="menuitem"
                      onClick={() => {
                        onCreate(searchTerm);
                        setIsOpen(false);
                        setSearchTerm("");
                      }}
                    >
                      <PlusIcon className="w-4 h-4 mr-2" />
                      Create label &quot;{searchTerm}&quot;
                    </button>
                  </>
                )}

              {filteredOptions.length === 0 &&
                (!onCreate || searchTerm.trim() === "") && (
                  <div className="px-4 py-2.5 text-sm text-text-muted">
                    No matches found
                  </div>
                )}
            </div>
          </div>,
          document.body
        )}
=======
            {filteredOptions.length === 0 &&
              (!onCreate || searchTerm.trim() === "") && (
                <div className="px-4 py-2.5 text-sm text-text-muted">
                  No matches found
                </div>
              )}
          </div>
        </div>
      )}
>>>>>>> 4ca7325d
    </div>
  );
}

export const CustomDropdown = ({
  children,
  dropdown,
  direction = "down",
}: {
  children: JSX.Element | string;
  dropdown: JSX.Element | string;
  direction?: "up" | "down";
}) => {
  const [isOpen, setIsOpen] = useState(false);
  const dropdownRef = useRef<HTMLDivElement>(null);

  useEffect(() => {
    const handleClickOutside = (event: MouseEvent) => {
      if (
        dropdownRef.current &&
        !dropdownRef.current.contains(event.target as Node)
      ) {
        setIsOpen(false);
      }
    };

    document.addEventListener("mousedown", handleClickOutside);
    return () => {
      document.removeEventListener("mousedown", handleClickOutside);
    };
  }, []);

  return (
    <div className="relative inline-block text-left w-full" ref={dropdownRef}>
      <div onClick={() => setIsOpen(!isOpen)}>{children}</div>

      {isOpen && (
        <div
          onClick={() => setIsOpen(!isOpen)}
          className={`absolute ${
            direction === "up" ? "bottom-full pb-2" : "pt-2"
          } w-full z-30 box-shadow`}
        >
          {dropdown}
        </div>
      )}
    </div>
  );
};

export function DefaultDropdownElement({
  name,
  icon,
  description,
  onSelect,
  isSelected,
  includeCheckbox = false,
}: {
  name: string | JSX.Element;
  icon?: React.FC<{ size?: number; className?: string }>;
  description?: string;
  onSelect?: () => void;
  isSelected?: boolean;
  includeCheckbox?: boolean;
}) {
  return (
    <div
      className={`
        flex
        mx-1
        px-2
        text-sm 
        py-1.5 
        my-1
        select-none 
        cursor-pointer 
        bg-transparent 
        rounded
        hover:bg-hover
      `}
      onClick={onSelect}
    >
      <div>
        <div className="flex">
          {includeCheckbox && (
            <input
              type="checkbox"
              className="mr-2"
              checked={isSelected}
              onChange={() => null}
            />
          )}
          {icon && icon({ size: 16, className: "mr-2 h-4 w-4 my-auto" })}
          {name}
        </div>
        {description && <div className="text-xs">{description}</div>}
      </div>
      {isSelected && (
        <div className="ml-auto mr-1 my-auto">
          <FiCheck />
        </div>
      )}
    </div>
  );
}

type DefaultDropdownProps = {
  options: StringOrNumberOption[];
  selected: string | null;
  onSelect: (value: string | number | null) => void;
  includeDefault?: boolean;
  defaultValue?: string;
  side?: "top" | "right" | "bottom" | "left";
  maxHeight?: string;
};

export const DefaultDropdown = forwardRef<HTMLDivElement, DefaultDropdownProps>(
  (
    {
      options,
      selected,
      onSelect,
      includeDefault,
      defaultValue,
      side,
      maxHeight,
    },
    ref
  ) => {
    const selectedOption = options.find((option) => option.value === selected);
    const [isOpen, setIsOpen] = useState(false);

    const handleSelect = (value: any) => {
      onSelect(value);
      setIsOpen(false);
    };

    const Content = (
      <div
        className={`
          flex 
          text-sm 
          bg-background 
          px-3
          py-1.5 
          rounded-lg 
          border 
          border-border 
          cursor-pointer`}
      >
        <p className="line-clamp-1">
          {selectedOption?.name ||
            (includeDefault
              ? defaultValue || "Default"
              : "Select an option...")}
        </p>
        <FiChevronDown className="my-auto ml-auto" />
      </div>
    );

    const Dropdown = (
      <div
        ref={ref}
        className={`
        border 
        border 
        rounded-lg 
        flex 
        flex-col 
        bg-background
        ${maxHeight || "max-h-96"}
        overflow-y-auto 
        overscroll-contain`}
      >
        {includeDefault && (
          <DefaultDropdownElement
            key={-1}
            name="Default"
            onSelect={() => handleSelect(null)}
            isSelected={selected === null}
          />
        )}
        {options.map((option, ind) => {
          const isSelected = option.value === selected;
          return (
            <DefaultDropdownElement
              key={option.value}
              name={option.name}
              description={option.description}
              onSelect={() => handleSelect(option.value)}
              isSelected={isSelected}
              icon={option.icon}
            />
          );
        })}
      </div>
    );

    return (
      <div onClick={() => setIsOpen(!isOpen)}>
        <Popover
          open={isOpen}
          onOpenChange={(open) => setIsOpen(open)}
          content={Content}
          popover={Dropdown}
          align="start"
          side={side}
          sideOffset={5}
          matchWidth
          triggerMaxWidth
        />
      </div>
    );
  }
);

export function ControlledPopup({
  children,
  popupContent,
  isOpen,
  setIsOpen,
}: {
  children: JSX.Element | string;
  popupContent: JSX.Element | string;
  isOpen: boolean;
  setIsOpen: (value: boolean) => void;
}) {
  const filtersRef = useRef<HTMLDivElement>(null);
  // hides logout popup on any click outside
  const handleClickOutside = useCallback(
    (event: MouseEvent) => {
      if (
        filtersRef.current &&
        !filtersRef.current.contains(event.target as Node)
      ) {
        setIsOpen(false);
      }
    },
    [filtersRef, setIsOpen]
  );

  useEffect(() => {
    document.addEventListener("mousedown", handleClickOutside);

    return () => {
      document.removeEventListener("mousedown", handleClickOutside);
    };
  }, [handleClickOutside]);

  return (
    <div ref={filtersRef} className="relative">
      {children}
      {isOpen && (
        <div
          className={`
            absolute 
            top-0 
            bg-background 
            border 
            border-border 
            z-30 
            rounded 
            text-emphasis 
            shadow-lg`}
          style={{ transform: "translateY(calc(-100% - 5px))" }}
        >
          {popupContent}
        </div>
      )}
    </div>
  );
}
DefaultDropdown.displayName = "DefaultDropdown";<|MERGE_RESOLUTION|>--- conflicted
+++ resolved
@@ -52,26 +52,21 @@
   itemComponent,
   onCreate,
   onDelete,
-<<<<<<< HEAD
   onSearchTermChange,
   initialSearchTerm = "",
-=======
->>>>>>> 4ca7325d
 }: {
   options: StringOrNumberOption[];
   onSelect: (selected: StringOrNumberOption) => void;
   itemComponent?: FC<{ option: StringOrNumberOption }>;
   onCreate?: (name: string) => void;
   onDelete?: (name: string) => void;
-<<<<<<< HEAD
   onSearchTermChange?: (term: string) => void;
   initialSearchTerm?: string;
-=======
->>>>>>> 4ca7325d
 }) {
   const [isOpen, setIsOpen] = useState(false);
   const [searchTerm, setSearchTerm] = useState(initialSearchTerm);
   const dropdownRef = useRef<HTMLDivElement>(null);
+  const dropdownMenuRef = useRef<HTMLDivElement>(null);
 
   const searchTermChangeCallback = (e: ChangeEvent<HTMLInputElement>) => {
     const newValue = e.target.value;
@@ -175,7 +170,7 @@
                 <>
                   <div className="border-t border-border"></div>
                   <button
-                    className="w-full text-left flex items-center px-4 py-2 text-sm hover:bg-hover"
+                    className="w-full  text-left flex items-center px-4 py-2  text-sm hover:bg-hover"
                     role="menuitem"
                     onClick={() => {
                       onCreate(searchTerm);
@@ -189,41 +184,6 @@
                 </>
               )}
 
-<<<<<<< HEAD
-              {onCreate &&
-                searchTerm.trim() !== "" &&
-                !filteredOptions.some(
-                  (option) =>
-                    option.name.toLowerCase() === searchTerm.toLowerCase()
-                ) && (
-                  <>
-                    <div className="border-t border-border"></div>
-                    <button
-                      className="w-full  text-left flex items-center px-4 py-2  text-sm hover:bg-hover"
-                      role="menuitem"
-                      onClick={() => {
-                        onCreate(searchTerm);
-                        setIsOpen(false);
-                        setSearchTerm("");
-                      }}
-                    >
-                      <PlusIcon className="w-4 h-4 mr-2" />
-                      Create label &quot;{searchTerm}&quot;
-                    </button>
-                  </>
-                )}
-
-              {filteredOptions.length === 0 &&
-                (!onCreate || searchTerm.trim() === "") && (
-                  <div className="px-4 py-2.5 text-sm text-text-muted">
-                    No matches found
-                  </div>
-                )}
-            </div>
-          </div>,
-          document.body
-        )}
-=======
             {filteredOptions.length === 0 &&
               (!onCreate || searchTerm.trim() === "") && (
                 <div className="px-4 py-2.5 text-sm text-text-muted">
@@ -233,7 +193,6 @@
           </div>
         </div>
       )}
->>>>>>> 4ca7325d
     </div>
   );
 }
