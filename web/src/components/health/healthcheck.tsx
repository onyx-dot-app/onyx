--- conflicted
+++ resolved
@@ -35,11 +35,7 @@
   useEffect(() => {
     if (userError && userError.status === 403) {
       logout().then(() => {
-<<<<<<< HEAD
-        if ((!pathname.includes("/auth")) && (!pathname.includes("/pages"))) {
-=======
-        if (!pathname?.includes("/auth")) {
->>>>>>> bb537609
+        if ((!pathname?.includes("/auth")) && (!pathname?.includes("/pages"))) {
           setShowLoggedOutModal(true);
         }
       });
@@ -65,11 +61,7 @@
       expirationTimeoutRef.current = setTimeout(() => {
         setExpired(true);
 
-<<<<<<< HEAD
-        if ((!pathname.includes("/auth")) && (!pathname.includes("/pages"))) {
-=======
-        if (!pathname?.includes("/auth")) {
->>>>>>> bb537609
+        if ((!pathname?.includes("/auth")) && (!pathname?.includes("/pages"))) {
           setShowLoggedOutModal(true);
         }
       }, timeUntilExpire);
@@ -213,11 +205,7 @@
   }
 
   if (error instanceof RedirectError || expired) {
-<<<<<<< HEAD
-    if ((!pathname.includes("/auth")) && (!pathname.includes("/pages"))) {
-=======
-    if (!pathname?.includes("/auth")) {
->>>>>>> bb537609
+    if ((!pathname?.includes("/auth")) && (!pathname?.includes("/pages"))) {
       setShowLoggedOutModal(true);
     }
     return null;
