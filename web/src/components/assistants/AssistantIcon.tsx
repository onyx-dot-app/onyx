import { Assistant } from "@/app/admin/assistants/interfaces";
import React from "react";
<<<<<<< HEAD
import logo from "../../../public/logo.png";
import Image from "next/image";
=======
import { Tooltip } from "../tooltip/Tooltip";
import { createSVG } from "@/lib/assistantIconUtils";
import { buildImgUrl } from "@/app/chat/files/images/utils";
import { CustomTooltip } from "../tooltip/CustomTooltip";
>>>>>>> c65f2690

export function darkerGenerateColorFromId(id: string): string {
  const hash = Array.from(id).reduce(
    (acc, char) => acc + char.charCodeAt(0),
    0
  );
  const hue = (hash * 137.508) % 360; // Use golden angle approximation
  // const saturation = 40 + (hash % 10); // Saturation between 40-50%
  // const lightness = 40 + (hash % 10); // Lightness between 40-50%
  const saturation = 35 + (hash % 10); // Saturation between 40-50%
  const lightness = 35 + (hash % 10); // Lightness between 40-50%

  return `hsl(${hue}, ${saturation}%, ${lightness}%)`;
}

export function AssistantIcon({
  assistant,
  size,
  border,
}: {
  assistant: Assistant;
  size?: "small" | "medium" | "large";
  border?: boolean;
}) {
  const color = darkerGenerateColorFromId(assistant.id.toString());

  return (
<<<<<<< HEAD
    <Image
      src={logo}
      alt="enmedd-logo"
      className={`
    ${border && " border border-.5 border-border-strong "}
    ${(!size || size == "large") && "w-10 h-10"}
    ${size == "small" && "w-7 h-7"}
    rounded-regular
    `}
    />
=======
    <CustomTooltip showTick line wrap content={assistant.description}>
      {
        // Prioritization order: image, graph, defaults
        assistant.uploaded_image_id ? (
          <img
            className={`object-cover object-center rounded-sm overflow-hidden transition-opacity duration-300 opacity-100
              ${size === "large" ? "w-8 h-8" : "w-6 h-6"}`}
            src={buildImgUrl(assistant.uploaded_image_id)}
            loading="lazy"
          />
        ) : assistant.icon_shape && assistant.icon_color ? (
          <div
            className={`flex-none
                  ${border && "ring ring-[1px] ring-border-strong "}
                  ${size === "large" ? "w-10 h-10" : "w-6 h-6"} `}
          >
            {createSVG(
              { encodedGrid: assistant.icon_shape, filledSquares: 0 },
              assistant.icon_color,
              size == "large" ? 36 : 24
            )}
          </div>
        ) : (
          <div
            className={`flex-none rounded-sm overflow-hidden
                  ${border && "border border-.5 border-border-strong "}
                  ${size === "large" && "w-12 h-12"}
                  ${(!size || size === "small") && "w-6 h-6"} `}
            style={{ backgroundColor: color }}
          />
        )
      }
    </CustomTooltip>
>>>>>>> c65f2690
  );
}<|MERGE_RESOLUTION|>--- conflicted
+++ resolved
@@ -1,14 +1,10 @@
 import { Assistant } from "@/app/admin/assistants/interfaces";
 import React from "react";
-<<<<<<< HEAD
-import logo from "../../../public/logo.png";
-import Image from "next/image";
-=======
 import { Tooltip } from "../tooltip/Tooltip";
 import { createSVG } from "@/lib/assistantIconUtils";
 import { buildImgUrl } from "@/app/chat/files/images/utils";
 import { CustomTooltip } from "../tooltip/CustomTooltip";
->>>>>>> c65f2690
+import Image from "next/image";
 
 export function darkerGenerateColorFromId(id: string): string {
   const hash = Array.from(id).reduce(
@@ -36,23 +32,12 @@
   const color = darkerGenerateColorFromId(assistant.id.toString());
 
   return (
-<<<<<<< HEAD
-    <Image
-      src={logo}
-      alt="enmedd-logo"
-      className={`
-    ${border && " border border-.5 border-border-strong "}
-    ${(!size || size == "large") && "w-10 h-10"}
-    ${size == "small" && "w-7 h-7"}
-    rounded-regular
-    `}
-    />
-=======
     <CustomTooltip showTick line wrap content={assistant.description}>
       {
         // Prioritization order: image, graph, defaults
         assistant.uploaded_image_id ? (
-          <img
+          <Image
+            alt={`${assistant.name} logo`}
             className={`object-cover object-center rounded-sm overflow-hidden transition-opacity duration-300 opacity-100
               ${size === "large" ? "w-8 h-8" : "w-6 h-6"}`}
             src={buildImgUrl(assistant.uploaded_image_id)}
@@ -81,6 +66,5 @@
         )
       }
     </CustomTooltip>
->>>>>>> c65f2690
   );
 }