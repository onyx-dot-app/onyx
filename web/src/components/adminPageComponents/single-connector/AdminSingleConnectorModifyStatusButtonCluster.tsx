"use client";

import { Button } from "@tremor/react";
<<<<<<< HEAD
import { CCPairFullInfo } from "@/interfaces/connector/interfaces";
import { usePopup } from "@/components/adminPageComponents/connectors/Popup";
=======
import { CCPairFullInfo } from "@/app/admin/connector/[ccPairId]/types";
import { usePopup } from "@/hooks/common/usePopup";
>>>>>>> 162ec177
import { disableConnector } from "@/lib/connector";
import { mutate } from "swr";
import { buildCCPairInfoUrl } from "@/lib/connector/helpers";

export function ModifyStatusButtonCluster({
  ccPair,
}: {
  ccPair: CCPairFullInfo;
}) {
  const { popup, setPopup } = usePopup();

  return (
    <>
      {popup}
      {ccPair.connector.disabled ? (
        <Button
          color="green"
          size="xs"
          onClick={() =>
            disableConnector(ccPair.connector, setPopup, () =>
              mutate(buildCCPairInfoUrl(ccPair.id))
            )
          }
          tooltip="Click to start indexing again!"
        >
          Re-Enable
        </Button>
      ) : (
        <Button
          color="red"
          size="xs"
          onClick={() =>
            disableConnector(ccPair.connector, setPopup, () =>
              mutate(buildCCPairInfoUrl(ccPair.id))
            )
          }
          tooltip={
            "When paused, the connectors documents will still" +
            " be visible. However, no new documents will be indexed."
          }
        >
          Pause
        </Button>
      )}
    </>
  );
}<|MERGE_RESOLUTION|>--- conflicted
+++ resolved
@@ -1,13 +1,8 @@
 "use client";
 
 import { Button } from "@tremor/react";
-<<<<<<< HEAD
-import { CCPairFullInfo } from "@/interfaces/connector/interfaces";
-import { usePopup } from "@/components/adminPageComponents/connectors/Popup";
-=======
 import { CCPairFullInfo } from "@/app/admin/connector/[ccPairId]/types";
 import { usePopup } from "@/hooks/common/usePopup";
->>>>>>> 162ec177
 import { disableConnector } from "@/lib/connector";
 import { mutate } from "swr";
 import { buildCCPairInfoUrl } from "@/lib/connector/helpers";
