--- conflicted
+++ resolved
@@ -1,22 +1,8 @@
-<<<<<<< HEAD
-import { getXDaysAgo, getXYearsAgo } from "@/lib/dateUtils";
-import { DateRangePickerValue } from "@tremor/react";
-import { FiCalendar, FiChevronDown, FiXCircle } from "react-icons/fi";
-import { CustomDropdown, DefaultDropdownElement } from "../Dropdown";
-
-
-export const LAST_2_YEARS = "Last 2 years";
-export const LAST_YEAR = "Last year";
-export const LAST_30_DAYS = "Last 30 days";
-export const LAST_7_DAYS = "Last 7 days";
-export const TODAY = "Today";
-=======
 import { DateRangePickerValue } from "@tremor/react";
 import { FiCalendar, FiChevronDown, FiXCircle } from "react-icons/fi";
 import { CustomDropdown } from "../Dropdown";
 import { timeRangeValues } from "@/app/config/timeRange";
 import { TimeRangeSelector } from "@/components/filters/TimeRangeSelector";
->>>>>>> 6b57e682
 
 export function DateRangeSelector({
   value,
@@ -34,85 +20,6 @@
           <TimeRangeSelector
             value={value}
             className={`
-<<<<<<< HEAD
-              border 
-              border-border 
-              bg-background
-              rounded-lg 
-              flex 
-              flex-col 
-              w-64 
-              max-h-96 
-              overflow-y-auto 
-              flex
-              overscroll-contain`}
-          >
-            <DefaultDropdownElement
-              key={LAST_2_YEARS}
-              name={LAST_2_YEARS}
-              onSelect={() =>
-                onValueChange({
-                  to: new Date(),
-                  from: getXYearsAgo(2),
-                  selectValue: LAST_2_YEARS,
-                })
-              }
-              isSelected={value?.selectValue === LAST_2_YEARS}
-            />
-
-            <DefaultDropdownElement
-              key={LAST_YEAR}
-              name={LAST_YEAR}
-              onSelect={() =>
-                onValueChange({
-                  to: new Date(),
-                  from: getXYearsAgo(1),
-                  selectValue: LAST_YEAR,
-                })
-              }
-              isSelected={value?.selectValue === LAST_YEAR}
-            />
-
-            <DefaultDropdownElement
-              key={LAST_30_DAYS}
-              name={LAST_30_DAYS}
-              onSelect={() =>
-                onValueChange({
-                  to: new Date(),
-                  from: getXDaysAgo(30),
-                  selectValue: LAST_30_DAYS,
-                })
-              }
-              isSelected={value?.selectValue === LAST_30_DAYS}
-            />
-
-            <DefaultDropdownElement
-              key={LAST_7_DAYS}
-              name={LAST_7_DAYS}
-              onSelect={() =>
-                onValueChange({
-                  to: new Date(),
-                  from: getXDaysAgo(7),
-                  selectValue: LAST_7_DAYS,
-                })
-              }
-              isSelected={value?.selectValue === LAST_7_DAYS}
-            />
-
-            <DefaultDropdownElement
-              key={TODAY}
-              name={TODAY}
-              onSelect={() =>
-                onValueChange({
-                  to: new Date(),
-                  from: getXDaysAgo(1),
-                  selectValue: TODAY,
-                })
-              }
-              isSelected={value?.selectValue === TODAY}
-            />
-          </div>
-=======
             border
             border-border
             bg-background
@@ -127,7 +34,6 @@
             timeRangeValues={timeRangeValues}
             onValueChange={onValueChange}
           />
->>>>>>> 6b57e682
         }
       >
         <div
