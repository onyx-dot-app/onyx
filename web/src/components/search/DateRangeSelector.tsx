--- conflicted
+++ resolved
@@ -3,39 +3,9 @@
 import { FiCalendar, FiChevronDown, FiXCircle } from "react-icons/fi";
 import { CustomDropdown, DefaultDropdownElement } from "../Dropdown";
 
-<<<<<<< HEAD
-function DateSelectorItem({
-  children,
-  onClick,
-  skipBottomBorder,
-}: {
-  children: string | JSX.Element;
-  onClick?: () => void;
-  skipBottomBorder?: boolean;
-}) {
-  return (
-    <div
-      className={`
-      px-3 
-      text-sm 
-      bg-background
-      hover:bg-hover 
-      py-2.5 
-      select-none 
-      cursor-pointer 
-      ${skipBottomBorder ? "" : "border-b border-border"} 
-      `}
-      onClick={onClick}
-    >
-      {children}
-    </div>
-  );
-}
 
 export const LAST_2_YEARS = "Last 2 years";
 export const LAST_YEAR = "Last year";
-=======
->>>>>>> 205c3c3f
 export const LAST_30_DAYS = "Last 30 days";
 export const LAST_7_DAYS = "Last 7 days";
 export const TODAY = "Today";
