--- conflicted
+++ resolved
@@ -1,14 +1,10 @@
 import { Input } from "@/components/ui/input";
 import { containsObject, objectsAreEquivalent } from "@/lib/contains";
+import { getValidTags } from "@/lib/tags/tagUtils";
 import { Tag } from "@/lib/types";
+import { debounce } from "lodash";
 import { Search, X } from "lucide-react";
 import { useEffect, useRef, useState } from "react";
-<<<<<<< HEAD
-=======
-import { FiTag, FiX } from "react-icons/fi";
-import debounce from "lodash/debounce";
-import { getValidTags } from "@/lib/tags/tagUtils";
->>>>>>> c65f2690
 
 export function TagFilter({
   tags,
@@ -78,7 +74,6 @@
 
   return (
     <div className="relative">
-<<<<<<< HEAD
       <div className="relative">
         <Input
           ref={inputRef}
@@ -93,16 +88,6 @@
           className="absolute left-2.5 top-1/2 -translate-y-1/2"
         />
       </div>
-=======
-      <input
-        ref={inputRef}
-        className="w-full border border-border py-0.5 px-2 rounded text-sm h-8"
-        placeholder="Find a tag"
-        value={filterValue}
-        onChange={handleFilterChange}
-        onFocus={() => setTagOptionsAreVisible(true)}
-      />
->>>>>>> c65f2690
       {selectedTags.length > 0 && (
         <div className="mt-2">
           <div className="mt-1 flex bg-black flex-wrap gap-x-1 gap-y-1">
@@ -127,51 +112,6 @@
           </div>
         </div>
       )}
-<<<<<<< HEAD
-=======
-      {tagOptionsAreVisible && (
-        <div className="absolute top-0 right-0 transform translate-x-[105%] z-40">
-          <div
-            ref={popupRef}
-            className="p-2 border border-border rounded shadow-lg w-72 bg-background"
-          >
-            <div className="flex border-b border-border font-medium pb-1 text-xs mb-2">
-              <FiTag className="mr-1 my-auto" />
-              Tags
-            </div>
-            <div className="flex overflow-y-scroll overflow-x-hidden input-scrollbar max-h-96 flex-wrap gap-x-1 gap-y-1">
-              {filteredTags.length > 0 ? (
-                filteredTags.map((tag) => (
-                  <div
-                    key={tag.tag_key + tag.tag_value}
-                    onClick={() => onSelectTag(tag)}
-                    className={`
-                    text-sm 
-                    max-w-full
-                    border 
-                    border-border 
-                    py-0.5 
-                    px-2 
-                    rounded 
-                    cursor-pointer 
-                    bg-background 
-                    hover:bg-hover
-                    ${selectedTags.includes(tag) ? "bg-hover" : ""}
-                  `}
-                  >
-                    {tag.tag_key}
-                    <b>=</b>
-                    {tag.tag_value}
-                  </div>
-                ))
-              ) : (
-                <div className="text-sm px-2 py-2">No matching tags found</div>
-              )}
-            </div>
-          </div>
-        </div>
-      )}
->>>>>>> c65f2690
     </div>
   );
 }