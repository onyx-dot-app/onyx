--- conflicted
+++ resolved
@@ -1,7 +1,4 @@
-<<<<<<< HEAD
-=======
-import { FiCheck, FiChevronDown, FiX, FiXCircle } from "react-icons/fi";
->>>>>>> c65f2690
+import { FiXCircle } from "react-icons/fi";
 import { CustomDropdown } from "../../Dropdown";
 import { Check, ChevronDown } from "lucide-react";
 
@@ -37,7 +34,6 @@
         dropdown={
           <div
             className={`
-<<<<<<< HEAD
           border 
           border-border 
           rounded-regular 
@@ -47,19 +43,8 @@
           w-64 
           max-h-96 
           overflow-y-auto 
-          overscroll-contain`}
-=======
-              border 
-              border-border 
-              rounded-lg 
-              bg-background
-              flex 
-              flex-col 
-              ${dropdownWidth || width}
-              max-h-96 
-              overflow-y-scroll 
-              `}
->>>>>>> c65f2690
+          overscroll-contain
+          ${dropdownWidth || width}`}
           >
             {options.map((option, ind) => {
               const isSelected = selected.includes(option.key);
@@ -67,7 +52,7 @@
                 <div
                   key={`${option.key}-1`}
                   className={`
-<<<<<<< HEAD
+                    ${optionClassName}
                     flex
                     px-3 
                     text-sm 
@@ -80,26 +65,6 @@
                       ind === options.length - 1 ? "" : "border-b border-border"
                     } 
                   `}
-=======
-                      ${optionClassName}
-                      flex
-                      px-3
-                      text-sm
-                      py-2.5
-                      select-none
-                      cursor-pointer
-                      flex-none
-                      w-fit
-                      text-emphasis
-                      gap-x-1
-                      hover:bg-hover-light
-                      ${
-                        ind === options.length - 1
-                          ? ""
-                          : "border-b border-border"
-                      } 
-                    `}
->>>>>>> c65f2690
                   onClick={(event) => {
                     handleSelect(option);
                     event.preventDefault();
@@ -108,13 +73,8 @@
                 >
                   {option.display}
                   {isSelected && (
-<<<<<<< HEAD
                     <div className="ml-auto mr-1">
                       <Check />
-=======
-                    <div className="ml-auto my-auto mr-1">
-                      <FiCheck />
->>>>>>> c65f2690
                     </div>
                   )}
                 </div>
@@ -125,7 +85,6 @@
       >
         <div
           className={`
-<<<<<<< HEAD
         flex 
         w-64
         text-sm 
@@ -136,19 +95,6 @@
         border-border
         cursor-pointer 
         hover:bg-hover-light`}
-=======
-            flex
-            ${width}
-            text-sm
-            px-3
-            py-1.5
-            rounded-lg 
-            border 
-            gap-x-2
-            border-border
-            cursor-pointer 
-            hover:bg-hover-light`}
->>>>>>> c65f2690
         >
           <div className="flex-none my-auto">{icon}</div>
           {selected.length === 0 || resetValues ? (
@@ -156,9 +102,6 @@
           ) : (
             <p className="line-clamp-1">{selected.join(", ")}</p>
           )}
-<<<<<<< HEAD
-          <ChevronDown className="my-auto ml-auto" />
-=======
           {resetValues && selected.length !== 0 ? (
             <div
               className="my-auto ml-auto p-0.5 rounded-full w-fit"
@@ -170,9 +113,8 @@
               <FiXCircle />
             </div>
           ) : (
-            <FiChevronDown className="my-auto ml-auto" />
+            <ChevronDown className="my-auto ml-auto" />
           )}
->>>>>>> c65f2690
         </div>
       </CustomDropdown>
     </div>
