--- conflicted
+++ resolved
@@ -1,47 +1,22 @@
 "use client";
 
 import {
-<<<<<<< HEAD
-  EnmeddDocument,
-  SearchResponse,
-  Quote,
-  FlowType,
-=======
   DocumentRelevance,
-  SearchDanswerDocument,
->>>>>>> c65f2690
+  SearchEnmeddDocument,
   SearchDefaultOverrides,
   SearchResponse,
 } from "@/lib/search/interfaces";
-<<<<<<< HEAD
-import { QAFeedbackBlock } from "./QAFeedback";
-import { DocumentDisplay } from "./DocumentDisplay";
-import { QuotesSection } from "./results/QuotesSection";
-import { AnswerSection } from "./results/AnswerSection";
-import { ThreeDots } from "react-loader-spinner";
-import { AlertIcon } from "../icons/icons";
-import { removeDuplicateDocs } from "@/lib/documentUtils";
-import { Card, CardContent, CardFooter, CardHeader } from "../ui/card";
-import useSWR from "swr";
-import { ConnectorIndexingStatus, DocumentSet } from "@/lib/types";
-import { errorHandlingFetcher } from "@/lib/fetcher";
-
-const getSelectedDocumentIds = (
-  documents: EnmeddDocument[],
-=======
 import { usePopup } from "../admin/connectors/Popup";
-import { AlertIcon, BroomIcon, MagnifyingIcon, UndoIcon } from "../icons/icons";
+import { AlertIcon, MagnifyingIcon, UndoIcon } from "../icons/icons";
 import { AgenticDocumentDisplay, DocumentDisplay } from "./DocumentDisplay";
 import { searchState } from "./SearchSection";
-import { useContext, useEffect, useState } from "react";
+import { useEffect, useState } from "react";
 import { Tooltip } from "../tooltip/Tooltip";
 import KeyboardSymbol from "@/lib/browserUtilities";
-import { SettingsContext } from "../settings/SettingsProvider";
 import { DISABLE_LLM_DOC_RELEVANCE } from "@/lib/constants";
 
 const getSelectedDocumentIds = (
-  documents: SearchDanswerDocument[],
->>>>>>> c65f2690
+  documents: SearchEnmeddDocument[],
   selectedIndices: number[]
 ) => {
   const selectedDocumentIds = new Set<string>();
@@ -57,15 +32,10 @@
   contentEnriched,
   disabledAgentic,
   isFetching,
-  defaultOverrides,
-<<<<<<< HEAD
-  assistantName = null,
-  availableDocumentSets,
-=======
   performSweep,
   searchState,
   sweep,
->>>>>>> c65f2690
+  defaultOverrides,
 }: {
   searchState: searchState;
   disabledAgentic?: boolean;
@@ -75,22 +45,8 @@
   sweep?: boolean;
   searchResponse: SearchResponse | null;
   isFetching: boolean;
+  comments: any;
   defaultOverrides: SearchDefaultOverrides;
-<<<<<<< HEAD
-  assistantName?: string | null;
-  availableDocumentSets: DocumentSet[];
-}) => {
-  const {
-    data: indexAttemptData,
-    isLoading: indexAttemptIsLoading,
-    error: indexAttemptError,
-  } = useSWR<ConnectorIndexingStatus<any, any>[]>(
-    "/api/manage/admin/connector/indexing-status",
-    errorHandlingFetcher,
-    { refreshInterval: 10000 } // 10 seconds
-  );
-=======
-  comments: any;
 }) => {
   const commandSymbol = KeyboardSymbol();
   const { popup, setPopup } = usePopup();
@@ -117,16 +73,11 @@
       window.removeEventListener("keydown", handleKeyDown);
     };
   }, []);
->>>>>>> c65f2690
 
   if (!searchResponse) {
     return null;
   }
 
-<<<<<<< HEAD
-  const isAssistant = assistantName !== null;
-=======
->>>>>>> c65f2690
   const { answer, quotes, documents, error, messageId } = searchResponse;
 
   if (isFetching && disabledAgentic) {
@@ -193,8 +144,8 @@
     : [];
 
   const getUniqueDocuments = (
-    documents: SearchDanswerDocument[]
-  ): SearchDanswerDocument[] => {
+    documents: SearchEnmeddDocument[]
+  ): SearchEnmeddDocument[] => {
     const seenIds = new Set<string>();
     return documents.filter((doc) => {
       if (!seenIds.has(doc.document_id)) {
@@ -210,75 +161,6 @@
   console.log(selectedDocumentIds);
 
   return (
-<<<<<<< HEAD
-    <div className="px-2 overflow-y-auto h-full">
-      {shouldDisplayQA && (
-        <Card className="p-4 relative">
-          <CardHeader className="border-b p-0 pb-4">
-            <h2 className="text-dark-900 font-bold">AI Answer</h2>
-          </CardHeader>
-
-          <CardContent className="px-0 py-2">
-            <AnswerSection
-              answer={answer}
-              quotes={quotes}
-              error={error}
-              nonAnswerableReason={
-                validQuestionResponse.answerable === false && !isAssistant
-                  ? validQuestionResponse.reasoning
-                  : ""
-              }
-              isFetching={isFetching}
-            />
-          </CardContent>
-
-          {quotes !== null && answer && !isAssistant && (
-            <CardFooter className="p-0 border-t pt-2 flex flex-col items-start">
-              <QuotesSection
-                quotes={dedupedQuotes}
-                isFetching={isFetching}
-                isAnswerable={validQuestionResponse.answerable}
-              />
-
-              {searchResponse.messageId !== null && (
-                <div className="ml-auto">
-                  <QAFeedbackBlock messageId={searchResponse.messageId} />
-                </div>
-              )}
-            </CardFooter>
-          )}
-        </Card>
-      )}
-
-      {documents && documents.length > 0 && (
-        <div className="h-full">
-          <div className="font-bold text-dark-900 border-b py-2.5 px-4 border-border text-lg">
-            Results
-          </div>
-          <div className="h-full">
-            {removeDuplicateDocs(documents).map((document, ind) => (
-              <div
-                key={document.document_id}
-                className={
-                  ind === removeDuplicateDocs(documents).length - 1
-                    ? "pb-20"
-                    : ""
-                }
-              >
-                <DocumentDisplay
-                  document={document}
-                  documentRank={ind + 1}
-                  messageId={messageId}
-                  isSelected={selectedDocumentIds.has(document.document_id)}
-                  availableDocumentSets={availableDocumentSets}
-                />
-              </div>
-            ))}
-          </div>
-        </div>
-      )}
-    </div>
-=======
     <>
       {popup}
 
@@ -304,13 +186,8 @@
                         ? "bg-background-agentic-toggled text-text-agentic-toggled"
                         : "bg-background-agentic-untoggled text-text-agentic-untoggled"
                     }`}
-                    style={{
-                      transform: sweep ? "rotateZ(180deg)" : "rotateZ(0deg)",
-                    }}
                   >
-                    <div
-                      className={`flex items-center ${sweep ? "rotate-180" : ""}`}
-                    >
+                    <div className={`flex items-center`}>
                       <span></span>
                       {!sweep
                         ? agenticResults
@@ -382,7 +259,6 @@
 
       <div className="h-[100px]" />
     </>
->>>>>>> c65f2690
   );
 };
 
