--- conflicted
+++ resolved
@@ -487,11 +487,7 @@
 
   return (
     <>
-<<<<<<< HEAD
       <div className="flex relative w-full pr-[8px] h-full text-default overflow-x-hidden ">
-=======
-      <div className="flex relative w-full pr-[8px] h-full text-default">
->>>>>>> 036d5c73
         <div
           ref={sidebarElementRef}
           className={`
