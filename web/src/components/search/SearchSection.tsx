"use client";

import { useContext, useEffect, useRef, useState } from "react";
import { FullSearchBar } from "./SearchBar";
import { SearchResultsDisplay } from "./SearchResultsDisplay";
import { SourceSelector } from "./filtering/Filters";
import { CCPairBasicInfo, DocumentSet, Tag, User } from "@/lib/types";
import {
  Quote,
  SearchResponse,
  FlowType,
  SearchType,
  SearchDefaultOverrides,
  SearchRequestOverrides,
  ValidQuestionResponse,
  Relevance,
  SearchDanswerDocument,
} from "@/lib/search/interfaces";
import { searchRequestStreamed } from "@/lib/search/streamingQa";
import { CancellationToken, cancellable } from "@/lib/search/cancellable";
import { useFilters, useObjectState } from "@/lib/hooks";
import { Persona } from "@/app/admin/assistants/interfaces";
import { computeAvailableFilters } from "@/lib/filters";
import { useRouter, useSearchParams } from "next/navigation";
import { SettingsContext } from "../settings/SettingsProvider";
import { HistorySidebar } from "@/app/chat/sessionSidebar/HistorySidebar";
import { ChatSession, SearchSession } from "@/app/chat/interfaces";
import FunctionalHeader from "../chat_search/Header";
import { useSidebarVisibility } from "../chat_search/hooks";
import { SIDEBAR_TOGGLED_COOKIE_NAME } from "../resizable/constants";
import { AGENTIC_SEARCH_TYPE_COOKIE_NAME } from "@/lib/constants";
import Cookies from "js-cookie";
import FixedLogo from "@/app/chat/shared_chat_search/FixedLogo";
<<<<<<< HEAD
import { Footer } from "@/components/Footer";
=======
import { usePopup } from "../admin/connectors/Popup";
import { FeedbackType } from "@/app/chat/types";
import { FeedbackModal } from "@/app/chat/modal/FeedbackModal";
import { handleChatFeedback } from "@/app/chat/lib";
import SearchAnswer from "./SearchAnswer";
>>>>>>> 205c3c3f

export type searchState =
  | "input"
  | "searching"
  | "reading"
  | "analyzing"
  | "summarizing"
  | "generating"
  | "citing";

const SEARCH_DEFAULT_OVERRIDES_START: SearchDefaultOverrides = {
  forceDisplayQA: false,
  offset: 0,
};

const VALID_QUESTION_RESPONSE_DEFAULT: ValidQuestionResponse = {
  reasoning: null,
  error: null,
};

interface SearchSectionProps {
  disabledAgentic: boolean;
  ccPairs: CCPairBasicInfo[];
  documentSets: DocumentSet[];
  personas: Persona[];
  tags: Tag[];
  toggle: () => void;
  querySessions: ChatSession[];
  defaultSearchType: SearchType;
  user: User | null;
  toggledSidebar: boolean;
  agenticSearchEnabled: boolean;
  footerHtml?: any;
}

export const SearchSection = ({
  ccPairs,
  toggle,
  disabledAgentic,
  documentSets,
  agenticSearchEnabled,
  personas,
  user,
  tags,
  querySessions,
  toggledSidebar,
  defaultSearchType,
  footerHtml,
}: SearchSectionProps) => {
  // Search Bar
  const [query, setQuery] = useState<string>("");
  const [comments, setComments] = useState<any>(null);
  const [contentEnriched, setContentEnriched] = useState(false);

  const [searchResponse, setSearchResponse] = useState<SearchResponse>({
    suggestedSearchType: null,
    suggestedFlowType: null,
    answer: null,
    quotes: null,
    documents: null,
    selectedDocIndices: null,
    error: null,
    messageId: null,
  });

  const [agentic, setAgentic] = useState(agenticSearchEnabled);

  const toggleAgentic = () => {
    Cookies.set(
      AGENTIC_SEARCH_TYPE_COOKIE_NAME,
      String(!agentic).toLocaleLowerCase()
    );
    setAgentic((agentic) => !agentic);
  };

  const toggleSidebar = () => {
    Cookies.set(
      SIDEBAR_TOGGLED_COOKIE_NAME,
      String(!toggledSidebar).toLocaleLowerCase()
    ),
      {
        path: "/",
      };
    toggle();
  };

  useEffect(() => {
    const handleKeyDown = (event: KeyboardEvent) => {
      if (event.metaKey || event.ctrlKey) {
        switch (event.key.toLowerCase()) {
          case "/":
            toggleAgentic();
            break;
        }
      }
    };

    window.addEventListener("keydown", handleKeyDown);
    return () => {
      window.removeEventListener("keydown", handleKeyDown);
    };
  }, []);
  const [isFetching, setIsFetching] = useState(false);

  const [validQuestionResponse, setValidQuestionResponse] =
    useObjectState<ValidQuestionResponse>(VALID_QUESTION_RESPONSE_DEFAULT);

  // Search Type
  const [selectedSearchType, setSelectedSearchType] =
    useState<SearchType>(defaultSearchType);

  const [selectedPersona, setSelectedPersona] = useState<number>(
    personas[0]?.id || 0
  );

  // Used for search state display
  const [analyzeStartTime, setAnalyzeStartTime] = useState<number>(0);

  // Filters
  const filterManager = useFilters();
  const availableSources = ccPairs.map((ccPair) => ccPair.source);
  const [finalAvailableSources, finalAvailableDocumentSets] =
    computeAvailableFilters({
      selectedPersona: personas.find(
        (persona) => persona.id === selectedPersona
      ),
      availableSources: availableSources,
      availableDocumentSets: documentSets,
    });

  const searchParams = useSearchParams();
  const existingSearchIdRaw = searchParams.get("searchId");
  const existingSearchessionId = existingSearchIdRaw
    ? parseInt(existingSearchIdRaw)
    : null;

  useEffect(() => {
    if (existingSearchIdRaw == null) {
      return;
    }
    function extractFirstMessageByType(
      chatSession: SearchSession,
      messageType: "user" | "assistant"
    ): string | null {
      const userMessage = chatSession?.messages.find(
        (msg) => msg.message_type === messageType
      );
      return userMessage ? userMessage.message : null;
    }

    async function initialSessionFetch() {
      const response = await fetch(
        `/api/query/search-session/${existingSearchessionId}`
      );
      const searchSession = (await response.json()) as SearchSession;
      const userMessage = extractFirstMessageByType(searchSession, "user");
      const assistantMessage = extractFirstMessageByType(
        searchSession,
        "assistant"
      );

      if (userMessage) {
        setQuery(userMessage);
        const danswerDocs: SearchResponse = {
          documents: searchSession.documents,
          suggestedSearchType: null,
          answer: assistantMessage || "Search response not found",
          quotes: null,
          selectedDocIndices: null,
          error: null,
          messageId: existingSearchIdRaw ? parseInt(existingSearchIdRaw) : null,
          suggestedFlowType: null,
          additional_relevance: undefined,
        };

        setIsFetching(false);
        setFirstSearch(false);
        setSearchResponse(danswerDocs);
        setContentEnriched(true);
      }
    }
    initialSessionFetch();
  }, [existingSearchessionId, existingSearchIdRaw]);

  // Overrides for default behavior that only last a single query
  const [defaultOverrides, setDefaultOverrides] =
    useState<SearchDefaultOverrides>(SEARCH_DEFAULT_OVERRIDES_START);

  const newSearchState = (
    currentSearchState: searchState,
    newSearchState: searchState
  ) => {
    if (currentSearchState != "input") {
      return newSearchState;
    }
    return "input";
  };

  // Helpers
  const initialSearchResponse: SearchResponse = {
    answer: null,
    quotes: null,
    documents: null,
    suggestedSearchType: null,
    suggestedFlowType: null,
    selectedDocIndices: null,
    error: null,
    messageId: null,
    additional_relevance: undefined,
  };
  // Streaming updates
  const updateCurrentAnswer = (answer: string) => {
    setSearchResponse((prevState) => ({
      ...(prevState || initialSearchResponse),
      answer,
    }));

    if (analyzeStartTime) {
      const elapsedTime = Date.now() - analyzeStartTime;
      const nextInterval = Math.ceil(elapsedTime / 1500) * 1500;
      setTimeout(() => {
        setSearchState((searchState) =>
          newSearchState(searchState, "generating")
        );
      }, nextInterval - elapsedTime);
    }
  };

  const updateQuotes = (quotes: Quote[]) => {
    setSearchResponse((prevState) => ({
      ...(prevState || initialSearchResponse),
      quotes,
    }));
    setSearchState((searchState) => "input");
  };

  const updateDocs = (documents: SearchDanswerDocument[]) => {
    if (agentic) {
      setTimeout(() => {
        setSearchState((searchState) => newSearchState(searchState, "reading"));
      }, 1500);

      setTimeout(() => {
        setAnalyzeStartTime(Date.now());
        setSearchState((searchState) => {
          const newState = newSearchState(searchState, "analyzing");
          if (newState === "analyzing") {
            setAnalyzeStartTime(Date.now());
          }
          return newState;
        });
      }, 4500);
    }

    setSearchResponse((prevState) => ({
      ...(prevState || initialSearchResponse),
      documents,
    }));
    if (disabledAgentic) {
      setIsFetching(false);
      setSearchState("input");
    }
    if (documents.length == 0) {
      setSearchState("input");
    }
  };
  const updateSuggestedSearchType = (suggestedSearchType: SearchType) =>
    setSearchResponse((prevState) => ({
      ...(prevState || initialSearchResponse),
      suggestedSearchType,
    }));
  const updateSuggestedFlowType = (suggestedFlowType: FlowType) =>
    setSearchResponse((prevState) => ({
      ...(prevState || initialSearchResponse),
      suggestedFlowType,
    }));
  const updateSelectedDocIndices = (docIndices: number[]) =>
    setSearchResponse((prevState) => ({
      ...(prevState || initialSearchResponse),
      selectedDocIndices: docIndices,
    }));
  const updateError = (error: FlowType) => {
    resetInput(true);

    setSearchResponse((prevState) => ({
      ...(prevState || initialSearchResponse),
      error,
    }));
  };
  const updateMessageAndThreadId = (
    messageId: number,
    chat_session_id: number
  ) => {
    setSearchResponse((prevState) => ({
      ...(prevState || initialSearchResponse),
      messageId,
    }));
    router.refresh();
    // setSearchState("input");
    setIsFetching(false);
    setSearchState((searchState) => "input");

    // router.replace(`/search?searchId=${chat_session_id}`);
  };

  const updateDocumentRelevance = (relevance: Relevance) => {
    setSearchResponse((prevState) => ({
      ...(prevState || initialSearchResponse),
      additional_relevance: relevance,
    }));

    setContentEnriched(true);

    setIsFetching(false);
    if (disabledAgentic) {
      setSearchState("input");
    } else {
      setSearchState("analyzing");
    }
  };

  const updateComments = (comments: any) => {
    setComments(comments);
  };

  const finishedSearching = () => {
    if (disabledAgentic) {
      setSearchState("input");
    }
  };
  const [searchAnswerExpanded, setSearchAnswerExpanded] = useState(false);

  const resetInput = (finalized?: boolean) => {
    setSweep(false);
    setFirstSearch(false);
    setComments(null);
    setSearchState(finalized ? "input" : "searching");
    setSearchAnswerExpanded(false);
  };

  const [agenticResults, setAgenticResults] = useState<boolean | null>(null);

  let lastSearchCancellationToken = useRef<CancellationToken | null>(null);
  const onSearch = async ({
    searchType,
    agentic,
    offset,
    overrideMessage,
  }: SearchRequestOverrides = {}) => {
    if ((overrideMessage || query) == "") {
      return;
    }
    setAgenticResults(agentic!);
    resetInput();
    setContentEnriched(false);

    if (lastSearchCancellationToken.current) {
      lastSearchCancellationToken.current.cancel();
    }
    lastSearchCancellationToken.current = new CancellationToken();

    setIsFetching(true);
    setSearchResponse(initialSearchResponse);
    setValidQuestionResponse(VALID_QUESTION_RESPONSE_DEFAULT);
    const searchFnArgs = {
      query: overrideMessage || query,
      sources: filterManager.selectedSources,
      agentic: agentic,
      documentSets: filterManager.selectedDocumentSets,
      timeRange: filterManager.timeRange,
      tags: filterManager.selectedTags,
      persona: personas.find(
        (persona) => persona.id === selectedPersona
      ) as Persona,
      updateCurrentAnswer: cancellable({
        cancellationToken: lastSearchCancellationToken.current,
        fn: updateCurrentAnswer,
      }),
      updateQuotes: cancellable({
        cancellationToken: lastSearchCancellationToken.current,
        fn: updateQuotes,
      }),
      updateDocs: cancellable({
        cancellationToken: lastSearchCancellationToken.current,
        fn: updateDocs,
      }),
      updateSuggestedSearchType: cancellable({
        cancellationToken: lastSearchCancellationToken.current,
        fn: updateSuggestedSearchType,
      }),
      updateSuggestedFlowType: cancellable({
        cancellationToken: lastSearchCancellationToken.current,
        fn: updateSuggestedFlowType,
      }),
      updateSelectedDocIndices: cancellable({
        cancellationToken: lastSearchCancellationToken.current,
        fn: updateSelectedDocIndices,
      }),
      updateError: cancellable({
        cancellationToken: lastSearchCancellationToken.current,
        fn: updateError,
      }),
      updateMessageAndThreadId: cancellable({
        cancellationToken: lastSearchCancellationToken.current,
        fn: updateMessageAndThreadId,
      }),
      updateDocStatus: cancellable({
        cancellationToken: lastSearchCancellationToken.current,
        fn: updateMessageAndThreadId,
      }),
      updateDocumentRelevance: cancellable({
        cancellationToken: lastSearchCancellationToken.current,
        fn: updateDocumentRelevance,
      }),
      updateComments: cancellable({
        cancellationToken: lastSearchCancellationToken.current,
        fn: updateComments,
      }),
      finishedSearching: cancellable({
        cancellationToken: lastSearchCancellationToken.current,
        fn: finishedSearching,
      }),
      selectedSearchType: searchType ?? selectedSearchType,
      offset: offset ?? defaultOverrides.offset,
    };

    await Promise.all([searchRequestStreamed(searchFnArgs)]);
  };

  // handle redirect if search page is disabled
  // NOTE: this must be done here, in a client component since
  // settings are passed in via Context and therefore aren't
  // available in server-side components
  const router = useRouter();
  const settings = useContext(SettingsContext);
  if (settings?.settings?.search_page_enabled === false) {
    router.push("/chat");
  }
  const sidebarElementRef = useRef<HTMLDivElement>(null);
  const innerSidebarElementRef = useRef<HTMLDivElement>(null);
  const [showDocSidebar, setShowDocSidebar] = useState(false);

  useEffect(() => {
    const handleKeyDown = (event: KeyboardEvent) => {
      if (event.metaKey || event.ctrlKey) {
        switch (event.key.toLowerCase()) {
          case "e":
            event.preventDefault();
            toggleSidebar();
            break;
        }
      }
    };
    window.addEventListener("keydown", handleKeyDown);
    return () => {
      window.removeEventListener("keydown", handleKeyDown);
    };
  }, [router]);

  useEffect(() => {
    if (settings?.isMobile) {
      router.push("/chat");
    }
  }, [settings?.isMobile, router]);

  const handleTransitionEnd = (e: React.TransitionEvent<HTMLDivElement>) => {
    if (e.propertyName === "opacity" && !firstSearch) {
      const target = e.target as HTMLDivElement;
      target.style.display = "none";
    }
  };
  const [sweep, setSweep] = useState(false);
  const performSweep = () => {
    setSweep((sweep) => !sweep);
  };
  const [firstSearch, setFirstSearch] = useState(true);
  const [searchState, setSearchState] = useState<searchState>("input");

  // Used to maintain a "time out" for history sidebar so our existing refs can have time to process change
  const [untoggled, setUntoggled] = useState(false);

  const explicitlyUntoggle = () => {
    setShowDocSidebar(false);

    setUntoggled(true);
    setTimeout(() => {
      setUntoggled(false);
    }, 200);
  };

  useSidebarVisibility({
    toggledSidebar,
    sidebarElementRef,
    showDocSidebar,
    setShowDocSidebar,
    mobile: settings?.isMobile,
  });
  const { answer, quotes, documents, error, messageId } = searchResponse;

  const dedupedQuotes: Quote[] = [];
  const seen = new Set<string>();
  if (quotes) {
    quotes.forEach((quote) => {
      if (!seen.has(quote.document_id)) {
        dedupedQuotes.push(quote);
        seen.add(quote.document_id);
      }
    });
  }
  const [currentFeedback, setCurrentFeedback] = useState<
    [FeedbackType, number] | null
  >(null);

  const onFeedback = async (
    messageId: number,
    feedbackType: FeedbackType,
    feedbackDetails: string,
    predefinedFeedback: string | undefined
  ) => {
    const response = await handleChatFeedback(
      messageId,
      feedbackType,
      feedbackDetails,
      predefinedFeedback
    );

    if (response.ok) {
      setPopup({
        message: "Thanks for your feedback!",
        type: "success",
      });
    } else {
      const responseJson = await response.json();
      const errorMsg = responseJson.detail || responseJson.message;
      setPopup({
        message: `Failed to submit feedback - ${errorMsg}`,
        type: "error",
      });
    }
  };

  const chatBannerPresent = settings?.enterpriseSettings?.custom_header_content;

  const { popup, setPopup } = usePopup();

  return (
    <>
<<<<<<< HEAD
      <div className="flex relative w-full pr-[8px] h-full text-default overflow-x-hidden ">
=======
      <div className="flex relative pr-[8px] h-full text-default">
        {popup}
        {currentFeedback && (
          <FeedbackModal
            feedbackType={currentFeedback[0]}
            onClose={() => setCurrentFeedback(null)}
            onSubmit={({ message, predefinedFeedback }) => {
              onFeedback(
                currentFeedback[1],
                currentFeedback[0],
                message,
                predefinedFeedback
              );
              setCurrentFeedback(null);
            }}
          />
        )}
>>>>>>> 205c3c3f
        <div
          ref={sidebarElementRef}
          className={`
            flex-none 
            fixed
            left-0 
            z-30
            bg-background-100 
            h-screen
            transition-all 
            bg-opacity-80
            duration-300 
            ease-in-out
            ${
              !untoggled && (showDocSidebar || toggledSidebar)
                ? "opacity-100 w-[250px] translate-x-0"
                : "opacity-0 w-[200px] pointer-events-none -translate-x-10"
            }
          `}
        >
          <div className="w-full relative">
            <HistorySidebar
              explicitlyUntoggle={explicitlyUntoggle}
              reset={() => setQuery("")}
              page="search"
              ref={innerSidebarElementRef}
              toggleSidebar={toggleSidebar}
              toggled={toggledSidebar}
              existingChats={querySessions}
            />
          </div>
        </div>

        <div className="absolute include-scrollbar h-screen overflow-y-auto left-0 w-full top-0">
          <FunctionalHeader
            sidebarToggled={toggledSidebar}
            reset={() => setQuery("")}
            toggleSidebar={toggleSidebar}
            page="search"
            user={user}
          />
          <div className="w-full flex">
            <div
              style={{ transition: "width 0.30s ease-out" }}
              className={`
                  flex-none
                  overflow-y-hidden
                  bg-background-100
                  h-full
                  transition-all
                  bg-opacity-80
                  duration-300 
                  ease-in-out
                  ${toggledSidebar ? "w-[250px]" : "w-[0px]"}
                `}
            />

            {
              <div
                className={`desktop:px-24 w-full ${chatBannerPresent && "mt-10"} pt-10 relative max-w-[2000px] xl:max-w-[1430px] mx-auto`}
              >
                <div className="absolute z-10 mobile:px-4 mobile:max-w-searchbar-max mobile:w-[90%] top-12 desktop:left-4 hidden 2xl:block mobile:left-1/2 mobile:transform mobile:-translate-x-1/2 desktop:w-52 3xl:w-64">
                  {!settings?.isMobile &&
                    (ccPairs.length > 0 || documentSets.length > 0) && (
                      <SourceSelector
                        {...filterManager}
                        showDocSidebar={showDocSidebar || toggledSidebar}
                        availableDocumentSets={finalAvailableDocumentSets}
                        existingSources={finalAvailableSources}
                        availableTags={tags}
                      />
                    )}
                </div>
                <div className="absolute left-0 hidden 2xl:block w-52 3xl:w-64"></div>
                <div className="max-w-searchbar-max w-[90%] mx-auto">
                  {settings?.isMobile && (
                    <div className="mt-6">
                      {!(agenticResults && isFetching) || disabledAgentic ? (
                        <SearchResultsDisplay
                          searchState={searchState}
                          disabledAgentic={disabledAgentic}
                          contentEnriched={contentEnriched}
                          comments={comments}
                          sweep={sweep}
                          agenticResults={agenticResults && !disabledAgentic}
                          performSweep={performSweep}
                          searchResponse={searchResponse}
                          isFetching={isFetching}
                          defaultOverrides={defaultOverrides}
                        />
                      ) : (
                        <></>
                      )}
                    </div>
                  )}
                  <div
                    className={`mobile:fixed mobile:left-1/2 mobile:transform mobile:-translate-x-1/2 mobile:max-w-search-bar-max mobile:w-[90%] mobile:z-100 mobile:bottom-12`}
                  >
                    <div
                      className={`transition-all duration-500 ease-in-out overflow-hidden 
                      ${
                        firstSearch
                          ? "opacity-100 max-h-[500px]"
                          : "opacity-0 max-h-0"
                      }`}
                      onTransitionEnd={handleTransitionEnd}
                    >
                      <div className="mt-48 mb-8 flex justify-center items-center">
                        <div className="w-message-xs 2xl:w-message-sm 3xl:w-message">
                          <div className="flex">
                            <div className="text-3xl font-bold font-strong text-strong mx-auto">
                              Unlock Knowledge
                            </div>
                          </div>
                        </div>
                      </div>
                    </div>
                    <FullSearchBar
                      toggleAgentic={
                        disabledAgentic ? undefined : toggleAgentic
                      }
                      showingSidebar={showDocSidebar || toggledSidebar}
                      agentic={agentic}
                      query={query}
                      setQuery={setQuery}
                      onSearch={async (agentic?: boolean) => {
                        setDefaultOverrides(SEARCH_DEFAULT_OVERRIDES_START);
                        await onSearch({ agentic, offset: 0 });
                      }}
                      finalAvailableDocumentSets={finalAvailableDocumentSets}
                      finalAvailableSources={finalAvailableSources}
                      filterManager={filterManager}
                      documentSets={documentSets}
                      ccPairs={ccPairs}
                      tags={tags}
                    />
                  </div>
                  {!firstSearch && (
                    <SearchAnswer
                      isFetching={isFetching}
                      dedupedQuotes={dedupedQuotes}
                      searchResponse={searchResponse}
                      setSearchAnswerExpanded={setSearchAnswerExpanded}
                      searchAnswerExpanded={searchAnswerExpanded}
                      setCurrentFeedback={setCurrentFeedback}
                      searchState={searchState}
                    />
                  )}

                  {!settings?.isMobile && (
                    <div className="mt-6">
                      {!(agenticResults && isFetching) || disabledAgentic ? (
                        <SearchResultsDisplay
                          searchState={searchState}
                          disabledAgentic={disabledAgentic}
                          contentEnriched={contentEnriched}
                          comments={comments}
                          sweep={sweep}
                          agenticResults={agenticResults && !disabledAgentic}
                          performSweep={performSweep}
                          searchResponse={searchResponse}
                          isFetching={isFetching}
                          defaultOverrides={defaultOverrides}
                        />
                      ) : (
                        <></>
                      )}
                    </div>
                  )}
                </div>
              </div>
            }
          </div>
        </div>
      </div>
      <FixedLogo />
      <Footer footerHtml={footerHtml}/>
    </>
  );
};<|MERGE_RESOLUTION|>--- conflicted
+++ resolved
@@ -31,15 +31,11 @@
 import { AGENTIC_SEARCH_TYPE_COOKIE_NAME } from "@/lib/constants";
 import Cookies from "js-cookie";
 import FixedLogo from "@/app/chat/shared_chat_search/FixedLogo";
-<<<<<<< HEAD
-import { Footer } from "@/components/Footer";
-=======
 import { usePopup } from "../admin/connectors/Popup";
 import { FeedbackType } from "@/app/chat/types";
 import { FeedbackModal } from "@/app/chat/modal/FeedbackModal";
 import { handleChatFeedback } from "@/app/chat/lib";
 import SearchAnswer from "./SearchAnswer";
->>>>>>> 205c3c3f
 
 export type searchState =
   | "input"
@@ -72,7 +68,6 @@
   user: User | null;
   toggledSidebar: boolean;
   agenticSearchEnabled: boolean;
-  footerHtml?: any;
 }
 
 export const SearchSection = ({
@@ -87,7 +82,6 @@
   querySessions,
   toggledSidebar,
   defaultSearchType,
-  footerHtml,
 }: SearchSectionProps) => {
   // Search Bar
   const [query, setQuery] = useState<string>("");
@@ -587,9 +581,7 @@
 
   return (
     <>
-<<<<<<< HEAD
-      <div className="flex relative w-full pr-[8px] h-full text-default overflow-x-hidden ">
-=======
+
       <div className="flex relative pr-[8px] h-full text-default">
         {popup}
         {currentFeedback && (
@@ -607,7 +599,6 @@
             }}
           />
         )}
->>>>>>> 205c3c3f
         <div
           ref={sidebarElementRef}
           className={`
@@ -784,7 +775,6 @@
         </div>
       </div>
       <FixedLogo />
-      <Footer footerHtml={footerHtml}/>
     </>
   );
 };