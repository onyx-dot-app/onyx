--- conflicted
+++ resolved
@@ -1,14 +1,11 @@
 "use client";
 
-import { useContext, useEffect, useRef, useState } from "react";
-import { FullSearchBar } from "./SearchBar";
+import { useCallback, useContext, useEffect, useRef, useState } from "react";
+import { FullSearchBar, SearchBar } from "./SearchBar";
 import { SearchResultsDisplay } from "./SearchResultsDisplay";
 import { SourceSelector } from "./filtering/Filters";
 import {
-<<<<<<< HEAD
-  EnmeddDocument,
-=======
->>>>>>> c65f2690
+  SearchEnmeddDocument,
   Quote,
   SearchResponse,
   FlowType,
@@ -17,28 +14,15 @@
   SearchRequestOverrides,
   ValidQuestionResponse,
   Relevance,
-  SearchDanswerDocument,
 } from "@/lib/search/interfaces";
 import { searchRequestStreamed } from "@/lib/search/streamingQa";
 import { CancellationToken, cancellable } from "@/lib/search/cancellable";
 import { useFilters, useObjectState } from "@/lib/hooks";
-<<<<<<< HEAD
-import { questionValidationStreamed } from "@/lib/search/streamingQuestionValidation";
 import { Assistant } from "@/app/admin/assistants/interfaces";
 import { AssistantSelector } from "./AssistantSelector";
-=======
-import { Persona } from "@/app/admin/assistants/interfaces";
->>>>>>> c65f2690
 import { computeAvailableFilters } from "@/lib/filters";
 import { useRouter, useSearchParams } from "next/navigation";
 import { SettingsContext } from "../settings/SettingsProvider";
-<<<<<<< HEAD
-import { SortSearch } from "./SortSearch";
-import { Popover, PopoverContent, PopoverTrigger } from "../ui/popover";
-import { Filter } from "lucide-react";
-import { Button } from "../ui/button";
-import { DateRangeSearchSelector } from "./DateRangeSearchSelector";
-=======
 import { HistorySidebar } from "@/app/chat/sessionSidebar/HistorySidebar";
 import { ChatSession, SearchSession } from "@/app/chat/interfaces";
 import FunctionalHeader from "../chat_search/Header";
@@ -54,9 +38,16 @@
 import SearchAnswer from "./SearchAnswer";
 import { DeleteEntityModal } from "../modals/DeleteEntityModal";
 import { ApiKeyModal } from "../llm/ApiKeyModal";
-import { useSearchContext } from "../context/SearchContext";
 import { useUser } from "../user/UserProvider";
 import UnconfiguredProviderText from "../chat_search/UnconfiguredProviderText";
+import { Popover, PopoverContent, PopoverTrigger } from "../ui/popover";
+import { Filter } from "lucide-react";
+import { Button } from "../ui/button";
+import { DateRangeSearchSelector } from "./DateRangeSearchSelector";
+import { SortSearch } from "./SortSearch";
+import { SearchHelper } from "./SearchHelper";
+import { CCPairBasicInfo, DocumentSet, Tag } from "@/lib/types";
+import { useSearchContext } from "@/context/SearchContext";
 
 export type searchState =
   | "input"
@@ -66,7 +57,6 @@
   | "summarizing"
   | "generating"
   | "citing";
->>>>>>> c65f2690
 
 const SEARCH_DEFAULT_OVERRIDES_START: SearchDefaultOverrides = {
   forceDisplayQA: false,
@@ -79,30 +69,10 @@
 };
 
 interface SearchSectionProps {
-<<<<<<< HEAD
-  ccPairs: CCPairBasicInfo[];
-  documentSets: DocumentSet[];
-  assistants: Assistant[];
-  tags: Tag[];
-=======
-  toggle: () => void;
->>>>>>> c65f2690
   defaultSearchType: SearchType;
-  toggledSidebar: boolean;
 }
 
-export const SearchSection = ({
-<<<<<<< HEAD
-  ccPairs,
-  documentSets,
-  assistants,
-  tags,
-=======
-  toggle,
-  toggledSidebar,
->>>>>>> c65f2690
-  defaultSearchType,
-}: SearchSectionProps) => {
+export const SearchSection = ({ defaultSearchType }: SearchSectionProps) => {
   const {
     querySessions,
     ccPairs,
@@ -134,24 +104,13 @@
 
   const [agentic, setAgentic] = useState(agenticSearchEnabled);
 
-  const toggleAgentic = () => {
+  const toggleAgentic = useCallback(() => {
     Cookies.set(
       AGENTIC_SEARCH_TYPE_COOKIE_NAME,
       String(!agentic).toLocaleLowerCase()
     );
     setAgentic((agentic) => !agentic);
-  };
-
-  const toggleSidebar = () => {
-    Cookies.set(
-      SIDEBAR_TOGGLED_COOKIE_NAME,
-      String(!toggledSidebar).toLocaleLowerCase()
-    ),
-      {
-        path: "/",
-      };
-    toggle();
-  };
+  }, [agentic]);
 
   useEffect(() => {
     const handleKeyDown = (event: KeyboardEvent) => {
@@ -168,38 +127,25 @@
     return () => {
       window.removeEventListener("keydown", handleKeyDown);
     };
-  }, []);
+  }, [toggleAgentic]);
+
   const [isFetching, setIsFetching] = useState(false);
 
   // Search Type
   const selectedSearchType = defaultSearchType;
 
-<<<<<<< HEAD
   const [selectedAssistant, setSelectedAssistant] = useState<number>(
     assistants[0]?.id || 0
   );
-=======
-  // If knowledge assistant exists, use it. Otherwise, use first available assistant for search.
-  const selectedPersona = assistants.find((assistant) => assistant.id === 0)
-    ? 0
-    : assistants[0]?.id;
-
-  // Used for search state display
   const [analyzeStartTime, setAnalyzeStartTime] = useState<number>(0);
->>>>>>> c65f2690
 
   // Filters
   const filterManager = useFilters();
   const availableSources = ccPairs.map((ccPair) => ccPair.source);
   const [finalAvailableSources, finalAvailableDocumentSets] =
     computeAvailableFilters({
-<<<<<<< HEAD
       selectedAssistant: assistants.find(
         (assistant) => assistant.id === selectedAssistant
-=======
-      selectedPersona: assistants.find(
-        (assistant) => assistant.id === selectedPersona
->>>>>>> c65f2690
       ),
       availableSources: availableSources,
       availableDocumentSets: documentSets,
@@ -308,13 +254,10 @@
       ...(prevState || initialSearchResponse),
       quotes,
     }));
-<<<<<<< HEAD
-  const updateDocs = (documents: EnmeddDocument[]) =>
-=======
     setSearchState((searchState) => "citing");
   };
 
-  const updateDocs = (documents: SearchDanswerDocument[]) => {
+  const updateDocs = (documents: SearchEnmeddDocument[]) => {
     if (agentic) {
       setTimeout(() => {
         setSearchState((searchState) => newSearchState(searchState, "reading"));
@@ -332,7 +275,6 @@
       }, 4500);
     }
 
->>>>>>> c65f2690
     setSearchResponse((prevState) => ({
       ...(prevState || initialSearchResponse),
       documents,
@@ -449,15 +391,9 @@
       documentSets: filterManager.selectedDocumentSets,
       timeRange: filterManager.timeRange,
       tags: filterManager.selectedTags,
-<<<<<<< HEAD
       assistant: assistants.find(
         (assistant) => assistant.id === selectedAssistant
       ) as Assistant,
-=======
-      persona: assistants.find(
-        (assistant) => assistant.id === selectedPersona
-      ) as Persona,
->>>>>>> c65f2690
       updateCurrentAnswer: cancellable({
         cancellationToken: lastSearchCancellationToken.current,
         fn: updateCurrentAnswer,
@@ -526,29 +462,6 @@
   const innerSidebarElementRef = useRef<HTMLDivElement>(null);
   const [showDocSidebar, setShowDocSidebar] = useState(false);
 
-  useEffect(() => {
-    const handleKeyDown = (event: KeyboardEvent) => {
-      if (event.metaKey || event.ctrlKey) {
-        switch (event.key.toLowerCase()) {
-          case "e":
-            event.preventDefault();
-            toggleSidebar();
-            break;
-        }
-      }
-    };
-    window.addEventListener("keydown", handleKeyDown);
-    return () => {
-      window.removeEventListener("keydown", handleKeyDown);
-    };
-  }, [router]);
-
-  useEffect(() => {
-    if (settings?.isMobile) {
-      router.push("/chat");
-    }
-  }, [settings?.isMobile, router]);
-
   const handleTransitionEnd = (e: React.TransitionEvent<HTMLDivElement>) => {
     if (e.propertyName === "opacity" && !firstSearch) {
       const target = e.target as HTMLDivElement;
@@ -561,31 +474,9 @@
   };
   const [firstSearch, setFirstSearch] = useState(true);
   const [searchState, setSearchState] = useState<searchState>("input");
-  const [deletingChatSession, setDeletingChatSession] =
-    useState<ChatSession | null>();
-
-  const showDeleteModal = (chatSession: ChatSession) => {
-    setDeletingChatSession(chatSession);
-  };
+
   // Used to maintain a "time out" for history sidebar so our existing refs can have time to process change
-  const [untoggled, setUntoggled] = useState(false);
-
-  const explicitlyUntoggle = () => {
-    setShowDocSidebar(false);
-
-    setUntoggled(true);
-    setTimeout(() => {
-      setUntoggled(false);
-    }, 200);
-  };
-
-  useSidebarVisibility({
-    toggledSidebar,
-    sidebarElementRef,
-    showDocSidebar,
-    setShowDocSidebar,
-    mobile: settings?.isMobile,
-  });
+
   const { answer, quotes, documents, error, messageId } = searchResponse;
 
   const dedupedQuotes: Quote[] = [];
@@ -630,7 +521,7 @@
     }
   };
 
-  const chatBannerPresent = settings?.enterpriseSettings?.custom_header_content;
+  const chatBannerPresent = settings?.workspaces?.custom_header_content;
 
   const { popup, setPopup } = usePopup();
 
@@ -643,17 +534,25 @@
     );
 
   return (
-<<<<<<< HEAD
     <div className="relative flex gap-16 lg:gap-10 xl:gap-10 2xl:gap-20 h-full max-w-full ml-auto">
       <div className="w-full flex flex-col gap-5">
         <div className="flex items-center gap-2 relative">
-          <SearchBar
+          <FullSearchBar
+            disabled={previousSearch === query}
+            toggleAgentic={disabledAgentic ? undefined : toggleAgentic}
+            agentic={agentic}
             query={query}
             setQuery={setQuery}
-            onSearch={async () => {
+            onSearch={async (agentic?: boolean) => {
               setDefaultOverrides(SEARCH_DEFAULT_OVERRIDES_START);
-              await onSearch({ offset: 0 });
+              await onSearch({ agentic, offset: 0 });
             }}
+            finalAvailableDocumentSets={finalAvailableDocumentSets}
+            finalAvailableSources={finalAvailableSources}
+            filterManager={filterManager}
+            documentSets={documentSets}
+            ccPairs={ccPairs}
+            tags={tags}
           />
           <Popover>
             <PopoverTrigger asChild>
@@ -685,290 +584,48 @@
           </div>
         </div>
 
-        <div className="h-full">
-          <SearchResultsDisplay
+        {!firstSearch && (
+          <SearchAnswer
+            isFetching={isFetching}
+            dedupedQuotes={dedupedQuotes}
             searchResponse={searchResponse}
-            validQuestionResponse={validQuestionResponse}
-            isFetching={isFetching}
-            defaultOverrides={defaultOverrides}
-            assistantName={
-              selectedAssistant
-                ? assistants.find((p) => p.id === selectedAssistant)?.name
-                : null
-            }
-            availableDocumentSets={finalAvailableDocumentSets}
-          />
-        </div>
-      </div>
-
-      <div className="min-w-[220px] lg:min-w-[300px] xl:min-w-[320px] max-w-[320px] hidden lg:flex flex-col">
-        {(ccPairs.length > 0 || documentSets.length > 0) && (
-          <SourceSelector
-            {...filterManager}
-            availableDocumentSets={finalAvailableDocumentSets}
-            existingSources={finalAvailableSources}
-            availableTags={tags}
+            setSearchAnswerExpanded={setSearchAnswerExpanded}
+            searchAnswerExpanded={searchAnswerExpanded}
+            setCurrentFeedback={setCurrentFeedback}
+            searchState={searchState}
           />
         )}
 
-        <div className="mt-4">
-          <SearchHelper
-            isFetching={isFetching}
-            searchResponse={searchResponse}
-            selectedSearchType={selectedSearchType}
-            setSelectedSearchType={setSelectedSearchType}
-            defaultOverrides={defaultOverrides}
-            restartSearch={onSearch}
-            forceQADisplay={() =>
-              setDefaultOverrides((prevState) => ({
-                ...(prevState || SEARCH_DEFAULT_OVERRIDES_START),
-                forceDisplayQA: true,
-              }))
-            }
-            setOffset={(offset) => {
-              setDefaultOverrides((prevState) => ({
-                ...(prevState || SEARCH_DEFAULT_OVERRIDES_START),
-                offset,
-              }));
-            }}
-          />
+        <div className="mt-6">
+          {!(agenticResults && isFetching) || disabledAgentic ? (
+            <SearchResultsDisplay
+              searchState={searchState}
+              disabledAgentic={disabledAgentic}
+              contentEnriched={contentEnriched}
+              comments={comments}
+              sweep={sweep}
+              agenticResults={shouldUseAgenticDisplay && !disabledAgentic}
+              performSweep={performSweep}
+              searchResponse={searchResponse}
+              isFetching={isFetching}
+              defaultOverrides={defaultOverrides}
+            />
+          ) : (
+            <></>
+          )}
+        </div>
+
+        <div className="min-w-[220px] lg:min-w-[300px] xl:min-w-[320px] max-w-[320px] hidden lg:flex flex-col">
+          {(ccPairs.length > 0 || documentSets.length > 0) && (
+            <SourceSelector
+              {...filterManager}
+              availableDocumentSets={finalAvailableDocumentSets}
+              existingSources={finalAvailableSources}
+              availableTags={tags}
+            />
+          )}
         </div>
       </div>
     </div>
-=======
-    <>
-      <div className="flex relative pr-[8px] h-full text-default">
-        {popup}
-
-        {!shouldDisplayNoSources &&
-          showApiKeyModal &&
-          !shouldShowWelcomeModal && (
-            <ApiKeyModal
-              setPopup={setPopup}
-              hide={() => setShowApiKeyModal(false)}
-            />
-          )}
-
-        {deletingChatSession && (
-          <DeleteEntityModal
-            entityType="search"
-            entityName={deletingChatSession.name}
-            onClose={() => setDeletingChatSession(null)}
-            onSubmit={async () => {
-              const response = await deleteChatSession(deletingChatSession.id);
-              if (response.ok) {
-                setDeletingChatSession(null);
-                // go back to the main page
-                router.push("/search");
-              } else {
-                const responseJson = await response.json();
-                setPopup({ message: responseJson.detail, type: "error" });
-              }
-              router.refresh();
-            }}
-          />
-        )}
-        {currentFeedback && (
-          <FeedbackModal
-            feedbackType={currentFeedback[0]}
-            onClose={() => setCurrentFeedback(null)}
-            onSubmit={({ message, predefinedFeedback }) => {
-              onFeedback(
-                currentFeedback[1],
-                currentFeedback[0],
-                message,
-                predefinedFeedback
-              );
-              setCurrentFeedback(null);
-            }}
-          />
-        )}
-        <div
-          ref={sidebarElementRef}
-          className={`
-            flex-none 
-            fixed
-            left-0 
-            z-30
-            bg-background-100 
-            h-screen
-            transition-all 
-            bg-opacity-80
-            duration-300 
-            ease-in-out
-            ${
-              !untoggled && (showDocSidebar || toggledSidebar)
-                ? "opacity-100 w-[250px] translate-x-0"
-                : "opacity-0 w-[200px] pointer-events-none -translate-x-10"
-            }
-          `}
-        >
-          <div className="w-full relative">
-            <HistorySidebar
-              showDeleteModal={showDeleteModal}
-              explicitlyUntoggle={explicitlyUntoggle}
-              reset={() => setQuery("")}
-              page="search"
-              ref={innerSidebarElementRef}
-              toggleSidebar={toggleSidebar}
-              toggled={toggledSidebar}
-              existingChats={querySessions}
-            />
-          </div>
-        </div>
-
-        <div className="absolute include-scrollbar h-screen overflow-y-auto left-0 w-full top-0">
-          <FunctionalHeader
-            sidebarToggled={toggledSidebar}
-            reset={() => setQuery("")}
-            toggleSidebar={toggleSidebar}
-            page="search"
-            user={user}
-          />
-          <div className="w-full flex">
-            <div
-              style={{ transition: "width 0.30s ease-out" }}
-              className={`
-                  flex-none
-                  overflow-y-hidden
-                  bg-background-100
-                  h-full
-                  transition-all
-                  bg-opacity-80
-                  duration-300 
-                  ease-in-out
-                  ${toggledSidebar ? "w-[250px]" : "w-[0px]"}
-                `}
-            />
-
-            {
-              <div
-                className={`desktop:px-24 w-full ${chatBannerPresent && "mt-10"} pt-10 relative max-w-[2000px] xl:max-w-[1430px] mx-auto`}
-              >
-                <div className="absolute z-10 mobile:px-4 mobile:max-w-searchbar-max mobile:w-[90%] top-12 desktop:left-4 hidden 2xl:block mobile:left-1/2 mobile:transform mobile:-translate-x-1/2 desktop:w-52 3xl:w-64">
-                  {!settings?.isMobile &&
-                    (ccPairs.length > 0 || documentSets.length > 0) && (
-                      <SourceSelector
-                        {...filterManager}
-                        showDocSidebar={toggledSidebar}
-                        availableDocumentSets={finalAvailableDocumentSets}
-                        existingSources={finalAvailableSources}
-                        availableTags={tags}
-                      />
-                    )}
-                </div>
-                <div className="absolute left-0 hidden 2xl:block w-52 3xl:w-64"></div>
-                <div className="max-w-searchbar-max w-[90%] mx-auto">
-                  {settings?.isMobile && (
-                    <div className="mt-6">
-                      {!(agenticResults && isFetching) || disabledAgentic ? (
-                        <SearchResultsDisplay
-                          searchState={searchState}
-                          disabledAgentic={disabledAgentic}
-                          contentEnriched={contentEnriched}
-                          comments={comments}
-                          sweep={sweep}
-                          agenticResults={agenticResults && !disabledAgentic}
-                          performSweep={performSweep}
-                          searchResponse={searchResponse}
-                          isFetching={isFetching}
-                          defaultOverrides={defaultOverrides}
-                        />
-                      ) : (
-                        <></>
-                      )}
-                    </div>
-                  )}
-                  <div
-                    className={`mobile:fixed mobile:left-1/2 mobile:transform mobile:-translate-x-1/2 mobile:max-w-search-bar-max mobile:w-[90%] mobile:z-100 mobile:bottom-12`}
-                  >
-                    <div
-                      className={`transition-all duration-500 ease-in-out overflow-hidden 
-                      ${
-                        firstSearch
-                          ? "opacity-100 max-h-[500px]"
-                          : "opacity-0 max-h-0"
-                      }`}
-                      onTransitionEnd={handleTransitionEnd}
-                    >
-                      <div className="mt-48 mb-8 flex justify-center items-center">
-                        <div className="w-message-xs 2xl:w-message-sm 3xl:w-message">
-                          <div className="flex">
-                            <div className="text-3xl font-bold font-strong text-strong mx-auto">
-                              Unlock Knowledge
-                            </div>
-                          </div>
-                        </div>
-                      </div>
-                    </div>
-
-                    <UnconfiguredProviderText
-                      showConfigureAPIKey={() => setShowApiKeyModal(true)}
-                    />
-
-                    <FullSearchBar
-                      disabled={previousSearch === query}
-                      toggleAgentic={
-                        disabledAgentic ? undefined : toggleAgentic
-                      }
-                      showingSidebar={toggledSidebar}
-                      agentic={agentic}
-                      query={query}
-                      setQuery={setQuery}
-                      onSearch={async (agentic?: boolean) => {
-                        setDefaultOverrides(SEARCH_DEFAULT_OVERRIDES_START);
-                        await onSearch({ agentic, offset: 0 });
-                      }}
-                      finalAvailableDocumentSets={finalAvailableDocumentSets}
-                      finalAvailableSources={finalAvailableSources}
-                      filterManager={filterManager}
-                      documentSets={documentSets}
-                      ccPairs={ccPairs}
-                      tags={tags}
-                    />
-                  </div>
-                  {!firstSearch && (
-                    <SearchAnswer
-                      isFetching={isFetching}
-                      dedupedQuotes={dedupedQuotes}
-                      searchResponse={searchResponse}
-                      setSearchAnswerExpanded={setSearchAnswerExpanded}
-                      searchAnswerExpanded={searchAnswerExpanded}
-                      setCurrentFeedback={setCurrentFeedback}
-                      searchState={searchState}
-                    />
-                  )}
-
-                  {!settings?.isMobile && (
-                    <div className="mt-6">
-                      {!(agenticResults && isFetching) || disabledAgentic ? (
-                        <SearchResultsDisplay
-                          searchState={searchState}
-                          disabledAgentic={disabledAgentic}
-                          contentEnriched={contentEnriched}
-                          comments={comments}
-                          sweep={sweep}
-                          agenticResults={
-                            shouldUseAgenticDisplay && !disabledAgentic
-                          }
-                          performSweep={performSweep}
-                          searchResponse={searchResponse}
-                          isFetching={isFetching}
-                          defaultOverrides={defaultOverrides}
-                        />
-                      ) : (
-                        <></>
-                      )}
-                    </div>
-                  )}
-                </div>
-              </div>
-            }
-          </div>
-        </div>
-      </div>
-      <FixedLogo />
-    </>
->>>>>>> c65f2690
   );
 };