import React from "react";
import { getSourceIcon } from "../source";
import { Funnel } from "@phosphor-icons/react";
import { DocumentSet, ValidSources } from "@/lib/types";
import { Source } from "@/lib/search/interfaces";
import {
  BookmarkIcon,
  InfoIcon,
  NotebookIcon,
  defaultTailwindCSS,
} from "../icons/icons";
import { HoverPopup } from "../HoverPopup";
import { FiFilter } from "react-icons/fi";

const sources: Source[] = [
  { displayName: "Google Drive", internalName: "google_drive" },
  { displayName: "Slack", internalName: "slack" },
  { displayName: "BookStack", internalName: "bookstack" },
  { displayName: "Confluence", internalName: "confluence" },
  { displayName: "Jira", internalName: "jira" },
  { displayName: "Productboard", internalName: "productboard" },
  { displayName: "Slab", internalName: "slab" },
  { displayName: "Github PRs", internalName: "github" },
  { displayName: "Web", internalName: "web" },
  { displayName: "Guru", internalName: "guru" },
  { displayName: "Gong", internalName: "gong" },
  { displayName: "File", internalName: "file" },
  { displayName: "Notion", internalName: "notion" },
  { displayName: "Zulip", internalName: "zulip" },
  { displayName: "Linear", internalName: "linear" },
  { displayName: "HubSpot", internalName: "hubspot" },
<<<<<<< HEAD
  { displayName: "Document360", internalName: "document360" },
=======
  { displayName: "Google Sites", internalName: "google_sites" },
>>>>>>> 5deb1252
];

interface SourceSelectorProps {
  selectedSources: Source[];
  setSelectedSources: React.Dispatch<React.SetStateAction<Source[]>>;
  selectedDocumentSets: string[];
  setSelectedDocumentSets: React.Dispatch<React.SetStateAction<string[]>>;
  availableDocumentSets: DocumentSet[];
  existingSources: ValidSources[];
}

export function SourceSelector({
  selectedSources,
  setSelectedSources,
  selectedDocumentSets,
  setSelectedDocumentSets,
  availableDocumentSets,
  existingSources,
}: SourceSelectorProps) {
  const handleSelect = (source: Source) => {
    setSelectedSources((prev: Source[]) => {
      if (prev.includes(source)) {
        return prev.filter((s) => s.internalName !== source.internalName);
      } else {
        return [...prev, source];
      }
    });
  };

  const handleDocumentSetSelect = (documentSetName: string) => {
    setSelectedDocumentSets((prev: string[]) => {
      if (prev.includes(documentSetName)) {
        return prev.filter((s) => s !== documentSetName);
      } else {
        return [...prev, documentSetName];
      }
    });
  };

  return (
    <div>
      <div className="flex mb-2 pb-1 border-b border-gray-800">
        <h2 className="font-bold my-auto">Filters</h2>
        <FiFilter className="my-auto ml-2" size="18" />
      </div>

      {existingSources.length > 0 && (
        <>
          <div className="font-medium text-sm flex">Sources</div>
          <div className="px-1">
            {sources
              .filter((source) => existingSources.includes(source.internalName))
              .map((source) => (
                <div
                  key={source.internalName}
                  className={
                    "flex cursor-pointer w-full items-center text-white " +
                    "py-1.5 my-1.5 rounded-lg px-2 " +
                    (selectedSources.includes(source)
                      ? "bg-gray-700"
                      : "hover:bg-gray-800")
                  }
                  onClick={() => handleSelect(source)}
                >
                  {getSourceIcon(source.internalName, 16)}
                  <span className="ml-2 text-sm text-gray-200">
                    {source.displayName}
                  </span>
                </div>
              ))}
          </div>
        </>
      )}

      {availableDocumentSets.length > 0 && (
        <>
          <div className="mt-4">
            <div className="font-medium text-sm flex">Knowledge Sets</div>
          </div>
          <div className="px-1">
            {availableDocumentSets.map((documentSet) => (
              <div key={documentSet.name} className="my-1.5 flex">
                <div
                  key={documentSet.name}
                  className={
                    "flex cursor-pointer w-full items-center text-white " +
                    "py-1.5 rounded-lg px-2 " +
                    (selectedDocumentSets.includes(documentSet.name)
                      ? "bg-gray-700"
                      : "hover:bg-gray-800")
                  }
                  onClick={() => handleDocumentSetSelect(documentSet.name)}
                >
                  <HoverPopup
                    mainContent={
                      <div className="flex my-auto mr-2">
                        <InfoIcon className={defaultTailwindCSS} />
                      </div>
                    }
                    popupContent={
                      <div className="text-sm w-64">
                        <div className="flex font-medium text-gray-200">
                          Description
                        </div>
                        <div className="mt-1 text-gray-300">
                          {documentSet.description}
                        </div>
                      </div>
                    }
                    classNameModifications="-ml-2"
                  />
                  <span className="text-sm text-gray-200">
                    {documentSet.name}
                  </span>
                </div>
              </div>
            ))}
          </div>
        </>
      )}
    </div>
  );
}<|MERGE_RESOLUTION|>--- conflicted
+++ resolved
@@ -29,11 +29,8 @@
   { displayName: "Zulip", internalName: "zulip" },
   { displayName: "Linear", internalName: "linear" },
   { displayName: "HubSpot", internalName: "hubspot" },
-<<<<<<< HEAD
   { displayName: "Document360", internalName: "document360" },
-=======
   { displayName: "Google Sites", internalName: "google_sites" },
->>>>>>> 5deb1252
 ];
 
 interface SourceSelectorProps {
