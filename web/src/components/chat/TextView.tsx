--- conflicted
+++ resolved
@@ -80,9 +80,7 @@
     return supportedFormats.some((format) => mimeType.startsWith(format));
   };
 
-<<<<<<< HEAD
   const { document_id, semantic_identifier } = presentingDocument;
-=======
   // Функция для конвертации .docx в HTML
   const convertDocxToHtml = async (blob: Blob): Promise<string> => {
     try {
@@ -94,7 +92,6 @@
       return "<p>Не удалось загрузить предпросмотр документа</p>";
     }
   };
->>>>>>> f7ce1d43
 
   const fetchFile = useCallback(async () => {
     setIsLoading(true);
