"use client";

import React, { useMemo, useState } from "react";
import AgentCard from "@/sections/AgentsModal/AgentCard";
import { useUser } from "@/components/user/UserProvider";
import { checkUserOwnsAssistant as checkUserOwnsAgent } from "@/lib/assistants/checkOwnership";
import { useAgentsContext } from "@/refresh-components/contexts/AgentsContext";
import { MinimalPersonaSnapshot } from "@/app/admin/assistants/interfaces";
import Text from "@/refresh-components/Text";
import ModalContent from "@/refresh-components/modals/ModalContent";
import SvgFilter from "@/icons/filter";
import SvgOnyxOctagon from "@/icons/onyx-octagon";
import Button from "@/refresh-components/buttons/Button";
<<<<<<< HEAD
import Link from "next/link";
import { useModal } from "@/refresh-components/contexts/ModalContext";
=======
import InputTypeIn from "@/refresh-components/inputs/InputTypeIn";
>>>>>>> a1314e49

interface AgentsSectionProps {
  title: string;
  agents: MinimalPersonaSnapshot[];
  pinnedAgents: MinimalPersonaSnapshot[];
}

function AgentsSection({ title, agents, pinnedAgents }: AgentsSectionProps) {
  const { toggle } = useModal();

  if (agents.length === 0) {
    return null;
  }

  return (
    <div className="py-padding-content flex flex-col gap-spacing-paragraph">
      <Text headingH2>{title}</Text>
      <div className="w-full grid grid-cols-1 md:grid-cols-2 gap-spacing-paragraph">
        {agents
          .sort((a, b) => b.id - a.id)
          .map((agent, index) => (
            <AgentCard
              key={index}
              pinned={pinnedAgents.map((a) => a.id).includes(agent.id)}
              agent={agent}
              closeModal={() => toggle(false)}
            />
          ))}
      </div>
    </div>
  );
}

interface AgentBadgeSelectorProps {
  text: string;
  selected: boolean;
  toggleFilter: () => void;
}

function AgentBadgeSelector({
  text,
  selected,
  toggleFilter,
}: AgentBadgeSelectorProps) {
  return (
    <Button secondary active={selected} onClick={toggleFilter}>
      {text}
    </Button>
  );
}

export enum AgentFilter {
  Pinned = "Pinned",
  Public = "Public",
  Private = "Private",
  Mine = "Mine",
}

function useAgentFilters() {
  const [agentFilters, setAgentFilters] = useState<
    Record<AgentFilter, boolean>
  >({
    [AgentFilter.Pinned]: false,
    [AgentFilter.Public]: false,
    [AgentFilter.Private]: false,
    [AgentFilter.Mine]: false,
  });

  function toggleAgentFilter(filter: AgentFilter) {
    setAgentFilters((prevFilters) => ({
      ...prevFilters,
      [filter]: !prevFilters[filter],
    }));
  }

  return { agentFilters, toggleAgentFilter };
}

export default function AgentsModal() {
  const { agents, pinnedAgents } = useAgentsContext();
  const { agentFilters, toggleAgentFilter } = useAgentFilters();
  const { user } = useUser();
  const [searchQuery, setSearchQuery] = useState("");

  const memoizedCurrentlyVisibleAgents = useMemo(() => {
    return agents.filter((agent) => {
      const nameMatches = agent.name
        .toLowerCase()
        .includes(searchQuery.toLowerCase());
      const labelMatches = agent.labels?.some((label) =>
        label.name.toLowerCase().includes(searchQuery.toLowerCase())
      );
      const publicFilter = !agentFilters[AgentFilter.Public] || agent.is_public;
      const privateFilter =
        !agentFilters[AgentFilter.Private] || !agent.is_public;
      const pinnedFilter =
        !agentFilters[AgentFilter.Pinned] ||
        (pinnedAgents.map((a) => a.id).includes(agent.id) ?? false);

      const mineFilter =
        !agentFilters[AgentFilter.Mine] || checkUserOwnsAgent(user, agent);

      const isNotUnifiedAgent = agent.id !== 0;

      return (
        (nameMatches || labelMatches) &&
        publicFilter &&
        privateFilter &&
        pinnedFilter &&
        mineFilter &&
        isNotUnifiedAgent
      );
    });
  }, [agents, searchQuery, agentFilters]);

  const featuredAgents = [
    ...memoizedCurrentlyVisibleAgents.filter(
      (agent) => agent.is_default_persona
    ),
  ];
  const allAgents = memoizedCurrentlyVisibleAgents.filter(
    (agent) => !agent.is_default_persona
  );

  return (
<<<<<<< HEAD
    <ModalContent icon={SvgOnyxOctagon} title="Agents">
      <div className="flex flex-col sticky top-[0rem] z-10 bg-background-tint-01 p-spacing-paragraph">
        <div className="flex flex-row items-center gap-spacing-interline">
          <input
            className="w-full h-[3rem] border bg-transparent rounded-08 p-padding-button"
            placeholder="Search..."
            value={searchQuery}
            onChange={(event) => setSearchQuery(event.target.value)}
          />
          <Link href="/assistants/new">
            <Button className="h-full">Create</Button>
          </Link>
        </div>

        <div className="py-padding-content flex items-center gap-spacing-interline flex-wrap">
          <SvgFilter className="w-[1.2rem] h-[1.2rem] stroke-text-05" />
          <AgentBadgeSelector
            text="Pinned"
            selected={agentFilters[AgentFilter.Pinned]}
            toggleFilter={() => toggleAgentFilter(AgentFilter.Pinned)}
          />

          <AgentBadgeSelector
            text="Mine"
            selected={agentFilters[AgentFilter.Mine]}
            toggleFilter={() => toggleAgentFilter(AgentFilter.Mine)}
          />
          <AgentBadgeSelector
            text="Private"
            selected={agentFilters[AgentFilter.Private]}
            toggleFilter={() => toggleAgentFilter(AgentFilter.Private)}
          />
          <AgentBadgeSelector
            text="Public"
            selected={agentFilters[AgentFilter.Public]}
            toggleFilter={() => toggleAgentFilter(AgentFilter.Public)}
          />
        </div>
      </div>
=======
    <div data-testid="AgentsModal/container" aria-label="Agents Modal">
      <Modal id={ModalIds.AgentsModal} icon={SvgOnyxOctagon} title="Agents" sm>
        <div className="flex flex-col sticky top-[0rem] z-10 bg-background-tint-01 p-spacing-paragraph">
          <div className="flex flex-row items-center gap-spacing-interline">
            <InputTypeIn
              placeholder="Search..."
              value={searchQuery}
              onChange={(event) => setSearchQuery(event.target.value)}
            />
            <Button
              href="/assistants/new"
              onClick={() => toggleModal(ModalIds.AgentsModal, false)}
            >
              Create
            </Button>
          </div>

          <div className="py-padding-content flex items-center gap-spacing-interline flex-wrap">
            <SvgFilter className="w-[1.2rem] h-[1.2rem] stroke-text-05" />
            <AgentBadgeSelector
              text="Pinned"
              selected={agentFilters[AgentFilter.Pinned]}
              toggleFilter={() => toggleAgentFilter(AgentFilter.Pinned)}
            />
>>>>>>> a1314e49

            <AgentBadgeSelector
              text="Mine"
              selected={agentFilters[AgentFilter.Mine]}
              toggleFilter={() => toggleAgentFilter(AgentFilter.Mine)}
            />
            <AgentBadgeSelector
              text="Private"
              selected={agentFilters[AgentFilter.Private]}
              toggleFilter={() => toggleAgentFilter(AgentFilter.Private)}
            />
<<<<<<< HEAD
          </>
        )}
      </div>
    </ModalContent>
=======
            <AgentBadgeSelector
              text="Public"
              selected={agentFilters[AgentFilter.Public]}
              toggleFilter={() => toggleAgentFilter(AgentFilter.Public)}
            />
          </div>
        </div>

        <div className="flex-1 w-full p-spacing-paragraph overflow-y-auto">
          {featuredAgents.length === 0 && allAgents.length === 0 ? (
            <Text className="w-full h-full flex flex-col items-center justify-center">
              No Agents configured yet...
            </Text>
          ) : (
            <>
              <AgentsSection
                title="Featured Agents"
                agents={featuredAgents}
                pinnedAgents={pinnedAgents}
              />
              <AgentsSection
                title="All Agents"
                agents={allAgents}
                pinnedAgents={pinnedAgents}
              />
            </>
          )}
        </div>
      </Modal>
    </div>
>>>>>>> a1314e49
  );
}<|MERGE_RESOLUTION|>--- conflicted
+++ resolved
@@ -11,12 +11,8 @@
 import SvgFilter from "@/icons/filter";
 import SvgOnyxOctagon from "@/icons/onyx-octagon";
 import Button from "@/refresh-components/buttons/Button";
-<<<<<<< HEAD
-import Link from "next/link";
 import { useModal } from "@/refresh-components/contexts/ModalContext";
-=======
 import InputTypeIn from "@/refresh-components/inputs/InputTypeIn";
->>>>>>> a1314e49
 
 interface AgentsSectionProps {
   title: string;
@@ -100,6 +96,7 @@
   const { agentFilters, toggleAgentFilter } = useAgentFilters();
   const { user } = useUser();
   const [searchQuery, setSearchQuery] = useState("");
+  const { toggle } = useModal();
 
   const memoizedCurrentlyVisibleAgents = useMemo(() => {
     return agents.filter((agent) => {
@@ -142,49 +139,8 @@
   );
 
   return (
-<<<<<<< HEAD
-    <ModalContent icon={SvgOnyxOctagon} title="Agents">
-      <div className="flex flex-col sticky top-[0rem] z-10 bg-background-tint-01 p-spacing-paragraph">
-        <div className="flex flex-row items-center gap-spacing-interline">
-          <input
-            className="w-full h-[3rem] border bg-transparent rounded-08 p-padding-button"
-            placeholder="Search..."
-            value={searchQuery}
-            onChange={(event) => setSearchQuery(event.target.value)}
-          />
-          <Link href="/assistants/new">
-            <Button className="h-full">Create</Button>
-          </Link>
-        </div>
-
-        <div className="py-padding-content flex items-center gap-spacing-interline flex-wrap">
-          <SvgFilter className="w-[1.2rem] h-[1.2rem] stroke-text-05" />
-          <AgentBadgeSelector
-            text="Pinned"
-            selected={agentFilters[AgentFilter.Pinned]}
-            toggleFilter={() => toggleAgentFilter(AgentFilter.Pinned)}
-          />
-
-          <AgentBadgeSelector
-            text="Mine"
-            selected={agentFilters[AgentFilter.Mine]}
-            toggleFilter={() => toggleAgentFilter(AgentFilter.Mine)}
-          />
-          <AgentBadgeSelector
-            text="Private"
-            selected={agentFilters[AgentFilter.Private]}
-            toggleFilter={() => toggleAgentFilter(AgentFilter.Private)}
-          />
-          <AgentBadgeSelector
-            text="Public"
-            selected={agentFilters[AgentFilter.Public]}
-            toggleFilter={() => toggleAgentFilter(AgentFilter.Public)}
-          />
-        </div>
-      </div>
-=======
     <div data-testid="AgentsModal/container" aria-label="Agents Modal">
-      <Modal id={ModalIds.AgentsModal} icon={SvgOnyxOctagon} title="Agents" sm>
+      <ModalContent icon={SvgOnyxOctagon} title="Agents">
         <div className="flex flex-col sticky top-[0rem] z-10 bg-background-tint-01 p-spacing-paragraph">
           <div className="flex flex-row items-center gap-spacing-interline">
             <InputTypeIn
@@ -192,10 +148,7 @@
               value={searchQuery}
               onChange={(event) => setSearchQuery(event.target.value)}
             />
-            <Button
-              href="/assistants/new"
-              onClick={() => toggleModal(ModalIds.AgentsModal, false)}
-            >
+            <Button href="/assistants/new" onClick={() => toggle(false)}>
               Create
             </Button>
           </div>
@@ -207,7 +160,6 @@
               selected={agentFilters[AgentFilter.Pinned]}
               toggleFilter={() => toggleAgentFilter(AgentFilter.Pinned)}
             />
->>>>>>> a1314e49
 
             <AgentBadgeSelector
               text="Mine"
@@ -219,12 +171,6 @@
               selected={agentFilters[AgentFilter.Private]}
               toggleFilter={() => toggleAgentFilter(AgentFilter.Private)}
             />
-<<<<<<< HEAD
-          </>
-        )}
-      </div>
-    </ModalContent>
-=======
             <AgentBadgeSelector
               text="Public"
               selected={agentFilters[AgentFilter.Public]}
@@ -253,8 +199,7 @@
             </>
           )}
         </div>
-      </Modal>
+      </ModalContent>
     </div>
->>>>>>> a1314e49
   );
 }