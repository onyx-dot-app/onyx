"use client";

import React, { useState, memo, useMemo, useEffect } from "react";
import { useDraggable } from "@dnd-kit/core";
import SvgMoreHorizontal from "@/icons/more-horizontal";
import { useChatContext } from "@/refresh-components/contexts/ChatContext";
import { deleteChatSession, renameChatSession } from "@/app/chat/services/lib";
import { ChatSession } from "@/app/chat/interfaces";
import ConfirmationModalLayout from "@/refresh-components/layouts/ConfirmationModalLayout";
import SvgTrash from "@/icons/trash";
import SvgShare from "@/icons/share";
import SvgEdit from "@/icons/edit";
import Button from "@/refresh-components/buttons/Button";
import { cn, noProp } from "@/lib/utils";
import {
  Popover,
  PopoverContent,
  PopoverMenu,
  PopoverTrigger,
} from "@/components/ui/popover";
import { useAppRouter } from "@/hooks/appNavigation";
import {
  Project,
  removeChatSessionFromProject,
} from "@/app/chat/projects/projectsService";
import { useProjectsContext } from "@/app/chat/projects/ProjectsContext";
import SvgFolderIn from "@/icons/folder-in";
import SvgFolder from "@/icons/folder";
import SvgChevronLeft from "@/icons/chevron-left";
import MoveCustomAgentChatModal from "@/components/modals/MoveCustomAgentChatModal";
import { UNNAMED_CHAT } from "@/lib/constants";
import ShareChatSessionModal from "@/app/chat/components/modal/ShareChatSessionModal";
import SidebarTab from "@/refresh-components/buttons/SidebarTab";
import IconButton from "@/refresh-components/buttons/IconButton";
import MenuButton from "@/refresh-components/buttons/MenuButton";
import { PopoverAnchor } from "@radix-ui/react-popover";
import InputTypeIn from "@/refresh-components/inputs/InputTypeIn";
import { usePopup } from "@/components/admin/connectors/Popup";
import { DRAG_TYPES, LOCAL_STORAGE_KEYS } from "@/sections/sidebar/constants";
import {
  shouldShowMoveModal,
  showErrorNotification,
  handleMoveOperation,
} from "@/sections/sidebar/sidebarUtils";
<<<<<<< HEAD
import ButtonRenaming from "@/refresh-components/buttons/ButtonRenaming";
import { useActiveSidebarTab } from "@/lib/hooks";
=======
import ButtonRenaming from "@/sections/sidebar/ButtonRenaming";
import { useAppFocus } from "@/lib/hooks";
>>>>>>> 3605676f

// (no local constants; use shared constants/imports)

export interface PopoverSearchInputProps {
  setShowMoveOptions: (show: boolean) => void;
  onSearch: (term: string) => void;
}

export function PopoverSearchInput({
  setShowMoveOptions,
  onSearch,
}: PopoverSearchInputProps) {
  const [searchTerm, setSearchTerm] = useState("");

  const handleChange = (e: React.ChangeEvent<HTMLInputElement>) => {
    const value = e.target.value;
    setSearchTerm(value);
    onSearch(value);
  };
  const handleKeyDown = (e: React.KeyboardEvent<HTMLInputElement>) => {
    if (e.key === "Escape") {
      setShowMoveOptions(false);
    }
  };

  const handleClickBackButton = (e: React.MouseEvent<HTMLButtonElement>) => {
    e.stopPropagation();
    setShowMoveOptions(false);
    setSearchTerm("");
  };

  return (
    <div className="flex flex-row items-center">
      <IconButton
        icon={SvgChevronLeft}
        onClick={handleClickBackButton}
        internal
      />
      <InputTypeIn
        type="text"
        value={searchTerm}
        onChange={handleChange}
        onKeyDown={handleKeyDown}
        placeholder="Search Projects"
        onClick={noProp()}
        internal
        autoFocus
      />
    </div>
  );
}

interface ChatButtonProps {
  chatSession: ChatSession;
  project?: Project;
  draggable?: boolean;
}

function ChatButtonInner({
  chatSession,
  project,
  draggable = false,
}: ChatButtonProps) {
  const route = useAppRouter();
  const activeSidebarTab = useAppFocus();
  const active = useMemo(
    () =>
      typeof activeSidebarTab === "object" &&
      activeSidebarTab.type === "chat" &&
      activeSidebarTab.id === chatSession.id,
    [activeSidebarTab, chatSession.id]
  );
  const [mounted, setMounted] = useState(false);
  const [displayName, setDisplayName] = useState(
    chatSession.name || UNNAMED_CHAT
  );
  const [renaming, setRenaming] = useState(false);
  const [deleteConfirmationModalOpen, setDeleteConfirmationModalOpen] =
    useState(false);
  const [showMoveOptions, setShowMoveOptions] = useState(false);
  const [showShareModal, setShowShareModal] = useState(false);
  const [searchTerm, setSearchTerm] = useState("");
  const [popoverItems, setPopoverItems] = useState<React.ReactNode[]>([]);
  const { refreshChatSessions } = useChatContext();
  const {
    refreshCurrentProjectDetails,
    projects,
    fetchProjects,
    currentProjectId,
  } = useProjectsContext();
  const { popup, setPopup } = usePopup();
  const [popoverOpen, setPopoverOpen] = useState(false);
  const [pendingMoveProjectId, setPendingMoveProjectId] = useState<
    number | null
  >(null);
  const [showMoveCustomAgentModal, setShowMoveCustomAgentModal] =
    useState(false);

  // Drag and drop setup for chat sessions
  const dragId = `${DRAG_TYPES.CHAT}-${chatSession.id}`;
  const { attributes, listeners, setNodeRef, transform, isDragging } =
    useDraggable({
      id: dragId,
      data: {
        type: DRAG_TYPES.CHAT,
        chatSession,
        projectId: project?.id,
      },
      disabled: !draggable || renaming,
    });

  useEffect(() => {
    setMounted(true);
  }, []);

  // Sync local name state when chatSession.name changes (e.g., after auto-naming)
  useEffect(() => {
    const newName = chatSession.name || UNNAMED_CHAT;
    const oldName = displayName;

    // Only animate if transitioning from UNNAMED_CHAT to a real name
    if (oldName === UNNAMED_CHAT && newName !== UNNAMED_CHAT && mounted) {
      // Type out the name character by character
      let currentIndex = 0;
      const typingInterval = setInterval(() => {
        currentIndex++;
        setDisplayName(newName.slice(0, currentIndex));

        if (currentIndex >= newName.length) {
          clearInterval(typingInterval);
        }
      }, 30); // 30ms per character

      return () => clearInterval(typingInterval);
    } else {
      // No animation for other changes (manual rename, initial load, etc.)
      setDisplayName(newName);
    }
  }, [chatSession.name, mounted]);

  const filteredProjects = useMemo(() => {
    if (!searchTerm) return projects;
    const term = searchTerm.toLowerCase();
    return projects.filter((project) =>
      project.name.toLowerCase().includes(term)
    );
  }, [projects, searchTerm]);

  useEffect(() => {
    if (!showMoveOptions) {
      const popoverItems = [
        <MenuButton
          key="share"
          icon={SvgShare}
          onClick={noProp(() => setShowShareModal(true))}
        >
          Share
        </MenuButton>,
        <MenuButton
          key="rename"
          icon={SvgEdit}
          onClick={noProp(() => setRenaming(true))}
        >
          Rename
        </MenuButton>,
        <MenuButton
          key="move"
          icon={SvgFolderIn}
          onClick={noProp(() => setShowMoveOptions(true))}
        >
          Move to Project
        </MenuButton>,
        project && (
          <MenuButton
            key="remove"
            icon={SvgFolder}
            onClick={noProp(() => handleRemoveFromProject())}
          >
            {`Remove from ${project.name}`}
          </MenuButton>
        ),
        null,
        <MenuButton
          key="delete"
          icon={SvgTrash}
          onClick={noProp(() => setDeleteConfirmationModalOpen(true))}
          danger
        >
          Delete
        </MenuButton>,
      ];
      setPopoverItems(popoverItems);
    } else {
      const popoverItems = [
        <PopoverSearchInput
          key="search"
          setShowMoveOptions={setShowMoveOptions}
          onSearch={setSearchTerm}
        />,
        ...filteredProjects
          .filter((candidateProject) => candidateProject.id !== project?.id)
          .map((targetProject) => (
            <MenuButton
              key={targetProject.id}
              icon={SvgFolder}
              onClick={noProp(() => handleChatMove(targetProject))}
            >
              {targetProject.name}
            </MenuButton>
          )),
      ];
      setPopoverItems(popoverItems);
    }
  }, [
    showMoveOptions,
    filteredProjects,
    refreshChatSessions,
    fetchProjects,
    currentProjectId,
    refreshCurrentProjectDetails,
    project,
    chatSession.id,
  ]);

  async function handleRename(newName: string) {
    setDisplayName(newName);
    await renameChatSession(chatSession.id, newName);
    await refreshChatSessions();
  }

  async function handleChatDelete() {
    try {
      await deleteChatSession(chatSession.id);

      if (project) {
        await fetchProjects();
        await refreshCurrentProjectDetails();

        // Only route if the deleted chat is the currently opened chat session
        if (active) {
          route({ projectId: project.id });
        }
      }
      await refreshChatSessions();
    } catch (error) {
      console.error("Failed to delete chat:", error);
      showErrorNotification(
        setPopup,
        "Failed to delete chat. Please try again."
      );
    }
  }

  async function performMove(targetProjectId: number) {
    try {
      await handleMoveOperation(
        {
          chatSession,
          targetProjectId,
          refreshChatSessions,
          refreshCurrentProjectDetails,
          fetchProjects,
          currentProjectId,
        },
        setPopup
      );
      setShowMoveOptions(false);
      setSearchTerm("");
    } catch (error) {
      // handleMoveOperation already handles error notification
      console.error("Failed to move chat:", error);
    }
  }

  async function handleChatMove(targetProject: Project) {
    if (shouldShowMoveModal(chatSession)) {
      setPendingMoveProjectId(targetProject.id);
      setShowMoveCustomAgentModal(true);
      return;
    }
    await performMove(targetProject.id);
  }

  async function handleRemoveFromProject() {
    try {
      await removeChatSessionFromProject(chatSession.id);
      const projectRefreshPromise = currentProjectId
        ? refreshCurrentProjectDetails()
        : fetchProjects();
      await Promise.all([refreshChatSessions(), projectRefreshPromise]);
      setShowMoveOptions(false);
      setSearchTerm("");
    } catch (error) {
      console.error("Failed to remove chat from project:", error);
    }
  }

  const rightMenu = (
    <>
      <PopoverTrigger asChild onClick={noProp()}>
        <div>
          <IconButton
            icon={SvgMoreHorizontal}
            className={cn(
              !popoverOpen && "hidden",
              !renaming && "group-hover/SidebarTab:flex"
            )}
            transient={popoverOpen}
            internal
          />
        </div>
      </PopoverTrigger>
      <PopoverContent side="right" align="end">
        <PopoverMenu>{popoverItems}</PopoverMenu>
      </PopoverContent>
    </>
  );

  const popover = (
    <Popover
      onOpenChange={(state) => {
        setPopoverOpen(state);
        if (!state) setShowMoveOptions(false);
      }}
    >
      <PopoverAnchor>
        <SidebarTab
          onClick={() => route({ chatSessionId: chatSession.id })}
          active={active}
          rightChildren={rightMenu}
          focused={renaming}
        >
          {renaming ? (
            <ButtonRenaming
              initialName={chatSession.name}
              onRename={handleRename}
              onClose={() => setRenaming(false)}
            />
          ) : (
            displayName
          )}
        </SidebarTab>
      </PopoverAnchor>
    </Popover>
  );

  return (
    <>
      {popup}

      {deleteConfirmationModalOpen && (
        <ConfirmationModalLayout
          title="Delete Chat"
          icon={SvgTrash}
          onClose={() => setDeleteConfirmationModalOpen(false)}
          submit={
            <Button
              danger
              onClick={() => {
                setDeleteConfirmationModalOpen(false);
                handleChatDelete();
              }}
            >
              Delete
            </Button>
          }
        >
          Are you sure you want to delete this chat? This action cannot be
          undone.
        </ConfirmationModalLayout>
      )}

      {showMoveCustomAgentModal && (
        <MoveCustomAgentChatModal
          onCancel={() => {
            setShowMoveCustomAgentModal(false);
            setPendingMoveProjectId(null);
          }}
          onConfirm={async (doNotShowAgain: boolean) => {
            if (doNotShowAgain && typeof window !== "undefined") {
              window.localStorage.setItem(
                LOCAL_STORAGE_KEYS.HIDE_MOVE_CUSTOM_AGENT_MODAL,
                "true"
              );
            }
            const target = pendingMoveProjectId;
            setShowMoveCustomAgentModal(false);
            setPendingMoveProjectId(null);
            if (target != null) {
              await performMove(target);
            }
          }}
        />
      )}

      {showShareModal && (
        <ShareChatSessionModal
          chatSession={chatSession}
          onClose={() => setShowShareModal(false)}
        />
      )}

      {draggable ? (
        <div
          ref={setNodeRef}
          style={{
            transform: transform
              ? `translate3d(0px, ${transform.y}px, 0)`
              : undefined,
            opacity: isDragging ? 0.5 : 1,
          }}
          {...(mounted ? attributes : {})}
          {...(mounted ? listeners : {})}
        >
          {popover}
        </div>
      ) : (
        popover
      )}
    </>
  );
}

const ChatButton = memo(ChatButtonInner);
export default ChatButton;<|MERGE_RESOLUTION|>--- conflicted
+++ resolved
@@ -42,13 +42,8 @@
   showErrorNotification,
   handleMoveOperation,
 } from "@/sections/sidebar/sidebarUtils";
-<<<<<<< HEAD
 import ButtonRenaming from "@/refresh-components/buttons/ButtonRenaming";
-import { useActiveSidebarTab } from "@/lib/hooks";
-=======
-import ButtonRenaming from "@/sections/sidebar/ButtonRenaming";
 import { useAppFocus } from "@/lib/hooks";
->>>>>>> 3605676f
 
 // (no local constants; use shared constants/imports)
 
