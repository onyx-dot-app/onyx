--- conflicted
+++ resolved
@@ -1,6 +1,6 @@
 "use client";
 
-import React, { useCallback, memo, useMemo } from "react";
+import React, { useCallback, memo, useMemo, useState } from "react";
 import { useSettingsContext } from "@/components/settings/SettingsProvider";
 import { MinimalPersonaSnapshot } from "@/app/admin/assistants/interfaces";
 import Text from "@/refresh-components/texts/Text";
@@ -22,7 +22,6 @@
   sortableKeyboardCoordinates,
   verticalListSortingStrategy,
 } from "@dnd-kit/sortable";
-<<<<<<< HEAD
 import { useSortable } from "@dnd-kit/sortable";
 import { CSS } from "@dnd-kit/utilities";
 import { useDraggable, useDroppable } from "@dnd-kit/core";
@@ -31,8 +30,6 @@
   restrictToVerticalAxis,
 } from "@dnd-kit/modifiers";
 import SvgSidebar from "@/icons/sidebar";
-=======
->>>>>>> 44a55cf0
 import SvgEditBig from "@/icons/edit-big";
 import SvgMoreHorizontal from "@/icons/more-horizontal";
 import Settings from "@/sections/sidebar/Settings";
@@ -49,11 +46,13 @@
 import SvgOnyxOctagon from "@/icons/onyx-octagon";
 import ProjectFolderButton from "@/sections/sidebar/ProjectFolderButton";
 import CreateProjectModal from "@/components/modals/CreateProjectModal";
+import MoveCustomAgentChatModal from "@/components/modals/MoveCustomAgentChatModal";
 import { useProjectsContext } from "@/app/chat/projects/ProjectsContext";
+import { removeChatSessionFromProject } from "@/app/chat/projects/projectsService";
+import type { Project } from "@/app/chat/projects/projectsService";
 import { useAppRouter } from "@/hooks/appNavigation";
 import { useSearchParams } from "next/navigation";
 import SidebarWrapper from "@/sections/sidebar/SidebarWrapper";
-<<<<<<< HEAD
 import ShareChatSessionModal from "@/app/chat/components/modal/ShareChatSessionModal";
 import { usePopup } from "@/components/admin/connectors/Popup";
 import IconButton from "@/refresh-components/buttons/IconButton";
@@ -68,10 +67,9 @@
   showErrorNotification,
   handleMoveOperation,
 } from "./sidebarUtils";
-=======
 import SidebarTab from "@/refresh-components/buttons/SidebarTab";
 import VerticalShadowScroller from "@/refresh-components/VerticalShadowScroller";
->>>>>>> 44a55cf0
+import { ChatSession } from "@/app/chat/interfaces";
 
 // Visible-agents = pinned-agents + current-agent (if current-agent not in pinned-agents)
 // OR Visible-agents = pinned-agents (if current-agent in pinned-agents)
@@ -88,419 +86,6 @@
     : [...pinnedAgents, currentAgent];
   return [visibleAgents, currentAgentIsPinned];
 }
-
-<<<<<<< HEAD
-export interface PopoverSearchInputProps {
-  setShowMoveOptions: (show: boolean) => void;
-  onSearch: (term: string) => void;
-}
-
-export function PopoverSearchInput({
-  setShowMoveOptions,
-  onSearch,
-}: PopoverSearchInputProps) {
-  const [searchTerm, setSearchTerm] = useState("");
-
-  const handleChange = (e: React.ChangeEvent<HTMLInputElement>) => {
-    const value = e.target.value;
-    setSearchTerm(value);
-    onSearch(value);
-  };
-  const handleKeyDown = (e: React.KeyboardEvent<HTMLInputElement>) => {
-    if (e.key === "Escape") {
-      setShowMoveOptions(false);
-    }
-  };
-
-  const handleClickBackButton = (e: React.MouseEvent<HTMLButtonElement>) => {
-    e.stopPropagation();
-    setShowMoveOptions(false);
-    setSearchTerm("");
-  };
-
-  return (
-    <div className="flex flex-row justify-center items-center p-spacing-inline gap-spacing-inline rounded-08 bg-transparent w-full">
-      <div className="flex-1 h-[1.8rem] flex flex-row items-center gap-spacing-interline">
-        <button
-          className="w-[1.2rem] h-[1.2rem] flex items-center justify-center"
-          onClick={handleClickBackButton}
-        >
-          <SvgChevronLeft className="h-[1.2rem] w-[1.2rem] stroke-text-02 hover:stroke-text-03" />
-        </button>
-        <input
-          type="text"
-          value={searchTerm}
-          onChange={handleChange}
-          onKeyDown={handleKeyDown}
-          placeholder="Search Projects"
-          className="bg-transparent outline-none resize-none overflow-x-hidden overflow-y-hidden whitespace-nowrap no-scrollbar font-main-content-body w-full text-text-03 placeholder-text-02"
-          onClick={noProp()}
-          autoFocus
-        />
-      </div>
-    </div>
-  );
-}
-
-interface ChatButtonProps {
-  chatSession: ChatSession;
-  project?: Project;
-  draggable?: boolean;
-}
-
-function ChatButtonInner({
-  chatSession,
-  project,
-  draggable = false,
-}: ChatButtonProps) {
-  const route = useAppRouter();
-  const params = useAppParams();
-  const [name, setName] = useState(chatSession.name || UNNAMED_CHAT);
-  const [renaming, setRenaming] = useState(false);
-  const [deleteConfirmationModalOpen, setDeleteConfirmationModalOpen] =
-    useState(false);
-  const [showMoveOptions, setShowMoveOptions] = useState(false);
-  const [showShareModal, setShowShareModal] = useState(false);
-  const [searchTerm, setSearchTerm] = useState("");
-  const [popoverItems, setPopoverItems] = useState<React.ReactNode[]>([]);
-  const { refreshChatSessions } = useChatContext();
-  const {
-    refreshCurrentProjectDetails,
-    projects,
-    fetchProjects,
-    currentProjectId,
-  } = useProjectsContext();
-
-  const [pendingMoveProjectId, setPendingMoveProjectId] = useState<
-    number | null
-  >(null);
-  const [showMoveCustomAgentModal, setShowMoveCustomAgentModal] =
-    useState(false);
-  const isChatUsingDefaultAssistant =
-    chatSession.persona_id === DEFAULT_PERSONA_ID;
-
-  // Drag and drop setup for chat sessions
-  const dragId = `${DRAG_TYPES.CHAT}-${chatSession.id}`;
-  const { attributes, listeners, setNodeRef, transform, isDragging } =
-    useDraggable({
-      id: dragId,
-      data: {
-        type: DRAG_TYPES.CHAT,
-        chatSession,
-        projectId: project?.id,
-      },
-      disabled: !draggable || renaming,
-    });
-
-  const filteredProjects = useMemo(() => {
-    if (!searchTerm) return projects;
-    const term = searchTerm.toLowerCase();
-    return projects.filter((project) =>
-      project.name.toLowerCase().includes(term)
-    );
-  }, [projects, searchTerm]);
-
-  async function submitRename(renamingValue: string) {
-    const newName = renamingValue.trim();
-    if (newName === "" || newName === chatSession.name) return;
-
-    setName(newName);
-    try {
-      await renameChatSession(chatSession.id, newName);
-      await refreshChatSessions();
-    } catch (error) {
-      console.error("Failed to rename chat:", error);
-    }
-  }
-
-  useEffect(() => {
-    if (!showMoveOptions) {
-      const popoverItems = [
-        <NavigationTab
-          key="share"
-          icon={SvgShare}
-          onClick={noProp(() => setShowShareModal(true))}
-        >
-          Share
-        </NavigationTab>,
-        <NavigationTab
-          key="rename"
-          icon={SvgEdit}
-          onClick={noProp(() => setRenaming(true))}
-        >
-          Rename
-        </NavigationTab>,
-        <NavigationTab
-          key="move"
-          icon={SvgFolderIn}
-          onClick={noProp(() => setShowMoveOptions(true))}
-        >
-          Move to Project
-        </NavigationTab>,
-        project && (
-          <NavigationTab
-            key="remove"
-            icon={SvgFolder}
-            onClick={noProp(() => handleRemoveFromProject())}
-          >
-            {`Remove from ${project.name}`}
-          </NavigationTab>
-        ),
-        null,
-        <NavigationTab
-          key="delete"
-          icon={SvgTrash}
-          onClick={noProp(() => setDeleteConfirmationModalOpen(true))}
-          danger
-        >
-          Delete
-        </NavigationTab>,
-      ];
-      setPopoverItems(popoverItems);
-    } else {
-      const popoverItems = [
-        <PopoverSearchInput
-          key="search"
-          setShowMoveOptions={setShowMoveOptions}
-          onSearch={setSearchTerm}
-        />,
-        ...filteredProjects
-          .filter((candidateProject) => candidateProject.id !== project?.id)
-          .map((targetProject) => (
-            <NavigationTab
-              key={targetProject.id}
-              icon={SvgFolder}
-              onClick={noProp(() => handleChatMove(targetProject))}
-            >
-              {targetProject.name}
-            </NavigationTab>
-          )),
-      ];
-      setPopoverItems(popoverItems);
-    }
-  }, [
-    showMoveOptions,
-    filteredProjects,
-    refreshChatSessions,
-    fetchProjects,
-    currentProjectId,
-    refreshCurrentProjectDetails,
-    project,
-    chatSession.id,
-  ]);
-
-  const { popup, setPopup } = usePopup();
-
-  async function handleChatDelete() {
-    try {
-      await deleteChatSession(chatSession.id);
-
-      if (project) {
-        await fetchProjects();
-        await refreshCurrentProjectDetails();
-
-        // Only route if the deleted chat is the currently opened chat session
-        if (params(SEARCH_PARAM_NAMES.CHAT_ID) == chatSession.id) {
-          route({ projectId: project.id });
-        }
-      }
-      await refreshChatSessions();
-    } catch (error) {
-      console.error("Failed to delete chat:", error);
-      showErrorNotification(
-        setPopup,
-        "Failed to delete chat. Please try again."
-      );
-    }
-  }
-
-  async function performMove(targetProjectId: number) {
-    try {
-      await moveChatSession(targetProjectId, chatSession.id);
-      await handleMoveOperation(
-        {
-          chatSession,
-          targetProjectId,
-          refreshChatSessions,
-          refreshCurrentProjectDetails,
-          fetchProjects,
-          currentProjectId,
-        },
-        setPopup
-      );
-      setShowMoveOptions(false);
-      setSearchTerm("");
-    } catch (error) {
-      // handleMoveOperation already handles error notification
-      console.error("Failed to move chat:", error);
-    }
-  }
-
-  async function handleChatMove(targetProject: Project) {
-    if (shouldShowMoveModal(chatSession)) {
-      setPendingMoveProjectId(targetProject.id);
-      setShowMoveCustomAgentModal(true);
-      return;
-    }
-
-    await performMove(targetProject.id);
-  }
-
-  async function handleRemoveFromProject() {
-    try {
-      await removeChatSessionFromProject(chatSession.id);
-      const projectRefreshPromise = currentProjectId
-        ? refreshCurrentProjectDetails()
-        : fetchProjects();
-      await Promise.all([refreshChatSessions(), projectRefreshPromise]);
-      setShowMoveOptions(false);
-      setSearchTerm("");
-    } catch (error) {
-      console.error("Failed to remove chat from project:", error);
-    }
-  }
-
-  const navTab = (
-    <NavigationTab
-      icon={project ? () => <></> : SvgBubbleText}
-      onClick={() => route({ chatSessionId: chatSession.id })}
-      active={params(SEARCH_PARAM_NAMES.CHAT_ID) === chatSession.id}
-      popover={<PopoverMenu>{popoverItems}</PopoverMenu>}
-      onPopoverChange={(open) => !open && setShowMoveOptions(false)}
-      renaming={renaming}
-      setRenaming={setRenaming}
-      submitRename={submitRename}
-    >
-      {name}
-    </NavigationTab>
-  );
-
-  return (
-    <>
-      {popup}
-      {deleteConfirmationModalOpen && (
-        <ConfirmationModal
-          title="Delete Chat"
-          icon={SvgTrash}
-          onClose={() => setDeleteConfirmationModalOpen(false)}
-          submit={
-            <Button
-              danger
-              onClick={() => {
-                setDeleteConfirmationModalOpen(false);
-                handleChatDelete();
-              }}
-            >
-              Delete
-            </Button>
-          }
-        >
-          Are you sure you want to delete this chat? This action cannot be
-          undone.
-        </ConfirmationModal>
-      )}
-
-      {showMoveCustomAgentModal && (
-        <MoveCustomAgentChatModal
-          onCancel={() => {
-            setShowMoveCustomAgentModal(false);
-            setPendingMoveProjectId(null);
-          }}
-          onConfirm={async (doNotShowAgain: boolean) => {
-            if (doNotShowAgain && typeof window !== "undefined") {
-              window.localStorage.setItem(
-                LOCAL_STORAGE_KEYS.HIDE_MOVE_CUSTOM_AGENT_MODAL,
-                "true"
-              );
-            }
-            const target = pendingMoveProjectId;
-            setShowMoveCustomAgentModal(false);
-            setPendingMoveProjectId(null);
-            if (target != null) {
-              await performMove(target);
-            }
-          }}
-        />
-      )}
-
-      {showShareModal && (
-        <ShareChatSessionModal
-          chatSession={chatSession}
-          onClose={() => setShowShareModal(false)}
-        />
-      )}
-
-      {draggable ? (
-        <div
-          ref={setNodeRef}
-          style={{
-            transform: transform
-              ? `translate3d(0px, ${transform.y}px, 0)`
-              : undefined,
-            opacity: isDragging ? 0.5 : 1,
-          }}
-          {...attributes}
-          {...listeners}
-        >
-          {navTab}
-        </div>
-      ) : (
-        navTab
-      )}
-    </>
-  );
-}
-
-export const ChatButton = memo(ChatButtonInner);
-
-interface AgentsButtonProps {
-  visibleAgent: MinimalPersonaSnapshot;
-}
-
-function AgentsButtonInner({ visibleAgent }: AgentsButtonProps) {
-  const route = useAppRouter();
-  const params = useAppParams();
-  const { pinnedAgents, togglePinnedAgent } = useAgentsContext();
-  const pinned = pinnedAgents.some(
-    (pinnedAgent) => pinnedAgent.id === visibleAgent.id
-  );
-
-  return (
-    <SortableItem id={visibleAgent.id}>
-      <div className="flex flex-col w-full h-full">
-        <NavigationTab
-          key={visibleAgent.id}
-          icon={getAgentIcon(visibleAgent)}
-          onClick={() => route({ agentId: visibleAgent.id })}
-          active={
-            params(SEARCH_PARAM_NAMES.PERSONA_ID) === String(visibleAgent.id)
-          }
-          popover={
-            <PopoverMenu>
-              {[
-                <NavigationTab
-                  key="pin-unpin-chat"
-                  icon={SvgPin}
-                  onClick={noProp(() =>
-                    togglePinnedAgent(visibleAgent, !pinned)
-                  )}
-                >
-                  {pinned ? "Unpin Agent" : "Pin Agent"}
-                </NavigationTab>,
-              ]}
-            </PopoverMenu>
-          }
-          highlight
-        >
-          {visibleAgent.name}
-        </NavigationTab>
-      </div>
-    </SortableItem>
-  );
-}
-
-const AgentsButton = memo(AgentsButtonInner);
-
 interface RecentsSectionProps {
   isHistoryEmpty: boolean;
   chatSessions: ChatSession[];
@@ -541,41 +126,12 @@
   );
 }
 
-interface SortableItemProps {
-  id: number;
-  children?: React.ReactNode;
-}
-
-function SortableItem({ id, children }: SortableItemProps) {
-  const { attributes, listeners, setNodeRef, transform, isDragging } =
-    useSortable({ id });
-
-  return (
-    <div
-      ref={setNodeRef}
-      style={{
-        transform: CSS.Transform.toString(transform),
-        ...(isDragging && { zIndex: 1000, position: "relative" as const }),
-      }}
-      {...attributes}
-      {...listeners}
-      className="flex items-center group"
-    >
-      {children}
-    </div>
-  );
-}
-
-=======
->>>>>>> 44a55cf0
 function AppSidebarInner() {
   const route = useAppRouter();
   const searchParams = useSearchParams();
   const { pinnedAgents, setPinnedAgents, currentAgent } = useAgentsContext();
   const { folded, setFolded } = useAppSidebarContext();
-<<<<<<< HEAD
   const { chatSessions, refreshChatSessions } = useChatContext();
-  const { toggleModal } = useChatModal();
   const combinedSettings = useSettingsContext();
   const { refreshCurrentProjectDetails, fetchProjects, currentProjectId } =
     useProjectsContext();
@@ -589,12 +145,8 @@
   >(null);
   const [showMoveCustomAgentModal, setShowMoveCustomAgentModal] =
     useState(false);
-=======
   const { isOpen, toggleModal } = useChatModal();
-  const { chatSessions } = useChatContext();
-  const combinedSettings = useSettingsContext();
   const { projects } = useProjectsContext();
->>>>>>> 44a55cf0
 
   const [visibleAgents, currentAgentIsPinned] = useMemo(
     () => buildVisibleAgents(pinnedAgents, currentAgent),
@@ -652,7 +204,17 @@
     chatSession: ChatSession
   ) {
     try {
-      await moveChatSession(targetProjectId, chatSession.id);
+      await handleMoveOperation(
+        {
+          chatSession,
+          targetProjectId,
+          refreshChatSessions,
+          refreshCurrentProjectDetails,
+          fetchProjects,
+          currentProjectId,
+        },
+        setPopup
+      );
       const projectRefreshPromise = currentProjectId
         ? refreshCurrentProjectDetails()
         : fetchProjects();
@@ -860,7 +422,6 @@
                 </div>
               </SidebarSection>
 
-<<<<<<< HEAD
               {/* Wrap Projects and Recents in a shared DndContext for chat-to-project drag */}
               <DndContext
                 sensors={sensors}
@@ -881,37 +442,22 @@
                       onClick={() =>
                         toggleModal(ModalIds.CreateProjectModal, true)
                       }
-=======
-              <SidebarSection title="Projects">
-                {projects.map((project) => (
-                  <ProjectFolderButton key={project.id} project={project} />
-                ))}
-
-                <SidebarTab
-                  leftIcon={SvgFolderPlus}
-                  onClick={() => toggleModal(ModalIds.CreateProjectModal, true)}
-                  lowlight
-                >
-                  New Project
-                </SidebarTab>
-              </SidebarSection>
-
-              {/* Recents */}
-              <SidebarSection title="Recents">
-                {isHistoryEmpty ? (
-                  <Text text03 className="px-spacing-interline">
-                    Try sending a message! Your chat history will appear here.
-                  </Text>
-                ) : (
-                  chatSessions.map((chatSession) => (
-                    <ChatButton
-                      key={chatSession.id}
-                      chatSession={chatSession}
->>>>>>> 44a55cf0
                     />
                   }
                 >
-                  <Projects />
+                  {projects.map((project) => (
+                    <ProjectFolderButton key={project.id} project={project} />
+                  ))}
+
+                  <SidebarTab
+                    leftIcon={SvgFolderPlus}
+                    onClick={() =>
+                      toggleModal(ModalIds.CreateProjectModal, true)
+                    }
+                    lowlight
+                  >
+                    New Project
+                  </SidebarTab>
                 </SidebarSection>
 
                 {/* Recents */}
