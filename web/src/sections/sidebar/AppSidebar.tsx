--- conflicted
+++ resolved
@@ -78,425 +78,6 @@
     : [...pinnedAgents, currentAgent];
   return [visibleAgents, currentAgentIsPinned];
 }
-<<<<<<< HEAD
-
-export interface PopoverSearchInputProps {
-  setShowMoveOptions: (show: boolean) => void;
-  onSearch: (term: string) => void;
-}
-
-export function PopoverSearchInput({
-  setShowMoveOptions,
-  onSearch,
-}: PopoverSearchInputProps) {
-  const [searchTerm, setSearchTerm] = useState("");
-
-  const handleChange = (e: React.ChangeEvent<HTMLInputElement>) => {
-    const value = e.target.value;
-    setSearchTerm(value);
-    onSearch(value);
-  };
-  const handleKeyDown = (e: React.KeyboardEvent<HTMLInputElement>) => {
-    if (e.key === "Escape") {
-      setShowMoveOptions(false);
-    }
-  };
-
-  const handleClickBackButton = (e: React.MouseEvent<HTMLButtonElement>) => {
-    e.stopPropagation();
-    setShowMoveOptions(false);
-    setSearchTerm("");
-  };
-
-  return (
-    <div className="flex flex-row justify-center items-center p-spacing-inline gap-spacing-inline rounded-08 bg-transparent w-full">
-      <div className="flex-1 h-[1.8rem] flex flex-row items-center gap-spacing-interline">
-        <button
-          className="w-[1.2rem] h-[1.2rem] flex items-center justify-center"
-          onClick={handleClickBackButton}
-        >
-          <SvgChevronLeft className="h-[1.2rem] w-[1.2rem] stroke-text-02 hover:stroke-text-03" />
-        </button>
-        <input
-          type="text"
-          value={searchTerm}
-          onChange={handleChange}
-          onKeyDown={handleKeyDown}
-          placeholder="Search Projects"
-          className="bg-transparent outline-none resize-none overflow-x-hidden overflow-y-hidden whitespace-nowrap no-scrollbar font-main-content-body w-full text-text-03 placeholder-text-02"
-          onClick={noProp()}
-          autoFocus
-        />
-      </div>
-    </div>
-  );
-}
-
-interface ChatButtonProps {
-  chatSession: ChatSession;
-  project?: Project;
-  draggable?: boolean;
-}
-
-function ChatButtonInner({
-  chatSession,
-  project,
-  draggable = false,
-}: ChatButtonProps) {
-  const route = useAppRouter();
-  const params = useAppParams();
-  const [name, setName] = useState(chatSession.name || UNNAMED_CHAT);
-  const [renaming, setRenaming] = useState(false);
-  const [deleteConfirmationModalOpen, setDeleteConfirmationModalOpen] =
-    useState(false);
-  const [showMoveOptions, setShowMoveOptions] = useState(false);
-  const [showShareModal, setShowShareModal] = useState(false);
-  const [searchTerm, setSearchTerm] = useState("");
-  const [popoverItems, setPopoverItems] = useState<React.ReactNode[]>([]);
-  const { refreshChatSessions } = useChatContext();
-  const {
-    refreshCurrentProjectDetails,
-    projects,
-    fetchProjects,
-    currentProjectId,
-  } = useProjectsContext();
-
-  const [pendingMoveProjectId, setPendingMoveProjectId] = useState<
-    number | null
-  >(null);
-  const [showMoveCustomAgentModal, setShowMoveCustomAgentModal] =
-    useState(false);
-  const isChatUsingDefaultAssistant =
-    chatSession.persona_id === DEFAULT_PERSONA_ID;
-
-  // Drag and drop setup for chat sessions
-  const dragId = `${DRAG_TYPES.CHAT}-${chatSession.id}`;
-  const { attributes, listeners, setNodeRef, transform, isDragging } =
-    useDraggable({
-      id: dragId,
-      data: {
-        type: DRAG_TYPES.CHAT,
-        chatSession,
-        projectId: project?.id,
-      },
-      disabled: !draggable || renaming,
-    });
-
-  const filteredProjects = useMemo(() => {
-    if (!searchTerm) return projects;
-    const term = searchTerm.toLowerCase();
-    return projects.filter((project) =>
-      project.name.toLowerCase().includes(term)
-    );
-  }, [projects, searchTerm]);
-
-  async function submitRename(renamingValue: string) {
-    const newName = renamingValue.trim();
-    if (newName === "" || newName === chatSession.name) return;
-
-    setName(newName);
-    try {
-      await renameChatSession(chatSession.id, newName);
-      await refreshChatSessions();
-    } catch (error) {
-      console.error("Failed to rename chat:", error);
-    }
-  }
-
-  useEffect(() => {
-    if (!showMoveOptions) {
-      const popoverItems = [
-        <NavigationTab
-          key="share"
-          icon={SvgShare}
-          onClick={noProp(() => setShowShareModal(true))}
-        >
-          Share
-        </NavigationTab>,
-        <NavigationTab
-          key="rename"
-          icon={SvgEdit}
-          onClick={noProp(() => setRenaming(true))}
-        >
-          Rename
-        </NavigationTab>,
-        <NavigationTab
-          key="move"
-          icon={SvgFolderIn}
-          onClick={noProp(() => setShowMoveOptions(true))}
-        >
-          Move to Project
-        </NavigationTab>,
-        project && (
-          <NavigationTab
-            key="remove"
-            icon={SvgFolder}
-            onClick={noProp(() => handleRemoveFromProject())}
-          >
-            {`Remove from ${project.name}`}
-          </NavigationTab>
-        ),
-        null,
-        <NavigationTab
-          key="delete"
-          icon={SvgTrash}
-          onClick={noProp(() => setDeleteConfirmationModalOpen(true))}
-          danger
-        >
-          Delete
-        </NavigationTab>,
-      ];
-      setPopoverItems(popoverItems);
-    } else {
-      const popoverItems = [
-        <PopoverSearchInput
-          key="search"
-          setShowMoveOptions={setShowMoveOptions}
-          onSearch={setSearchTerm}
-        />,
-        ...filteredProjects
-          .filter((candidateProject) => candidateProject.id !== project?.id)
-          .map((targetProject) => (
-            <NavigationTab
-              key={targetProject.id}
-              icon={SvgFolder}
-              onClick={noProp(() => handleChatMove(targetProject))}
-            >
-              {targetProject.name}
-            </NavigationTab>
-          )),
-      ];
-      setPopoverItems(popoverItems);
-    }
-  }, [
-    showMoveOptions,
-    filteredProjects,
-    refreshChatSessions,
-    fetchProjects,
-    currentProjectId,
-    refreshCurrentProjectDetails,
-    project,
-    chatSession.id,
-  ]);
-
-  const { popup, setPopup } = usePopup();
-
-  // Gate dnd-kit attributes/listeners to client-only to avoid SSR hydration mismatches
-  const [isHydrated, setIsHydrated] = useState(false);
-  useEffect(() => setIsHydrated(true), []);
-
-  async function handleChatDelete() {
-    try {
-      await deleteChatSession(chatSession.id);
-
-      if (project) {
-        await fetchProjects();
-        await refreshCurrentProjectDetails();
-
-        // Only route if the deleted chat is the currently opened chat session
-        if (params(SEARCH_PARAM_NAMES.CHAT_ID) == chatSession.id) {
-          route({ projectId: project.id });
-        }
-      }
-      await refreshChatSessions();
-    } catch (error) {
-      console.error("Failed to delete chat:", error);
-      showErrorNotification(
-        setPopup,
-        "Failed to delete chat. Please try again."
-      );
-    }
-  }
-
-  async function performMove(targetProjectId: number) {
-    try {
-      await moveChatSession(targetProjectId, chatSession.id);
-      await handleMoveOperation(
-        {
-          chatSession,
-          targetProjectId,
-          refreshChatSessions,
-          refreshCurrentProjectDetails,
-          fetchProjects,
-          currentProjectId,
-        },
-        setPopup
-      );
-      setShowMoveOptions(false);
-      setSearchTerm("");
-    } catch (error) {
-      // handleMoveOperation already handles error notification
-      console.error("Failed to move chat:", error);
-    }
-  }
-
-  async function handleChatMove(targetProject: Project) {
-    if (shouldShowMoveModal(chatSession)) {
-      setPendingMoveProjectId(targetProject.id);
-      setShowMoveCustomAgentModal(true);
-      return;
-    }
-
-    await performMove(targetProject.id);
-  }
-
-  async function handleRemoveFromProject() {
-    try {
-      await removeChatSessionFromProject(chatSession.id);
-      const projectRefreshPromise = currentProjectId
-        ? refreshCurrentProjectDetails()
-        : fetchProjects();
-      await Promise.all([refreshChatSessions(), projectRefreshPromise]);
-      setShowMoveOptions(false);
-      setSearchTerm("");
-    } catch (error) {
-      console.error("Failed to remove chat from project:", error);
-    }
-  }
-
-  const navTab = (
-    <NavigationTab
-      icon={project ? () => <></> : SvgBubbleText}
-      onClick={() => route({ chatSessionId: chatSession.id })}
-      active={params(SEARCH_PARAM_NAMES.CHAT_ID) === chatSession.id}
-      popover={<PopoverMenu>{popoverItems}</PopoverMenu>}
-      onPopoverChange={(open) => !open && setShowMoveOptions(false)}
-      renaming={renaming}
-      setRenaming={setRenaming}
-      submitRename={submitRename}
-    >
-      {name}
-    </NavigationTab>
-  );
-
-  return (
-    <>
-      {popup}
-      {deleteConfirmationModalOpen && (
-        <ConfirmationModal
-          title="Delete Chat"
-          icon={SvgTrash}
-          onClose={() => setDeleteConfirmationModalOpen(false)}
-          submit={
-            <Button
-              danger
-              onClick={() => {
-                setDeleteConfirmationModalOpen(false);
-                handleChatDelete();
-              }}
-            >
-              Delete
-            </Button>
-          }
-        >
-          Are you sure you want to delete this chat? This action cannot be
-          undone.
-        </ConfirmationModal>
-      )}
-
-      {showMoveCustomAgentModal && (
-        <MoveCustomAgentChatModal
-          onCancel={() => {
-            setShowMoveCustomAgentModal(false);
-            setPendingMoveProjectId(null);
-          }}
-          onConfirm={async (doNotShowAgain: boolean) => {
-            if (doNotShowAgain && typeof window !== "undefined") {
-              window.localStorage.setItem(
-                LOCAL_STORAGE_KEYS.HIDE_MOVE_CUSTOM_AGENT_MODAL,
-                "true"
-              );
-            }
-            const target = pendingMoveProjectId;
-            setShowMoveCustomAgentModal(false);
-            setPendingMoveProjectId(null);
-            if (target != null) {
-              await performMove(target);
-            }
-          }}
-        />
-      )}
-
-      {showShareModal && (
-        <ShareChatSessionModal
-          chatSession={chatSession}
-          onClose={() => setShowShareModal(false)}
-        />
-      )}
-
-      {draggable ? (
-        <div
-          ref={setNodeRef}
-          style={{
-            transform: transform
-              ? `translate3d(0px, ${transform.y}px, 0)`
-              : undefined,
-            opacity: isDragging ? 0.5 : 1,
-          }}
-          {...(isHydrated ? attributes : {})}
-          {...(isHydrated ? listeners : {})}
-        >
-          {navTab}
-        </div>
-      ) : (
-        navTab
-      )}
-    </>
-  );
-}
-
-export const ChatButton = memo(ChatButtonInner);
-
-interface AgentsButtonProps {
-  visibleAgent: MinimalPersonaSnapshot;
-}
-
-function AgentsButtonInner({ visibleAgent }: AgentsButtonProps) {
-  const route = useAppRouter();
-  const params = useAppParams();
-  const { pinnedAgents, togglePinnedAgent } = useAgentsContext();
-  const pinned = pinnedAgents.some(
-    (pinnedAgent) => pinnedAgent.id === visibleAgent.id
-  );
-
-  return (
-    <SortableItem id={visibleAgent.id}>
-      <div className="flex flex-col w-full h-full">
-        <NavigationTab
-          key={visibleAgent.id}
-          icon={getAgentIcon(visibleAgent)}
-          onClick={() => route({ agentId: visibleAgent.id })}
-          active={
-            params(SEARCH_PARAM_NAMES.PERSONA_ID) === String(visibleAgent.id)
-          }
-          popover={
-            <PopoverMenu>
-              {[
-                <NavigationTab
-                  key="pin-unpin-chat"
-                  icon={SvgPin}
-                  onClick={noProp(() =>
-                    togglePinnedAgent(visibleAgent, !pinned)
-                  )}
-                >
-                  {pinned ? "Unpin Agent" : "Pin Agent"}
-                </NavigationTab>,
-              ]}
-            </PopoverMenu>
-          }
-          highlight
-        >
-          {visibleAgent.name}
-        </NavigationTab>
-      </div>
-    </SortableItem>
-  );
-}
-
-const AgentsButton = memo(AgentsButtonInner);
-
-=======
->>>>>>> a6865a27
 interface RecentsSectionProps {
   isHistoryEmpty: boolean;
   chatSessions: ChatSession[];
@@ -537,38 +118,6 @@
   );
 }
 
-<<<<<<< HEAD
-interface SortableItemProps {
-  id: number;
-  children?: React.ReactNode;
-}
-
-function SortableItem({ id, children }: SortableItemProps) {
-  const { attributes, listeners, setNodeRef, transform, isDragging } =
-    useSortable({ id });
-
-  // Gate dnd-kit attributes/listeners to client-only to avoid SSR hydration mismatches
-  const [isHydrated, setIsHydrated] = useState(false);
-  useEffect(() => setIsHydrated(true), []);
-
-  return (
-    <div
-      ref={setNodeRef}
-      style={{
-        transform: CSS.Transform.toString(transform),
-        ...(isDragging && { zIndex: 1000, position: "relative" as const }),
-      }}
-      {...(isHydrated ? attributes : {})}
-      {...(isHydrated ? listeners : {})}
-      className="flex items-center group"
-    >
-      {children}
-    </div>
-  );
-}
-
-=======
->>>>>>> a6865a27
 function AppSidebarInner() {
   const route = useAppRouter();
   const searchParams = useSearchParams();
