--- conflicted
+++ resolved
@@ -29,11 +29,7 @@
 import ButtonRenaming from "./ButtonRenaming";
 import { OpenFolderIcon } from "@/components/icons/CustomIcons";
 import { SvgProps } from "@/icons";
-<<<<<<< HEAD
-import { useChatContext } from "@/refresh-components/contexts/ChatContext";
-=======
 import { useActiveSidebarTab } from "@/lib/hooks";
->>>>>>> bffca814
 
 interface ProjectFolderProps {
   project: Project;
@@ -48,12 +44,8 @@
   const [isEditing, setIsEditing] = useState(false);
   const [popoverOpen, setPopoverOpen] = useState(false);
   const [isHoveringIcon, setIsHoveringIcon] = useState(false);
-<<<<<<< HEAD
-  const { llmProviders } = useChatContext();
-=======
   const activeSidebar = useActiveSidebarTab();
 
->>>>>>> bffca814
   // Make project droppable
   const dropId = `project-${project.id}`;
   const { setNodeRef, isOver } = useDroppable({
