--- conflicted
+++ resolved
@@ -1,10 +1,5 @@
 "use client";
-<<<<<<< HEAD
 import { ActionStatus } from "@/lib/tools/interfaces";
-=======
-
-import { ActionStatus } from "@/lib/tools/types";
->>>>>>> 51802f46
 import React from "react";
 import IconButton from "@/refresh-components/buttons/IconButton";
 import Button from "@/refresh-components/buttons/Button";
@@ -16,15 +11,10 @@
   SvgTrash,
   SvgUnplug,
 } from "@opal/icons";
-<<<<<<< HEAD
 import { useActionCardContext } from "@/sections/actions/ActionCardContext";
 import { cn } from "@/lib/utils";
 
 interface ActionsProps {
-=======
-
-export interface ActionsProps {
->>>>>>> 51802f46
   status: ActionStatus;
   serverName: string;
   onDisconnect?: () => void;
@@ -49,12 +39,8 @@
     toolCount,
     isToolsExpanded,
     onToggleTools,
-<<<<<<< HEAD
   }) => {
     const { isHovered: isParentHovered } = useActionCardContext();
-=======
-  }: ActionsProps) => {
->>>>>>> 51802f46
     const showViewToolsButton =
       (status === ActionStatus.CONNECTED ||
         status === ActionStatus.FETCHING ||
