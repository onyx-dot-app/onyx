--- conflicted
+++ resolved
@@ -118,11 +118,6 @@
   const state = disabled ? "disabled" : "enabled";
 
   // Refs and state for measuring foldedContent width
-<<<<<<< HEAD
-  // const measureRef = useRef<HTMLDivElement>(null);
-  // const [foldedContentWidth, setFoldedContentWidth] = useState<number>(0);
-=======
->>>>>>> 77e4f3c5
   const [hovered, setHovered] = useState<boolean>(false);
 
   // Memoize class name invocations
