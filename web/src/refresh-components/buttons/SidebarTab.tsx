--- conflicted
+++ resolved
@@ -45,11 +45,7 @@
       data-state={state}
       className={cn(
         "relative flex flex-row justify-start items-start p-1.5 gap-1 rounded-08 cursor-pointer group/SidebarTab w-full select-none",
-<<<<<<< HEAD
         `sidebar-tab-background-${variant}`,
-=======
-        backgroundClasses(active)[variant],
->>>>>>> 77e4f3c5
         className
       )}
       onClick={onClick}
@@ -63,10 +59,7 @@
         />
       )}
       <div
-<<<<<<< HEAD
         data-state={state}
-=======
->>>>>>> 77e4f3c5
         className={cn(
           "relative flex-1 h-[1.5rem] flex flex-row items-center px-1 py-0.5 gap-2 justify-start",
           !focused && "pointer-events-none"
@@ -76,11 +69,7 @@
           <div className="w-[1rem] h-[1rem] flex flex-col items-center justify-center">
             <LeftIcon
               data-state={state}
-              className={cn(
-                "h-[1rem]",
-                "w-[1rem]",
-                `sidebar-tab-icon-${variant}`
-              )}
+              className={`h-[1rem] w-[1rem] sidebar-tab-icon-${variant}`}
             />
           </div>
         )}
@@ -88,7 +77,7 @@
           (typeof children === "string" ? (
             <Truncated
               data-state={state}
-              className={cn(`sidebar-tab-text-${variant}`)}
+              className={`sidebar-tab-text-${variant}`}
               side="right"
               sideOffset={40}
             >
