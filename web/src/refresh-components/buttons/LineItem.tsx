--- conflicted
+++ resolved
@@ -25,11 +25,7 @@
     <button
       type="button"
       className={cn(
-<<<<<<< HEAD
-        "flex flex-col w-full justify-center items-start p-spacing-interline hover:bg-background-tint-02 rounded-08 group/LineItem"
-=======
-        "flex flex-col w-full justify-center items-start p-2 hover:bg-background-tint-02 rounded-08"
->>>>>>> 324b6cee
+        "flex flex-col w-full justify-center items-start p-2 hover:bg-background-tint-02 rounded-08 group/LineItem"
       )}
       onClick={onClick}
     >
