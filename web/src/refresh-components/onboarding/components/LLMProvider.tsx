import Button from "@/refresh-components/buttons/Button";
import React, { memo, useCallback } from "react";
import Text from "@/refresh-components/texts/Text";
import { SvgProps } from "@/icons";
import SvgArrowExchange from "@/icons/arrow-exchange";
import Truncated from "@/refresh-components/texts/Truncated";
import SvgServer from "@/icons/server";
import {
  useChatModal,
  ModalIds,
} from "@/refresh-components/contexts/ChatModalContext";
import LLMConnectionIcons from "@/refresh-components/onboarding/components/LLMConnectionIcons";
import { WellKnownLLMProviderDescriptor } from "@/app/admin/configuration/llm/interfaces";

type LLMProviderProps = {
  title: string;
  subtitle: string;
  icon?: React.FunctionComponent<SvgProps>;
<<<<<<< HEAD
  llmDescriptor?: WellKnownLLMProviderDescriptor;
=======
  disabled?: boolean;
>>>>>>> b685755a
};
const LLMProviderInner = ({
  title,
  subtitle,
  icon: Icon,
<<<<<<< HEAD
  llmDescriptor,
=======
  disabled,
>>>>>>> b685755a
}: LLMProviderProps) => {
  const { toggleModal } = useChatModal();

  const handleConnectClick = useCallback(() => {
    if (!llmDescriptor) return;

    const iconNode = Icon ? (
      <Icon className="w-6 h-6" />
    ) : (
      <SvgServer className="w-6 h-6 stroke-text-04" />
    );

    toggleModal(ModalIds.LLMConnectionModal, true, {
      icon: <LLMConnectionIcons icon={iconNode} />,
      title,
      llmDescriptor,
    });
  }, [Icon, llmDescriptor, title, toggleModal]);

  return (
    <div className="flex justify-between h-full w-full p-spacing-inline rounded-12 border border-border-01 bg-background-neutral-01">
      <div className="flex gap-spacing-inline p-spacing-inline flex-1 min-w-0">
        <div className="h-full p-spacing-inline-mini">
          {Icon ? (
            <Icon className="w-4 h-4" />
          ) : (
            <SvgServer className="w-4 h-4 stroke-text-04" />
          )}
        </div>
        <div className="min-w-0">
          <Text text04 mainUiAction>
            {title}
          </Text>
          <Truncated text03 secondaryBody>
            {subtitle}
          </Truncated>
        </div>
      </div>
<<<<<<< HEAD
      <Button
        tertiary
        rightIcon={SvgArrowExchange}
        onClick={handleConnectClick}
      >
=======
      <Button tertiary rightIcon={SvgArrowExchange} disabled={disabled}>
>>>>>>> b685755a
        Connect
      </Button>
    </div>
  );
};

const LLMProvider = memo(LLMProviderInner);
export default LLMProvider;<|MERGE_RESOLUTION|>--- conflicted
+++ resolved
@@ -16,21 +16,15 @@
   title: string;
   subtitle: string;
   icon?: React.FunctionComponent<SvgProps>;
-<<<<<<< HEAD
   llmDescriptor?: WellKnownLLMProviderDescriptor;
-=======
   disabled?: boolean;
->>>>>>> b685755a
 };
 const LLMProviderInner = ({
   title,
   subtitle,
   icon: Icon,
-<<<<<<< HEAD
   llmDescriptor,
-=======
   disabled,
->>>>>>> b685755a
 }: LLMProviderProps) => {
   const { toggleModal } = useChatModal();
 
@@ -69,15 +63,12 @@
           </Truncated>
         </div>
       </div>
-<<<<<<< HEAD
       <Button
         tertiary
         rightIcon={SvgArrowExchange}
+        disabled={disabled}
         onClick={handleConnectClick}
       >
-=======
-      <Button tertiary rightIcon={SvgArrowExchange} disabled={disabled}>
->>>>>>> b685755a
         Connect
       </Button>
     </div>
