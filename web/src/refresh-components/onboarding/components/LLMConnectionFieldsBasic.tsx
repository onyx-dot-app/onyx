import React from "react";
import { FormikField } from "@/refresh-components/form/FormikField";
import { FormField } from "@/refresh-components/form/FormField";
import InputTypeIn from "@/refresh-components/inputs/InputTypeIn";
import PasswordInputTypeIn from "@/refresh-components/inputs/PasswordInputTypeIn";
import { Separator } from "@/components/ui/separator";
import InputComboBox from "@/refresh-components/inputs/InputComboBox";
import InputSelect from "@/refresh-components/inputs/InputSelect";
import { WellKnownLLMProviderDescriptor } from "@/app/admin/configuration/llm/interfaces";
import InputFile from "@/refresh-components/inputs/InputFile";
import {
  PROVIDER_SKIP_FIELDS,
  BEDROCK_AUTH_FIELDS,
  HIDE_API_MESSAGE_FIELDS,
} from "../constants";
import SvgRefreshCw from "@/icons/refresh-cw";
import IconButton from "@/refresh-components/buttons/IconButton";
import SvgAlertCircle from "@/icons/alert-circle";
import Text from "@/refresh-components/texts/Text";
import { cn, noProp } from "@/lib/utils";

type Props = {
  llmDescriptor: WellKnownLLMProviderDescriptor;
  modalContent?: any;
  modelOptions: Array<{ label: string; value: string }>;
  showApiMessage: boolean;
  apiStatus: "idle" | "loading" | "success" | "error";
  errorMessage: string;
  isFetchingModels: boolean;
  formikValues: any;
  setDefaultModelName: (value: string) => void;
  onFetchModels?: () => void;
  canFetchModels?: boolean;
  modelsApiStatus: "idle" | "loading" | "success" | "error";
  modelsErrorMessage: string;
  showModelsApiErrorMessage: boolean;
  testFileInputChange: (
    customConfig: Record<string, any>
  ) => Promise<void> | void;
  disabled?: boolean;
};

export const LLMConnectionFieldsBasic: React.FC<Props> = ({
  llmDescriptor,
  modalContent,
  modelOptions,
  showApiMessage,
  apiStatus,
  errorMessage,
  isFetchingModels,
  formikValues,
  setDefaultModelName,
  onFetchModels,
  canFetchModels,
  modelsApiStatus,
  modelsErrorMessage,
  showModelsApiErrorMessage,
  testFileInputChange,
  disabled = false,
}) => {
  const handleApiKeyInteraction = (apiKey: string) => {
    if (!apiKey) return;
    if (llmDescriptor?.name === "openrouter") {
      onFetchModels?.();
    }
  };
  return (
    <>
      {llmDescriptor?.name === "azure" ? (
        <FormikField<string>
          name="target_uri"
          render={(field, helper, meta, state) => (
            <FormField name="target_uri" state={state} className="w-full">
              <FormField.Label>Target URI</FormField.Label>
              <FormField.Control>
                <InputTypeIn
                  {...field}
                  placeholder="https://your-resource.cognitiveservices.azure.com/openai/deployments/deployment-name/chat/completions?api-version=2025-01-01-preview"
                  showClearButton={false}
                  disabled={disabled}
                />
              </FormField.Control>
              <FormField.Message
                messages={{
                  idle: (
                    <>
                      Paste your endpoint target URI from
                      <a
                        href="https://oai.azure.com"
                        target="_blank"
                        rel="noopener noreferrer"
                        className="underline"
                      >
                        Azure OpenAI
                      </a>{" "}
                      (including API endpoint base, deployment name, and API
                      version).
                    </>
                  ),
                  error: meta.error,
                }}
              />
            </FormField>
          )}
        />
      ) : (
        <>
          {llmDescriptor?.api_base_required && (
            <FormikField<string>
              name="api_base"
              render={(field, helper, meta, state) => (
                <FormField name="api_base" state={state} className="w-full">
                  <FormField.Label>API Base</FormField.Label>
                  <FormField.Control>
                    <InputTypeIn
                      {...field}
                      placeholder="API Base"
                      showClearButton={false}
                      disabled={disabled}
                    />
                  </FormField.Control>
                </FormField>
              )}
            />
          )}
          {llmDescriptor?.api_version_required && (
            <FormikField<string>
              name="api_version"
              render={(field, helper, meta, state) => (
                <FormField name="api_version" state={state} className="w-full">
                  <FormField.Label>API Version</FormField.Label>
                  <FormField.Control>
                    <InputTypeIn
                      {...field}
                      placeholder="API Version"
                      showClearButton={false}
                      disabled={disabled}
                    />
                  </FormField.Control>
                </FormField>
              )}
            />
          )}
        </>
      )}

      {llmDescriptor?.api_key_required && (
        <FormikField<string>
          name="api_key"
          render={(field, helper, meta, state) => (
            <FormField name="api_key" state={state} className="w-full">
              <FormField.Label>API Key</FormField.Label>
              <FormField.Control>
                <PasswordInputTypeIn
                  {...field}
                  placeholder=""
                  isError={apiStatus === "error"}
                  onBlur={(e) => {
                    field.onBlur(e);
                    if (llmDescriptor?.name !== "azure") {
                      handleApiKeyInteraction(field.value);
                    }
                  }}
                  showClearButton={false}
                  disabled={
                    disabled ||
                    (llmDescriptor?.name === "azure" &&
                      !formikValues.target_uri?.trim())
                  }
                />
              </FormField.Control>
              {!showApiMessage && (
                <FormField.Message
                  messages={{
                    idle:
                      modalContent?.field_metadata?.api_key ??
                      "Paste your API key to access your models.",
                    error: meta.error,
                  }}
                />
              )}
              {showApiMessage && (
                <FormField.APIMessage
                  state={apiStatus}
                  messages={{
                    loading: `Checking API key with ${modalContent?.display_name}...`,
                    success: "API key valid. Your available models updated.",
                    error: errorMessage || "Invalid API key",
                  }}
                />
              )}
            </FormField>
          )}
        />
      )}

      {llmDescriptor?.custom_config_keys?.map((customConfigKey) => {
        const isSkipped = PROVIDER_SKIP_FIELDS[llmDescriptor?.name]?.includes(
          customConfigKey.name
        );
        if (isSkipped) return null;

        // Frontend-only filtering for Bedrock based on chosen auth method
        if (llmDescriptor?.name === "bedrock") {
          const selectedAuth =
            formikValues?.custom_config?.BEDROCK_AUTH_METHOD || "access_key";
          const allowed =
            BEDROCK_AUTH_FIELDS[
              selectedAuth as keyof typeof BEDROCK_AUTH_FIELDS
            ];
          if (!allowed?.includes(customConfigKey.name)) {
            return null;
          }
        }

        return (
          <>
            <FormikField<string>
              key={customConfigKey.name}
              name={`custom_config.${customConfigKey.name}`}
              render={(field, helper, meta, state) => (
                <FormField
                  name={`custom_config.${customConfigKey.name}`}
                  state={state}
                  className="w-full"
                >
                  <FormField.Label>
                    {customConfigKey.display_name || customConfigKey.name}
                  </FormField.Label>
                  <FormField.Control>
                    {customConfigKey.key_type === "select" ? (
                      <InputSelect
                        name={field.name}
                        value={
                          (field.value as string) ??
                          (customConfigKey.default_value as string) ??
                          ""
                        }
                        onValueChange={(value) => helper.setValue(value)}
                        onBlur={field.onBlur}
                        options={
                          customConfigKey.options?.map((opt) => ({
                            label: opt.label,
                            value: opt.value,
                            description: opt?.description ?? undefined,
                          })) ?? []
                        }
                        disabled={disabled}
                      />
                    ) : customConfigKey.key_type === "file_input" ? (
                      <InputFile
                        placeholder={customConfigKey.default_value || ""}
                        setValue={(value) => helper.setValue(value)}
                        onValueSet={(value) =>
                          testFileInputChange({ [customConfigKey.name]: value })
                        }
                        isError={apiStatus === "error"}
                        onBlur={(e) => {
                          field.onBlur(e);
                          if (field.value) {
                            testFileInputChange({
                              [customConfigKey.name]: field.value,
                            });
                          }
                        }}
                        showClearButton={true}
                        disabled={disabled}
                      />
                    ) : customConfigKey.is_secret ? (
                      <PasswordInputTypeIn
                        {...field}
                        placeholder={customConfigKey.default_value || ""}
                        showClearButton={false}
                        disabled={disabled}
                        isError={apiStatus === "error"}
                      />
                    ) : (
                      <InputTypeIn
                        {...field}
                        placeholder={customConfigKey.default_value || ""}
                        showClearButton={false}
                        disabled={disabled}
                        isError={apiStatus === "error"}
                      />
                    )}
                  </FormField.Control>
                  {(() => {
                    const alwaysShowDesc = HIDE_API_MESSAGE_FIELDS[
                      llmDescriptor?.name as string
                    ]?.includes(customConfigKey.name);
                    const hasDesc = !!customConfigKey.description;
                    return (
                      hasDesc &&
                      (alwaysShowDesc || (!alwaysShowDesc && !showApiMessage))
                    );
                  })() && (
                    <FormField.Message
                      messages={{
                        idle: (
                          <>
                            {modalContent?.field_metadata?.[
                              customConfigKey.name
                            ] ?? customConfigKey.description}
                          </>
                        ),
                        error: meta.error,
                      }}
                    />
                  )}
                  {llmDescriptor?.name === "bedrock" &&
                    customConfigKey.name === "BEDROCK_AUTH_METHOD" &&
                    ((field.value as string) ??
                      (customConfigKey.default_value as string) ??
                      "") === "iam" && (
                      <div className="flex gap-1 p-2 border border-border-01 rounded-12 bg-background-tint-01">
                        <div className="p-1">
                          <SvgAlertCircle className="h-4 w-4 stroke-text-03" />
                        </div>
                        <Text text04 mainUiBody>
                          Onyx will use the IAM role attached to the environment
                          it&apos;s running in to authenticate.
                        </Text>
                      </div>
                    )}
                  {showApiMessage &&
                    !HIDE_API_MESSAGE_FIELDS[llmDescriptor?.name]?.includes(
                      customConfigKey.name
                    ) && (
                      <FormField.APIMessage
                        state={apiStatus}
                        messages={{
                          loading: `Checking API key with ${modalContent?.display_name}...`,
                          success:
                            "API key valid. Your available models updated.",
                          error: errorMessage || "Invalid API key",
                        }}
                      />
                    )}
                </FormField>
              )}
            />
          </>
        );
      })}

      <Separator className="my-0" />

      <FormikField<string>
        name="default_model_name"
        render={(field, helper, meta, state) => (
          <FormField name="default_model_name" state={state} className="w-full">
            <FormField.Label>Default Model</FormField.Label>
            <FormField.Control>
<<<<<<< HEAD
              <InputComboBox
                value={field.value}
                onValueChange={(value) => {
                  helper.setValue(value);
                  setDefaultModelName(value);
                }}
                onChange={(e) => {
                  helper.setValue(e.target.value);
                  setDefaultModelName(e.target.value);
                }}
                options={modelOptions}
                disabled={
                  disabled || modelOptions.length === 0 || isFetchingModels
                }
                rightSection={
                  canFetchModels ? (
                    <IconButton
                      internal
                      icon={({ className }) => (
                        <SvgRefreshCw
                          className={cn(
                            className,
                            isFetchingModels && "animate-spin"
                          )}
                        />
                      )}
                      onClick={noProp((e) => {
                        e.preventDefault();
                        onFetchModels?.();
                      })}
                      tooltip="Fetch available models"
                      disabled={disabled || isFetchingModels}
                    />
                  ) : undefined
                }
                onBlur={field.onBlur}
                placeholder="Select a model"
                onValidationError={(error) => {
                  if (error) {
                    helper.setError(error);
=======
              {modelOptions.length > 0 && (
                <InputSelect
                  name={field.name}
                  value={field.value}
                  onValueChange={(value) => {
                    helper.setValue(value);
                    setDefaultModelName(value);
                    if (testModelChangeWithApiKey && value) {
                      testModelChangeWithApiKey(value);
                    }
                  }}
                  options={modelOptions}
                  disabled={
                    disabled || modelOptions.length === 0 || isFetchingModels
                  }
                  rightSection={
                    canFetchModels ? (
                      <IconButton
                        internal
                        icon={SvgRefreshCw}
                        onClick={(e) => {
                          e.preventDefault();
                          e.stopPropagation();
                          onFetchModels?.();
                        }}
                        tooltip="Fetch available models"
                        disabled={disabled || isFetchingModels}
                        className={isFetchingModels ? "animate-spin" : ""}
                      />
                    ) : undefined
                  }
                  onBlur={field.onBlur}
                />
              )}
              {modelOptions.length === 0 && (
                <InputTypeIn
                  name={field.name}
                  id={field.name}
                  value={field.value}
                  onChange={(e) => {
                    helper.setValue(e.target.value);
                    setDefaultModelName(e.target.value);
                  }}
                  placeholder="E.g. gpt-4"
                  showClearButton={false}
                  disabled={disabled}
                  rightSection={
                    canFetchModels ? (
                      <IconButton
                        internal
                        icon={SvgRefreshCw}
                        onClick={(e) => {
                          e.preventDefault();
                          e.stopPropagation();
                          onFetchModels?.();
                        }}
                        tooltip="Fetch available models"
                        disabled={disabled || isFetchingModels}
                        className={isFetchingModels ? "animate-spin" : ""}
                      />
                    ) : undefined
>>>>>>> fbbcd964
                  }
                }}
              />
            </FormField.Control>
            {!showModelsApiErrorMessage && (
              <FormField.Message
                messages={{
                  idle: modalContent?.field_metadata?.default_model_name,
                  error: meta.error,
                }}
              />
            )}
            {showModelsApiErrorMessage && (
              <FormField.APIMessage
                state={modelsApiStatus}
                messages={{
                  loading: "Fetching models...",
                  success: "Models fetched successfully.",
                  error: modelsErrorMessage || "Failed to fetch models",
                }}
              />
            )}
          </FormField>
        )}
      />
    </>
  );
};<|MERGE_RESOLUTION|>--- conflicted
+++ resolved
@@ -351,7 +351,6 @@
           <FormField name="default_model_name" state={state} className="w-full">
             <FormField.Label>Default Model</FormField.Label>
             <FormField.Control>
-<<<<<<< HEAD
               <InputComboBox
                 value={field.value}
                 onValueChange={(value) => {
@@ -392,69 +391,6 @@
                 onValidationError={(error) => {
                   if (error) {
                     helper.setError(error);
-=======
-              {modelOptions.length > 0 && (
-                <InputSelect
-                  name={field.name}
-                  value={field.value}
-                  onValueChange={(value) => {
-                    helper.setValue(value);
-                    setDefaultModelName(value);
-                    if (testModelChangeWithApiKey && value) {
-                      testModelChangeWithApiKey(value);
-                    }
-                  }}
-                  options={modelOptions}
-                  disabled={
-                    disabled || modelOptions.length === 0 || isFetchingModels
-                  }
-                  rightSection={
-                    canFetchModels ? (
-                      <IconButton
-                        internal
-                        icon={SvgRefreshCw}
-                        onClick={(e) => {
-                          e.preventDefault();
-                          e.stopPropagation();
-                          onFetchModels?.();
-                        }}
-                        tooltip="Fetch available models"
-                        disabled={disabled || isFetchingModels}
-                        className={isFetchingModels ? "animate-spin" : ""}
-                      />
-                    ) : undefined
-                  }
-                  onBlur={field.onBlur}
-                />
-              )}
-              {modelOptions.length === 0 && (
-                <InputTypeIn
-                  name={field.name}
-                  id={field.name}
-                  value={field.value}
-                  onChange={(e) => {
-                    helper.setValue(e.target.value);
-                    setDefaultModelName(e.target.value);
-                  }}
-                  placeholder="E.g. gpt-4"
-                  showClearButton={false}
-                  disabled={disabled}
-                  rightSection={
-                    canFetchModels ? (
-                      <IconButton
-                        internal
-                        icon={SvgRefreshCw}
-                        onClick={(e) => {
-                          e.preventDefault();
-                          e.stopPropagation();
-                          onFetchModels?.();
-                        }}
-                        tooltip="Fetch available models"
-                        disabled={disabled || isFetchingModels}
-                        className={isFetchingModels ? "animate-spin" : ""}
-                      />
-                    ) : undefined
->>>>>>> fbbcd964
                   }
                 }}
               />
