--- conflicted
+++ resolved
@@ -3,12 +3,8 @@
 import InputTypeIn from "@/refresh-components/inputs/InputTypeIn";
 import PasswordInputTypeIn from "@/refresh-components/inputs/PasswordInputTypeIn";
 import { Separator } from "@/components/ui/separator";
-<<<<<<< HEAD
+import InputComboBox from "@/refresh-components/inputs/InputComboBox";
 import * as InputSelect from "@/refresh-components/inputs/InputSelect";
-=======
-import InputComboBox from "@/refresh-components/inputs/InputComboBox";
-import InputSelect from "@/refresh-components/inputs/InputSelect";
->>>>>>> 62966bd1
 import { WellKnownLLMProviderDescriptor } from "@/app/admin/configuration/llm/interfaces";
 import InputFile from "@/refresh-components/inputs/InputFile";
 import {
@@ -232,20 +228,13 @@
                   </FormField.Label>
                   <FormField.Control>
                     {customConfigKey.key_type === "select" ? (
-<<<<<<< HEAD
                       <InputSelect.Root
-=======
-                      <InputSelect
-                        name={field.name}
->>>>>>> 62966bd1
                         value={
                           (field.value as string) ??
                           (customConfigKey.default_value as string) ??
                           ""
                         }
                         onValueChange={(value) => helper.setValue(value)}
-<<<<<<< HEAD
-=======
                         onBlur={field.onBlur}
                         options={
                           customConfigKey.options?.map((opt) => ({
@@ -254,7 +243,6 @@
                             description: opt?.description ?? undefined,
                           })) ?? []
                         }
->>>>>>> 62966bd1
                         disabled={disabled}
                       >
                         {customConfigKey.options?.map((opt) => (
@@ -371,72 +359,6 @@
           <FormField name="default_model_name" state={state} className="w-full">
             <FormField.Label>Default Model</FormField.Label>
             <FormField.Control>
-<<<<<<< HEAD
-              {modelOptions.length > 0 && (
-                <InputSelect.Root
-                  value={field.value}
-                  onValueChange={(value) => {
-                    helper.setValue(value);
-                    setDefaultModelName(value);
-                    if (testModelChangeWithApiKey && value) {
-                      testModelChangeWithApiKey(value);
-                    }
-                  }}
-                  error={modelsApiStatus === "error"}
-                  disabled={
-                    disabled || modelOptions.length === 0 || isFetchingModels
-                  }
-                  placeholder="Select a model"
-                  rightSection={
-                    canFetchModels ? (
-                      <IconButton
-                        internal
-                        icon={SvgRefreshCw}
-                        onClick={(e) => {
-                          e.preventDefault();
-                          e.stopPropagation();
-                          onFetchModels?.();
-                        }}
-                        tooltip="Fetch available models"
-                        disabled={disabled || isFetchingModels}
-                        className={isFetchingModels ? "animate-spin" : ""}
-                      />
-                    ) : undefined
-                  }
-                >
-                  {modelOptions.map((option) => (
-                    <InputSelect.Item key={option.value} value={option.value}>
-                      {option.label}
-                    </InputSelect.Item>
-                  ))}
-                </InputSelect.Root>
-              )}
-              {modelOptions.length === 0 && (
-                <InputTypeIn
-                  value={field.value}
-                  onChange={(e) => {
-                    helper.setValue(e.target.value);
-                    setDefaultModelName(e.target.value);
-                  }}
-                  placeholder="E.g. gpt-4"
-                  showClearButton={false}
-                  disabled={disabled}
-                  rightSection={
-                    canFetchModels ? (
-                      <IconButton
-                        internal
-                        icon={SvgRefreshCw}
-                        onClick={(e) => {
-                          e.preventDefault();
-                          e.stopPropagation();
-                          onFetchModels?.();
-                        }}
-                        tooltip="Fetch available models"
-                        disabled={disabled || isFetchingModels}
-                        className={isFetchingModels ? "animate-spin" : ""}
-                      />
-                    ) : undefined
-=======
               <InputComboBox
                 value={field.value}
                 onValueChange={(value) => {
@@ -477,7 +399,6 @@
                 onValidationError={(error) => {
                   if (error) {
                     helper.setError(error);
->>>>>>> 62966bd1
                   }
                 }}
               />
