import React, { useMemo, useState, useEffect } from "react";
import { WellKnownLLMProviderDescriptor } from "@/app/admin/configuration/llm/interfaces";
import { Form, Formik, FormikProps, useFormikContext } from "formik";
import { APIFormFieldState } from "@/refresh-components/form/types";
import { MODAL_CONTENT_MAP, PROVIDER_TAB_CONFIG } from "../constants";
import { LLM_PROVIDERS_ADMIN_URL } from "@/app/admin/configuration/llm/constants";
import { fetchModels } from "@/app/admin/configuration/llm/utils";
import {
  buildInitialValues,
  getModelOptions,
  canProviderFetchModels,
  testApiKeyHelper,
  testCustomProvider,
} from "./llmConnectionHelpers";
import { LLMConnectionFieldsWithTabs } from "./LLMConnectionFieldsWithTabs";
import { LLMConnectionFieldsBasic } from "./LLMConnectionFieldsBasic";
import { LLMConnectionFieldsCustom } from "./LLMConnectionFieldsCustom";
import { getValidationSchema } from "./llmValidationSchema";
import { OnboardingActions, OnboardingState } from "../types";
import LLMFormikEffects from "./LLMFormikEffects";

import ProviderModal from "@/components/modals/ProviderModal";
import { ModalCreationInterface } from "@/refresh-components/contexts/ModalContext";

export interface LLMConnectionModalProps {
  icon: React.ReactNode;
  title: string;
  llmDescriptor?: WellKnownLLMProviderDescriptor;
  isCustomProvider?: boolean;
  onboardingState: OnboardingState;
  onboardingActions: OnboardingActions;
  modal: ModalCreationInterface;
}

export default function LLMConnectionModal({
  icon,
  title,
  llmDescriptor,
  isCustomProvider,
  onboardingState,
  onboardingActions,
  modal,
}: LLMConnectionModalProps) {
  const modalContent = isCustomProvider
    ? MODAL_CONTENT_MAP["custom"]
    : llmDescriptor
      ? MODAL_CONTENT_MAP[llmDescriptor.name]
      : undefined;

  const initialValues = useMemo(
    () => buildInitialValues(llmDescriptor, isCustomProvider),
    [llmDescriptor, isCustomProvider]
  );

  const [apiStatus, setApiStatus] = useState<APIFormFieldState>("loading");
  const [showApiMessage, setShowApiMessage] = useState(false);
  const [errorMessage, setErrorMessage] = useState<string>("");
  const [modelsErrorMessage, setModelsErrorMessage] = useState<string>("");
  const [modelsApiStatus, setModelsApiStatus] =
    useState<APIFormFieldState>("loading");
  const [showModelsApiErrorMessage, setShowModelsApiErrorMessage] =
    useState(false);
  const [activeTab, setActiveTab] = useState<string>("");
  const [isFetchingModels, setIsFetchingModels] = useState(false);
  const [fetchedModelConfigurations, setFetchedModelConfigurations] = useState<
    any[]
  >([]);
  const [isSubmitting, setIsSubmitting] = useState(false);

  const modelOptions = useMemo(
    () => getModelOptions(llmDescriptor, fetchedModelConfigurations as any[]),
    [llmDescriptor, fetchedModelConfigurations]
  );

  useEffect(() => {
    if (fetchedModelConfigurations.length > 0 && !isFetchingModels) {
      setModelsApiStatus("success");
    }
  }, [fetchedModelConfigurations, isFetchingModels]);

  const canFetchModels = useMemo(
    () => canProviderFetchModels(llmDescriptor),
    [llmDescriptor]
  );

  const setFetchModelsError = (error: string) => {
    setModelsApiStatus("loading");
    setShowModelsApiErrorMessage(true);
    setModelsErrorMessage(error);
    if (error) {
      setModelsApiStatus("error");
    }
  };

  const testApiKey = async (apiKey: string, formikProps: FormikProps<any>) => {
    setApiStatus("loading");
    setShowApiMessage(true);
    if (!llmDescriptor) {
      setApiStatus("error");
      return;
    }
    const result = await testApiKeyHelper(
      llmDescriptor,
      initialValues,
      formikProps.values,
      apiKey
    );
    if (result.ok) {
      setApiStatus("success");
    } else {
      setErrorMessage(result.errorMessage);
      setApiStatus("error");
    }
  };

  const testFileInputChange = async (
    customConfig: Record<string, any>,
    formikProps: FormikProps<any>
  ) => {
    if (!llmDescriptor) return;
    setApiStatus("loading");
    setShowApiMessage(true);
    const result = await testApiKeyHelper(
      llmDescriptor,
      initialValues,
      formikProps.values,
      undefined,
      undefined,
      customConfig
    );
    if (result.ok) {
      setApiStatus("success");
    } else {
      setErrorMessage(result.errorMessage);
      setApiStatus("error");
    }
  };

  const tabConfig = llmDescriptor
    ? PROVIDER_TAB_CONFIG[llmDescriptor.name]
    : null;

  // Initialize activeTab to the first tab if tabConfig exists
  useEffect(() => {
    const firstTabId = tabConfig?.tabs?.[0]?.id;
    if (firstTabId && !activeTab) {
      setActiveTab(firstTabId);
    }
  }, [tabConfig, activeTab]);

  return (
    <Formik
      initialValues={initialValues}
      validationSchema={getValidationSchema(
        isCustomProvider ? "custom" : llmDescriptor?.name,
        activeTab
      )}
      enableReinitialize
      onSubmit={async (values, { setSubmitting }) => {
        setIsSubmitting(true);
        // Apply hidden fields based on active tab
        let finalValues = { ...values };
        if (tabConfig) {
          const currentTab = tabConfig.tabs.find((t) => t.id === activeTab);
          if (currentTab?.hiddenFields) {
            finalValues = { ...finalValues, ...currentTab.hiddenFields };
          }
        }

        // Use fetched model configurations if available
        let modelConfigsToUse =
          fetchedModelConfigurations.length > 0
            ? fetchedModelConfigurations
            : llmDescriptor?.model_configurations.map((model) => ({
                name: model.name,
                is_visible: true,
                max_input_tokens: model.max_input_tokens,
                supports_image_input: model.supports_image_input,
              })) ?? [];

        // For custom providers, use the values from the form and filter out empty entries
        if (isCustomProvider) {
          modelConfigsToUse = (finalValues.model_configurations || []).filter(
            (config: any) => config.name && config.name.trim() !== ""
          );

          // Filter out empty custom config entries
          const filteredCustomConfig: Record<string, string> = {};
          Object.entries(finalValues.custom_config || {}).forEach(
            ([key, value]) => {
              if (key.trim() !== "") {
                filteredCustomConfig[key] = value as string;
              }
            }
          );
          finalValues.custom_config = filteredCustomConfig;
        }

        const payload = {
          ...initialValues,
          ...finalValues,
          model_configurations: modelConfigsToUse,
        };

        setApiStatus("loading");
        setShowApiMessage(true);
        let result;

        if (llmDescriptor) {
          result = await testApiKeyHelper(
            llmDescriptor,
            initialValues,
            payload
          );
        } else {
          result = await testCustomProvider(payload);
        }
        if (!result.ok) {
          setErrorMessage(result.errorMessage);
          setApiStatus("error");
          setIsSubmitting(false);
          return;
        }
        setApiStatus("success");

        const response = await fetch(
          `${LLM_PROVIDERS_ADMIN_URL}${"?is_creation=true"}`,
          {
            method: "PUT",
            headers: {
              "Content-Type": "application/json",
            },
            body: JSON.stringify(payload),
          }
        );
        if (!response.ok) {
          const errorMsg = (await response.json()).detail;
          console.error("Failed to create LLM provider", errorMsg);
          setIsSubmitting(false);
          return;
        }
        // If this is the first LLM provider, set it as the default provider
        if (onboardingState?.data?.llmProviders == null) {
          try {
            const newLlmProvider = await response.json();
            if (newLlmProvider?.id != null) {
              const setDefaultResponse = await fetch(
                `${LLM_PROVIDERS_ADMIN_URL}/${newLlmProvider.id}/default`,
                { method: "POST" }
              );
              if (!setDefaultResponse.ok) {
                const err = await setDefaultResponse.json().catch(() => ({}));
                console.error("Failed to set provider as default", err?.detail);
              }
            }
          } catch (_e) {
            console.error("Failed to set new provider as default", _e);
          }
        }
        onboardingActions?.updateData({
          llmProviders: [
            ...(onboardingState?.data.llmProviders ?? []),
            isCustomProvider ? "custom" : llmDescriptor?.name ?? "",
          ],
        });
        onboardingActions?.setButtonActive(true);
        setIsSubmitting(false);
        modal.toggle(false);
      }}
    >
      {(formikProps) => {
        const handleFetchModels = async () => {
          if (!llmDescriptor) return;

          await fetchModels(
            llmDescriptor,
            undefined, // existingLlmProvider
            formikProps.values,
            (field: string, value: any) => {
              // Custom setFieldValue to handle our state
              if (field === "fetched_model_configurations") {
                setFetchedModelConfigurations(value);
              } else if (field === "default_model_name") {
                formikProps.setFieldValue("default_model_name", value);
              } else if (field === "_modelListUpdated") {
                // Ignore this field as it's just for forcing re-renders
                return;
              } else {
                formikProps.setFieldValue(field, value);
              }
            },
            setIsFetchingModels,
            setFetchModelsError
          );
        };

        return (
          <ProviderModal
            open={modal.isOpen}
            onOpenChange={modal.toggle}
            title={title}
            description={modalContent?.description}
            startAdornment={icon}
            onSubmit={formikProps.submitForm}
            submitDisabled={
              isCustomProvider
                ? !formikProps.isValid || !formikProps.dirty
                : !formikProps.isValid || !formikProps.dirty
            }
            isSubmitting={isSubmitting}
          >
            <LLMFormikEffects
              tabConfig={tabConfig}
              activeTab={activeTab}
              llmDescriptor={llmDescriptor}
              setShowApiMessage={setShowApiMessage}
              setErrorMessage={setErrorMessage}
              setFetchedModelConfigurations={setFetchedModelConfigurations}
              setModelsErrorMessage={setModelsErrorMessage}
              setModelsApiStatus={setModelsApiStatus}
              setShowModelsApiErrorMessage={setShowModelsApiErrorMessage}
              setApiStatus={setApiStatus}
            />
<<<<<<< HEAD
            <Form className="flex flex-col gap-0">
              <div className="flex flex-col p-4 gap-4 bg-background-tint-01 w-full">
                {isCustomProvider ? (
                  <LLMConnectionFieldsCustom
                    showApiMessage={showApiMessage}
                    apiStatus={apiStatus}
                    errorMessage={errorMessage}
                    disabled={isSubmitting}
                  />
                ) : tabConfig ? (
                  <LLMConnectionFieldsWithTabs
                    llmDescriptor={llmDescriptor!}
                    tabConfig={tabConfig}
                    modelOptions={modelOptions}
                    showApiMessage={showApiMessage}
                    apiStatus={apiStatus}
                    errorMessage={errorMessage}
                    onFetchModels={handleFetchModels}
                    isFetchingModels={isFetchingModels}
                    canFetchModels={canFetchModels}
                    activeTab={activeTab}
                    setActiveTab={setActiveTab}
                    modelsApiStatus={modelsApiStatus}
                    modelsErrorMessage={modelsErrorMessage}
                    showModelsApiErrorMessage={showModelsApiErrorMessage}
                    disabled={isSubmitting}
                  />
                ) : (
                  <LLMConnectionFieldsBasic
                    llmDescriptor={llmDescriptor!}
                    modalContent={modalContent}
                    modelOptions={modelOptions}
                    showApiMessage={showApiMessage}
                    apiStatus={apiStatus}
                    errorMessage={errorMessage}
                    isFetchingModels={isFetchingModels}
                    formikValues={formikProps.values}
                    setDefaultModelName={(value) =>
                      formikProps.setFieldValue("default_model_name", value)
                    }
                    onFetchModels={handleFetchModels}
                    canFetchModels={canFetchModels}
                    modelsApiStatus={modelsApiStatus}
                    modelsErrorMessage={modelsErrorMessage}
                    showModelsApiErrorMessage={showModelsApiErrorMessage}
                    testFileInputChange={(customConfig) =>
                      testFileInputChange(customConfig, formikProps)
                    }
                    disabled={isSubmitting}
                  />
                )}
              </div>
=======
            <Form className="flex flex-col gap-4 p-4 bg-background-tint-01">
              {isCustomProvider ? (
                <LLMConnectionFieldsCustom
                  showApiMessage={showApiMessage}
                  apiStatus={apiStatus}
                  errorMessage={errorMessage}
                  disabled={isSubmitting}
                />
              ) : tabConfig ? (
                <LLMConnectionFieldsWithTabs
                  llmDescriptor={llmDescriptor!}
                  tabConfig={tabConfig}
                  modelOptions={modelOptions}
                  onApiKeyBlur={(apiKey) => testApiKey(apiKey, formikProps)}
                  showApiMessage={showApiMessage}
                  apiStatus={apiStatus}
                  errorMessage={errorMessage}
                  onFetchModels={handleFetchModels}
                  isFetchingModels={isFetchingModels}
                  canFetchModels={canFetchModels}
                  activeTab={activeTab}
                  setActiveTab={setActiveTab}
                  testModelChangeWithApiKey={(modelName) =>
                    testModelChangeWithApiKey(modelName, formikProps)
                  }
                  modelsApiStatus={modelsApiStatus}
                  modelsErrorMessage={modelsErrorMessage}
                  showModelsApiErrorMessage={showModelsApiErrorMessage}
                  disabled={isSubmitting}
                />
              ) : (
                <LLMConnectionFieldsBasic
                  llmDescriptor={llmDescriptor!}
                  modalContent={modalContent}
                  modelOptions={modelOptions}
                  showApiMessage={showApiMessage}
                  apiStatus={apiStatus}
                  errorMessage={errorMessage}
                  isFetchingModels={isFetchingModels}
                  onApiKeyBlur={(apiKey) => testApiKey(apiKey, formikProps)}
                  formikValues={formikProps.values}
                  setDefaultModelName={(value) =>
                    formikProps.setFieldValue("default_model_name", value)
                  }
                  onFetchModels={handleFetchModels}
                  canFetchModels={canFetchModels}
                  modelsApiStatus={modelsApiStatus}
                  modelsErrorMessage={modelsErrorMessage}
                  showModelsApiErrorMessage={showModelsApiErrorMessage}
                  testModelChangeWithApiKey={(modelName) =>
                    testModelChangeWithApiKey(modelName, formikProps)
                  }
                  testFileInputChange={(customConfig) =>
                    testFileInputChange(customConfig, formikProps)
                  }
                  disabled={isSubmitting}
                />
              )}
>>>>>>> fbbcd964
            </Form>
          </ProviderModal>
        );
      }}
    </Formik>
  );
}<|MERGE_RESOLUTION|>--- conflicted
+++ resolved
@@ -321,7 +321,6 @@
               setShowModelsApiErrorMessage={setShowModelsApiErrorMessage}
               setApiStatus={setApiStatus}
             />
-<<<<<<< HEAD
             <Form className="flex flex-col gap-0">
               <div className="flex flex-col p-4 gap-4 bg-background-tint-01 w-full">
                 {isCustomProvider ? (
@@ -374,66 +373,6 @@
                   />
                 )}
               </div>
-=======
-            <Form className="flex flex-col gap-4 p-4 bg-background-tint-01">
-              {isCustomProvider ? (
-                <LLMConnectionFieldsCustom
-                  showApiMessage={showApiMessage}
-                  apiStatus={apiStatus}
-                  errorMessage={errorMessage}
-                  disabled={isSubmitting}
-                />
-              ) : tabConfig ? (
-                <LLMConnectionFieldsWithTabs
-                  llmDescriptor={llmDescriptor!}
-                  tabConfig={tabConfig}
-                  modelOptions={modelOptions}
-                  onApiKeyBlur={(apiKey) => testApiKey(apiKey, formikProps)}
-                  showApiMessage={showApiMessage}
-                  apiStatus={apiStatus}
-                  errorMessage={errorMessage}
-                  onFetchModels={handleFetchModels}
-                  isFetchingModels={isFetchingModels}
-                  canFetchModels={canFetchModels}
-                  activeTab={activeTab}
-                  setActiveTab={setActiveTab}
-                  testModelChangeWithApiKey={(modelName) =>
-                    testModelChangeWithApiKey(modelName, formikProps)
-                  }
-                  modelsApiStatus={modelsApiStatus}
-                  modelsErrorMessage={modelsErrorMessage}
-                  showModelsApiErrorMessage={showModelsApiErrorMessage}
-                  disabled={isSubmitting}
-                />
-              ) : (
-                <LLMConnectionFieldsBasic
-                  llmDescriptor={llmDescriptor!}
-                  modalContent={modalContent}
-                  modelOptions={modelOptions}
-                  showApiMessage={showApiMessage}
-                  apiStatus={apiStatus}
-                  errorMessage={errorMessage}
-                  isFetchingModels={isFetchingModels}
-                  onApiKeyBlur={(apiKey) => testApiKey(apiKey, formikProps)}
-                  formikValues={formikProps.values}
-                  setDefaultModelName={(value) =>
-                    formikProps.setFieldValue("default_model_name", value)
-                  }
-                  onFetchModels={handleFetchModels}
-                  canFetchModels={canFetchModels}
-                  modelsApiStatus={modelsApiStatus}
-                  modelsErrorMessage={modelsErrorMessage}
-                  showModelsApiErrorMessage={showModelsApiErrorMessage}
-                  testModelChangeWithApiKey={(modelName) =>
-                    testModelChangeWithApiKey(modelName, formikProps)
-                  }
-                  testFileInputChange={(customConfig) =>
-                    testFileInputChange(customConfig, formikProps)
-                  }
-                  disabled={isSubmitting}
-                />
-              )}
->>>>>>> fbbcd964
             </Form>
           </ProviderModal>
         );
