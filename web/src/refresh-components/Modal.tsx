--- conflicted
+++ resolved
@@ -124,22 +124,11 @@
   tall?: boolean;
   mini?: boolean;
   preventAccidentalClose?: boolean;
+  skipOverlay?: boolean;
 }
 const ModalContent = React.forwardRef<
   React.ComponentRef<typeof DialogPrimitive.Content>,
-<<<<<<< HEAD
-  React.ComponentPropsWithoutRef<typeof DialogPrimitive.Content> & {
-    large?: boolean;
-    medium?: boolean;
-    small?: boolean;
-    tall?: boolean;
-    mini?: boolean;
-    preventAccidentalClose?: boolean;
-    skipOverlay?: boolean;
-  }
-=======
   ModalContentProps
->>>>>>> 19b485cf
 >(
   (
     {
@@ -280,13 +269,8 @@
       <ModalContext.Provider
         value={{ closeButtonRef, hasAttemptedClose, setHasAttemptedClose }}
       >
-<<<<<<< HEAD
-        <ModalPortal>
+        <DialogPrimitive.Portal>
           {!skipOverlay && <ModalOverlay />}
-=======
-        <DialogPrimitive.Portal>
-          <ModalOverlay />
->>>>>>> 19b485cf
           <DialogPrimitive.Content
             ref={(node) => {
               // Handle forwarded ref
@@ -415,131 +399,6 @@
 ModalHeader.displayName = "ModalHeader";
 
 /**
-<<<<<<< HEAD
- * Modal Icon Component
- *
- * Icon component for modal header.
- *
- * @example
- * ```tsx
- * <Modal.Icon icon={SvgWarning} />
- * <Modal.Icon icon={SvgFile} className="w-8 h-8 stroke-blue-500" />
- * ```
- */
-interface ModalIconProps extends React.HTMLAttributes<HTMLDivElement> {
-  icon: React.FunctionComponent<SvgProps>;
-}
-const ModalIcon = React.forwardRef<HTMLDivElement, ModalIconProps>(
-  ({ icon: Icon, className, ...props }, ref) => {
-    return (
-      <div ref={ref} {...props}>
-        <Icon
-          className={cn("w-[1.5rem] h-[1.5rem] stroke-text-04", className)}
-        />
-      </div>
-    );
-  }
-);
-ModalIcon.displayName = "ModalIcon";
-
-/**
- * Modal Close Button Component
- *
- * Absolutely positioned close button. Place inside Modal.Header.
- *
- * @example
- * ```tsx
- * <Modal.Content>
- *   <Modal.Header>
- *     <Modal.CloseButton />
- *   </Modal.Header>
- *   ...
- * </Modal.Content>
- *
- * // Custom positioning
- * <Modal.CloseButton className="top-2 right-2" />
- * ```
- */
-interface ModalCloseButtonProps extends React.HTMLAttributes<HTMLDivElement> {
-  onClose?: () => void;
-}
-const ModalCloseButton = React.forwardRef<
-  HTMLDivElement,
-  ModalCloseButtonProps
->(({ onClose, className, ...props }, ref) => {
-  const { closeButtonRef } = useModalContext();
-
-  return (
-    <div
-      ref={ref}
-      className={cn("absolute top-2 right-2 z-20", className)}
-      {...props}
-    >
-      <div
-        ref={closeButtonRef as React.RefObject<HTMLDivElement>}
-        tabIndex={-1}
-        className="rounded-12 !outline-none !border-[3px] !border-transparent focus:!border-action-link-05 transition-colors duration-200"
-      >
-        <ModalClose asChild>
-          <IconButton icon={SvgX} internal onClick={onClose} />
-        </ModalClose>
-      </div>
-    </div>
-  );
-});
-ModalCloseButton.displayName = "ModalCloseButton";
-
-/**
- * Modal Title Component
- *
- * Title wrapper with default styling. Fully customizable via className.
- * Uses Radix Dialog.Title for accessibility.
- *
- * @example
- * ```tsx
- * <Modal.Title>Confirm Action</Modal.Title>
- * <Modal.Title className="text-4xl font-bold">Custom Styled Title</Modal.Title>
- * ```
- */
-const ModalTitle = React.forwardRef<
-  React.ComponentRef<typeof DialogPrimitive.Title>,
-  React.ComponentPropsWithoutRef<typeof DialogPrimitive.Title>
->(({ className, children, ...props }, ref) => (
-  <DialogPrimitive.Title ref={ref} asChild {...props}>
-    <Text headingH3 className={cn("w-full text-left", className)}>
-      {children}
-    </Text>
-  </DialogPrimitive.Title>
-));
-ModalTitle.displayName = DialogPrimitive.Title.displayName;
-
-/**
- * Modal Description Component
- *
- * Description wrapper with default styling. Fully customizable via className.
- * Uses Radix Dialog.Description for accessibility.
- *
- * @example
- * ```tsx
- * <Modal.Description>Are you sure you want to continue?</Modal.Description>
- * <Modal.Description className="text-lg">Custom styled description</Modal.Description>
- * ```
- */
-const ModalDescription = React.forwardRef<
-  React.ComponentRef<typeof DialogPrimitive.Description>,
-  React.ComponentPropsWithoutRef<typeof DialogPrimitive.Description>
->(({ className, children, ...props }, ref) => (
-  <DialogPrimitive.Description ref={ref} asChild {...props}>
-    <Text secondaryBody text03 className={className}>
-      {children}
-    </Text>
-  </DialogPrimitive.Description>
-));
-ModalDescription.displayName = DialogPrimitive.Description.displayName;
-
-/**
-=======
->>>>>>> 19b485cf
  * Modal Body Component
  *
  * Content area for the main modal content. All styling via className.
