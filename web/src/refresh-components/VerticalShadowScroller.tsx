--- conflicted
+++ resolved
@@ -15,11 +15,7 @@
   className,
   children,
   disable,
-<<<<<<< HEAD
-  backgroundColor = "background-tint-02",
-=======
   backgroundColor = "var(--background-tint-02)",
->>>>>>> 781f60a5
   height: minHeight = "1rem",
 }: VerticalShadowScrollerProps) {
   return (
