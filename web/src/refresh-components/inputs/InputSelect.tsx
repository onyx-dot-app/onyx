"use client";

import React from "react";
import * as SelectPrimitive from "@radix-ui/react-select";
import { cn, noProp } from "@/lib/utils";
import SvgChevronDownSmall from "@/icons/chevron-down-small";
import LineItem, { LineItemProps } from "@/refresh-components/buttons/LineItem";
import Text from "@/refresh-components/texts/Text";

const triggerClasses = {
  main: [
    "bg-background-neutral-00",
    "border",
    "hover:border-border-02",
    "data-[state=open]:border-border-05",
  ],
  error: ["border", "border-status-error-05", "bg-background-neutral-00"],
  disabled: [
    "bg-background-neutral-03",
    "border-border-01",
    "cursor-not-allowed",
  ],
} as const;

const textClasses = {
  main: ["text-text-04"],
  error: ["text-text-04"],
  disabled: ["text-text-01"],
} as const;

const iconClasses = {
  main: ["stroke-text-03"],
  error: ["stroke-text-03"],
  disabled: ["stroke-text-01"],
} as const;

interface SelectedItemProps {
  variant: keyof typeof textClasses;
  props?: ItemProps;
  placeholder?: React.ReactNode;
}

function SelectedItem({ variant, props, placeholder }: SelectedItemProps) {
  if (!props) {
    if (!placeholder) return <Text text03>Select an option</Text>;
    return typeof placeholder === "string" ? (
      <Text text03>{placeholder}</Text>
    ) : (
      placeholder
    );
  }

  return (
    <div className="flex flex-row items-center gap-2 flex-1">
      {props.icon && (
        <props.icon className={cn("h-4 w-4", iconClasses[variant])} />
      )}
      <Text className={cn(textClasses[variant])}>{props.children}</Text>
    </div>
  );
}

interface ItemProps extends Omit<LineItemProps, "heavyForced"> {
  value: string;
  selected?: boolean;
  onClick?: (event: React.SyntheticEvent) => void;
}

function Item({
  value,
  children,
  description,
  onClick,
  selected,
  ...props
}: ItemProps) {
  return (
    <SelectPrimitive.Item
      value={value}
      className="outline-none focus:outline-none"
      onSelect={onClick}
    >
      <LineItem
        {...props}
        heavyForced={selected}
        description={description}
        onClick={noProp((event) => event.preventDefault())}
        className={cn("w-full", props.className)}
      >
        {children}
      </LineItem>
    </SelectPrimitive.Item>
  );
}

interface RootProps {
  disabled?: boolean;
  error?: boolean;

  value?: string;
  onValueChange?: (value: string) => void;
  defaultValue?: string;
  placeholder?: React.ReactNode;
  className?: string;
  rightSection?: React.ReactNode;
  children?: React.ReactNode;
}

function Root({
  disabled,
  error,

  value,
  onValueChange,
  defaultValue,
  placeholder,
  className,
  rightSection,
  children,
}: RootProps) {
  const variant = disabled ? "disabled" : error ? "error" : "main";
  const isControlled = value !== undefined;
  const [internalValue, setInternalValue] = React.useState<string | undefined>(
    defaultValue
  );
  const currentValue = isControlled ? value : internalValue;

  React.useEffect(() => {
    if (!isControlled) {
      setInternalValue(defaultValue);
    }
  }, [defaultValue, isControlled]);

  const handleValueChange = React.useCallback(
    (nextValue: string) => {
      if (!isControlled) {
        setInternalValue(nextValue);
      }
      onValueChange?.(nextValue);
    },
    [isControlled, onValueChange]
  );

  const selectedChild = React.Children.toArray(children).find((child) => {
    if (React.isValidElement<ItemProps>(child)) {
      return child.props.value === currentValue;
    }
    return false;
  }) as React.ReactElement<ItemProps> | undefined;

  const renderedChildren = React.useMemo(
    () =>
      React.Children.map(children, (child) => {
        if (!React.isValidElement<ItemProps>(child)) {
          return child;
        }
        return React.cloneElement(child, {
          selected: child.props.value === currentValue,
        });
      }),
    [children, currentValue]
  );

  return (
    <SelectPrimitive.Root
      value={currentValue}
      defaultValue={defaultValue}
      onValueChange={handleValueChange}
      disabled={disabled}
    >
      <SelectPrimitive.Trigger
        className={cn(
          "group/InputSelect flex w-full items-center justify-between p-1.5 rounded-08 border outline-none",
          triggerClasses[variant],
          className
        )}
      >
<<<<<<< HEAD
        <div className="flex flex-row items-center justify-between w-full p-0.5 gap-1">
          <SelectedItem
            variant={variant}
            props={selectedChild?.props}
            placeholder={placeholder}
          />

          <div className="flex flex-row items-center gap-1">
            {rightSection}

=======
        <SelectPrimitive.Trigger
          ref={ref}
          className={cn(
            "flex-1 h-[1.5rem] bg-transparent p-0.5 focus:outline-none flex items-center justify-between",
            valueClasses()[state]
          )}
          onFocus={() => setIsFocused(true)}
          onBlur={(e) => {
            setIsFocused(false);
            props.onBlur?.(e);
          }}
          name={name}
          id={name}
          {...props}
        >
          <SelectPrimitive.Value placeholder={placeholder} />
          <div className="flex items-center">
            {rightSection && (
              <div
                className="flex items-center"
                onPointerDown={(e) => {
                  e.stopPropagation();
                }}
                onClick={(e) => {
                  e.stopPropagation();
                }}
              >
                {rightSection}
              </div>
            )}
>>>>>>> 62966bd1
            <SelectPrimitive.Icon asChild>
              <SvgChevronDownSmall
                className={cn(
                  "h-4 w-4 transition-transform",
                  iconClasses[variant],
                  "group-data-[state=open]/InputSelect:-rotate-180"
                )}
              />
            </SelectPrimitive.Icon>
          </div>
        </div>
      </SelectPrimitive.Trigger>

      <SelectPrimitive.Portal>
        <SelectPrimitive.Content
          className={cn(
<<<<<<< HEAD
            "z-[4000] w-[var(--radix-select-trigger-width)] max-h-72 overflow-auto rounded-12 border bg-background-neutral-00 p-1 pointer-events-none",
=======
            "relative z-[2002] max-h-72 min-w-[8rem] overflow-hidden rounded-12 border border-border-01 bg-background-neutral-00 shadow-02",
>>>>>>> 62966bd1
            "data-[state=open]:animate-in data-[state=closed]:animate-out",
            "data-[state=open]:fade-in-0 data-[state=closed]:fade-out-0",
            "data-[state=open]:zoom-in-95 data-[state=closed]:zoom-out-95"
          )}
          sideOffset={4}
          position="popper"
          onMouseDown={noProp()}
        >
          <SelectPrimitive.Viewport>
            {renderedChildren}
          </SelectPrimitive.Viewport>
        </SelectPrimitive.Content>
      </SelectPrimitive.Portal>
    </SelectPrimitive.Root>
  );
}

export { type ItemProps, type RootProps, Item, Root };<|MERGE_RESOLUTION|>--- conflicted
+++ resolved
@@ -93,17 +93,14 @@
   );
 }
 
-interface RootProps {
+interface RootProps
+  extends React.ComponentPropsWithoutRef<typeof SelectPrimitive.Root> {
   disabled?: boolean;
   error?: boolean;
 
-  value?: string;
-  onValueChange?: (value: string) => void;
-  defaultValue?: string;
   placeholder?: React.ReactNode;
   className?: string;
   rightSection?: React.ReactNode;
-  children?: React.ReactNode;
 }
 
 function Root({
@@ -117,6 +114,7 @@
   className,
   rightSection,
   children,
+  ...rest
 }: RootProps) {
   const variant = disabled ? "disabled" : error ? "error" : "main";
   const isControlled = value !== undefined;
@@ -167,6 +165,7 @@
       defaultValue={defaultValue}
       onValueChange={handleValueChange}
       disabled={disabled}
+      {...rest}
     >
       <SelectPrimitive.Trigger
         className={cn(
@@ -175,7 +174,6 @@
           className
         )}
       >
-<<<<<<< HEAD
         <div className="flex flex-row items-center justify-between w-full p-0.5 gap-1">
           <SelectedItem
             variant={variant}
@@ -186,38 +184,6 @@
           <div className="flex flex-row items-center gap-1">
             {rightSection}
 
-=======
-        <SelectPrimitive.Trigger
-          ref={ref}
-          className={cn(
-            "flex-1 h-[1.5rem] bg-transparent p-0.5 focus:outline-none flex items-center justify-between",
-            valueClasses()[state]
-          )}
-          onFocus={() => setIsFocused(true)}
-          onBlur={(e) => {
-            setIsFocused(false);
-            props.onBlur?.(e);
-          }}
-          name={name}
-          id={name}
-          {...props}
-        >
-          <SelectPrimitive.Value placeholder={placeholder} />
-          <div className="flex items-center">
-            {rightSection && (
-              <div
-                className="flex items-center"
-                onPointerDown={(e) => {
-                  e.stopPropagation();
-                }}
-                onClick={(e) => {
-                  e.stopPropagation();
-                }}
-              >
-                {rightSection}
-              </div>
-            )}
->>>>>>> 62966bd1
             <SelectPrimitive.Icon asChild>
               <SvgChevronDownSmall
                 className={cn(
@@ -234,11 +200,7 @@
       <SelectPrimitive.Portal>
         <SelectPrimitive.Content
           className={cn(
-<<<<<<< HEAD
             "z-[4000] w-[var(--radix-select-trigger-width)] max-h-72 overflow-auto rounded-12 border bg-background-neutral-00 p-1 pointer-events-none",
-=======
-            "relative z-[2002] max-h-72 min-w-[8rem] overflow-hidden rounded-12 border border-border-01 bg-background-neutral-00 shadow-02",
->>>>>>> 62966bd1
             "data-[state=open]:animate-in data-[state=closed]:animate-out",
             "data-[state=open]:fade-in-0 data-[state=closed]:fade-out-0",
             "data-[state=open]:zoom-in-95 data-[state=closed]:zoom-out-95"
