/**
 * Card - A styled container component
 *
 * Provides a consistent card-style container with background, padding, border, and rounded corners.
 * Uses a vertical flex layout with automatic gap spacing between children.
 *
 * Features:
 * - Background color: background-tint-00
 * - Padding: 1rem (p-4)
 * - Flex column layout with 1rem gap (gap-4)
 * - Border with rounded-16 corners
 * - Accepts all standard div HTML attributes except className (enforced by WithoutStyles)
 * - Fixed styling - className prop not supported
 *
 * @example
 * ```tsx
 * import Card from "@/refresh-components/Card";
 *
 * // Basic usage
 * <Card>
 *   <h2>Card Title</h2>
 *   <p>Card content goes here</p>
 * </Card>
 *
 * // With onClick handler
 * <Card onClick={handleClick}>
 *   <div>Clickable card</div>
 * </Card>
 *
 * // Multiple children - automatically spaced
 * <Card>
 *   <Text headingH3>Section 1</Text>
 *   <Text body>Some content</Text>
 *   <Button>Action</Button>
 * </Card>
 * ```
 */

import { WithoutStyles } from "@/types";
<<<<<<< HEAD

export type CardProps = WithoutStyles<React.HTMLAttributes<HTMLDivElement>>;

=======

export type CardProps = WithoutStyles<React.HTMLAttributes<HTMLDivElement>>;

>>>>>>> 2a821134
export default function Card(props: CardProps) {
  return (
    <div
      className="bg-background-tint-00 p-4 flex flex-col gap-4 border rounded-16"
      {...props}
    />
  );
}<|MERGE_RESOLUTION|>--- conflicted
+++ resolved
@@ -37,15 +37,9 @@
  */
 
 import { WithoutStyles } from "@/types";
-<<<<<<< HEAD
 
 export type CardProps = WithoutStyles<React.HTMLAttributes<HTMLDivElement>>;
 
-=======
-
-export type CardProps = WithoutStyles<React.HTMLAttributes<HTMLDivElement>>;
-
->>>>>>> 2a821134
 export default function Card(props: CardProps) {
   return (
     <div
