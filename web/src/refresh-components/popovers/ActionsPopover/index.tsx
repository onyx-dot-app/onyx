"use client";

import { SEARCH_TOOL_ID } from "@/app/chat/components/tools/constants";
import { useCallback, useEffect, useMemo, useState } from "react";
import {
  Popover,
  PopoverContent,
  PopoverMenu,
  PopoverTrigger,
} from "@/components/ui/popover";
import SwitchList, {
  SwitchListItem,
} from "@/refresh-components/popovers/ActionsPopover/SwitchList";
import { MinimalPersonaSnapshot } from "@/app/admin/assistants/interfaces";
import {
  MCPAuthenticationType,
  MCPAuthenticationPerformer,
} from "@/lib/tools/interfaces";
import { useUser } from "@/components/user/UserProvider";
import { FilterManager, useSourcePreferences } from "@/lib/hooks";
import { listSourceMetadata } from "@/lib/sources";
import MCPApiKeyModal from "@/components/chat/MCPApiKeyModal";
import { ValidSources } from "@/lib/types";
import { SourceMetadata } from "@/lib/search/interfaces";
import { SourceIcon } from "@/components/SourceIcon";
import { useAvailableTools } from "@/lib/hooks/useAvailableTools";
import { useCCPairs } from "@/lib/hooks/useCCPairs";
import IconButton from "@/refresh-components/buttons/IconButton";
import InputTypeIn from "@/refresh-components/inputs/InputTypeIn";
import { useToolOAuthStatus } from "@/lib/hooks/useToolOAuthStatus";
import LineItem from "@/refresh-components/buttons/LineItem";
import SimpleLoader from "@/refresh-components/loaders/SimpleLoader";
import ActionLineItem from "@/refresh-components/popovers/ActionsPopover/ActionLineItem";
import MCPLineItem, {
  MCPServer,
} from "@/refresh-components/popovers/ActionsPopover/MCPLineItem";
import { useProjectsContext } from "@/app/chat/projects/ProjectsContext";
import { useActionsContext, ToolState } from "@/contexts/ActionsContext";
import { SvgActions, SvgChevronRight, SvgKey, SvgSliders } from "@opal/icons";

// Get source metadata for configured sources - deduplicated by source type
function getConfiguredSources(
  availableSources: ValidSources[]
): Array<SourceMetadata & { originalName: string; uniqueKey: string }> {
  const allSources = listSourceMetadata();

  const seenSources = new Set<string>();
  const configuredSources: Array<
    SourceMetadata & { originalName: string; uniqueKey: string }
  > = [];

  availableSources.forEach((sourceName) => {
    // Handle federated connectors by removing the federated_ prefix
    const cleanName = sourceName.replace("federated_", "");
    // Skip if we've already seen this source type
    if (seenSources.has(cleanName)) return;
    seenSources.add(cleanName);
    const source = allSources.find(
      (source) => source.internalName === cleanName
    );
    if (source) {
      configuredSources.push({
        ...source,
        originalName: sourceName,
        uniqueKey: cleanName,
      });
    }
  });
  return configuredSources;
}

type SecondaryViewState =
  | { type: "sources" }
  | { type: "mcp"; serverId: number };

export interface ActionsPopoverProps {
  selectedAssistant: MinimalPersonaSnapshot;
  filterManager: FilterManager;
  availableSources?: ValidSources[];
  disabled?: boolean;
}

export default function ActionsPopover({
  selectedAssistant,
  filterManager,
  availableSources = [],
  disabled = false,
}: ActionsPopoverProps) {
  const [open, setOpen] = useState(false);
  const [secondaryView, setSecondaryView] = useState<SecondaryViewState | null>(
    null
  );
  const [searchTerm, setSearchTerm] = useState("");
  // const [showFadeMask, setShowFadeMask] = useState(false);
  // const [showTopShadow, setShowTopShadow] = useState(false);
  const { selectedSources, setSelectedSources } = filterManager;
  const [mcpServers, setMcpServers] = useState<MCPServer[]>([]);

  // Use the OAuth hook
  const { getToolAuthStatus, authenticateTool } = useToolOAuthStatus(
    selectedAssistant.id
  );

  const { enableAllSources, disableAllSources, toggleSource, isSourceEnabled } =
    useSourcePreferences({
      availableSources,
      selectedSources,
      setSelectedSources,
    });

  // Store MCP server auth/loading state (tools are part of selectedAssistant.tools)
  const [mcpServerData, setMcpServerData] = useState<{
    [serverId: number]: {
      isAuthenticated: boolean;
      isLoading: boolean;
    };
  }>({});

  const [mcpApiKeyModal, setMcpApiKeyModal] = useState<{
    isOpen: boolean;
    serverId: number | null;
    serverName: string;
    authTemplate?: any;
    onSuccess?: () => void;
    isAuthenticated?: boolean;
    existingCredentials?: Record<string, string>;
  }>({
    isOpen: false,
    serverId: null,
    serverName: "",
    authTemplate: undefined,
    onSuccess: undefined,
    isAuthenticated: false,
  });

  const { toolMap, setToolStatus, setToolsStatus } = useActionsContext();

  const { isAdmin, isCurator } = useUser();

  const { tools: availableTools } = useAvailableTools();
  const { ccPairs } = useCCPairs();
  const { currentProjectId, allCurrentProjectFiles } = useProjectsContext();
  const availableToolIds = availableTools.map((tool) => tool.id);

  // Check if there are any connectors available
  const hasNoConnectors = !ccPairs || ccPairs.length === 0;

  const toggleToolForCurrentAssistant = useCallback(
    (toolId: number) => {
      const isDisabled = toolMap[toolId] === ToolState.Disabled;
      setToolStatus(
        toolId,
        isDisabled ? ToolState.Enabled : ToolState.Disabled
      );
    },
    [setToolStatus, toolMap]
  );

  // Filter out MCP tools from the main list (they have mcp_server_id)
  // and filter out tools that are not available
  // Also filter out internal search tool for basic users when there are no connectors
  // Also filter out tools that are not chat-selectable (e.g., OpenURL)
  const displayTools = selectedAssistant.tools.filter((tool) => {
    // Filter out MCP tools
    if (tool.mcp_server_id) return false;

    // Filter out tools that are not chat-selectable (visibility set by backend)
    if (!tool.chat_selectable) return false;

    // Special handling for Project Search
    // Ensure Project Search is hidden if no files exist
    if (tool.in_code_tool_id === SEARCH_TOOL_ID && !!currentProjectId) {
      if (!allCurrentProjectFiles || allCurrentProjectFiles.length === 0) {
        return false;
      }
      // If files exist, show it (even if backend thinks it's strictly unavailable due to no connectors)
      return true;
    }

    // Advertise to admin/curator users that they can connect an internal search tool
    // even if it's not available or has no connectors
    if (tool.in_code_tool_id === SEARCH_TOOL_ID && (isAdmin || isCurator)) {
      return true;
    }

    // Filter out tools that are not available
    if (!availableToolIds.includes(tool.id)) return false;

    // Filter out internal search tool for non-admin/curator users when there are no connectors
    if (
      tool.in_code_tool_id === SEARCH_TOOL_ID &&
      hasNoConnectors &&
      !isAdmin &&
      !isCurator
    ) {
      return false;
    }

    return true;
  });

  // Fetch MCP servers for the assistant on mount
  useEffect(() => {
    if (selectedAssistant == null || selectedAssistant.id == null) return;

    const abortController = new AbortController();

    const fetchMCPServers = async () => {
      try {
        const response = await fetch(
          `/api/mcp/servers/persona/${selectedAssistant.id}`,
          {
            signal: abortController.signal,
          }
        );
        if (response.ok) {
          const data = await response.json();
          const servers = data.mcp_servers || [];
          setMcpServers(servers);
          // Seed auth/loading state based on response
          setMcpServerData((prev) => {
            const next = { ...prev } as any;
            servers.forEach((s: any) => {
              next[s.id as number] = {
                isAuthenticated: !!s.user_authenticated || !!s.is_authenticated,
                isLoading: false,
              };
            });
            return next;
          });
        }
      } catch (error) {
        if (abortController.signal.aborted) {
          return;
        }
        console.error("Error fetching MCP servers:", error);
      }
    };

    fetchMCPServers();

    return () => {
      abortController.abort();
    };
  }, [selectedAssistant?.id]);

  // No separate MCP tool loading; tools already exist in selectedAssistant.tools

  // Handle MCP authentication
  const handleMCPAuthenticate = async (
    serverId: number,
    authType: MCPAuthenticationType
  ) => {
    if (authType === MCPAuthenticationType.OAUTH) {
      const updateLoadingState = (loading: boolean) => {
        setMcpServerData((prev) => {
          const previous = prev[serverId] ?? {
            isAuthenticated: false,
            isLoading: false,
          };
          return {
            ...prev,
            [serverId]: {
              ...previous,
              isLoading: loading,
            },
          };
        });
      };

      updateLoadingState(true);
      try {
        const response = await fetch("/api/mcp/oauth/connect", {
          method: "POST",
          headers: {
            "Content-Type": "application/json",
          },
          body: JSON.stringify({
            server_id: serverId,
            return_path: window.location.pathname + window.location.search,
            include_resource_param: true,
          }),
        });

        if (response.ok) {
          const { oauth_url } = await response.json();
          window.location.href = oauth_url;
        } else {
          updateLoadingState(false);
        }
      } catch (error) {
        console.error("Error initiating OAuth:", error);
        updateLoadingState(false);
      }
    }
  };

  const handleMCPApiKeySubmit = async (serverId: number, apiKey: string) => {
    try {
      const response = await fetch("/api/mcp/user-credentials", {
        method: "POST",
        headers: {
          "Content-Type": "application/json",
        },
        body: JSON.stringify({
          server_id: serverId,
          credentials: { api_key: apiKey },
          transport: "streamable-http",
        }),
      });

      if (!response.ok) {
        const errorData = await response.json().catch(() => ({}));
        const errorMessage = errorData.detail || "Failed to save API key";
        throw new Error(errorMessage);
      }
    } catch (error) {
      console.error("Error saving API key:", error);
      throw error;
    }
  };

  const handleMCPCredentialsSubmit = async (
    serverId: number,
    credentials: Record<string, string>
  ) => {
    try {
      const response = await fetch("/api/mcp/user-credentials", {
        method: "POST",
        headers: {
          "Content-Type": "application/json",
        },
        body: JSON.stringify({
          server_id: serverId,
          credentials: credentials,
          transport: "streamable-http",
        }),
      });

      if (!response.ok) {
        const errorData = await response.json().catch(() => ({}));
        const errorMessage = errorData.detail || "Failed to save credentials";
        throw new Error(errorMessage);
      }
    } catch (error) {
      console.error("Error saving credentials:", error);
      throw error;
    }
  };

  const handleServerAuthentication = (server: MCPServer) => {
    const authType = server.auth_type;
    const performer = server.auth_performer;

    if (
      authType === MCPAuthenticationType.NONE ||
      performer === MCPAuthenticationPerformer.ADMIN
    ) {
      return;
    }

    if (authType === MCPAuthenticationType.OAUTH) {
      handleMCPAuthenticate(server.id, MCPAuthenticationType.OAUTH);
    } else if (authType === MCPAuthenticationType.API_TOKEN) {
      setMcpApiKeyModal({
        isOpen: true,
        serverId: server.id,
        serverName: server.name,
        authTemplate: server.auth_template,
        onSuccess: undefined,
        isAuthenticated: server.user_authenticated,
        existingCredentials: server.user_credentials,
      });
    }
  };

  // Filter tools based on search term
  const filteredTools = displayTools.filter((tool) => {
    if (!searchTerm) return true;
    const searchLower = searchTerm.toLowerCase();
    return (
      tool.display_name?.toLowerCase().includes(searchLower) ||
      tool.name.toLowerCase().includes(searchLower) ||
      tool.description?.toLowerCase().includes(searchLower)
    );
  });

  // Filter MCP servers based on search term
  const filteredMCPServers = mcpServers.filter((server) => {
    if (!searchTerm) return true;
    const searchLower = searchTerm.toLowerCase();
    return server.name.toLowerCase().includes(searchLower);
  });

  const selectedMcpServerId =
    secondaryView?.type === "mcp" ? secondaryView.serverId : null;
  const selectedMcpServer = selectedMcpServerId
    ? mcpServers.find((server) => server.id === selectedMcpServerId)
    : undefined;
  const selectedMcpTools =
    selectedMcpServerId !== null
      ? selectedAssistant.tools.filter(
          (t) => t.mcp_server_id === Number(selectedMcpServerId)
        )
      : [];
  const selectedMcpServerData = selectedMcpServer
    ? mcpServerData[selectedMcpServer.id]
    : undefined;
  const isActiveServerAuthenticated =
    selectedMcpServerData?.isAuthenticated ??
    !!(
      selectedMcpServer?.user_authenticated ||
      selectedMcpServer?.is_authenticated
    );
  const showActiveReauthRow =
    !!selectedMcpServer &&
    selectedMcpTools.length > 0 &&
    selectedMcpServer.auth_performer === MCPAuthenticationPerformer.PER_USER &&
    selectedMcpServer.auth_type !== MCPAuthenticationType.NONE &&
    isActiveServerAuthenticated;

  const mcpToggleItems: SwitchListItem[] = selectedMcpTools.map((tool) => ({
    id: tool.id.toString(),
    label: tool.display_name || tool.name,
    description: tool.description,
    isEnabled: toolMap[tool.id] !== ToolState.Disabled,
    onToggle: () => toggleToolForCurrentAssistant(tool.id),
  }));

  const mcpAllDisabled = selectedMcpTools.every(
    (tool) => toolMap[tool.id] === ToolState.Disabled
  );

  const disableAllToolsForSelectedServer = () => {
    if (!selectedMcpServer) return;
    const serverToolIds = selectedMcpTools.map((tool) => tool.id);
    setToolsStatus(serverToolIds, ToolState.Disabled);
  };

  const enableAllToolsForSelectedServer = () => {
    if (!selectedMcpServer) return;
    const serverToolIds = selectedMcpTools.map((tool) => tool.id);
    setToolsStatus(serverToolIds, ToolState.Enabled);
  };

  const handleFooterReauthClick = () => {
    if (selectedMcpServer) {
      handleServerAuthentication(selectedMcpServer);
    }
  };

  const mcpFooter = showActiveReauthRow ? (
    <LineItem
      onClick={handleFooterReauthClick}
      icon={selectedMcpServerData?.isLoading ? SimpleLoader : SvgKey}
      rightChildren={<IconButton icon={SvgChevronRight} internal />}
    >
      Re-Authenticate
    </LineItem>
  ) : undefined;

  const configuredSources = getConfiguredSources(availableSources);

  const sourceToggleItems: SwitchListItem[] = configuredSources.map(
    (source) => ({
      id: source.uniqueKey,
      label: source.displayName,
      leading: <SourceIcon sourceType={source.internalName} iconSize={16} />,
      isEnabled: isSourceEnabled(source.uniqueKey),
      onToggle: () => toggleSource(source.uniqueKey),
    })
  );

  const allSourcesDisabled = configuredSources.every(
    (source) => !isSourceEnabled(source.uniqueKey)
  );

  const primaryView = (
    <PopoverMenu medium>
      {[
        <InputTypeIn
          key="search"
          placeholder="Search Actions"
          value={searchTerm}
          onChange={(event) => setSearchTerm(event.target.value)}
          autoFocus
          internal
        />,

        // Actions
        ...filteredTools.map((tool) => (
          <ActionLineItem
            key={tool.id}
            tool={tool}
<<<<<<< HEAD
=======
            disabled={disabledToolIds.includes(tool.id)}
            isForced={forcedToolIds.includes(tool.id)}
            onToggle={() => toggleToolForCurrentAssistant(tool.id)}
            onForceToggle={() => toggleForcedTool(tool.id)}
>>>>>>> f46df421
            onSourceManagementOpen={() => setSecondaryView({ type: "sources" })}
            hasNoConnectors={hasNoConnectors}
            toolAuthStatus={getToolAuthStatus(tool)}
            onOAuthAuthenticate={() => authenticateTool(tool)}
<<<<<<< HEAD
=======
            onClose={() => setOpen(false)}
>>>>>>> f46df421
          />
        )),

        // MCP Servers
        ...filteredMCPServers.map((server) => {
          const serverData = mcpServerData[server.id] || {
            isAuthenticated:
              !!server.user_authenticated || !!server.is_authenticated,
            isLoading: false,
          };

          // Tools for this server come from assistant.tools
          const serverTools = selectedAssistant.tools.filter(
            (t) => t.mcp_server_id === Number(server.id)
          );
          const enabledTools = serverTools.filter(
            (t) => toolMap[t.id] !== ToolState.Disabled
          );

          return (
            <MCPLineItem
              key={server.id}
              server={server}
              isActive={selectedMcpServerId === server.id}
              tools={serverTools}
              enabledTools={enabledTools}
              isAuthenticated={serverData.isAuthenticated}
              isLoading={serverData.isLoading}
              onSelect={() =>
                setSecondaryView({
                  type: "mcp",
                  serverId: server.id,
                })
              }
              onAuthenticate={() => handleServerAuthentication(server)}
            />
          );
        }),

        null,

        (isAdmin || isCurator) && (
          <LineItem href="/admin/actions" icon={SvgActions} key="more-actions">
            More Actions
          </LineItem>
        ),
      ]}
    </PopoverMenu>
  );

  const toolsView = (
    <SwitchList
      items={sourceToggleItems}
      searchPlaceholder="Search Filters"
      allDisabled={allSourcesDisabled}
      onDisableAll={disableAllSources}
      onEnableAll={enableAllSources}
      disableAllLabel="Disable All Sources"
      enableAllLabel="Enable All Sources"
      onBack={() => setSecondaryView(null)}
    />
  );

  const mcpView = (
    <SwitchList
      items={mcpToggleItems}
      searchPlaceholder={`Search ${selectedMcpServer?.name ?? "server"} tools`}
      allDisabled={mcpAllDisabled}
      onDisableAll={disableAllToolsForSelectedServer}
      onEnableAll={enableAllToolsForSelectedServer}
      disableAllLabel="Disable All Tools"
      enableAllLabel="Enable All Tools"
      onBack={() => setSecondaryView(null)}
      footer={mcpFooter}
    />
  );

  // If no tools or MCP servers are available, don't render the component
  if (displayTools.length === 0 && mcpServers.length === 0) return null;

  return (
    <>
      <Popover open={open} onOpenChange={setOpen}>
        <PopoverTrigger asChild>
          <div data-testid="action-management-toggle">
            <IconButton
              icon={SvgSliders}
              transient={open}
              tertiary
              tooltip="Manage Actions"
              disabled={disabled}
            />
          </div>
        </PopoverTrigger>
        <PopoverContent side="bottom" align="start">
          <div data-testid="tool-options">
            {secondaryView
              ? secondaryView.type === "mcp"
                ? mcpView
                : toolsView
              : primaryView}
          </div>
        </PopoverContent>
      </Popover>

      {/* MCP API Key Modal */}
      {mcpApiKeyModal.isOpen && (
        <MCPApiKeyModal
          isOpen={mcpApiKeyModal.isOpen}
          onClose={() =>
            setMcpApiKeyModal({
              isOpen: false,
              serverId: null,
              serverName: "",
              authTemplate: undefined,
              onSuccess: undefined,
              isAuthenticated: false,
              existingCredentials: undefined,
            })
          }
          serverName={mcpApiKeyModal.serverName}
          serverId={mcpApiKeyModal.serverId ?? 0}
          authTemplate={mcpApiKeyModal.authTemplate}
          onSubmit={handleMCPApiKeySubmit}
          onSubmitCredentials={handleMCPCredentialsSubmit}
          onSuccess={mcpApiKeyModal.onSuccess}
          isAuthenticated={mcpApiKeyModal.isAuthenticated}
          existingCredentials={mcpApiKeyModal.existingCredentials}
        />
      )}
    </>
  );
}<|MERGE_RESOLUTION|>--- conflicted
+++ resolved
@@ -492,21 +492,11 @@
           <ActionLineItem
             key={tool.id}
             tool={tool}
-<<<<<<< HEAD
-=======
-            disabled={disabledToolIds.includes(tool.id)}
-            isForced={forcedToolIds.includes(tool.id)}
-            onToggle={() => toggleToolForCurrentAssistant(tool.id)}
-            onForceToggle={() => toggleForcedTool(tool.id)}
->>>>>>> f46df421
             onSourceManagementOpen={() => setSecondaryView({ type: "sources" })}
             hasNoConnectors={hasNoConnectors}
             toolAuthStatus={getToolAuthStatus(tool)}
             onOAuthAuthenticate={() => authenticateTool(tool)}
-<<<<<<< HEAD
-=======
             onClose={() => setOpen(false)}
->>>>>>> f46df421
           />
         )),
 
