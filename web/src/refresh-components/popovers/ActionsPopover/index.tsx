"use client";

import { SEARCH_TOOL_ID } from "@/app/chat/components/tools/constants";
import { useState, useEffect } from "react";
import {
  Popover,
  PopoverContent,
  PopoverMenu,
  PopoverTrigger,
} from "@/components/ui/popover";
import SwitchList, {
  SwitchListItem,
} from "@/refresh-components/popovers/ActionsPopover/SwitchList";
import { MinimalPersonaSnapshot } from "@/app/admin/assistants/interfaces";
import {
  MCPAuthenticationType,
  MCPAuthenticationPerformer,
} from "@/lib/tools/interfaces";
import { useForcedTools } from "@/lib/hooks/useForcedTools";
import { useAssistantPreferences } from "@/app/chat/hooks/useAssistantPreferences";
import { useUser } from "@/components/user/UserProvider";
import { FilterManager, useSourcePreferences } from "@/lib/hooks";
import { listSourceMetadata } from "@/lib/sources";
import MCPApiKeyModal from "@/components/chat/MCPApiKeyModal";
import { ValidSources } from "@/lib/types";
import { SourceMetadata } from "@/lib/search/interfaces";
import { SourceIcon } from "@/components/SourceIcon";
import { useAvailableTools } from "@/lib/hooks/useAvailableTools";
import { useCCPairs } from "@/lib/hooks/useCCPairs";
import IconButton from "@/refresh-components/buttons/IconButton";
import InputTypeIn from "@/refresh-components/inputs/InputTypeIn";
import { useToolOAuthStatus } from "@/lib/hooks/useToolOAuthStatus";
import LineItem from "@/refresh-components/buttons/LineItem";
import SimpleLoader from "@/refresh-components/loaders/SimpleLoader";
import ActionLineItem from "@/refresh-components/popovers/ActionsPopover/ActionLineItem";
import MCPLineItem, {
  MCPServer,
} from "@/refresh-components/popovers/ActionsPopover/MCPLineItem";
<<<<<<< HEAD
import { useProjectsContext } from "@/app/chat/projects/ProjectsContext";
=======
import { SvgActions, SvgChevronRight, SvgKey, SvgSliders } from "@opal/icons";
>>>>>>> c3e5f48c

// Get source metadata for configured sources - deduplicated by source type
function getConfiguredSources(
  availableSources: ValidSources[]
): Array<SourceMetadata & { originalName: string; uniqueKey: string }> {
  const allSources = listSourceMetadata();

  const seenSources = new Set<string>();
  const configuredSources: Array<
    SourceMetadata & { originalName: string; uniqueKey: string }
  > = [];

  availableSources.forEach((sourceName) => {
    // Handle federated connectors by removing the federated_ prefix
    const cleanName = sourceName.replace("federated_", "");
    // Skip if we've already seen this source type
    if (seenSources.has(cleanName)) return;
    seenSources.add(cleanName);
    const source = allSources.find(
      (source) => source.internalName === cleanName
    );
    if (source) {
      configuredSources.push({
        ...source,
        originalName: sourceName,
        uniqueKey: cleanName,
      });
    }
  });
  return configuredSources;
}

type SecondaryViewState =
  | { type: "sources" }
  | { type: "mcp"; serverId: number };

export interface ActionsPopoverProps {
  selectedAssistant: MinimalPersonaSnapshot;
  filterManager: FilterManager;
  availableSources?: ValidSources[];
  disabled?: boolean;
}

export default function ActionsPopover({
  selectedAssistant,
  filterManager,
  availableSources = [],
  disabled = false,
}: ActionsPopoverProps) {
  const [open, setOpen] = useState(false);
  const [secondaryView, setSecondaryView] = useState<SecondaryViewState | null>(
    null
  );
  const [searchTerm, setSearchTerm] = useState("");
  // const [showFadeMask, setShowFadeMask] = useState(false);
  // const [showTopShadow, setShowTopShadow] = useState(false);
  const { selectedSources, setSelectedSources } = filterManager;
  const [mcpServers, setMcpServers] = useState<MCPServer[]>([]);

  // Use the OAuth hook
  const { getToolAuthStatus, authenticateTool } = useToolOAuthStatus(
    selectedAssistant.id
  );

  const { enableAllSources, disableAllSources, toggleSource, isSourceEnabled } =
    useSourcePreferences({
      availableSources,
      selectedSources,
      setSelectedSources,
    });

  // Store MCP server auth/loading state (tools are part of selectedAssistant.tools)
  const [mcpServerData, setMcpServerData] = useState<{
    [serverId: number]: {
      isAuthenticated: boolean;
      isLoading: boolean;
    };
  }>({});

  const [mcpApiKeyModal, setMcpApiKeyModal] = useState<{
    isOpen: boolean;
    serverId: number | null;
    serverName: string;
    authTemplate?: any;
    onSuccess?: () => void;
    isAuthenticated?: boolean;
    existingCredentials?: Record<string, string>;
  }>({
    isOpen: false,
    serverId: null,
    serverName: "",
    authTemplate: undefined,
    onSuccess: undefined,
    isAuthenticated: false,
  });

  // Get the assistant preference for this assistant
  const { assistantPreferences, setSpecificAssistantPreferences } =
    useAssistantPreferences();
  const { forcedToolIds, setForcedToolIds } = useForcedTools();

  const { user, isAdmin, isCurator } = useUser();

  const { tools: availableTools } = useAvailableTools();
  const { ccPairs } = useCCPairs();
  const { currentProjectId, allCurrentProjectFiles } = useProjectsContext();
  const availableToolIds = availableTools.map((tool) => tool.id);
  const isProjectContext = currentProjectId !== null;

  // Check if there are any connectors available
  const hasNoConnectors = !ccPairs || ccPairs.length === 0;

  const assistantPreference = assistantPreferences?.[selectedAssistant.id];
  const disabledToolIds = assistantPreference?.disabled_tool_ids || [];
  const toggleToolForCurrentAssistant = (toolId: number) => {
    const disabled = disabledToolIds.includes(toolId);
    setSpecificAssistantPreferences(selectedAssistant.id, {
      disabled_tool_ids: disabled
        ? disabledToolIds.filter((id) => id !== toolId)
        : [...disabledToolIds, toolId],
    });

    // If we're disabling a tool that is currently forced, remove it from forced tools
    if (!disabled && forcedToolIds.includes(toolId)) {
      setForcedToolIds(forcedToolIds.filter((id) => id !== toolId));
    }
  };

  const toggleForcedTool = (toolId: number) => {
    if (forcedToolIds.includes(toolId)) {
      // If clicking on already forced tool, unforce it
      setForcedToolIds([]);
    } else {
      // If clicking on a new tool, replace any existing forced tools with just this one
      setForcedToolIds([toolId]);
    }
  };

  // Filter out MCP tools from the main list (they have mcp_server_id)
  // and filter out tools that are not available
  // Also filter out internal search tool for basic users when there are no connectors
  // Also filter out tools that are not chat-selectable (e.g., OpenURL)
  const displayTools = selectedAssistant.tools.filter((tool) => {
    // Filter out MCP tools
    if (tool.mcp_server_id) return false;

    // Filter out tools that are not chat-selectable (visibility set by backend)
    if (!tool.chat_selectable) return false;

    // Special handling for Project Search
    // Ensure Project Search is hidden if no files exist
    if (tool.in_code_tool_id === SEARCH_TOOL_ID && isProjectContext) {
      if (!allCurrentProjectFiles || allCurrentProjectFiles.length === 0) {
        return false;
      }
      // If files exist, show it (even if backend thinks it's strictly unavailable due to no connectors)
      return true;
    }

    // Advertise to admin/curator users that they can connect an internal search tool
    // even if it's not available or has no connectors
    if (tool.in_code_tool_id === SEARCH_TOOL_ID && (isAdmin || isCurator)) {
      return true;
    }

    // Filter out tools that are not available
    if (!availableToolIds.includes(tool.id)) return false;

    // Filter out internal search tool for non-admin/curator users when there are no connectors
    if (
      tool.in_code_tool_id === SEARCH_TOOL_ID &&
      hasNoConnectors &&
      !isAdmin &&
      !isCurator
    ) {
      return false;
    }

    return true;
  });

  // Fetch MCP servers for the assistant on mount
  useEffect(() => {
    if (selectedAssistant == null || selectedAssistant.id == null) return;

    const abortController = new AbortController();

    const fetchMCPServers = async () => {
      try {
        const response = await fetch(
          `/api/mcp/servers/persona/${selectedAssistant.id}`,
          {
            signal: abortController.signal,
          }
        );
        if (response.ok) {
          const data = await response.json();
          const servers = data.mcp_servers || [];
          setMcpServers(servers);
          // Seed auth/loading state based on response
          setMcpServerData((prev) => {
            const next = { ...prev } as any;
            servers.forEach((s: any) => {
              next[s.id as number] = {
                isAuthenticated: !!s.user_authenticated || !!s.is_authenticated,
                isLoading: false,
              };
            });
            return next;
          });
        }
      } catch (error) {
        if (abortController.signal.aborted) {
          return;
        }
        console.error("Error fetching MCP servers:", error);
      }
    };

    fetchMCPServers();

    return () => {
      abortController.abort();
    };
  }, [selectedAssistant?.id]);

  // No separate MCP tool loading; tools already exist in selectedAssistant.tools

  // Handle MCP authentication
  const handleMCPAuthenticate = async (
    serverId: number,
    authType: MCPAuthenticationType
  ) => {
    if (authType === MCPAuthenticationType.OAUTH) {
      const updateLoadingState = (loading: boolean) => {
        setMcpServerData((prev) => {
          const previous = prev[serverId] ?? {
            isAuthenticated: false,
            isLoading: false,
          };
          return {
            ...prev,
            [serverId]: {
              ...previous,
              isLoading: loading,
            },
          };
        });
      };

      updateLoadingState(true);
      try {
        const response = await fetch("/api/mcp/oauth/connect", {
          method: "POST",
          headers: {
            "Content-Type": "application/json",
          },
          body: JSON.stringify({
            server_id: serverId,
            return_path: window.location.pathname + window.location.search,
            include_resource_param: true,
          }),
        });

        if (response.ok) {
          const { oauth_url } = await response.json();
          window.location.href = oauth_url;
        } else {
          updateLoadingState(false);
        }
      } catch (error) {
        console.error("Error initiating OAuth:", error);
        updateLoadingState(false);
      }
    }
  };

  const handleMCPApiKeySubmit = async (serverId: number, apiKey: string) => {
    try {
      const response = await fetch("/api/mcp/user-credentials", {
        method: "POST",
        headers: {
          "Content-Type": "application/json",
        },
        body: JSON.stringify({
          server_id: serverId,
          credentials: { api_key: apiKey },
          transport: "streamable-http",
        }),
      });

      if (!response.ok) {
        const errorData = await response.json().catch(() => ({}));
        const errorMessage = errorData.detail || "Failed to save API key";
        throw new Error(errorMessage);
      }
    } catch (error) {
      console.error("Error saving API key:", error);
      throw error;
    }
  };

  const handleMCPCredentialsSubmit = async (
    serverId: number,
    credentials: Record<string, string>
  ) => {
    try {
      const response = await fetch("/api/mcp/user-credentials", {
        method: "POST",
        headers: {
          "Content-Type": "application/json",
        },
        body: JSON.stringify({
          server_id: serverId,
          credentials: credentials,
          transport: "streamable-http",
        }),
      });

      if (!response.ok) {
        const errorData = await response.json().catch(() => ({}));
        const errorMessage = errorData.detail || "Failed to save credentials";
        throw new Error(errorMessage);
      }
    } catch (error) {
      console.error("Error saving credentials:", error);
      throw error;
    }
  };

  const handleServerAuthentication = (server: MCPServer) => {
    const authType = server.auth_type;
    const performer = server.auth_performer;

    if (
      authType === MCPAuthenticationType.NONE ||
      performer === MCPAuthenticationPerformer.ADMIN
    ) {
      return;
    }

    if (authType === MCPAuthenticationType.OAUTH) {
      handleMCPAuthenticate(server.id, MCPAuthenticationType.OAUTH);
    } else if (authType === MCPAuthenticationType.API_TOKEN) {
      setMcpApiKeyModal({
        isOpen: true,
        serverId: server.id,
        serverName: server.name,
        authTemplate: server.auth_template,
        onSuccess: undefined,
        isAuthenticated: server.user_authenticated,
        existingCredentials: server.user_credentials,
      });
    }
  };

  // Filter tools based on search term
  const filteredTools = displayTools.filter((tool) => {
    if (!searchTerm) return true;
    const searchLower = searchTerm.toLowerCase();
    return (
      tool.display_name?.toLowerCase().includes(searchLower) ||
      tool.name.toLowerCase().includes(searchLower) ||
      tool.description?.toLowerCase().includes(searchLower)
    );
  });

  // Filter MCP servers based on search term
  const filteredMCPServers = mcpServers.filter((server) => {
    if (!searchTerm) return true;
    const searchLower = searchTerm.toLowerCase();
    return server.name.toLowerCase().includes(searchLower);
  });

  const selectedMcpServerId =
    secondaryView?.type === "mcp" ? secondaryView.serverId : null;
  const selectedMcpServer = selectedMcpServerId
    ? mcpServers.find((server) => server.id === selectedMcpServerId)
    : undefined;
  const selectedMcpTools =
    selectedMcpServerId !== null
      ? selectedAssistant.tools.filter(
          (t) => t.mcp_server_id === Number(selectedMcpServerId)
        )
      : [];
  const selectedMcpServerData = selectedMcpServer
    ? mcpServerData[selectedMcpServer.id]
    : undefined;
  const isActiveServerAuthenticated =
    selectedMcpServerData?.isAuthenticated ??
    !!(
      selectedMcpServer?.user_authenticated ||
      selectedMcpServer?.is_authenticated
    );
  const showActiveReauthRow =
    !!selectedMcpServer &&
    selectedMcpTools.length > 0 &&
    selectedMcpServer.auth_performer === MCPAuthenticationPerformer.PER_USER &&
    selectedMcpServer.auth_type !== MCPAuthenticationType.NONE &&
    isActiveServerAuthenticated;

  const mcpToggleItems: SwitchListItem[] = selectedMcpTools.map((tool) => ({
    id: tool.id.toString(),
    label: tool.display_name || tool.name,
    description: tool.description,
    isEnabled: !disabledToolIds.includes(tool.id),
    onToggle: () => toggleToolForCurrentAssistant(tool.id),
  }));

  const mcpAllDisabled = selectedMcpTools.every((tool) =>
    disabledToolIds.includes(tool.id)
  );

  const disableAllToolsForSelectedServer = () => {
    if (!selectedMcpServer) return;
    const serverToolIds = selectedMcpTools.map((tool) => tool.id);
    const merged = Array.from(new Set([...disabledToolIds, ...serverToolIds]));
    setSpecificAssistantPreferences(selectedAssistant.id, {
      disabled_tool_ids: merged,
    });
    setForcedToolIds(forcedToolIds.filter((id) => !serverToolIds.includes(id)));
  };

  const enableAllToolsForSelectedServer = () => {
    if (!selectedMcpServer) return;
    const serverToolIdSet = new Set(selectedMcpTools.map((tool) => tool.id));
    setSpecificAssistantPreferences(selectedAssistant.id, {
      disabled_tool_ids: disabledToolIds.filter(
        (id) => !serverToolIdSet.has(id)
      ),
    });
  };

  const handleFooterReauthClick = () => {
    if (selectedMcpServer) {
      handleServerAuthentication(selectedMcpServer);
    }
  };

  const mcpFooter = showActiveReauthRow ? (
    <LineItem
      onClick={handleFooterReauthClick}
      icon={selectedMcpServerData?.isLoading ? SimpleLoader : SvgKey}
      rightChildren={<IconButton icon={SvgChevronRight} internal />}
    >
      Re-Authenticate
    </LineItem>
  ) : undefined;

  const configuredSources = getConfiguredSources(availableSources);

  const sourceToggleItems: SwitchListItem[] = configuredSources.map(
    (source) => ({
      id: source.uniqueKey,
      label: source.displayName,
      leading: <SourceIcon sourceType={source.internalName} iconSize={16} />,
      isEnabled: isSourceEnabled(source.uniqueKey),
      onToggle: () => toggleSource(source.uniqueKey),
    })
  );

  const allSourcesDisabled = configuredSources.every(
    (source) => !isSourceEnabled(source.uniqueKey)
  );

  const primaryView = (
    <PopoverMenu medium>
      {[
        <InputTypeIn
          key="search"
          placeholder="Search Actions"
          value={searchTerm}
          onChange={(event) => setSearchTerm(event.target.value)}
          autoFocus
          internal
        />,

        // Actions
        ...filteredTools.map((tool) => (
          <ActionLineItem
            key={tool.id}
            tool={tool}
            disabled={disabledToolIds.includes(tool.id)}
            isForced={forcedToolIds.includes(tool.id)}
            onToggle={() => toggleToolForCurrentAssistant(tool.id)}
            onForceToggle={() => {
              toggleForcedTool(tool.id);
              setOpen(false);
            }}
            onSourceManagementOpen={() => setSecondaryView({ type: "sources" })}
            hasNoConnectors={hasNoConnectors}
            toolAuthStatus={getToolAuthStatus(tool)}
            onOAuthAuthenticate={() => authenticateTool(tool)}
            isProjectContext={isProjectContext}
          />
        )),

        // MCP Servers
        ...filteredMCPServers.map((server) => {
          const serverData = mcpServerData[server.id] || {
            isAuthenticated:
              !!server.user_authenticated || !!server.is_authenticated,
            isLoading: false,
          };

          // Tools for this server come from assistant.tools
          const serverTools = selectedAssistant.tools.filter(
            (t) => t.mcp_server_id === Number(server.id)
          );
          const enabledTools = serverTools.filter(
            (t) => !disabledToolIds.includes(t.id)
          );

          return (
            <MCPLineItem
              key={server.id}
              server={server}
              isActive={selectedMcpServerId === server.id}
              tools={serverTools}
              enabledTools={enabledTools}
              isAuthenticated={serverData.isAuthenticated}
              isLoading={serverData.isLoading}
              onSelect={() =>
                setSecondaryView({
                  type: "mcp",
                  serverId: server.id,
                })
              }
              onAuthenticate={() => handleServerAuthentication(server)}
            />
          );
        }),

        null,

        (isAdmin || isCurator) && (
          <LineItem href="/admin/actions" icon={SvgActions} key="more-actions">
            More Actions
          </LineItem>
        ),
      ]}
    </PopoverMenu>
  );

  const toolsView = (
    <SwitchList
      items={sourceToggleItems}
      searchPlaceholder="Search Filters"
      allDisabled={allSourcesDisabled}
      onDisableAll={disableAllSources}
      onEnableAll={enableAllSources}
      disableAllLabel="Disable All Sources"
      enableAllLabel="Enable All Sources"
      onBack={() => setSecondaryView(null)}
    />
  );

  const mcpView = (
    <SwitchList
      items={mcpToggleItems}
      searchPlaceholder={`Search ${selectedMcpServer?.name ?? "server"} tools`}
      allDisabled={mcpAllDisabled}
      onDisableAll={disableAllToolsForSelectedServer}
      onEnableAll={enableAllToolsForSelectedServer}
      disableAllLabel="Disable All Tools"
      enableAllLabel="Enable All Tools"
      onBack={() => setSecondaryView(null)}
      footer={mcpFooter}
    />
  );

  // If no tools or MCP servers are available, don't render the component
  if (displayTools.length === 0 && mcpServers.length === 0) return null;

  return (
    <>
      <Popover open={open} onOpenChange={setOpen}>
        <PopoverTrigger asChild>
          <div data-testid="action-management-toggle">
            <IconButton
              icon={SvgSliders}
              transient={open}
              tertiary
              tooltip="Manage Actions"
              disabled={disabled}
            />
          </div>
        </PopoverTrigger>
        <PopoverContent side="bottom" align="start">
          <div data-testid="tool-options">
            {secondaryView
              ? secondaryView.type === "mcp"
                ? mcpView
                : toolsView
              : primaryView}
          </div>
        </PopoverContent>
      </Popover>

      {/* MCP API Key Modal */}
      {mcpApiKeyModal.isOpen && (
        <MCPApiKeyModal
          isOpen={mcpApiKeyModal.isOpen}
          onClose={() =>
            setMcpApiKeyModal({
              isOpen: false,
              serverId: null,
              serverName: "",
              authTemplate: undefined,
              onSuccess: undefined,
              isAuthenticated: false,
              existingCredentials: undefined,
            })
          }
          serverName={mcpApiKeyModal.serverName}
          serverId={mcpApiKeyModal.serverId ?? 0}
          authTemplate={mcpApiKeyModal.authTemplate}
          onSubmit={handleMCPApiKeySubmit}
          onSubmitCredentials={handleMCPCredentialsSubmit}
          onSuccess={mcpApiKeyModal.onSuccess}
          isAuthenticated={mcpApiKeyModal.isAuthenticated}
          existingCredentials={mcpApiKeyModal.existingCredentials}
        />
      )}
    </>
  );
}<|MERGE_RESOLUTION|>--- conflicted
+++ resolved
@@ -36,11 +36,8 @@
 import MCPLineItem, {
   MCPServer,
 } from "@/refresh-components/popovers/ActionsPopover/MCPLineItem";
-<<<<<<< HEAD
 import { useProjectsContext } from "@/app/chat/projects/ProjectsContext";
-=======
 import { SvgActions, SvgChevronRight, SvgKey, SvgSliders } from "@opal/icons";
->>>>>>> c3e5f48c
 
 // Get source metadata for configured sources - deduplicated by source type
 function getConfiguredSources(
