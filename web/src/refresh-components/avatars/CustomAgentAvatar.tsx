"use client";

import { cn } from "@/lib/utils";
import type { IconProps } from "@opal/types";
import Text from "@/refresh-components/texts/Text";
import Image from "next/image";
import { DEFAULT_AGENT_AVATAR_SIZE_PX } from "@/lib/constants";
import {
  SvgActivitySmall,
  SvgAudioEqSmall,
  SvgBarChartSmall,
  SvgBooksLineSmall,
  SvgBooksStackSmall,
  SvgCheckSmall,
  SvgClockHandsSmall,
  SvgFileSmall,
  SvgHashSmall,
  SvgImageSmall,
  SvgInfoSmall,
  SvgMusicSmall,
  SvgOnyxOctagon,
  SvgPenSmall,
  SvgQuestionMarkSmall,
  SvgSearchSmall,
  SvgSlidersSmall,
  SvgTerminalSmall,
  SvgTextLinesSmall,
  SvgTwoLineSmall,
} from "@opal/icons";

interface IconConfig {
  Icon: React.FunctionComponent<IconProps>;
  className?: string;
}

export const agentAvatarIconMap: Record<string, IconConfig> = {
<<<<<<< HEAD
  search: { Icon: SvgSearch, className: "stroke-theme-green-05" },
  check: { Icon: SvgCheck, className: "stroke-theme-green-05" },
  code: { Icon: SvgCode, className: "stroke-theme-orange-04" },
=======
  Info: { Icon: SvgInfoSmall, className: "stroke-theme-primary-05" },
  QuestionMark: {
    Icon: SvgQuestionMarkSmall,
    className: "stroke-theme-primary-05",
  },

  // blue
  TextLines: { Icon: SvgTextLinesSmall, className: "stroke-theme-blue-05" },
  Pen: { Icon: SvgPenSmall, className: "stroke-theme-blue-05" },
  ClockHands: { Icon: SvgClockHandsSmall, className: "stroke-theme-blue-05" },
  Hash: { Icon: SvgHashSmall, className: "stroke-theme-blue-05" },

  // green
  Search: { Icon: SvgSearchSmall, className: "stroke-theme-green-05" },
  Check: { Icon: SvgCheckSmall, className: "stroke-theme-green-05" },
  BarChart: { Icon: SvgBarChartSmall, className: "stroke-theme-green-05" },
  Activity: { Icon: SvgActivitySmall, className: "stroke-theme-green-05" },

  // purple
  File: { Icon: SvgFileSmall, className: "stroke-theme-purple-05" },
  Image: { Icon: SvgImageSmall, className: "stroke-theme-purple-05" },
  BooksStack: { Icon: SvgBooksStackSmall, className: "stroke-theme-purple-05" },
  BooksLine: { Icon: SvgBooksLineSmall, className: "stroke-theme-purple-05" },

  // orange
  Terminal: { Icon: SvgTerminalSmall, className: "stroke-theme-orange-04" },
  Sliders: { Icon: SvgSlidersSmall, className: "stroke-theme-orange-04" },

  // amber
  AudioEq: { Icon: SvgAudioEqSmall, className: "stroke-theme-amber-04" },
  Music: { Icon: SvgMusicSmall, className: "stroke-theme-amber-04" },
>>>>>>> 6ec0b091
};

interface SvgOctagonWrapperProps {
  size: number;
  children: React.ReactNode;
}

function SvgOctagonWrapper({ size, children }: SvgOctagonWrapperProps) {
  return (
    <div className="relative flex flex-col items-center justify-center">
      <div className="absolute inset-0 flex items-center justify-center">
        {children}
      </div>
      <SvgOnyxOctagon className="stroke-text-04" height={size} width={size} />
    </div>
  );
}

export interface CustomAgentAvatarProps {
  name?: string;
  src?: string;
  iconName?: string;

  size?: number;
}

export default function CustomAgentAvatar({
  name,
  src,
  iconName,

  size = DEFAULT_AGENT_AVATAR_SIZE_PX,
}: CustomAgentAvatarProps) {
  if (src) {
    return (
      <div
        className="aspect-square rounded-full overflow-hidden relative"
        style={{ height: size, width: size }}
      >
        <Image
          alt={name || "Agent avatar"}
          src={src}
          fill
          className="object-cover object-center"
          sizes={`${size}px`}
        />
      </div>
    );
  }

  const iconConfig = iconName && agentAvatarIconMap[iconName];
  if (iconConfig) {
    const { Icon, className } = iconConfig;
    const multiplier = 0.7;
    return (
      <SvgOctagonWrapper size={size}>
        <Icon
          className={cn("stroke-text-04", className)}
          style={{ width: size * multiplier, height: size * multiplier }}
        />
      </SvgOctagonWrapper>
    );
  }

  // Display first letter of name if available, otherwise fall back to two-line-small icon
  const trimmedName = name?.trim();
  const firstLetter =
    trimmedName && trimmedName.length > 0
      ? trimmedName[0]!.toUpperCase()
      : undefined;
  const validFirstLetter = !!firstLetter && /^[a-zA-Z]$/.test(firstLetter);
  if (validFirstLetter) {
    return (
      <SvgOctagonWrapper size={size}>
        <Text as="span" style={{ fontSize: size * 0.5 }}>
          {firstLetter}
        </Text>
      </SvgOctagonWrapper>
    );
  }

  return (
    <SvgOctagonWrapper size={size}>
      <SvgTwoLineSmall
        className="stroke-text-04"
        style={{ width: size * 0.8, height: size * 0.8 }}
      />
    </SvgOctagonWrapper>
  );
}<|MERGE_RESOLUTION|>--- conflicted
+++ resolved
@@ -34,11 +34,6 @@
 }
 
 export const agentAvatarIconMap: Record<string, IconConfig> = {
-<<<<<<< HEAD
-  search: { Icon: SvgSearch, className: "stroke-theme-green-05" },
-  check: { Icon: SvgCheck, className: "stroke-theme-green-05" },
-  code: { Icon: SvgCode, className: "stroke-theme-orange-04" },
-=======
   Info: { Icon: SvgInfoSmall, className: "stroke-theme-primary-05" },
   QuestionMark: {
     Icon: SvgQuestionMarkSmall,
@@ -70,7 +65,6 @@
   // amber
   AudioEq: { Icon: SvgAudioEqSmall, className: "stroke-theme-amber-04" },
   Music: { Icon: SvgMusicSmall, className: "stroke-theme-amber-04" },
->>>>>>> 6ec0b091
 };
 
 interface SvgOctagonWrapperProps {
