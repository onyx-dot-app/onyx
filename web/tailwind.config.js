/** @type {import('tailwindcss').Config} */
module.exports = {
  darkMode: "class",
  content: [
    "./app/**/*.{js,ts,jsx,tsx,mdx}",
    "./pages/**/*.{js,ts,jsx,tsx,mdx}",
    "./components/**/*.{js,ts,jsx,tsx,mdx}",

    // Or if using `src` directory:
    "./src/**/*.{js,ts,jsx,tsx,mdx}",

    // tremor
    "./node_modules/@tremor/**/*.{js,ts,jsx,tsx}",
  ],
  theme: {
    transparent: "transparent",
    current: "currentColor",
    extend: {
<<<<<<< HEAD
=======
      screens: {
        "2xl": "1420px",
        "3xl": "1700px",
      },
>>>>>>> 615bb7b0
      fontFamily: {
        sans: ["var(--font-inter)"],
      },
      width: {
<<<<<<< HEAD
        "message-default": "740px",
=======
        "message-xs": "450px",
        "message-sm": "550px",
        "message-default": "740px",
        "searchbar-xs": "560px",
        "searchbar-sm": "660px",
>>>>>>> 615bb7b0
        searchbar: "850px",
        "document-sidebar": "800px",
        "document-sidebar-large": "1000px",
      },
      maxWidth: {
        "document-sidebar": "1000px",
      },
      colors: {
        link: "#3b82f6", // blue-500
        subtle: "#9ca3af", // gray-400
        default: "#4b5563", // gray-600
        emphasis: "#374151", // gray-700
        strong: "#111827", // gray-900
        inverted: "#ffffff", // white
        background: "#f9fafb", // gray-50
        "background-emphasis": "#f6f7f8",
        "background-strong": "#eaecef",
        border: "#e5e7eb", // gray-200
        "border-light": "#f3f4f6", // gray-100
        "border-strong": "#9ca3af", // gray-400
        "hover-light": "#f3f4f6", // gray-100
        hover: "#e5e7eb", // gray-200
        popup: "#ffffff", // white
        accent: "#6671d0",
        "accent-hover": "#6671d0",
        highlight: {
          text: "#fef9c3", // yellow-100
        },
        error: "#ef4444", // red-500
        success: "#059669", // emerald-600
        user: "#fb7185", // yellow-400
        ai: "#60a5fa", // blue-400
        // light mode
        tremor: {
          brand: {
            faint: "#eff6ff", // blue-50
            muted: "#bfdbfe", // blue-200
            subtle: "#60a5fa", // blue-400
            DEFAULT: "#3b82f6", // blue-500
            emphasis: "#1d4ed8", // blue-700
            inverted: "#ffffff", // white
          },
          background: {
            muted: "#f9fafb", // gray-50
            subtle: "#f3f4f6", // gray-100
            DEFAULT: "#ffffff", // white
            emphasis: "#374151", // gray-700
          },
          border: {
            DEFAULT: "#e5e7eb", // gray-200
          },
          ring: {
            DEFAULT: "#e5e7eb", // gray-200
          },
          content: {
            subtle: "#9ca3af", // gray-400
            DEFAULT: "#4b5563", // gray-600
            emphasis: "#374151", // gray-700
            strong: "#111827", // gray-900
            inverted: "#ffffff", // white
          },
        },
        // dark mode
        "dark-tremor": {
          brand: {
            faint: "#0B1229", // custom
            muted: "#172554", // blue-950
            subtle: "#1e40af", // blue-800
            DEFAULT: "#3b82f6", // blue-500
            emphasis: "#60a5fa", // blue-400
            inverted: "#030712", // gray-950
          },
          background: {
            muted: "#131A2B", // custom
            subtle: "#1f2937", // gray-800
            DEFAULT: "#111827", // gray-900
            emphasis: "#d1d5db", // gray-300
          },
          border: {
            DEFAULT: "#1f2937", // gray-800
          },
          ring: {
            DEFAULT: "#1f2937", // gray-800
          },
          content: {
            subtle: "#6b7280", // gray-500
            DEFAULT: "#d1d5db", // gray-300
            emphasis: "#f3f4f6", // gray-100
            strong: "#f9fafb", // gray-50
            inverted: "#000000", // black
          },
        },
      },
      boxShadow: {
        // light
        "tremor-input": "0 1px 2px 0 rgb(0 0 0 / 0.05)",
        "tremor-card":
          "0 1px 3px 0 rgb(0 0 0 / 0.1), 0 1px 2px -1px rgb(0 0 0 / 0.1)",
        "tremor-dropdown":
          "0 4px 6px -1px rgb(0 0 0 / 0.1), 0 2px 4px -2px rgb(0 0 0 / 0.1)",
        // dark
        "dark-tremor-input": "0 1px 2px 0 rgb(0 0 0 / 0.05)",
        "dark-tremor-card":
          "0 1px 3px 0 rgb(0 0 0 / 0.1), 0 1px 2px -1px rgb(0 0 0 / 0.1)",
        "dark-tremor-dropdown":
          "0 4px 6px -1px rgb(0 0 0 / 0.1), 0 2px 4px -2px rgb(0 0 0 / 0.1)",
      },
      borderRadius: {
        "tremor-small": "0.375rem",
        "tremor-default": "0.5rem",
        "tremor-full": "9999px",
      },
      fontSize: {
        "tremor-label": ["0.75rem"],
        "tremor-default": ["0.875rem", { lineHeight: "1.25rem" }],
        "tremor-title": ["1.125rem", { lineHeight: "1.75rem" }],
        "tremor-metric": ["1.875rem", { lineHeight: "2.25rem" }],
      },
    },
  },
  safelist: [
    {
      pattern:
        /^(bg-(?:slate|gray|zinc|neutral|stone|red|orange|amber|yellow|lime|green|emerald|teal|cyan|sky|blue|indigo|violet|purple|fuchsia|pink|rose)-(?:50|100|200|300|400|500|600|700|800|900|950))$/,
      variants: ["hover", "ui-selected"],
    },
    {
      pattern:
        /^(text-(?:slate|gray|zinc|neutral|stone|red|orange|amber|yellow|lime|green|emerald|teal|cyan|sky|blue|indigo|violet|purple|fuchsia|pink|rose)-(?:50|100|200|300|400|500|600|700|800|900|950))$/,
      variants: ["hover", "ui-selected"],
    },
    {
      pattern:
        /^(border-(?:slate|gray|zinc|neutral|stone|red|orange|amber|yellow|lime|green|emerald|teal|cyan|sky|blue|indigo|violet|purple|fuchsia|pink|rose)-(?:50|100|200|300|400|500|600|700|800|900|950))$/,
      variants: ["hover", "ui-selected"],
    },
    {
      pattern:
        /^(ring-(?:slate|gray|zinc|neutral|stone|red|orange|amber|yellow|lime|green|emerald|teal|cyan|sky|blue|indigo|violet|purple|fuchsia|pink|rose)-(?:50|100|200|300|400|500|600|700|800|900|950))$/,
    },
    {
      pattern:
        /^(stroke-(?:slate|gray|zinc|neutral|stone|red|orange|amber|yellow|lime|green|emerald|teal|cyan|sky|blue|indigo|violet|purple|fuchsia|pink|rose)-(?:50|100|200|300|400|500|600|700|800|900|950))$/,
    },
    {
      pattern:
        /^(fill-(?:slate|gray|zinc|neutral|stone|red|orange|amber|yellow|lime|green|emerald|teal|cyan|sky|blue|indigo|violet|purple|fuchsia|pink|rose)-(?:50|100|200|300|400|500|600|700|800|900|950))$/,
    },
  ],
  plugins: [
    require("@tailwindcss/typography"),
    require("@headlessui/tailwindcss"),
  ],
};<|MERGE_RESOLUTION|>--- conflicted
+++ resolved
@@ -16,26 +16,19 @@
     transparent: "transparent",
     current: "currentColor",
     extend: {
-<<<<<<< HEAD
-=======
       screens: {
         "2xl": "1420px",
         "3xl": "1700px",
       },
->>>>>>> 615bb7b0
       fontFamily: {
         sans: ["var(--font-inter)"],
       },
       width: {
-<<<<<<< HEAD
-        "message-default": "740px",
-=======
         "message-xs": "450px",
         "message-sm": "550px",
         "message-default": "740px",
         "searchbar-xs": "560px",
         "searchbar-sm": "660px",
->>>>>>> 615bb7b0
         searchbar: "850px",
         "document-sidebar": "800px",
         "document-sidebar-large": "1000px",
