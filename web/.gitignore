--- conflicted
+++ resolved
@@ -41,8 +41,5 @@
 /build-archive.log
 /test-results
 
-<<<<<<< HEAD
-=======
 # generated clients ... in particular, the API to the Onyx backend itself!
->>>>>>> 8a87140b
 /src/lib/generated