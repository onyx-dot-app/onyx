// Get Danswer Web Version
const { version: package_version } = require("./package.json"); // version from package.json
const env_version = process.env.DANSWER_VERSION; // version from env variable
// Use env version if set & valid, otherwise default to package version
const version = env_version || package_version;

// Always require withSentryConfig
const { withSentryConfig } = require("@sentry/nextjs");

/** @type {import('next').NextConfig} */
const nextConfig = {
  output: "standalone",
<<<<<<< HEAD
=======
  swcMinify: true,
  rewrites: async () => {
    // In production, something else (nginx in the one box setup) should take
    // care of this rewrite. TODO (chris): better support setups where
    // web_server and api_server are on different machines.
    if (process.env.NODE_ENV === "production") return [];
    return [
      {
        source: "/api/:path*",
        destination: "http://127.0.0.1:8080/:path*", // Proxy to Backend
      },
    ];
  },
  redirects: async () => {
    // In production, something else (nginx in the one box setup) should take
    // care of this redirect. TODO (chris): better support setups where
    // web_server and api_server are on different machines.
    const defaultRedirects = [];
    if (process.env.NODE_ENV === "production") return defaultRedirects;
    return defaultRedirects.concat([
      {
        source: "/api/chat/send-message:params*",
        destination: "http://127.0.0.1:8080/chat/send-message:params*", // Proxy to Backend
        permanent: true,
      },
      {
        source: "/api/query/stream-answer-with-quote:params*",
        destination:
          "http://127.0.0.1:8080/query/stream-answer-with-quote:params*", // Proxy to Backend
        permanent: true,
      },
      {
        source: "/api/query/stream-query-validation:params*",
        destination:
          "http://127.0.0.1:8080/query/stream-query-validation:params*", // Proxy to Backend
        permanent: true,
      },
    ]);
  },
>>>>>>> 04b6352c
  publicRuntimeConfig: {
    version,
  },
};

// Sentry configuration for error monitoring:
// - Without SENTRY_AUTH_TOKEN and NEXT_PUBLIC_SENTRY_DSN: Sentry is completely disabled
// - With both configured: Only unhandled errors are captured (no performance/session tracking)

// Determine if Sentry should be enabled
const sentryEnabled = Boolean(
  process.env.SENTRY_AUTH_TOKEN && process.env.NEXT_PUBLIC_SENTRY_DSN
);

// Sentry webpack plugin options
const sentryWebpackPluginOptions = {
  org: process.env.SENTRY_ORG || "danswer",
  project: process.env.SENTRY_PROJECT || "data-plane-web",
  authToken: process.env.SENTRY_AUTH_TOKEN,
  silent: !sentryEnabled, // Silence output when Sentry is disabled
  dryRun: !sentryEnabled, // Don't upload source maps when Sentry is disabled
  sourceMaps: {
    include: ["./.next"],
    validate: false,
    urlPrefix: "~/_next",
    skip: !sentryEnabled,
  },
};

// Export the module with conditional Sentry configuration
module.exports = withSentryConfig(nextConfig, sentryWebpackPluginOptions);<|MERGE_RESOLUTION|>--- conflicted
+++ resolved
@@ -10,8 +10,6 @@
 /** @type {import('next').NextConfig} */
 const nextConfig = {
   output: "standalone",
-<<<<<<< HEAD
-=======
   swcMinify: true,
   rewrites: async () => {
     // In production, something else (nginx in the one box setup) should take
@@ -51,7 +49,6 @@
       },
     ]);
   },
->>>>>>> 04b6352c
   publicRuntimeConfig: {
     version,
   },
