// Get Onyx Web Version
const { version: package_version } = require("./package.json"); // version from package.json
const env_version = process.env.ONYX_VERSION; // version from env variable
// Use env version if set & valid, otherwise default to package version
const version = env_version || package_version;

// Always require withSentryConfig
const { withSentryConfig } = require("@sentry/nextjs");

const cspHeader = `
    style-src 'self' 'unsafe-inline' https://fonts.googleapis.com;
    font-src 'self' https://fonts.gstatic.com;
    object-src 'none';
    base-uri 'self';
    form-action 'self';
    ${
      process.env.NEXT_PUBLIC_CLOUD_ENABLED === "true"
        ? "upgrade-insecure-requests;"
        : ""
    }
`;

/** @type {import('next').NextConfig} */
const nextConfig = {
  productionBrowserSourceMaps: false,
  output: "standalone",
<<<<<<< HEAD
  publicRuntimeConfig: {
    version,
  },
  transpilePackages: ["@onyx/opal"],
=======
  reactCompiler: true,
>>>>>>> a528dbe2
  images: {
    // Used to fetch favicons
    remotePatterns: [
      {
        protocol: "https",
        hostname: "www.google.com",
        port: "",
        pathname: "/s2/favicons/**",
      },
    ],
    unoptimized: true, // Disable image optimization to avoid requiring Sharp
  },
  async headers() {
    return [
      {
        source: "/(.*)",
        headers: [
          {
            key: "Content-Security-Policy",
            value: cspHeader.replace(/\n/g, ""),
          },
          {
            key: "Strict-Transport-Security",
            value: "max-age=63072000; includeSubDomains; preload",
          },
          {
            key: "Referrer-Policy",
            value: "strict-origin-when-cross-origin",
          },
          {
            key: "X-Content-Type-Options",
            value: "nosniff",
          },
          {
            key: "Permissions-Policy",
            value:
              "accelerometer=(), ambient-light-sensor=(), autoplay=(), battery=(), camera=(), cross-origin-isolated=(), display-capture=(), document-domain=(), encrypted-media=(), execution-while-not-rendered=(), execution-while-out-of-viewport=(), fullscreen=(), geolocation=(), gyroscope=(), keyboard-map=(), magnetometer=(), microphone=(), midi=(), navigation-override=(), payment=(), picture-in-picture=(), publickey-credentials-get=(), screen-wake-lock=(), sync-xhr=(), usb=(), web-share=(), xr-spatial-tracking=()",
          },
        ],
      },
    ];
  },
  async rewrites() {
    return [
      {
        source: "/api/docs/:path*", // catch /api/docs and /api/docs/...
        destination: `${
          process.env.INTERNAL_URL || "http://localhost:8080"
        }/docs/:path*`,
      },
      {
        source: "/api/docs", // if you also need the exact /api/docs
        destination: `${
          process.env.INTERNAL_URL || "http://localhost:8080"
        }/docs`,
      },
      {
        source: "/openapi.json",
        destination: `${
          process.env.INTERNAL_URL || "http://localhost:8080"
        }/openapi.json`,
      },
    ];
  },
};

// Sentry configuration for error monitoring:
// - Without SENTRY_AUTH_TOKEN and NEXT_PUBLIC_SENTRY_DSN: Sentry is completely disabled
// - With both configured: Capture errors and limited performance data

// Determine if Sentry should be enabled
const sentryEnabled = Boolean(
  process.env.SENTRY_AUTH_TOKEN && process.env.NEXT_PUBLIC_SENTRY_DSN
);

// Sentry webpack plugin options
const sentryWebpackPluginOptions = {
  org: process.env.SENTRY_ORG || "onyx-vl",
  project: process.env.SENTRY_PROJECT || "onyx-web",
  authToken: process.env.SENTRY_AUTH_TOKEN,
  silent: !sentryEnabled, // Silence output when Sentry is disabled
  dryRun: !sentryEnabled, // Don't upload source maps when Sentry is disabled
  ...(sentryEnabled && {
    sourceMaps: {
      include: ["./.next"],
      ignore: ["node_modules"],
      urlPrefix: "~/_next",
      stripPrefix: ["webpack://_N_E/"],
      validate: true,
      cleanArtifacts: true,
    },
  }),
};

// Export the module with conditional Sentry configuration
module.exports = withSentryConfig(nextConfig, sentryWebpackPluginOptions);<|MERGE_RESOLUTION|>--- conflicted
+++ resolved
@@ -24,14 +24,11 @@
 const nextConfig = {
   productionBrowserSourceMaps: false,
   output: "standalone",
-<<<<<<< HEAD
   publicRuntimeConfig: {
     version,
   },
   transpilePackages: ["@onyx/opal"],
-=======
   reactCompiler: true,
->>>>>>> a528dbe2
   images: {
     // Used to fetch favicons
     remotePatterns: [
