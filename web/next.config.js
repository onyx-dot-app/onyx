--- conflicted
+++ resolved
@@ -8,48 +8,6 @@
 const nextConfig = {
   output: "standalone",
   swcMinify: true,
-<<<<<<< HEAD
-  rewrites: async () => {
-    // In production, something else (nginx in the one box setup) should take
-    // care of this rewrite. TODO (chris): better support setups where
-    // web_server and api_server are on different machines.
-    if (process.env.NODE_ENV === "production") return [];
-
-    return [
-      {
-        source: "/api/:path*",
-        destination: "http://127.0.0.1:8080/:path*", // Proxy to Backend
-      },
-    ];
-  },
-  // redirects: async () => {
-  //   // In production, something else (nginx in the one box setup) should take
-  //   // care of this redirect. TODO (chris): better support setups where
-  //   // web_server and api_server are on different machines.
-  //   const defaultRedirects = [];
-  //   if (process.env.NODE_ENV === "production") return defaultRedirects;
-  //   return defaultRedirects.concat([
-  //     {
-  //       source: "/api/chat/send-message:params*",
-  //       destination: "http://127.0.0.1:8080/chat/send-message:params*", // Proxy to Backend
-  //       permanent: true,
-  //     },
-  //     {
-  //       source: "/api/query/stream-answer-with-quote:params*",
-  //       destination:
-  //         "http://127.0.0.1:8080/query/stream-answer-with-quote:params*", // Proxy to Backend
-  //       permanent: true,
-  //     },
-  //     {
-  //       source: "/api/query/stream-query-validation:params*",
-  //       destination:
-  //         "http://127.0.0.1:8080/query/stream-query-validation:params*", // Proxy to Backend
-  //       permanent: true,
-  //     },
-  //   ]);
-  // },
-=======
->>>>>>> c65f2690
   publicRuntimeConfig: {
     version,
   },
