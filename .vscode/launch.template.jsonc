/* Copy this file into '.vscode/launch.json' or merge its contents into your existing configurations. */

{
<<<<<<< HEAD
  // Use IntelliSense to learn about possible attributes.
  // Hover to view descriptions of existing attributes.
  // For more information, visit: https://go.microsoft.com/fwlink/?linkid=830387
  "version": "0.2.0",
  "configurations": [
    {
      "name": "Web Server",
      "type": "node",
      "request": "launch",
      "cwd": "${workspaceRoot}/web",
      "runtimeExecutable": "npm",
      "envFile": "${workspaceFolder}/.env",
      "runtimeArgs": ["run", "dev"],
      "console": "integratedTerminal"
    },
    {
      "name": "Model Server",
      "type": "python",
      "request": "launch",
      "module": "uvicorn",
      "cwd": "${workspaceFolder}/backend",
      "envFile": "${workspaceFolder}/.env",
      "env": {
        "LOG_LEVEL": "DEBUG",
        "PYTHONUNBUFFERED": "1"
      },
      "args": ["model_server.main:app", "--reload", "--port", "9000"]
    },
    {
      "name": "API Server",
      "type": "python",
      "request": "launch",
      "module": "uvicorn",
      "cwd": "${workspaceFolder}/backend",
      "envFile": "${workspaceFolder}/.env",
      "env": {
        "LOG_ALL_MODEL_INTERACTIONS": "True",
        "LOG_LEVEL": "DEBUG",
        "PYTHONUNBUFFERED": "1"
      },
      "args": ["enmedd.main:app", "--reload", "--port", "8080"]
    },
    {
      "name": "Indexing",
      "type": "python",
      "request": "launch",
      "program": "enmedd/background/update.py",
      "cwd": "${workspaceFolder}/backend",
      "envFile": "${workspaceFolder}/.env",
      "env": {
        "ENABLE_MINI_CHUNK": "false",
        "LOG_LEVEL": "DEBUG",
        "PYTHONUNBUFFERED": "1",
        "PYTHONPATH": "."
      }
    },
    // Celery and all async jobs, usually would include indexing as well but this is handled separately above for dev
    {
      "name": "Background Jobs",
      "type": "python",
      "request": "launch",
      "program": "scripts/dev_run_background_jobs.py",
      "cwd": "${workspaceFolder}/backend",
      "envFile": "${workspaceFolder}/.env",
      "env": {
        "LOG_LEVEL": "DEBUG",
        "PYTHONUNBUFFERED": "1",
        "PYTHONPATH": "."
      },
      "args": ["--no-indexing"]
    }
  ]
=======
    // Use IntelliSense to learn about possible attributes.
    // Hover to view descriptions of existing attributes.
    // For more information, visit: https://go.microsoft.com/fwlink/?linkid=830387
    "version": "0.2.0",
    "compounds": [
        {
            "name": "Run All Danswer Services",
            "configurations": [
                "Web Server",
                "Model Server",
                "API Server",
                "Indexing",
                "Background Jobs",
                "Slack Bot"
            ]
        }
    ],
    "configurations": [
        {
            "name": "Web Server",
            "type": "node",
            "request": "launch",
            "cwd": "${workspaceRoot}/web",
            "runtimeExecutable": "npm",
            "envFile": "${workspaceFolder}/.vscode/.env",
            "runtimeArgs": [
                "run", "dev"
            ],
            "console": "integratedTerminal"
        },
        {
            "name": "Model Server",
            "consoleName": "Model Server",
            "type": "debugpy",
            "request": "launch",
            "module": "uvicorn",
            "cwd": "${workspaceFolder}/backend",
            "envFile": "${workspaceFolder}/.vscode/.env",
            "env": {
                "LOG_LEVEL": "DEBUG",
                "PYTHONUNBUFFERED": "1"
            },
            "args": [
                "model_server.main:app",
                "--reload",
                "--port",
                "9000"
            ]
        },
        {
            "name": "API Server",
            "consoleName": "API Server",
            "type": "debugpy",
            "request": "launch",
            "module": "uvicorn",
            "cwd": "${workspaceFolder}/backend",
            "envFile": "${workspaceFolder}/.vscode/.env",
            "env": {
                "LOG_DANSWER_MODEL_INTERACTIONS": "True",
                "LOG_LEVEL": "DEBUG",
                "PYTHONUNBUFFERED": "1"
            },
            "args": [
                "danswer.main:app",
                "--reload",
                "--port",
                "8080"
            ]
        },
        {
            "name": "Indexing",
            "consoleName": "Indexing",
            "type": "debugpy",
            "request": "launch",
            "program": "danswer/background/update.py",
            "cwd": "${workspaceFolder}/backend",
            "envFile": "${workspaceFolder}/.vscode/.env",
            "env": {
                "ENABLE_MULTIPASS_INDEXING": "false",
                "LOG_LEVEL": "DEBUG",
                "PYTHONUNBUFFERED": "1",
                "PYTHONPATH": "."
            }
        },
        // Celery and all async jobs, usually would include indexing as well but this is handled separately above for dev
        {
            "name": "Background Jobs",
            "consoleName": "Background Jobs",
            "type": "debugpy",
            "request": "launch",
            "program": "scripts/dev_run_background_jobs.py",
            "cwd": "${workspaceFolder}/backend",
            "envFile": "${workspaceFolder}/.vscode/.env",
            "env": {
                "LOG_DANSWER_MODEL_INTERACTIONS": "True",
                "LOG_LEVEL": "DEBUG",
                "PYTHONUNBUFFERED": "1",
                "PYTHONPATH": "."
            },
            "args": [
                "--no-indexing"
            ]
        },
        // For the listner to access the Slack API,
        // DANSWER_BOT_SLACK_APP_TOKEN & DANSWER_BOT_SLACK_BOT_TOKEN need to be set in .env file located in the root of the project
        {
            "name": "Slack Bot",
            "consoleName": "Slack Bot",
            "type": "debugpy",
            "request": "launch",
            "program": "danswer/danswerbot/slack/listener.py",
            "cwd": "${workspaceFolder}/backend",
            "envFile": "${workspaceFolder}/.vscode/.env",
            "env": {
                "LOG_LEVEL": "DEBUG",
                "PYTHONUNBUFFERED": "1",
                "PYTHONPATH": "."
            }
        },
        {
            "name": "Pytest",
            "consoleName": "Pytest",
            "type": "debugpy",
            "request": "launch",
            "module": "pytest",
            "cwd": "${workspaceFolder}/backend",
            "envFile": "${workspaceFolder}/.vscode/.env",
            "env": {
                "LOG_LEVEL": "DEBUG",
                "PYTHONUNBUFFERED": "1",
                "PYTHONPATH": "."
            },
            "args": [
                "-v"
                // Specify a sepcific module/test to run or provide nothing to run all tests
                //"tests/unit/danswer/llm/answering/test_prune_and_merge.py"
            ]
        },
        {
            "name": "Clear and Restart External Volumes and Containers",
            "type": "node",
            "request": "launch",
            "runtimeExecutable": "bash",
            "runtimeArgs": ["${workspaceFolder}/backend/scripts/restart_containers.sh"],
            "cwd": "${workspaceFolder}",
            "console": "integratedTerminal",
            "stopOnEntry": true
        }
    ]
>>>>>>> c65f2690
}<|MERGE_RESOLUTION|>--- conflicted
+++ resolved
@@ -1,87 +1,13 @@
 /* Copy this file into '.vscode/launch.json' or merge its contents into your existing configurations. */
 
 {
-<<<<<<< HEAD
-  // Use IntelliSense to learn about possible attributes.
-  // Hover to view descriptions of existing attributes.
-  // For more information, visit: https://go.microsoft.com/fwlink/?linkid=830387
-  "version": "0.2.0",
-  "configurations": [
-    {
-      "name": "Web Server",
-      "type": "node",
-      "request": "launch",
-      "cwd": "${workspaceRoot}/web",
-      "runtimeExecutable": "npm",
-      "envFile": "${workspaceFolder}/.env",
-      "runtimeArgs": ["run", "dev"],
-      "console": "integratedTerminal"
-    },
-    {
-      "name": "Model Server",
-      "type": "python",
-      "request": "launch",
-      "module": "uvicorn",
-      "cwd": "${workspaceFolder}/backend",
-      "envFile": "${workspaceFolder}/.env",
-      "env": {
-        "LOG_LEVEL": "DEBUG",
-        "PYTHONUNBUFFERED": "1"
-      },
-      "args": ["model_server.main:app", "--reload", "--port", "9000"]
-    },
-    {
-      "name": "API Server",
-      "type": "python",
-      "request": "launch",
-      "module": "uvicorn",
-      "cwd": "${workspaceFolder}/backend",
-      "envFile": "${workspaceFolder}/.env",
-      "env": {
-        "LOG_ALL_MODEL_INTERACTIONS": "True",
-        "LOG_LEVEL": "DEBUG",
-        "PYTHONUNBUFFERED": "1"
-      },
-      "args": ["enmedd.main:app", "--reload", "--port", "8080"]
-    },
-    {
-      "name": "Indexing",
-      "type": "python",
-      "request": "launch",
-      "program": "enmedd/background/update.py",
-      "cwd": "${workspaceFolder}/backend",
-      "envFile": "${workspaceFolder}/.env",
-      "env": {
-        "ENABLE_MINI_CHUNK": "false",
-        "LOG_LEVEL": "DEBUG",
-        "PYTHONUNBUFFERED": "1",
-        "PYTHONPATH": "."
-      }
-    },
-    // Celery and all async jobs, usually would include indexing as well but this is handled separately above for dev
-    {
-      "name": "Background Jobs",
-      "type": "python",
-      "request": "launch",
-      "program": "scripts/dev_run_background_jobs.py",
-      "cwd": "${workspaceFolder}/backend",
-      "envFile": "${workspaceFolder}/.env",
-      "env": {
-        "LOG_LEVEL": "DEBUG",
-        "PYTHONUNBUFFERED": "1",
-        "PYTHONPATH": "."
-      },
-      "args": ["--no-indexing"]
-    }
-  ]
-=======
     // Use IntelliSense to learn about possible attributes.
     // Hover to view descriptions of existing attributes.
     // For more information, visit: https://go.microsoft.com/fwlink/?linkid=830387
     "version": "0.2.0",
     "compounds": [
         {
-            "name": "Run All Danswer Services",
+            "name": "Run All enMedD AI Services",
             "configurations": [
                 "Web Server",
                 "Model Server",
@@ -138,7 +64,7 @@
                 "PYTHONUNBUFFERED": "1"
             },
             "args": [
-                "danswer.main:app",
+                "enmedd.main:app",
                 "--reload",
                 "--port",
                 "8080"
@@ -149,7 +75,7 @@
             "consoleName": "Indexing",
             "type": "debugpy",
             "request": "launch",
-            "program": "danswer/background/update.py",
+            "program": "enmedd/background/update.py",
             "cwd": "${workspaceFolder}/backend",
             "envFile": "${workspaceFolder}/.vscode/.env",
             "env": {
@@ -178,22 +104,6 @@
                 "--no-indexing"
             ]
         },
-        // For the listner to access the Slack API,
-        // DANSWER_BOT_SLACK_APP_TOKEN & DANSWER_BOT_SLACK_BOT_TOKEN need to be set in .env file located in the root of the project
-        {
-            "name": "Slack Bot",
-            "consoleName": "Slack Bot",
-            "type": "debugpy",
-            "request": "launch",
-            "program": "danswer/danswerbot/slack/listener.py",
-            "cwd": "${workspaceFolder}/backend",
-            "envFile": "${workspaceFolder}/.vscode/.env",
-            "env": {
-                "LOG_LEVEL": "DEBUG",
-                "PYTHONUNBUFFERED": "1",
-                "PYTHONPATH": "."
-            }
-        },
         {
             "name": "Pytest",
             "consoleName": "Pytest",
@@ -210,7 +120,7 @@
             "args": [
                 "-v"
                 // Specify a sepcific module/test to run or provide nothing to run all tests
-                //"tests/unit/danswer/llm/answering/test_prune_and_merge.py"
+                //"tests/unit/enmedd/llm/answering/test_prune_and_merge.py"
             ]
         },
         {
@@ -224,5 +134,4 @@
             "stopOnEntry": true
         }
     ]
->>>>>>> c65f2690
 }