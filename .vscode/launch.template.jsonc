/* Copy this file into '.vscode/launch.json' or merge its contents into your existing configurations. */

{
  // Use IntelliSense to learn about possible attributes.
  // Hover to view descriptions of existing attributes.
  // For more information, visit: https://go.microsoft.com/fwlink/?linkid=830387
  "version": "0.2.0",
  "compounds": [
    {
      // Dummy entry used to label the group
      "name": "--- Compound ---",
      "configurations": ["--- Individual ---"],
      "presentation": {
        "group": "1"
      }
    },
    {
      "name": "Run All Onyx Services",
      "configurations": [
        "Web Server",
        "Model Server",
        "API Server",
        "Slack Bot",
        "Celery primary",
        "Celery light",
        "Celery background",
        "Celery docfetching",
        "Celery docprocessing",
        "Celery beat"
      ],
      "presentation": {
        "group": "1"
      }
    },
    {
      "name": "Web / Model / API",
      "configurations": ["Web Server", "Model Server", "API Server"],
      "presentation": {
        "group": "1"
      }
    },
    {
      "name": "Celery (lightweight mode)",
      "configurations": [
        "Celery primary",
        "Celery background",
        "Celery beat"
      ],
      "presentation": {
        "group": "1"
      },
      "stopAll": true
    },
    {
      "name": "Celery (standard mode)",
      "configurations": [
        "Celery primary",
        "Celery light",
        "Celery heavy",
        "Celery kg_processing",
        "Celery monitoring",
        "Celery user_file_processing",
        "Celery docfetching",
        "Celery docprocessing",
        "Celery beat"
      ],
      "presentation": {
        "group": "1"
      },
      "stopAll": true
    }
  ],
  "configurations": [
    {
      // Dummy entry used to label the group
      "name": "--- Individual ---",
      "type": "node",
      "request": "launch",
      "presentation": {
        "group": "2",
        "order": 0
      }
    },
    {
      "name": "Web Server",
      "type": "node",
      "request": "launch",
      "cwd": "${workspaceRoot}/web",
      "runtimeExecutable": "npm",
      "envFile": "${workspaceFolder}/.vscode/.env",
      "runtimeArgs": ["run", "dev"],
      "presentation": {
        "group": "2"
      },
      "console": "integratedTerminal",
      "consoleTitle": "Web Server Console"
    },
    {
      "name": "Model Server",
      "consoleName": "Model Server",
      "type": "debugpy",
      "request": "launch",
      "module": "uvicorn",
      "cwd": "${workspaceFolder}/backend",
      "envFile": "${workspaceFolder}/.vscode/.env",
      "env": {
        "LOG_LEVEL": "DEBUG",
        "PYTHONUNBUFFERED": "1"
      },
      "args": ["model_server.main:app", "--reload", "--port", "9000"],
      "presentation": {
        "group": "2"
      },
      "consoleTitle": "Model Server Console"
    },
    {
      "name": "API Server",
      "consoleName": "API Server",
      "type": "debugpy",
      "request": "launch",
      "module": "uvicorn",
      "cwd": "${workspaceFolder}/backend",
      "envFile": "${workspaceFolder}/.vscode/.env",
      "env": {
        "LOG_ONYX_MODEL_INTERACTIONS": "True",
        "LOG_LEVEL": "DEBUG",
        "PYTHONUNBUFFERED": "1"
      },
      "args": ["onyx.main:app", "--reload", "--port", "8080"],
      "presentation": {
        "group": "2"
      },
      "consoleTitle": "API Server Console"
    },
    // For the listener to access the Slack API,
    // ONYX_BOT_SLACK_APP_TOKEN & ONYX_BOT_SLACK_BOT_TOKEN need to be set in .env file located in the root of the project
    {
      "name": "Slack Bot",
      "consoleName": "Slack Bot",
      "type": "debugpy",
      "request": "launch",
      "program": "onyx/onyxbot/slack/listener.py",
      "cwd": "${workspaceFolder}/backend",
      "envFile": "${workspaceFolder}/.vscode/.env",
      "env": {
        "LOG_LEVEL": "DEBUG",
        "PYTHONUNBUFFERED": "1",
        "PYTHONPATH": "."
      },
      "presentation": {
        "group": "2"
      },
      "consoleTitle": "Slack Bot Console"
    },
    {
      "name": "Celery primary",
      "type": "debugpy",
      "request": "launch",
      "module": "celery",
      "cwd": "${workspaceFolder}/backend",
      "envFile": "${workspaceFolder}/.vscode/.env",
      "env": {
        "LOG_LEVEL": "INFO",
        "PYTHONUNBUFFERED": "1",
        "PYTHONPATH": "."
      },
      "args": [
        "-A",
        "onyx.background.celery.versioned_apps.primary",
        "worker",
        "--pool=threads",
        "--concurrency=4",
        "--prefetch-multiplier=1",
        "--loglevel=INFO",
        "--hostname=primary@%n",
        "-Q",
        "celery"
      ],
      "presentation": {
        "group": "2"
      },
      "consoleTitle": "Celery primary Console"
    },
    {
      "name": "Celery light",
      "type": "debugpy",
      "request": "launch",
      "module": "celery",
      "cwd": "${workspaceFolder}/backend",
      "envFile": "${workspaceFolder}/.vscode/.env",
      "env": {
        "LOG_LEVEL": "INFO",
        "PYTHONUNBUFFERED": "1",
        "PYTHONPATH": "."
      },
      "args": [
        "-A",
        "onyx.background.celery.versioned_apps.light",
        "worker",
        "--pool=threads",
        "--concurrency=64",
        "--prefetch-multiplier=8",
        "--loglevel=INFO",
        "--hostname=light@%n",
        "-Q",
        "vespa_metadata_sync,connector_deletion,doc_permissions_upsert,index_attempt_cleanup"
      ],
      "presentation": {
        "group": "2"
      },
      "consoleTitle": "Celery light Console"
    },
    {
      "name": "Celery background",
      "type": "debugpy",
      "request": "launch",
      "module": "celery",
      "cwd": "${workspaceFolder}/backend",
      "envFile": "${workspaceFolder}/.vscode/.env",
      "env": {
        "LOG_LEVEL": "INFO",
        "PYTHONUNBUFFERED": "1",
        "PYTHONPATH": "."
      },
      "args": [
        "-A",
        "onyx.background.celery.versioned_apps.background",
        "worker",
        "--pool=threads",
        "--concurrency=20",
        "--prefetch-multiplier=4",
        "--loglevel=INFO",
        "--hostname=background@%n",
        "-Q",
        "vespa_metadata_sync,connector_deletion,doc_permissions_upsert,checkpoint_cleanup,index_attempt_cleanup,docprocessing,connector_doc_fetching,user_files_indexing,connector_pruning,connector_doc_permissions_sync,connector_external_group_sync,csv_generation,kg_processing,monitoring,user_file_processing,user_file_project_sync"
      ],
      "presentation": {
        "group": "2"
      },
      "consoleTitle": "Celery background Console"
    },
    {
      "name": "Celery heavy",
      "type": "debugpy",
      "request": "launch",
      "module": "celery",
      "cwd": "${workspaceFolder}/backend",
      "envFile": "${workspaceFolder}/.vscode/.env",
      "env": {
        "LOG_LEVEL": "INFO",
        "PYTHONUNBUFFERED": "1",
        "PYTHONPATH": "."
      },
      "args": [
        "-A",
        "onyx.background.celery.versioned_apps.heavy",
        "worker",
        "--pool=threads",
        "--concurrency=4",
        "--prefetch-multiplier=1",
        "--loglevel=INFO",
        "--hostname=heavy@%n",
        "-Q",
        "connector_pruning,connector_doc_permissions_sync,connector_external_group_sync,csv_generation"
      ],
      "presentation": {
        "group": "2"
      },
      "consoleTitle": "Celery heavy Console"
    },
    {
      "name": "Celery kg_processing",
      "type": "debugpy",
      "request": "launch",
      "module": "celery",
      "cwd": "${workspaceFolder}/backend",
      "envFile": "${workspaceFolder}/.vscode/.env",
      "env": {
        "LOG_LEVEL": "INFO",
        "PYTHONUNBUFFERED": "1",
        "PYTHONPATH": "."
      },
      "args": [
        "-A",
        "onyx.background.celery.versioned_apps.kg_processing",
        "worker",
        "--pool=threads",
        "--concurrency=2",
        "--prefetch-multiplier=1",
        "--loglevel=INFO",
        "--hostname=kg_processing@%n",
        "-Q",
        "kg_processing"
      ],
      "presentation": {
        "group": "2"
      },
      "consoleTitle": "Celery kg_processing Console"
    },
    {
      "name": "Celery monitoring",
      "type": "debugpy",
      "request": "launch",
      "module": "celery",
      "cwd": "${workspaceFolder}/backend",
      "envFile": "${workspaceFolder}/.vscode/.env",
      "env": {
        "LOG_LEVEL": "INFO",
        "PYTHONUNBUFFERED": "1",
        "PYTHONPATH": "."
      },
      "args": [
        "-A",
        "onyx.background.celery.versioned_apps.monitoring",
        "worker",
        "--pool=threads",
        "--concurrency=1",
        "--prefetch-multiplier=1",
        "--loglevel=INFO",
        "--hostname=monitoring@%n",
        "-Q",
        "monitoring"
      ],
      "presentation": {
        "group": "2"
      },
      "consoleTitle": "Celery monitoring Console"
    },
    {
      "name": "Celery user_file_processing",
      "type": "debugpy",
      "request": "launch",
      "module": "celery",
      "cwd": "${workspaceFolder}/backend",
      "envFile": "${workspaceFolder}/.vscode/.env",
      "env": {
        "LOG_LEVEL": "INFO",
        "PYTHONUNBUFFERED": "1",
        "PYTHONPATH": "."
      },
      "args": [
        "-A",
        "onyx.background.celery.versioned_apps.user_file_processing",
        "worker",
        "--pool=threads",
        "--concurrency=2",
        "--prefetch-multiplier=1",
        "--loglevel=INFO",
        "--hostname=user_file_processing@%n",
        "-Q",
        "user_file_processing,user_file_project_sync"
      ],
      "presentation": {
        "group": "2"
      },
      "consoleTitle": "Celery user_file_processing Console"
    },
    {
      "name": "Celery docfetching",
      "type": "debugpy",
      "request": "launch",
      "module": "celery",
      "cwd": "${workspaceFolder}/backend",
      "envFile": "${workspaceFolder}/.vscode/.env",
      "env": {
        "LOG_LEVEL": "DEBUG",
        "PYTHONUNBUFFERED": "1",
        "PYTHONPATH": "."
      },
      "args": [
        "-A",
        "onyx.background.celery.versioned_apps.docfetching",
        "worker",
        "--pool=threads",
        "--concurrency=1",
        "--prefetch-multiplier=1",
        "--loglevel=INFO",
        "--hostname=docfetching@%n",
        "-Q",
        "connector_doc_fetching,user_files_indexing"
      ],
      "presentation": {
        "group": "2"
      },
      "consoleTitle": "Celery docfetching Console",
      "justMyCode": false
    },
    {
      "name": "Celery docprocessing",
      "type": "debugpy",
      "request": "launch",
      "module": "celery",
      "cwd": "${workspaceFolder}/backend",
      "envFile": "${workspaceFolder}/.vscode/.env",
      "env": {
        "ENABLE_MULTIPASS_INDEXING": "false",
        "LOG_LEVEL": "DEBUG",
        "PYTHONUNBUFFERED": "1",
        "PYTHONPATH": "."
      },
      "args": [
        "-A",
        "onyx.background.celery.versioned_apps.docprocessing",
        "worker",
        "--pool=threads",
        "--concurrency=6",
        "--prefetch-multiplier=1",
        "--loglevel=INFO",
        "--hostname=docprocessing@%n",
        "-Q",
<<<<<<< HEAD
        "user_file_processing,user_file_project_sync,user_file_delete"
=======
        "docprocessing"
>>>>>>> c43883a6
      ],
      "presentation": {
        "group": "2"
      },
      "consoleTitle": "Celery docprocessing Console"
    },
    {
      "name": "Celery beat",
      "type": "debugpy",
      "request": "launch",
      "module": "celery",
      "cwd": "${workspaceFolder}/backend",
      "envFile": "${workspaceFolder}/.vscode/.env",
      "env": {
        "LOG_LEVEL": "DEBUG",
        "PYTHONUNBUFFERED": "1",
        "PYTHONPATH": "."
      },
      "args": [
        "-A",
        "onyx.background.celery.versioned_apps.beat",
        "beat",
        "--loglevel=INFO"
      ],
      "presentation": {
        "group": "2"
      },
      "consoleTitle": "Celery beat Console"
    },
    {
      "name": "Pytest",
      "consoleName": "Pytest",
      "type": "debugpy",
      "request": "launch",
      "module": "pytest",
      "cwd": "${workspaceFolder}/backend",
      "envFile": "${workspaceFolder}/.vscode/.env",
      "env": {
        "LOG_LEVEL": "DEBUG",
        "PYTHONUNBUFFERED": "1",
        "PYTHONPATH": "."
      },
      "args": [
        "-v"
        // Specify a specific module/test to run or provide nothing to run all tests
        // "tests/unit/onyx/llm/answering/test_prune_and_merge.py"
      ],
      "presentation": {
        "group": "2"
      },
      "consoleTitle": "Pytest Console"
    },
    {
      // Dummy entry used to label the group
      "name": "--- Tasks ---",
      "type": "node",
      "request": "launch",
      "presentation": {
        "group": "3",
        "order": 0
      }
    },
    {
      "name": "Clear and Restart External Volumes and Containers",
      "type": "node",
      "request": "launch",
      "runtimeExecutable": "bash",
      "runtimeArgs": [
        "${workspaceFolder}/backend/scripts/restart_containers.sh"
      ],
      "cwd": "${workspaceFolder}",
      "console": "integratedTerminal",
      "stopOnEntry": true,
      "presentation": {
        "group": "3"
      }
    },
    {
      "name": "Eval CLI",
      "type": "debugpy",
      "request": "launch",
      "program": "${workspaceFolder}/backend/onyx/evals/eval_cli.py",
      "cwd": "${workspaceFolder}/backend",
      "console": "integratedTerminal",
      "justMyCode": false,
      "envFile": "${workspaceFolder}/.vscode/.env",
      "presentation": {
        "group": "3"
      },
      "env": {
        "LOG_LEVEL": "INFO",
        "PYTHONUNBUFFERED": "1",
        "PYTHONPATH": "."
      },
      "args": ["--verbose"],
      "consoleTitle": "Eval CLI Console"
    },
    {
      // Celery jobs launched through a single background script (legacy)
      // Recommend using the "Celery (all)" compound launch instead.
      "name": "Background Jobs",
      "consoleName": "Background Jobs",
      "type": "debugpy",
      "request": "launch",
      "program": "scripts/dev_run_background_jobs.py",
      "cwd": "${workspaceFolder}/backend",
      "envFile": "${workspaceFolder}/.vscode/.env",
      "env": {
        "LOG_ONYX_MODEL_INTERACTIONS": "True",
        "LOG_LEVEL": "DEBUG",
        "PYTHONUNBUFFERED": "1",
        "PYTHONPATH": "."
      }
    },
    {
      "name": "Install Python Requirements",
      "type": "node",
      "request": "launch",
      "runtimeExecutable": "bash",
      "runtimeArgs": [
        "-c",
        "pip install -r backend/requirements/default.txt && pip install -r backend/requirements/dev.txt && pip install -r backend/requirements/ee.txt && pip install -r backend/requirements/model_server.txt"
      ],
      "cwd": "${workspaceFolder}",
      "console": "integratedTerminal",
      "presentation": {
        "group": "3"
      }
    },
    {
      // script to generate the openapi schema
      "name": "Onyx OpenAPI Schema Generator",
      "type": "debugpy",
      "request": "launch",
      "program": "scripts/onyx_openapi_schema.py",
      "cwd": "${workspaceFolder}/backend",
      "envFile": "${workspaceFolder}/.env",
      "env": {
        "PYTHONUNBUFFERED": "1",
        "PYTHONPATH": "."
      },
      "args": ["--filename", "generated/openapi.json"]
    },
    {
      // script to debug multi tenant db issues
      "name": "Onyx DB Manager (Top Chunks)",
      "type": "debugpy",
      "request": "launch",
      "program": "scripts/debugging/onyx_db.py",
      "cwd": "${workspaceFolder}/backend",
      "envFile": "${workspaceFolder}/.env",
      "env": {
        "PYTHONUNBUFFERED": "1",
        "PYTHONPATH": "."
      },
      "args": [
        "--password",
        "your_password_here",
        "--port",
        "5433",
        "--report",
        "top-chunks",
        "--filename",
        "generated/tenants_by_num_docs.csv"
      ]
    },
    {
      "name": "Debug React Web App in Chrome",
      "type": "chrome",
      "request": "launch",
      "url": "http://localhost:3000",
      "webRoot": "${workspaceFolder}/web"
    }
  ]
}<|MERGE_RESOLUTION|>--- conflicted
+++ resolved
@@ -232,7 +232,7 @@
         "--loglevel=INFO",
         "--hostname=background@%n",
         "-Q",
-        "vespa_metadata_sync,connector_deletion,doc_permissions_upsert,checkpoint_cleanup,index_attempt_cleanup,docprocessing,connector_doc_fetching,user_files_indexing,connector_pruning,connector_doc_permissions_sync,connector_external_group_sync,csv_generation,kg_processing,monitoring,user_file_processing,user_file_project_sync"
+        "vespa_metadata_sync,connector_deletion,doc_permissions_upsert,checkpoint_cleanup,index_attempt_cleanup,docprocessing,connector_doc_fetching,user_files_indexing,connector_pruning,connector_doc_permissions_sync,connector_external_group_sync,csv_generation,kg_processing,monitoring,user_file_processing,user_file_project_sync,user_file_delete"
       ],
       "presentation": {
         "group": "2"
@@ -408,11 +408,7 @@
         "--loglevel=INFO",
         "--hostname=docprocessing@%n",
         "-Q",
-<<<<<<< HEAD
-        "user_file_processing,user_file_project_sync,user_file_delete"
-=======
         "docprocessing"
->>>>>>> c43883a6
       ],
       "presentation": {
         "group": "2"
