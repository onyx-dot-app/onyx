import io
from collections.abc import Iterator
from collections.abc import Sequence
from datetime import datetime
from datetime import timezone
from enum import Enum
from itertools import chain
from typing import Any
from typing import cast

from google.oauth2.credentials import Credentials as OAuthCredentials  # type: ignore
from google.oauth2.service_account import Credentials as ServiceAccountCredentials  # type: ignore
from googleapiclient import discovery  # type: ignore
from googleapiclient.errors import HttpError  # type: ignore

from danswer.configs.app_configs import CONTINUE_ON_CONNECTOR_FAILURE
from danswer.configs.app_configs import GOOGLE_DRIVE_FOLLOW_SHORTCUTS
from danswer.configs.app_configs import GOOGLE_DRIVE_INCLUDE_SHARED
from danswer.configs.app_configs import GOOGLE_DRIVE_ONLY_ORG_PUBLIC
from danswer.configs.app_configs import INDEX_BATCH_SIZE
from danswer.configs.constants import DocumentSource
from danswer.configs.constants import IGNORE_FOR_QA
from danswer.connectors.cross_connector_utils.retry_wrapper import retry_builder
from danswer.connectors.google_drive.connector_auth import (
    get_google_drive_creds_for_authorized_user,
)
from danswer.connectors.google_drive.connector_auth import (
    get_google_drive_creds_for_service_account,
)
from danswer.connectors.google_drive.constants import (
    DB_CREDENTIALS_DICT_DELEGATED_USER_KEY,
)
from danswer.connectors.google_drive.constants import (
    DB_CREDENTIALS_DICT_SERVICE_ACCOUNT_KEY,
)
from danswer.connectors.google_drive.constants import DB_CREDENTIALS_DICT_TOKEN_KEY
from danswer.connectors.interfaces import GenerateDocumentsOutput
from danswer.connectors.interfaces import LoadConnector
from danswer.connectors.interfaces import PollConnector
from danswer.connectors.interfaces import SecondsSinceUnixEpoch
from danswer.connectors.models import Document
from danswer.connectors.models import Section
from danswer.file_processing.extract_file_text import docx_to_text
from danswer.file_processing.extract_file_text import pptx_to_text
from danswer.file_processing.extract_file_text import read_pdf_file
from danswer.utils.batching import batch_generator
from danswer.utils.logger import setup_logger

logger = setup_logger()

DRIVE_FOLDER_TYPE = "application/vnd.google-apps.folder"
DRIVE_SHORTCUT_TYPE = "application/vnd.google-apps.shortcut"
UNSUPPORTED_FILE_TYPE_CONTENT = ""  # keep empty for now


class GDriveMimeType(str, Enum):
    DOC = "application/vnd.google-apps.document"
    SPREADSHEET = "application/vnd.google-apps.spreadsheet"
    PDF = "application/pdf"
    WORD_DOC = "application/vnd.openxmlformats-officedocument.wordprocessingml.document"
<<<<<<< HEAD
    TXT = "text/plain"
    MARKDOWN = "text/markdown"
=======
    PPT = "application/vnd.google-apps.presentation"
    POWERPOINT = (
        "application/vnd.openxmlformats-officedocument.presentationml.presentation"
    )
>>>>>>> b43e5735


GoogleDriveFileType = dict[str, Any]

# Google Drive APIs are quite flakey and may 500 for an
# extended period of time. Trying to combat here by adding a very
# long retry period (~20 minutes of trying every minute)
add_retries = retry_builder(tries=50, max_delay=30)


def _run_drive_file_query(
    service: discovery.Resource,
    query: str,
    continue_on_failure: bool,
    include_shared: bool = GOOGLE_DRIVE_INCLUDE_SHARED,
    follow_shortcuts: bool = GOOGLE_DRIVE_FOLLOW_SHORTCUTS,
    batch_size: int = INDEX_BATCH_SIZE,
) -> Iterator[GoogleDriveFileType]:
    next_page_token = ""
    while next_page_token is not None:
        logger.debug(f"Running Google Drive fetch with query: {query}")
        results = add_retries(
            lambda: (
                service.files()
                .list(
                    corpora="allDrives"
                    if include_shared
                    else "user",  # needed to search through shared drives
                    pageSize=batch_size,
                    supportsAllDrives=include_shared,
                    includeItemsFromAllDrives=include_shared,
                    fields=(
                        "nextPageToken, files(mimeType, id, name, permissions, "
                        "modifiedTime, webViewLink, shortcutDetails)"
                    ),
                    pageToken=next_page_token,
                    q=query,
                )
                .execute()
            )
        )()
        next_page_token = results.get("nextPageToken")
        files = results["files"]
        for file in files:
            if follow_shortcuts and "shortcutDetails" in file:
                try:
                    file_shortcut_points_to = add_retries(
                        lambda: (
                            service.files()
                            .get(
                                fileId=file["shortcutDetails"]["targetId"],
                                supportsAllDrives=include_shared,
                                fields="mimeType, id, name, modifiedTime, webViewLink, permissions, shortcutDetails",
                            )
                            .execute()
                        )
                    )()
                    yield file_shortcut_points_to
                except HttpError:
                    logger.error(
                        f"Failed to follow shortcut with details: {file['shortcutDetails']}"
                    )
                    if continue_on_failure:
                        continue
                    raise
            else:
                yield file


def _get_folder_id(
    service: discovery.Resource,
    parent_id: str,
    folder_name: str,
    include_shared: bool,
    follow_shortcuts: bool,
) -> str | None:
    """
    Get the ID of a folder given its name and the ID of its parent folder.
    """
    query = f"'{parent_id}' in parents and name='{folder_name}' and "
    if follow_shortcuts:
        query += f"(mimeType='{DRIVE_FOLDER_TYPE}' or mimeType='{DRIVE_SHORTCUT_TYPE}')"
    else:
        query += f"mimeType='{DRIVE_FOLDER_TYPE}'"

    # TODO: support specifying folder path in shared drive rather than just `My Drive`
    results = add_retries(
        lambda: (
            service.files()
            .list(
                q=query,
                spaces="drive",
                fields="nextPageToken, files(id, name, shortcutDetails)",
                supportsAllDrives=include_shared,
                includeItemsFromAllDrives=include_shared,
            )
            .execute()
        )
    )()
    items = results.get("files", [])

    folder_id = None
    if items:
        if follow_shortcuts and "shortcutDetails" in items[0]:
            folder_id = items[0]["shortcutDetails"]["targetId"]
        else:
            folder_id = items[0]["id"]
    return folder_id


def _get_folders(
    service: discovery.Resource,
    continue_on_failure: bool,
    folder_id: str | None = None,  # if specified, only fetches files within this folder
    include_shared: bool = GOOGLE_DRIVE_INCLUDE_SHARED,
    follow_shortcuts: bool = GOOGLE_DRIVE_FOLLOW_SHORTCUTS,
    batch_size: int = INDEX_BATCH_SIZE,
) -> Iterator[GoogleDriveFileType]:
    query = f"mimeType = '{DRIVE_FOLDER_TYPE}' "
    if follow_shortcuts:
        query = "(" + query + f" or mimeType = '{DRIVE_SHORTCUT_TYPE}'" + ") "

    if folder_id:
        query += f"and '{folder_id}' in parents "
    query = query.rstrip()  # remove the trailing space(s)

    for file in _run_drive_file_query(
        service=service,
        query=query,
        continue_on_failure=continue_on_failure,
        include_shared=include_shared,
        follow_shortcuts=follow_shortcuts,
        batch_size=batch_size,
    ):
        # Need to check this since file may have been a target of a shortcut
        # and not necessarily a folder
        if file["mimeType"] == DRIVE_FOLDER_TYPE:
            yield file
        else:
            pass


def _get_files(
    service: discovery.Resource,
    continue_on_failure: bool,
    time_range_start: SecondsSinceUnixEpoch | None = None,
    time_range_end: SecondsSinceUnixEpoch | None = None,
    folder_id: str | None = None,  # if specified, only fetches files within this folder
    include_shared: bool = GOOGLE_DRIVE_INCLUDE_SHARED,
    follow_shortcuts: bool = GOOGLE_DRIVE_FOLLOW_SHORTCUTS,
    batch_size: int = INDEX_BATCH_SIZE,
) -> Iterator[GoogleDriveFileType]:
    query = f"mimeType != '{DRIVE_FOLDER_TYPE}' "
    if time_range_start is not None:
        time_start = datetime.utcfromtimestamp(time_range_start).isoformat() + "Z"
        query += f"and modifiedTime >= '{time_start}' "
    if time_range_end is not None:
        time_stop = datetime.utcfromtimestamp(time_range_end).isoformat() + "Z"
        query += f"and modifiedTime <= '{time_stop}' "
    if folder_id:
        query += f"and '{folder_id}' in parents "
    query = query.rstrip()  # remove the trailing space(s)

    files = _run_drive_file_query(
        service=service,
        query=query,
        continue_on_failure=continue_on_failure,
        include_shared=include_shared,
        follow_shortcuts=follow_shortcuts,
        batch_size=batch_size,
    )

    return files


def get_all_files_batched(
    service: discovery.Resource,
    continue_on_failure: bool,
    include_shared: bool = GOOGLE_DRIVE_INCLUDE_SHARED,
    follow_shortcuts: bool = GOOGLE_DRIVE_FOLLOW_SHORTCUTS,
    batch_size: int = INDEX_BATCH_SIZE,
    time_range_start: SecondsSinceUnixEpoch | None = None,
    time_range_end: SecondsSinceUnixEpoch | None = None,
    folder_id: str | None = None,  # if specified, only fetches files within this folder
    # if True, will fetch files in sub-folders of the specified folder ID.
    # Only applies if folder_id is specified.
    traverse_subfolders: bool = True,
    folder_ids_traversed: list[str] | None = None,
) -> Iterator[list[GoogleDriveFileType]]:
    """Gets all files matching the criteria specified by the args from Google Drive
    in batches of size `batch_size`.
    """
    found_files = _get_files(
        service=service,
        continue_on_failure=continue_on_failure,
        time_range_start=time_range_start,
        time_range_end=time_range_end,
        folder_id=folder_id,
        include_shared=include_shared,
        follow_shortcuts=follow_shortcuts,
        batch_size=batch_size,
    )
    yield from batch_generator(
        items=found_files,
        batch_size=batch_size,
        pre_batch_yield=lambda batch_files: logger.debug(
            f"Parseable Documents in batch: {[file['name'] for file in batch_files]}"
        ),
    )

    if traverse_subfolders and folder_id is not None:
        folder_ids_traversed = folder_ids_traversed or []
        subfolders = _get_folders(
            service=service,
            folder_id=folder_id,
            continue_on_failure=continue_on_failure,
            include_shared=include_shared,
            follow_shortcuts=follow_shortcuts,
            batch_size=batch_size,
        )
        for subfolder in subfolders:
            if subfolder["id"] not in folder_ids_traversed:
                logger.info("Fetching all files in subfolder: " + subfolder["name"])
                folder_ids_traversed.append(subfolder["id"])
                yield from get_all_files_batched(
                    service=service,
                    continue_on_failure=continue_on_failure,
                    include_shared=include_shared,
                    follow_shortcuts=follow_shortcuts,
                    batch_size=batch_size,
                    time_range_start=time_range_start,
                    time_range_end=time_range_end,
                    folder_id=subfolder["id"],
                    traverse_subfolders=traverse_subfolders,
                    folder_ids_traversed=folder_ids_traversed,
                )
            else:
                logger.debug(
                    "Skipping subfolder since already traversed: " + subfolder["name"]
                )


def extract_text(file: dict[str, str], service: discovery.Resource) -> str:
    mime_type = file["mimeType"]

    if mime_type not in set(item.value for item in GDriveMimeType):
        # Unsupported file types can still have a title, finding this way is still useful
        return UNSUPPORTED_FILE_TYPE_CONTENT

    if mime_type in [
        GDriveMimeType.DOC.value,
        GDriveMimeType.PPT.value,
        GDriveMimeType.SPREADSHEET.value,
    ]:
        export_mime_type = "text/plain"
        if mime_type == GDriveMimeType.SPREADSHEET.value:
            export_mime_type = "text/csv"
        elif mime_type == GDriveMimeType.PPT.value:
            export_mime_type = "text/plain"

        response = (
            service.files()
            .export(fileId=file["id"], mimeType=export_mime_type)
            .execute()
        )
        return response.decode("utf-8")

    elif mime_type == GDriveMimeType.WORD_DOC.value:
        response = service.files().get_media(fileId=file["id"]).execute()
        return docx_to_text(file=io.BytesIO(response))
    elif mime_type == GDriveMimeType.TXT.value:
        response = service.files().get_media(fileId=file["id"]).execute()
        return io.BytesIO(response).getvalue().decode("utf-8")
    elif mime_type == GDriveMimeType.MARKDOWN.value:
        response = service.files().get_media(fileId=file["id"]).execute()
        return io.BytesIO(response).getvalue().decode("utf-8")
    elif mime_type == GDriveMimeType.PDF.value:
        response = service.files().get_media(fileId=file["id"]).execute()
        text, _ = read_pdf_file(file=io.BytesIO(response))
        return text
    elif mime_type == GDriveMimeType.POWERPOINT.value:
        response = service.files().get_media(fileId=file["id"]).execute()
        return pptx_to_text(file=io.BytesIO(response))

    return UNSUPPORTED_FILE_TYPE_CONTENT


class GoogleDriveConnector(LoadConnector, PollConnector):
    def __init__(
        self,
        # optional list of folder paths e.g. "[My Folder/My Subfolder]"
        # if specified, will only index files in these folders
        folder_paths: list[str] | None = None,
        batch_size: int = INDEX_BATCH_SIZE,
        include_shared: bool = GOOGLE_DRIVE_INCLUDE_SHARED,
        follow_shortcuts: bool = GOOGLE_DRIVE_FOLLOW_SHORTCUTS,
        only_org_public: bool = GOOGLE_DRIVE_ONLY_ORG_PUBLIC,
        continue_on_failure: bool = CONTINUE_ON_CONNECTOR_FAILURE,
    ) -> None:
        self.folder_paths = folder_paths or []
        self.batch_size = batch_size
        self.include_shared = include_shared
        self.follow_shortcuts = follow_shortcuts
        self.only_org_public = only_org_public
        self.continue_on_failure = continue_on_failure
        self.creds: OAuthCredentials | ServiceAccountCredentials | None = None

    @staticmethod
    def _process_folder_paths(
        service: discovery.Resource,
        folder_paths: list[str],
        include_shared: bool,
        follow_shortcuts: bool,
    ) -> list[str]:
        """['Folder/Sub Folder'] -> ['<FOLDER_ID>']"""
        folder_ids: list[str] = []
        for path in folder_paths:
            folder_names = path.split("/")
            parent_id = "root"
            for folder_name in folder_names:
                found_parent_id = _get_folder_id(
                    service=service,
                    parent_id=parent_id,
                    folder_name=folder_name,
                    include_shared=include_shared,
                    follow_shortcuts=follow_shortcuts,
                )
                if found_parent_id is None:
                    raise ValueError(
                        (
                            f"Folder '{folder_name}' in path '{path}' "
                            "not found in Google Drive"
                        )
                    )
                parent_id = found_parent_id
            folder_ids.append(parent_id)

        return folder_ids

    def load_credentials(self, credentials: dict[str, Any]) -> dict[str, str] | None:
        """Checks for two different types of credentials.
        (1) A credential which holds a token acquired via a user going thorough
        the Google OAuth flow.
        (2) A credential which holds a service account key JSON file, which
        can then be used to impersonate any user in the workspace.
        """
        creds: OAuthCredentials | ServiceAccountCredentials | None = None
        new_creds_dict = None
        if DB_CREDENTIALS_DICT_TOKEN_KEY in credentials:
            access_token_json_str = cast(
                str, credentials[DB_CREDENTIALS_DICT_TOKEN_KEY]
            )
            creds = get_google_drive_creds_for_authorized_user(
                token_json_str=access_token_json_str
            )

            # tell caller to update token stored in DB if it has changed
            # (e.g. the token has been refreshed)
            new_creds_json_str = creds.to_json() if creds else ""
            if new_creds_json_str != access_token_json_str:
                new_creds_dict = {DB_CREDENTIALS_DICT_TOKEN_KEY: new_creds_json_str}

        if DB_CREDENTIALS_DICT_SERVICE_ACCOUNT_KEY in credentials:
            service_account_key_json_str = credentials[
                DB_CREDENTIALS_DICT_SERVICE_ACCOUNT_KEY
            ]
            creds = get_google_drive_creds_for_service_account(
                service_account_key_json_str=service_account_key_json_str
            )

            # "Impersonate" a user if one is specified
            delegated_user_email = cast(
                str | None, credentials.get(DB_CREDENTIALS_DICT_DELEGATED_USER_KEY)
            )
            if delegated_user_email:
                creds = creds.with_subject(delegated_user_email) if creds else None  # type: ignore

        if creds is None:
            raise PermissionError(
                "Unable to access Google Drive - unknown credential structure."
            )

        self.creds = creds
        return new_creds_dict

    def _fetch_docs_from_drive(
        self,
        start: SecondsSinceUnixEpoch | None = None,
        end: SecondsSinceUnixEpoch | None = None,
    ) -> GenerateDocumentsOutput:
        if self.creds is None:
            raise PermissionError("Not logged into Google Drive")

        service = discovery.build("drive", "v3", credentials=self.creds)
        folder_ids: Sequence[str | None] = self._process_folder_paths(
            service, self.folder_paths, self.include_shared, self.follow_shortcuts
        )
        if not folder_ids:
            folder_ids = [None]

        file_batches = chain(
            *[
                get_all_files_batched(
                    service=service,
                    continue_on_failure=self.continue_on_failure,
                    include_shared=self.include_shared,
                    follow_shortcuts=self.follow_shortcuts,
                    batch_size=self.batch_size,
                    time_range_start=start,
                    time_range_end=end,
                    folder_id=folder_id,
                    traverse_subfolders=True,
                )
                for folder_id in folder_ids
            ]
        )
        for files_batch in file_batches:
            doc_batch = []
            for file in files_batch:
                try:
                    # Skip files that are shortcuts
                    if file.get("mimeType") == DRIVE_SHORTCUT_TYPE:
                        logger.info("Ignoring Drive Shortcut Filetype")
                        continue

                    if self.only_org_public:
                        if "permissions" not in file:
                            continue
                        if not any(
                            permission["type"] == "domain"
                            for permission in file["permissions"]
                        ):
                            continue

                    text_contents = extract_text(file, service) or ""

                    doc_batch.append(
                        Document(
                            id=file["webViewLink"],
                            sections=[
                                Section(link=file["webViewLink"], text=text_contents)
                            ],
                            source=DocumentSource.GOOGLE_DRIVE,
                            semantic_identifier=file["name"],
                            doc_updated_at=datetime.fromisoformat(
                                file["modifiedTime"]
                            ).astimezone(timezone.utc),
                            metadata={} if text_contents else {IGNORE_FOR_QA: "True"},
                        )
                    )
                except Exception as e:
                    if not self.continue_on_failure:
                        raise e

                    logger.exception(
                        "Ran into exception when pulling a file from Google Drive"
                    )

            yield doc_batch

    def load_from_state(self) -> GenerateDocumentsOutput:
        yield from self._fetch_docs_from_drive()

    def poll_source(
        self, start: SecondsSinceUnixEpoch, end: SecondsSinceUnixEpoch
    ) -> GenerateDocumentsOutput:
        # need to subtract 10 minutes from start time to account for modifiedTime
        # propogation if a document is modified, it takes some time for the API to
        # reflect these changes if we do not have an offset, then we may "miss" the
        # update when polling
        yield from self._fetch_docs_from_drive(start, end)


if __name__ == "__main__":
    import json
    import os

    service_account_json_path = os.environ.get("GOOGLE_SERVICE_ACCOUNT_KEY_JSON_PATH")
    if not service_account_json_path:
        raise ValueError(
            "Please set GOOGLE_SERVICE_ACCOUNT_KEY_JSON_PATH environment variable"
        )
    with open(service_account_json_path) as f:
        creds = json.load(f)

    credentials_dict = {
        DB_CREDENTIALS_DICT_SERVICE_ACCOUNT_KEY: json.dumps(creds),
    }
    delegated_user = os.environ.get("GOOGLE_DRIVE_DELEGATED_USER")
    if delegated_user:
        credentials_dict[DB_CREDENTIALS_DICT_DELEGATED_USER_KEY] = delegated_user

    connector = GoogleDriveConnector(include_shared=True, follow_shortcuts=True)
    connector.load_credentials(credentials_dict)
    document_batch_generator = connector.load_from_state()
    for document_batch in document_batch_generator:
        print(document_batch)
        break<|MERGE_RESOLUTION|>--- conflicted
+++ resolved
@@ -58,15 +58,12 @@
     SPREADSHEET = "application/vnd.google-apps.spreadsheet"
     PDF = "application/pdf"
     WORD_DOC = "application/vnd.openxmlformats-officedocument.wordprocessingml.document"
-<<<<<<< HEAD
-    TXT = "text/plain"
-    MARKDOWN = "text/markdown"
-=======
     PPT = "application/vnd.google-apps.presentation"
     POWERPOINT = (
         "application/vnd.openxmlformats-officedocument.presentationml.presentation"
     )
->>>>>>> b43e5735
+    PLAIN_TEXT = "text/plain"
+    MARKDOWN = "text/markdown"
 
 
 GoogleDriveFileType = dict[str, Any]
@@ -320,12 +317,16 @@
         GDriveMimeType.DOC.value,
         GDriveMimeType.PPT.value,
         GDriveMimeType.SPREADSHEET.value,
+        GDriveMimeType.PLAIN_TEXT.value,
+        GDriveMimeType.MARKDOWN.value,
     ]:
         export_mime_type = "text/plain"
         if mime_type == GDriveMimeType.SPREADSHEET.value:
             export_mime_type = "text/csv"
         elif mime_type == GDriveMimeType.PPT.value:
             export_mime_type = "text/plain"
+        elif mime_type in [GDriveMimeType.PLAIN_TEXT.value, GDriveMimeType.MARKDOWN.value]:
+            export_mime_type = mime_type
 
         response = (
             service.files()
@@ -337,12 +338,6 @@
     elif mime_type == GDriveMimeType.WORD_DOC.value:
         response = service.files().get_media(fileId=file["id"]).execute()
         return docx_to_text(file=io.BytesIO(response))
-    elif mime_type == GDriveMimeType.TXT.value:
-        response = service.files().get_media(fileId=file["id"]).execute()
-        return io.BytesIO(response).getvalue().decode("utf-8")
-    elif mime_type == GDriveMimeType.MARKDOWN.value:
-        response = service.files().get_media(fileId=file["id"]).execute()
-        return io.BytesIO(response).getvalue().decode("utf-8")
     elif mime_type == GDriveMimeType.PDF.value:
         response = service.files().get_media(fileId=file["id"]).execute()
         text, _ = read_pdf_file(file=io.BytesIO(response))
