--- conflicted
+++ resolved
@@ -99,10 +99,6 @@
         self.cql_label_filter = ""
         if labels_to_skip:
             labels_to_skip = list(set(labels_to_skip))
-<<<<<<< HEAD
-            comma_separated_labels = ",".join(f"'{label}'" for label in labels_to_skip)
-            self.cql_label_filter = f" and label not in ({comma_separated_labels})"
-=======
             comma_separated_labels = ",".join(
                 f"'{quote(label)}'" for label in labels_to_skip
             )
@@ -113,7 +109,6 @@
         if self._confluence_client is None:
             raise ConnectorMissingCredentialError("Confluence")
         return self._confluence_client
->>>>>>> 310732d1
 
     def load_credentials(self, credentials: dict[str, Any]) -> dict[str, Any] | None:
         # see https://github.com/atlassian-api/atlassian-python-api/blob/master/atlassian/rest_client.py
@@ -151,21 +146,12 @@
             cql=comment_cql,
             expand=expand,
         ):
-<<<<<<< HEAD
-            for comment in comments:
-                comment_string += "\nComment:\n"
-                comment_string += extract_text_from_confluence_html(
-                    confluence_client=self.confluence_client,
-                    confluence_object=comment,
-                )
-=======
             comment_string += "\nComment:\n"
             comment_string += extract_text_from_confluence_html(
                 confluence_client=self.confluence_client,
                 confluence_object=comment,
                 fetched_titles=set(),
             )
->>>>>>> 310732d1
 
         return comment_string
 
