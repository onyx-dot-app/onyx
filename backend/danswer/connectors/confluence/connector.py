--- conflicted
+++ resolved
@@ -116,11 +116,7 @@
         # see https://github.com/atlassian-api/atlassian-python-api/blob/master/atlassian/rest_client.py
         # for a list of other hidden constructor args
         self._confluence_client = build_confluence_client(
-<<<<<<< HEAD
-            credentials_json=credentials,
-=======
             credentials=credentials,
->>>>>>> c77790fb
             is_cloud=self.is_cloud,
             wiki_base=self.wiki_base,
         )
@@ -171,13 +167,7 @@
         """
         # The url and the id are the same
         object_url = build_confluence_document_id(
-<<<<<<< HEAD
-            base_url=self.wiki_base,
-            content_url=confluence_object["_links"]["webui"],
-            is_cloud=self.is_cloud,
-=======
             self.wiki_base, confluence_object["_links"]["webui"], self.is_cloud
->>>>>>> c77790fb
         )
 
         object_text = None
@@ -316,10 +306,7 @@
             for attachment in self.confluence_client.cql_paginate_all_expansions(
                 cql=attachment_cql,
                 expand=restrictions_expand,
-<<<<<<< HEAD
-=======
                 limit=_SLIM_DOC_BATCH_SIZE,
->>>>>>> c77790fb
             ):
                 doc_metadata_list.append(
                     SlimDocument(
