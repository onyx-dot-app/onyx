from typing import Any
from typing import Type

from danswer.configs.constants import DocumentSource
from danswer.connectors.axero.connector import AxeroConnector
from danswer.connectors.bookstack.connector import BookstackConnector
from danswer.connectors.confluence.connector import ConfluenceConnector
from danswer.connectors.danswer_jira.connector import JiraConnector
from danswer.connectors.document360.connector import Document360Connector
from danswer.connectors.file.connector import LocalFileConnector
from danswer.connectors.github.connector import GithubConnector
from danswer.connectors.gitlab.connector import GitlabConnector
from danswer.connectors.gmail.connector import GmailConnector
from danswer.connectors.gong.connector import GongConnector
from danswer.connectors.google_drive.connector import GoogleDriveConnector
from danswer.connectors.google_site.connector import GoogleSitesConnector
from danswer.connectors.guru.connector import GuruConnector
from danswer.connectors.hubspot.connector import HubSpotConnector
from danswer.connectors.interfaces import BaseConnector
from danswer.connectors.interfaces import EventConnector
from danswer.connectors.interfaces import LoadConnector
from danswer.connectors.interfaces import PollConnector
from danswer.connectors.linear.connector import LinearConnector
from danswer.connectors.loopio.connector import LoopioConnector
from danswer.connectors.models import InputType
from danswer.connectors.notion.connector import NotionConnector
from danswer.connectors.productboard.connector import ProductboardConnector
from danswer.connectors.requesttracker.connector import RequestTrackerConnector
from danswer.connectors.sharepoint.connector import SharepointConnector
from danswer.connectors.slab.connector import SlabConnector
from danswer.connectors.slack.connector import SlackPollConnector
from danswer.connectors.slack.load_connector import SlackLoadConnector
from danswer.connectors.web.connector import WebConnector
from danswer.connectors.zendesk.connector import ZendeskConnector
from danswer.connectors.zulip.connector import ZulipConnector
from danswer.connectors.freshdesk.connector import FreshdeskConnector

class ConnectorMissingException(Exception):
    pass


def identify_connector_class(
    source: DocumentSource,
    input_type: InputType | None = None,
) -> Type[BaseConnector]:
    connector_map = {
        DocumentSource.WEB: WebConnector,
        DocumentSource.FILE: LocalFileConnector,
        DocumentSource.SLACK: {
            InputType.LOAD_STATE: SlackLoadConnector,
            InputType.POLL: SlackPollConnector,
        },
        DocumentSource.GITHUB: GithubConnector,
        DocumentSource.GMAIL: GmailConnector,
        DocumentSource.GITLAB: GitlabConnector,
        DocumentSource.GOOGLE_DRIVE: GoogleDriveConnector,
        DocumentSource.BOOKSTACK: BookstackConnector,
        DocumentSource.CONFLUENCE: ConfluenceConnector,
        DocumentSource.JIRA: JiraConnector,
        DocumentSource.PRODUCTBOARD: ProductboardConnector,
        DocumentSource.SLAB: SlabConnector,
        DocumentSource.NOTION: NotionConnector,
        DocumentSource.ZULIP: ZulipConnector,
        DocumentSource.REQUESTTRACKER: RequestTrackerConnector,
        DocumentSource.GURU: GuruConnector,
        DocumentSource.LINEAR: LinearConnector,
        DocumentSource.HUBSPOT: HubSpotConnector,
        DocumentSource.DOCUMENT360: Document360Connector,
        DocumentSource.GONG: GongConnector,
        DocumentSource.GOOGLE_SITES: GoogleSitesConnector,
        DocumentSource.ZENDESK: ZendeskConnector,
        DocumentSource.LOOPIO: LoopioConnector,
        DocumentSource.SHAREPOINT: SharepointConnector,
<<<<<<< HEAD
        DocumentSource.FRESHDESK: FreshdeskConnector,
=======
        DocumentSource.AXERO: AxeroConnector,
>>>>>>> 9757fbee
    }
    connector_by_source = connector_map.get(source, {})

    if isinstance(connector_by_source, dict):
        if input_type is None:
            # If not specified, default to most exhaustive update
            connector = connector_by_source.get(InputType.LOAD_STATE)
        else:
            connector = connector_by_source.get(input_type)
    else:
        connector = connector_by_source
    if connector is None:
        raise ConnectorMissingException(f"Connector not found for source={source}")

    if any(
        [
            input_type == InputType.LOAD_STATE
            and not issubclass(connector, LoadConnector),
            input_type == InputType.POLL and not issubclass(connector, PollConnector),
            input_type == InputType.EVENT and not issubclass(connector, EventConnector),
        ]
    ):
        raise ConnectorMissingException(
            f"Connector for source={source} does not accept input_type={input_type}"
        )

    return connector


def instantiate_connector(
    source: DocumentSource,
    input_type: InputType,
    connector_specific_config: dict[str, Any],
    credentials: dict[str, Any],
) -> tuple[BaseConnector, dict[str, Any] | None]:
    connector_class = identify_connector_class(source, input_type)
    connector = connector_class(**connector_specific_config)
    new_credentials = connector.load_credentials(credentials)

    return connector, new_credentials<|MERGE_RESOLUTION|>--- conflicted
+++ resolved
@@ -71,11 +71,8 @@
         DocumentSource.ZENDESK: ZendeskConnector,
         DocumentSource.LOOPIO: LoopioConnector,
         DocumentSource.SHAREPOINT: SharepointConnector,
-<<<<<<< HEAD
         DocumentSource.FRESHDESK: FreshdeskConnector,
-=======
         DocumentSource.AXERO: AxeroConnector,
->>>>>>> 9757fbee
     }
     connector_by_source = connector_map.get(source, {})
 
