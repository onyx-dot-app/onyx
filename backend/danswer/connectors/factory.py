from typing import Any
from typing import Type

from danswer.configs.constants import DocumentSource
from danswer.connectors.bookstack.connector import BookstackConnector
from danswer.connectors.confluence.connector import ConfluenceConnector
from danswer.connectors.document360.connector import Document360Connector
from danswer.connectors.danswer_jira.connector import JiraConnector
from danswer.connectors.file.connector import LocalFileConnector
from danswer.connectors.github.connector import GithubConnector
from danswer.connectors.gong.connector import GongConnector
from danswer.connectors.google_drive.connector import GoogleDriveConnector
from danswer.connectors.google_site.connector import GoogleSitesConnector
from danswer.connectors.guru.connector import GuruConnector
from danswer.connectors.hubspot.connector import HubSpotConnector
from danswer.connectors.interfaces import BaseConnector
from danswer.connectors.interfaces import EventConnector
from danswer.connectors.interfaces import LoadConnector
from danswer.connectors.interfaces import PollConnector
from danswer.connectors.linear.connector import LinearConnector
from danswer.connectors.models import InputType
from danswer.connectors.notion.connector import NotionConnector
from danswer.connectors.productboard.connector import ProductboardConnector
from danswer.connectors.slab.connector import SlabConnector
from danswer.connectors.slack.connector import SlackLoadConnector
from danswer.connectors.slack.connector import SlackPollConnector
from danswer.connectors.web.connector import WebConnector
from danswer.connectors.zulip.connector import ZulipConnector


class ConnectorMissingException(Exception):
    pass


def identify_connector_class(
    source: DocumentSource,
    input_type: InputType | None = None,
) -> Type[BaseConnector]:
    connector_map = {
        DocumentSource.WEB: WebConnector,
        DocumentSource.FILE: LocalFileConnector,
        DocumentSource.SLACK: {
            InputType.LOAD_STATE: SlackLoadConnector,
            InputType.POLL: SlackPollConnector,
        },
        DocumentSource.GITHUB: GithubConnector,
        DocumentSource.GOOGLE_DRIVE: GoogleDriveConnector,
        DocumentSource.BOOKSTACK: BookstackConnector,
        DocumentSource.CONFLUENCE: ConfluenceConnector,
        DocumentSource.JIRA: JiraConnector,
        DocumentSource.PRODUCTBOARD: ProductboardConnector,
        DocumentSource.SLAB: SlabConnector,
        DocumentSource.NOTION: NotionConnector,
        DocumentSource.ZULIP: ZulipConnector,
        DocumentSource.GURU: GuruConnector,
        DocumentSource.LINEAR: LinearConnector,
        DocumentSource.HUBSPOT: HubSpotConnector,
<<<<<<< HEAD
        DocumentSource.DOCUMENT360: Document360Connector,
=======
        DocumentSource.GONG: GongConnector,
        DocumentSource.GOOGLE_SITES: GoogleSitesConnector,
>>>>>>> 5deb1252
    }
    connector_by_source = connector_map.get(source, {})

    if isinstance(connector_by_source, dict):
        if input_type is None:
            # If not specified, default to most exhaustive update
            connector = connector_by_source.get(InputType.LOAD_STATE)
        else:
            connector = connector_by_source.get(input_type)
    else:
        connector = connector_by_source
    if connector is None:
        raise ConnectorMissingException(f"Connector not found for source={source}")

    if any(
        [
            input_type == InputType.LOAD_STATE
            and not issubclass(connector, LoadConnector),
            input_type == InputType.POLL and not issubclass(connector, PollConnector),
            input_type == InputType.EVENT and not issubclass(connector, EventConnector),
        ]
    ):
        raise ConnectorMissingException(
            f"Connector for source={source} does not accept input_type={input_type}"
        )

    return connector


def instantiate_connector(
    source: DocumentSource,
    input_type: InputType,
    connector_specific_config: dict[str, Any],
    credentials: dict[str, Any],
) -> tuple[BaseConnector, dict[str, Any] | None]:
    connector_class = identify_connector_class(source, input_type)
    connector = connector_class(**connector_specific_config)
    new_credentials = connector.load_credentials(credentials)

    return connector, new_credentials<|MERGE_RESOLUTION|>--- conflicted
+++ resolved
@@ -55,12 +55,9 @@
         DocumentSource.GURU: GuruConnector,
         DocumentSource.LINEAR: LinearConnector,
         DocumentSource.HUBSPOT: HubSpotConnector,
-<<<<<<< HEAD
         DocumentSource.DOCUMENT360: Document360Connector,
-=======
         DocumentSource.GONG: GongConnector,
         DocumentSource.GOOGLE_SITES: GoogleSitesConnector,
->>>>>>> 5deb1252
     }
     connector_by_source = connector_map.get(source, {})
 
