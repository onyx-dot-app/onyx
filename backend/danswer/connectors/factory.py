from typing import Any
from typing import Type

from danswer.configs.constants import DocumentSource
from danswer.connectors.bookstack.connector import BookstackConnector
from danswer.connectors.confluence.connector import ConfluenceConnector
from danswer.connectors.danswer_jira.connector import JiraConnector
from danswer.connectors.document360.connector import Document360Connector
from danswer.connectors.exchange.connector import ExchangeConnector
from danswer.connectors.file.connector import LocalFileConnector
from danswer.connectors.github.connector import GithubConnector
from danswer.connectors.gitlab.connector import GitlabConnector
from danswer.connectors.gmail.connector import GmailConnector
from danswer.connectors.gong.connector import GongConnector
from danswer.connectors.google_drive.connector import GoogleDriveConnector
from danswer.connectors.google_site.connector import GoogleSitesConnector
from danswer.connectors.guru.connector import GuruConnector
from danswer.connectors.hubspot.connector import HubSpotConnector
from danswer.connectors.interfaces import BaseConnector
from danswer.connectors.interfaces import EventConnector
from danswer.connectors.interfaces import LoadConnector
from danswer.connectors.interfaces import PollConnector
from danswer.connectors.linear.connector import LinearConnector
from danswer.connectors.loopio.connector import LoopioConnector
from danswer.connectors.models import InputType
from danswer.connectors.notion.connector import NotionConnector
from danswer.connectors.productboard.connector import ProductboardConnector
from danswer.connectors.requesttracker.connector import RequestTrackerConnector
from danswer.connectors.slab.connector import SlabConnector
from danswer.connectors.slack.connector import SlackLoadConnector
from danswer.connectors.slack.connector import SlackPollConnector
from danswer.connectors.web.connector import WebConnector
from danswer.connectors.zendesk.connector import ZendeskConnector
from danswer.connectors.zulip.connector import ZulipConnector
from danswer.connectors.sharepoint.connector import SharepointConnector


class ConnectorMissingException(Exception):
    pass


def identify_connector_class(
    source: DocumentSource,
    input_type: InputType | None = None,
) -> Type[BaseConnector]:
    connector_map = {
        DocumentSource.WEB: WebConnector,
        DocumentSource.FILE: LocalFileConnector,
        DocumentSource.SLACK: {
            InputType.LOAD_STATE: SlackLoadConnector,
            InputType.POLL: SlackPollConnector,
        },
        DocumentSource.GITHUB: GithubConnector,
        DocumentSource.GMAIL: GmailConnector,
        DocumentSource.GITLAB: GitlabConnector,
        DocumentSource.GOOGLE_DRIVE: GoogleDriveConnector,
        DocumentSource.BOOKSTACK: BookstackConnector,
        DocumentSource.CONFLUENCE: ConfluenceConnector,
        DocumentSource.JIRA: JiraConnector,
        DocumentSource.PRODUCTBOARD: ProductboardConnector,
        DocumentSource.SLAB: SlabConnector,
        DocumentSource.NOTION: NotionConnector,
        DocumentSource.ZULIP: ZulipConnector,
        DocumentSource.REQUESTTRACKER: RequestTrackerConnector,
        DocumentSource.GURU: GuruConnector,
        DocumentSource.LINEAR: LinearConnector,
        DocumentSource.HUBSPOT: HubSpotConnector,
        DocumentSource.DOCUMENT360: Document360Connector,
        DocumentSource.GONG: GongConnector,
        DocumentSource.GOOGLE_SITES: GoogleSitesConnector,
        DocumentSource.ZENDESK: ZendeskConnector,
        DocumentSource.LOOPIO: LoopioConnector,
<<<<<<< HEAD
        DocumentSource.EXCHANGE: ExchangeConnector,
=======
        DocumentSource.SHAREPOINT: SharepointConnector,
>>>>>>> d0fa02c8
    }
    connector_by_source = connector_map.get(source, {})

    if isinstance(connector_by_source, dict):
        if input_type is None:
            # If not specified, default to most exhaustive update
            connector = connector_by_source.get(InputType.LOAD_STATE)
        else:
            connector = connector_by_source.get(input_type)
    else:
        connector = connector_by_source
    if connector is None:
        raise ConnectorMissingException(f"Connector not found for source={source}")

    if any(
        [
            input_type == InputType.LOAD_STATE
            and not issubclass(connector, LoadConnector),
            input_type == InputType.POLL and not issubclass(connector, PollConnector),
            input_type == InputType.EVENT and not issubclass(connector, EventConnector),
        ]
    ):
        raise ConnectorMissingException(
            f"Connector for source={source} does not accept input_type={input_type}"
        )

    return connector


def instantiate_connector(
    source: DocumentSource,
    input_type: InputType,
    connector_specific_config: dict[str, Any],
    credentials: dict[str, Any],
) -> tuple[BaseConnector, dict[str, Any] | None]:
    connector_class = identify_connector_class(source, input_type)
    connector = connector_class(**connector_specific_config)
    new_credentials = connector.load_credentials(credentials)

    return connector, new_credentials<|MERGE_RESOLUTION|>--- conflicted
+++ resolved
@@ -26,13 +26,13 @@
 from danswer.connectors.notion.connector import NotionConnector
 from danswer.connectors.productboard.connector import ProductboardConnector
 from danswer.connectors.requesttracker.connector import RequestTrackerConnector
+from danswer.connectors.sharepoint.connector import SharepointConnector
 from danswer.connectors.slab.connector import SlabConnector
 from danswer.connectors.slack.connector import SlackLoadConnector
 from danswer.connectors.slack.connector import SlackPollConnector
 from danswer.connectors.web.connector import WebConnector
 from danswer.connectors.zendesk.connector import ZendeskConnector
 from danswer.connectors.zulip.connector import ZulipConnector
-from danswer.connectors.sharepoint.connector import SharepointConnector
 
 
 class ConnectorMissingException(Exception):
@@ -70,11 +70,8 @@
         DocumentSource.GOOGLE_SITES: GoogleSitesConnector,
         DocumentSource.ZENDESK: ZendeskConnector,
         DocumentSource.LOOPIO: LoopioConnector,
-<<<<<<< HEAD
+        DocumentSource.SHAREPOINT: SharepointConnector,
         DocumentSource.EXCHANGE: ExchangeConnector,
-=======
-        DocumentSource.SHAREPOINT: SharepointConnector,
->>>>>>> d0fa02c8
     }
     connector_by_source = connector_map.get(source, {})
 
