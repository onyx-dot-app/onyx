import io
import ipaddress
import socket
from enum import Enum
from typing import Any
from typing import cast
from typing import Tuple
from urllib.parse import urljoin
from urllib.parse import urlparse

import requests
from bs4 import BeautifulSoup
from oauthlib.oauth2 import BackendApplicationClient
from playwright.sync_api import BrowserContext
from playwright.sync_api import Playwright
from playwright.sync_api import sync_playwright
from requests_oauthlib import OAuth2Session  # type:ignore

from danswer.configs.app_configs import INDEX_BATCH_SIZE
from danswer.configs.app_configs import WEB_CONNECTOR_OAUTH_CLIENT_ID
from danswer.configs.app_configs import WEB_CONNECTOR_OAUTH_CLIENT_SECRET
from danswer.configs.app_configs import WEB_CONNECTOR_OAUTH_TOKEN_URL
from danswer.configs.app_configs import WEB_CONNECTOR_VALIDATE_URLS
from danswer.configs.constants import DocumentSource
from danswer.connectors.interfaces import GenerateDocumentsOutput
from danswer.connectors.interfaces import LoadConnector
from danswer.connectors.models import Document
from danswer.connectors.models import Section
from danswer.file_processing.extract_file_text import pdf_to_text
from danswer.file_processing.html_utils import web_html_cleanup
from danswer.utils.logger import setup_logger
from danswer.utils.sitemap import list_pages_for_site

logger = setup_logger()


class WEB_CONNECTOR_VALID_SETTINGS(str, Enum):
    # Given a base site, index everything under that path
    RECURSIVE = "recursive"
    # Given a URL, index only the given page
    SINGLE = "single"
    # Given a sitemap.xml URL, parse all the pages in it
    SITEMAP = "sitemap"
    # Given a file upload where every line is a URL, parse all the URLs provided
    UPLOAD = "upload"


def protected_url_check(url: str) -> None:
    """Couple considerations:
    - DNS mapping changes over time so we don't want to cache the results
    - Fetching this is assumed to be relatively fast compared to other bottlenecks like reading
      the page or embedding the contents
    - To be extra safe, all IPs associated with the URL must be global
    - This is to prevent misuse and not explicit attacks
    """
    if not WEB_CONNECTOR_VALIDATE_URLS:
        return

    parse = urlparse(url)
    if parse.scheme != "http" and parse.scheme != "https":
        raise ValueError("URL must be of scheme https?://")

    if not parse.hostname:
        raise ValueError("URL must include a hostname")

    try:
        # This may give a large list of IP addresses for domains with extensive DNS configurations
        # such as large distributed systems of CDNs
        info = socket.getaddrinfo(parse.hostname, None)
    except socket.gaierror as e:
        raise ConnectionError(f"DNS resolution failed for {parse.hostname}: {e}")

    for address in info:
        ip = address[4][0]
        if not ipaddress.ip_address(ip).is_global:
            raise ValueError(
                f"Non-global IP address detected: {ip}, skipping page {url}. "
                f"The Web Connector is not allowed to read loopback, link-local, or private ranges"
            )


def check_internet_connection(url: str) -> None:
    try:
        response = requests.get(url, timeout=3)
        response.raise_for_status()
    except (requests.RequestException, ValueError):
        raise Exception(f"Unable to reach {url} - check your internet connection")


def is_valid_url(url: str) -> bool:
    try:
        result = urlparse(url)
        return all([result.scheme, result.netloc])
    except ValueError:
        return False


def get_internal_links(
    base_url: str, url: str, soup: BeautifulSoup, should_ignore_pound: bool = True
) -> set[str]:
    internal_links = set()
    for link in cast(list[dict[str, Any]], soup.find_all("a")):
        href = cast(str | None, link.get("href"))
        if not href:
            continue

        if should_ignore_pound and "#" in href:
            href = href.split("#")[0]

        if not is_valid_url(href):
            # Relative path handling
            href = urljoin(url, href)

        if urlparse(href).netloc == urlparse(url).netloc and base_url in href:
            internal_links.add(href)
    return internal_links


def start_playwright() -> Tuple[Playwright, BrowserContext]:
    playwright = sync_playwright().start()
    browser = playwright.chromium.launch(headless=True)

    context = browser.new_context()

    if (
        WEB_CONNECTOR_OAUTH_CLIENT_ID
        and WEB_CONNECTOR_OAUTH_CLIENT_SECRET
        and WEB_CONNECTOR_OAUTH_TOKEN_URL
    ):
        client = BackendApplicationClient(client_id=WEB_CONNECTOR_OAUTH_CLIENT_ID)
        oauth = OAuth2Session(client=client)
        token = oauth.fetch_token(
            token_url=WEB_CONNECTOR_OAUTH_TOKEN_URL,
            client_id=WEB_CONNECTOR_OAUTH_CLIENT_ID,
            client_secret=WEB_CONNECTOR_OAUTH_CLIENT_SECRET,
        )
        context.set_extra_http_headers(
            {"Authorization": "Bearer {}".format(token["access_token"])}
        )

    return playwright, context


def extract_urls_from_sitemap(sitemap_url: str) -> list[str]:
    response = requests.get(sitemap_url)
    response.raise_for_status()

    soup = BeautifulSoup(response.content, "html.parser")
<<<<<<< HEAD
    urls = [
=======
    result = [
>>>>>>> 8c312482
        _ensure_absolute_url(sitemap_url, loc_tag.text)
        for loc_tag in soup.find_all("loc")
    ]
    if not result:
        raise ValueError(
            f"No URLs found in sitemap {sitemap_url}. Try using the 'single' or 'recursive' scraping options instead."
        )

    return result

    if len(urls) == 0 and len(soup.find_all("urlset")) == 0:
        # the given url doesn't look like a sitemap, let's try to find one
        urls = list_pages_for_site(sitemap_url)

    return urls


def _ensure_absolute_url(source_url: str, maybe_relative_url: str) -> str:
    if not urlparse(maybe_relative_url).netloc:
        return urljoin(source_url, maybe_relative_url)
    return maybe_relative_url


def _ensure_valid_url(url: str) -> str:
    if "://" not in url:
        return "https://" + url
    return url


def _read_urls_file(location: str) -> list[str]:
    with open(location, "r") as f:
        urls = [_ensure_valid_url(line.strip()) for line in f if line.strip()]
    return urls


class WebConnector(LoadConnector):
    def __init__(
        self,
        base_url: str,  # Can't change this without disrupting existing users
        web_connector_type: str = WEB_CONNECTOR_VALID_SETTINGS.RECURSIVE.value,
        mintlify_cleanup: bool = True,  # Mostly ok to apply to other websites as well
        batch_size: int = INDEX_BATCH_SIZE,
    ) -> None:
        self.mintlify_cleanup = mintlify_cleanup
        self.batch_size = batch_size
        self.recursive = False

        if web_connector_type == WEB_CONNECTOR_VALID_SETTINGS.RECURSIVE.value:
            self.recursive = True
            self.to_visit_list = [_ensure_valid_url(base_url)]
            return

        elif web_connector_type == WEB_CONNECTOR_VALID_SETTINGS.SINGLE.value:
            self.to_visit_list = [_ensure_valid_url(base_url)]

        elif web_connector_type == WEB_CONNECTOR_VALID_SETTINGS.SITEMAP:
            self.to_visit_list = extract_urls_from_sitemap(_ensure_valid_url(base_url))

        elif web_connector_type == WEB_CONNECTOR_VALID_SETTINGS.UPLOAD:
            logger.warning(
                "This is not a UI supported Web Connector flow, "
                "are you sure you want to do this?"
            )
            self.to_visit_list = _read_urls_file(base_url)

        else:
            raise ValueError(
                "Invalid Web Connector Config, must choose a valid type between: " ""
            )

    def load_credentials(self, credentials: dict[str, Any]) -> dict[str, Any] | None:
        if credentials:
            logger.warning("Unexpected credentials provided for Web Connector")
        return None

    def load_from_state(self) -> GenerateDocumentsOutput:
        """Traverses through all pages found on the website
        and converts them into documents"""
        visited_links: set[str] = set()
        to_visit: list[str] = self.to_visit_list

        if not to_visit:
            raise ValueError("No URLs to visit")

        base_url = to_visit[0]  # For the recursive case
        doc_batch: list[Document] = []

        # Needed to report error
        at_least_one_doc = False
        last_error = None

        playwright, context = start_playwright()
        restart_playwright = False
        while to_visit:
            current_url = to_visit.pop()
            if current_url in visited_links:
                continue
            visited_links.add(current_url)

            try:
                protected_url_check(current_url)
            except Exception as e:
                last_error = f"Invalid URL {current_url} due to {e}"
                logger.warning(last_error)
                continue

            logger.info(f"Visiting {current_url}")

            try:
                check_internet_connection(current_url)
                if restart_playwright:
                    playwright, context = start_playwright()
                    restart_playwright = False

                if current_url.split(".")[-1] == "pdf":
                    # PDF files are not checked for links
                    response = requests.get(current_url)
                    page_text = pdf_to_text(file=io.BytesIO(response.content))

                    doc_batch.append(
                        Document(
                            id=current_url,
                            sections=[Section(link=current_url, text=page_text)],
                            source=DocumentSource.WEB,
                            semantic_identifier=current_url.split(".")[-1],
                            metadata={},
                        )
                    )
                    continue

                page = context.new_page()
                page_response = page.goto(current_url)
                final_page = page.url
                if final_page != current_url:
                    logger.info(f"Redirected to {final_page}")
                    protected_url_check(final_page)
                    current_url = final_page
                    if current_url in visited_links:
                        logger.info("Redirected page already indexed")
                        continue
                    visited_links.add(current_url)

                content = page.content()
                soup = BeautifulSoup(content, "html.parser")

                if self.recursive:
                    internal_links = get_internal_links(base_url, current_url, soup)
                    for link in internal_links:
                        if link not in visited_links:
                            to_visit.append(link)

                if page_response and str(page_response.status)[0] in ("4", "5"):
                    last_error = f"Skipped indexing {current_url} due to HTTP {page_response.status} response"
                    logger.info(last_error)
                    continue

                parsed_html = web_html_cleanup(soup, self.mintlify_cleanup)

                doc_batch.append(
                    Document(
                        id=current_url,
                        sections=[
                            Section(link=current_url, text=parsed_html.cleaned_text)
                        ],
                        source=DocumentSource.WEB,
                        semantic_identifier=parsed_html.title or current_url,
                        metadata={},
                    )
                )

                page.close()
            except Exception as e:
                last_error = f"Failed to fetch '{current_url}': {e}"
                logger.error(last_error)
                playwright.stop()
                restart_playwright = True
                continue

            if len(doc_batch) >= self.batch_size:
                playwright.stop()
                restart_playwright = True
                at_least_one_doc = True
                yield doc_batch
                doc_batch = []

        if doc_batch:
            playwright.stop()
            at_least_one_doc = True
            yield doc_batch

        if not at_least_one_doc:
            if last_error:
                raise RuntimeError(last_error)
            raise RuntimeError("No valid pages found.")


if __name__ == "__main__":
    connector = WebConnector("https://docs.danswer.dev/")
    document_batches = connector.load_from_state()
    print(next(document_batches))<|MERGE_RESOLUTION|>--- conflicted
+++ resolved
@@ -146,24 +146,19 @@
     response.raise_for_status()
 
     soup = BeautifulSoup(response.content, "html.parser")
-<<<<<<< HEAD
     urls = [
-=======
-    result = [
->>>>>>> 8c312482
         _ensure_absolute_url(sitemap_url, loc_tag.text)
         for loc_tag in soup.find_all("loc")
     ]
-    if not result:
+
+    if len(urls) == 0 and len(soup.find_all("urlset")) == 0:
+        # the given url doesn't look like a sitemap, let's try to find one
+        urls = list_pages_for_site(sitemap_url)
+
+    if len(urls) == 0:
         raise ValueError(
             f"No URLs found in sitemap {sitemap_url}. Try using the 'single' or 'recursive' scraping options instead."
         )
-
-    return result
-
-    if len(urls) == 0 and len(soup.find_all("urlset")) == 0:
-        # the given url doesn't look like a sitemap, let's try to find one
-        urls = list_pages_for_site(sitemap_url)
 
     return urls
 
