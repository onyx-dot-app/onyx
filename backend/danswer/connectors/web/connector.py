--- conflicted
+++ resolved
@@ -151,19 +151,11 @@
         for loc_tag in soup.find_all("loc")
     ]
 
-<<<<<<< HEAD
-    if len(result) == 0 and len(soup.find_all("urlset")) == 0:
-        # the given url doesn't look like a sitemap, let's try to find one
-        result = list_pages_for_site(sitemap_url)
-
-    if not result:
-=======
     if len(urls) == 0 and len(soup.find_all("urlset")) == 0:
         # the given url doesn't look like a sitemap, let's try to find one
         urls = list_pages_for_site(sitemap_url)
 
     if len(urls) == 0:
->>>>>>> f91b92a8
         raise ValueError(
             f"No URLs found in sitemap {sitemap_url}. Try using the 'single' or 'recursive' scraping options instead."
         )
