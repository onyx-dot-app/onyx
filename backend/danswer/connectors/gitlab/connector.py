import fnmatch
import itertools
from collections import deque
from collections.abc import Iterable
from collections.abc import Iterator
from datetime import datetime
from datetime import timezone
from typing import Any

import gitlab
import pytz
from gitlab.v4.objects import Project

from danswer.configs.app_configs import GITLAB_CONNECTOR_INCLUDE_CODE_FILES
from danswer.configs.app_configs import INDEX_BATCH_SIZE
from danswer.configs.constants import DocumentSource
from danswer.connectors.interfaces import GenerateDocumentsOutput
from danswer.connectors.interfaces import LoadConnector
from danswer.connectors.interfaces import PollConnector
from danswer.connectors.interfaces import SecondsSinceUnixEpoch
from danswer.connectors.models import BasicExpertInfo
from danswer.connectors.models import ConnectorMissingCredentialError
from danswer.connectors.models import Document
from danswer.connectors.models import Section
from danswer.utils.logger import setup_logger


logger = setup_logger()

<<<<<<< HEAD

=======
>>>>>>> 310732d1
# List of directories/Files to exclude
exclude_patterns = [
    "logs",
    ".github/",
    ".gitlab/",
    ".pre-commit-config.yaml",
]


def _batch_gitlab_objects(
    git_objs: Iterable[Any], batch_size: int
) -> Iterator[list[Any]]:
    it = iter(git_objs)
    while True:
        batch = list(itertools.islice(it, batch_size))
        if not batch:
            break
        yield batch


def get_author(author: Any) -> BasicExpertInfo:
    return BasicExpertInfo(
        display_name=author.get("name"),
    )


def _convert_merge_request_to_document(mr: Any) -> Document:
    doc = Document(
        id=mr.web_url,
        sections=[Section(link=mr.web_url, text=mr.description or "")],
        source=DocumentSource.GITLAB,
        semantic_identifier=mr.title,
        # updated_at is UTC time but is timezone unaware, explicitly add UTC
        # as there is logic in indexing to prevent wrong timestamped docs
        # due to local time discrepancies with UTC
        doc_updated_at=mr.updated_at.replace(tzinfo=timezone.utc),
        primary_owners=[get_author(mr.author)],
        metadata={"state": mr.state, "type": "MergeRequest"},
    )
    return doc


def _convert_issue_to_document(issue: Any) -> Document:
    doc = Document(
        id=issue.web_url,
        sections=[Section(link=issue.web_url, text=issue.description or "")],
        source=DocumentSource.GITLAB,
        semantic_identifier=issue.title,
        # updated_at is UTC time but is timezone unaware, explicitly add UTC
        # as there is logic in indexing to prevent wrong timestamped docs
        # due to local time discrepancies with UTC
        doc_updated_at=issue.updated_at.replace(tzinfo=timezone.utc),
        primary_owners=[get_author(issue.author)],
        metadata={"state": issue.state, "type": issue.type if issue.type else "Issue"},
    )
    return doc


def _convert_code_to_document(
    project: Project, file: Any, url: str, projectName: str, projectOwner: str
) -> Document:
    file_content_obj = project.files.get(
        file_path=file["path"], ref="master"
    )  # Replace 'master' with your branch name if needed
    try:
        file_content = file_content_obj.decode().decode("utf-8")
    except UnicodeDecodeError:
        file_content = file_content_obj.decode().decode("latin-1")

    file_url = f"{url}/{projectOwner}/{projectName}/-/blob/master/{file['path']}"  # Construct the file URL
    doc = Document(
        id=file["id"],
        sections=[Section(link=file_url, text=file_content)],
        source=DocumentSource.GITLAB,
        semantic_identifier=file["name"],
        doc_updated_at=datetime.now().replace(
            tzinfo=timezone.utc
        ),  # Use current time as updated_at
        primary_owners=[],  # Fill this as needed
        metadata={"type": "CodeFile"},
    )
    return doc


def _should_exclude(path: str) -> bool:
    """Check if a path matches any of the exclude patterns."""
    return any(fnmatch.fnmatch(path, pattern) for pattern in exclude_patterns)


class GitlabConnector(LoadConnector, PollConnector):
    def __init__(
        self,
        project_owner: str,
        project_name: str,
        batch_size: int = INDEX_BATCH_SIZE,
        state_filter: str = "all",
        include_mrs: bool = True,
        include_issues: bool = True,
        include_code_files: bool = GITLAB_CONNECTOR_INCLUDE_CODE_FILES,
    ) -> None:
        self.project_owner = project_owner
        self.project_name = project_name
        self.batch_size = batch_size
        self.state_filter = state_filter
        self.include_mrs = include_mrs
        self.include_issues = include_issues
        self.include_code_files = include_code_files
        self.gitlab_client: gitlab.Gitlab | None = None

    def load_credentials(self, credentials: dict[str, Any]) -> dict[str, Any] | None:
        self.gitlab_client = gitlab.Gitlab(
            credentials["gitlab_url"], private_token=credentials["gitlab_access_token"]
        )
        return None

    def _fetch_from_gitlab(
        self, start: datetime | None = None, end: datetime | None = None
    ) -> GenerateDocumentsOutput:
        if self.gitlab_client is None:
            raise ConnectorMissingCredentialError("Gitlab")
        project: gitlab.Project = self.gitlab_client.projects.get(
            f"{self.project_owner}/{self.project_name}"
        )

        # Fetch code files
        if self.include_code_files:
            # Fetching using BFS as project.report_tree with recursion causing slow load
            queue = deque([""])  # Start with the root directory
            while queue:
                current_path = queue.popleft()
                files = project.repository_tree(path=current_path, all=True)
                for file_batch in _batch_gitlab_objects(files, self.batch_size):
                    code_doc_batch: list[Document] = []
                    for file in file_batch:
                        if _should_exclude(file["path"]):
                            continue

                        if file["type"] == "blob":
                            code_doc_batch.append(
                                _convert_code_to_document(
                                    project,
                                    file,
                                    self.gitlab_client.url,
                                    self.project_name,
                                    self.project_owner,
                                )
                            )
                        elif file["type"] == "tree":
                            queue.append(file["path"])

                    if code_doc_batch:
                        yield code_doc_batch

        if self.include_mrs:
            merge_requests = project.mergerequests.list(
                state=self.state_filter, order_by="updated_at", sort="desc"
            )

            for mr_batch in _batch_gitlab_objects(merge_requests, self.batch_size):
                mr_doc_batch: list[Document] = []
                for mr in mr_batch:
                    mr.updated_at = datetime.strptime(
                        mr.updated_at, "%Y-%m-%dT%H:%M:%S.%f%z"
                    )
                    if start is not None and mr.updated_at < start.replace(
                        tzinfo=pytz.UTC
                    ):
                        yield mr_doc_batch
                        return
                    if end is not None and mr.updated_at > end.replace(tzinfo=pytz.UTC):
                        continue
                    mr_doc_batch.append(_convert_merge_request_to_document(mr))
                yield mr_doc_batch

        if self.include_issues:
            issues = project.issues.list(state=self.state_filter)

            for issue_batch in _batch_gitlab_objects(issues, self.batch_size):
                issue_doc_batch: list[Document] = []
                for issue in issue_batch:
                    issue.updated_at = datetime.strptime(
                        issue.updated_at, "%Y-%m-%dT%H:%M:%S.%f%z"
                    )
                    if start is not None:
                        start = start.replace(tzinfo=pytz.UTC)
                        if issue.updated_at < start:
                            yield issue_doc_batch
                            return
                    if end is not None:
                        end = end.replace(tzinfo=pytz.UTC)
                        if issue.updated_at > end:
                            continue
                    issue_doc_batch.append(_convert_issue_to_document(issue))
                yield issue_doc_batch

    def load_from_state(self) -> GenerateDocumentsOutput:
        return self._fetch_from_gitlab()

    def poll_source(
        self, start: SecondsSinceUnixEpoch, end: SecondsSinceUnixEpoch
    ) -> GenerateDocumentsOutput:
        start_datetime = datetime.utcfromtimestamp(start)
        end_datetime = datetime.utcfromtimestamp(end)
        return self._fetch_from_gitlab(start_datetime, end_datetime)


if __name__ == "__main__":
    import os

    connector = GitlabConnector(
        # gitlab_url="https://gitlab.com/api/v4",
        project_owner=os.environ["PROJECT_OWNER"],
        project_name=os.environ["PROJECT_NAME"],
        batch_size=10,
        state_filter="all",
        include_mrs=True,
        include_issues=True,
        include_code_files=GITLAB_CONNECTOR_INCLUDE_CODE_FILES,
    )

    connector.load_credentials(
        {
            "gitlab_access_token": os.environ["GITLAB_ACCESS_TOKEN"],
            "gitlab_url": os.environ["GITLAB_URL"],
        }
    )
    document_batches = connector.load_from_state()
    print(next(document_batches))<|MERGE_RESOLUTION|>--- conflicted
+++ resolved
@@ -27,10 +27,6 @@
 
 logger = setup_logger()
 
-<<<<<<< HEAD
-
-=======
->>>>>>> 310732d1
 # List of directories/Files to exclude
 exclude_patterns = [
     "logs",
