--- conflicted
+++ resolved
@@ -2,13 +2,25 @@
 from typing import cast
 
 from langchain.chat_models import ChatLiteLLM
+import litellm  # type:ignore
 
 from danswer.configs.model_configs import GEN_AI_TEMPERATURE
 from danswer.llm.llm import LangChainChatLLM
 from danswer.llm.utils import should_be_verbose
 
 
+# If a user configures a different model and it doesn't support all the same
+# parameters like frequency and presence, just ignore them
+litellm.drop_params=True
+
+
 class OpenAIGPT(LangChainChatLLM):
+
+    DEFAULT_MODEL_PARAMS = {
+        "frequency_penalty": 0,
+        "presence_penalty": 0,
+    }
+
     def __init__(
         self,
         api_key: str,
@@ -19,32 +31,20 @@
         *args: list[Any],
         **kwargs: dict[str, Any]
     ):
-<<<<<<< HEAD
-        # set a dummy API key if not specified so that LangChain doesn't throw an
-        # exception when trying to initialize the LLM which would prevent the API
-        # server from starting up
-        if not api_key:
-            api_key = os.environ.get("OPENAI_API_KEY") or "dummy_api_key"
+        litellm.api_key = api_key
 
-        self._llm = ChatLiteLLM(
-=======
-        self._llm = ChatOpenAI(
->>>>>>> c6663d83
+        self._llm = ChatLiteLLM(  # type: ignore
             model=model_version,
-            openai_api_key=api_key,
             # Prefer using None which is the default value, endpoint could be empty string
-            openai_api_base=cast(str, kwargs.get("endpoint")) or None,
+            api_base=cast(str, kwargs.get("endpoint")) or None,
             max_tokens=max_output_tokens,
             temperature=temperature,
             request_timeout=timeout,
-            model_kwargs={
-                "frequency_penalty": 0,
-                "presence_penalty": 0,
-            },
+            model_kwargs=OpenAIGPT.DEFAULT_MODEL_PARAMS,
             verbose=should_be_verbose(),
             max_retries=0,  # retries are handled outside of langchain
         )
 
     @property
-    def llm(self) -> ChatOpenAI:
+    def llm(self) -> ChatLiteLLM:
         return self._llm