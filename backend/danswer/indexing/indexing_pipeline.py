--- conflicted
+++ resolved
@@ -260,17 +260,9 @@
         return 0, 0
 
     logger.debug("Starting chunking")
-<<<<<<< HEAD
-    chunks: list[DocAwareChunk] = [
-        chunk
-        for document in ctx.updatable_docs
-        for chunk in chunker.chunk(document=document)
-    ]
-=======
     chunks: list[DocAwareChunk] = []
-    for document in updatable_docs:
+    for document in ctx.updatable_docs:
         chunks.extend(chunker.chunk(document=document))
->>>>>>> 46c70893
 
     logger.debug("Starting embedding")
     chunks_with_embeddings = (
