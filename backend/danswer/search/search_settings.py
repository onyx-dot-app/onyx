from typing import cast

from danswer.configs.constants import KV_SEARCH_SETTINGS
from danswer.dynamic_configs.factory import get_dynamic_config_store
from danswer.dynamic_configs.interface import ConfigNotFoundError
from danswer.search.models import SavedSearchSettings
from danswer.utils.logger import setup_logger

logger = setup_logger()


def get_kv_search_settings() -> SavedSearchSettings | None:
    """Get all user configured search settings which affect the search pipeline
    Note: KV store is used in this case since there is no need to rollback the value or any need to audit past values

    Note: for now we can't cache this value because if the API server is scaled, the cache could be out of sync
    if the value is updated by another process/instance of the API server. If this reads from an in memory cache like
    reddis then it will be ok. Until then this has some performance implications (though minor)
    """
    kv_store = get_dynamic_config_store()
    try:
        return SavedSearchSettings(**cast(dict, kv_store.load(KV_SEARCH_SETTINGS)))
    except ConfigNotFoundError:
        return None
    except Exception as e:
        logger.error(f"Error loading search settings: {e}")
        # Wiping it so that next server startup, it can load the defaults
        # or the user can set it via the API/UI
        kv_store.delete(KV_SEARCH_SETTINGS)
<<<<<<< HEAD
        return None


def update_search_settings(settings: SavedSearchSettings) -> None:
    kv_store = get_dynamic_config_store()
    kv_store.store(KV_SEARCH_SETTINGS, settings.model_dump())
=======
        return None
>>>>>>> feaa85f7
<|MERGE_RESOLUTION|>--- conflicted
+++ resolved
@@ -27,13 +27,4 @@
         # Wiping it so that next server startup, it can load the defaults
         # or the user can set it via the API/UI
         kv_store.delete(KV_SEARCH_SETTINGS)
-<<<<<<< HEAD
-        return None
-
-
-def update_search_settings(settings: SavedSearchSettings) -> None:
-    kv_store = get_dynamic_config_store()
-    kv_store.store(KV_SEARCH_SETTINGS, settings.model_dump())
-=======
-        return None
->>>>>>> feaa85f7
+        return None