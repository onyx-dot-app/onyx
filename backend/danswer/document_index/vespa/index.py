--- conflicted
+++ resolved
@@ -14,38 +14,7 @@
 from danswer.configs.chat_configs import DOC_TIME_DECAY
 from danswer.configs.chat_configs import NUM_RETURNED_HITS
 from danswer.configs.chat_configs import TITLE_CONTENT_RATIO
-<<<<<<< HEAD
 from danswer.configs.model_configs import SEARCH_DISTANCE_CUTOFF
-=======
-from danswer.configs.constants import ACCESS_CONTROL_LIST
-from danswer.configs.constants import BLURB
-from danswer.configs.constants import BOOST
-from danswer.configs.constants import CHUNK_ID
-from danswer.configs.constants import CONTENT
-from danswer.configs.constants import DOC_UPDATED_AT
-from danswer.configs.constants import DOCUMENT_ID
-from danswer.configs.constants import DOCUMENT_SETS
-from danswer.configs.constants import EMBEDDINGS
-from danswer.configs.constants import HIDDEN
-from danswer.configs.constants import INDEX_SEPARATOR
-from danswer.configs.constants import METADATA
-from danswer.configs.constants import METADATA_LIST
-from danswer.configs.constants import METADATA_SUFFIX
-from danswer.configs.constants import PRIMARY_OWNERS
-from danswer.configs.constants import RECENCY_BIAS
-from danswer.configs.constants import SECONDARY_OWNERS
-from danswer.configs.constants import SECTION_CONTINUATION
-from danswer.configs.constants import SEMANTIC_IDENTIFIER
-from danswer.configs.constants import SKIP_TITLE_EMBEDDING
-from danswer.configs.constants import SOURCE_LINKS
-from danswer.configs.constants import SOURCE_TYPE
-from danswer.configs.constants import TITLE
-from danswer.configs.constants import TITLE_EMBEDDING
-from danswer.connectors.cross_connector_utils.miscellaneous_utils import (
-    get_experts_stores_representations,
-)
-from danswer.document_index.document_index_utils import get_uuid_from_chunk
->>>>>>> 0a165aae
 from danswer.document_index.interfaces import DocumentIndex
 from danswer.document_index.interfaces import DocumentInsertionRecord
 from danswer.document_index.interfaces import UpdateRequest
@@ -415,94 +384,6 @@
             get_large_chunks=get_large_chunks,
         )
 
-<<<<<<< HEAD
-    def keyword_retrieval(
-        self,
-        query: str,
-        filters: IndexFilters,
-        time_decay_multiplier: float,
-        num_to_retrieve: int = NUM_RETURNED_HITS,
-        offset: int = 0,
-        edit_keyword_query: bool = EDIT_KEYWORD_QUERY,
-    ) -> list[InferenceChunkUncleaned]:
-        # IMPORTANT: THIS FUNCTION IS NOT UP TO DATE, DOES NOT WORK CORRECTLY
-        vespa_where_clauses = build_vespa_filters(filters)
-        yql = (
-            YQL_BASE.format(index_name=self.index_name)
-            + vespa_where_clauses
-            # `({defaultIndex: "content_summary"}userInput(@query))` section is
-            # needed for highlighting while the N-gram highlighting is broken /
-            # not working as desired
-            + '({grammar: "weakAnd"}userInput(@query) '
-            + f'or ({{defaultIndex: "{CONTENT_SUMMARY}"}}userInput(@query)))'
-        )
-
-        final_query = query_processing(query) if edit_keyword_query else query
-
-        params: dict[str, str | int] = {
-            "yql": yql,
-            "query": final_query,
-            "input.query(decay_factor)": str(DOC_TIME_DECAY * time_decay_multiplier),
-            "hits": num_to_retrieve,
-            "offset": offset,
-            "ranking.profile": "keyword_search",
-            "timeout": VESPA_TIMEOUT,
-        }
-
-        return query_vespa(params)
-
-    def semantic_retrieval(
-        self,
-        query: str,
-        query_embedding: Embedding,
-        filters: IndexFilters,
-        time_decay_multiplier: float,
-        num_to_retrieve: int = NUM_RETURNED_HITS,
-        offset: int = 0,
-        distance_cutoff: float | None = SEARCH_DISTANCE_CUTOFF,
-        edit_keyword_query: bool = EDIT_KEYWORD_QUERY,
-    ) -> list[InferenceChunkUncleaned]:
-        # IMPORTANT: THIS FUNCTION IS NOT UP TO DATE, DOES NOT WORK CORRECTLY
-        vespa_where_clauses = build_vespa_filters(filters)
-        yql = (
-            YQL_BASE.format(index_name=self.index_name)
-            + vespa_where_clauses
-            + f"(({{targetHits: {10 * num_to_retrieve}}}nearestNeighbor(embeddings, query_embedding)) "
-            # `({defaultIndex: "content_summary"}userInput(@query))` section is
-            # needed for highlighting while the N-gram highlighting is broken /
-            # not working as desired
-            + f'or ({{defaultIndex: "{CONTENT_SUMMARY}"}}userInput(@query)))'
-        )
-
-        query_keywords = (
-            " ".join(remove_stop_words_and_punctuation(query))
-            if edit_keyword_query
-            else query
-        )
-
-        params: dict[str, str | int] = {
-            "yql": yql,
-            "query": query_keywords,  # Needed for highlighting
-            "input.query(query_embedding)": str(query_embedding),
-            "input.query(decay_factor)": str(DOC_TIME_DECAY * time_decay_multiplier),
-            "hits": num_to_retrieve,
-            "offset": offset,
-            "ranking.profile": f"hybrid_search{len(query_embedding)}",
-            "timeout": VESPA_TIMEOUT,
-        }
-
-        return query_vespa(params)
-=======
-        if not vespa_chunks:
-            return []
-
-        inference_chunks = [
-            _vespa_hit_to_inference_chunk(chunk, null_score=True)
-            for chunk in vespa_chunks
-        ]
-        inference_chunks.sort(key=lambda chunk: chunk.chunk_id)
-        return inference_chunks
->>>>>>> 0a165aae
 
     def hybrid_retrieval(
         self,
