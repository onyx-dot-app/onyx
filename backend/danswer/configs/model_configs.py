--- conflicted
+++ resolved
@@ -104,22 +104,12 @@
 _LITELLM_EXTRA_HEADERS_RAW = os.environ.get("LITELLM_EXTRA_HEADERS")
 if _LITELLM_EXTRA_HEADERS_RAW:
     try:
-<<<<<<< HEAD
-        headers = os.environ.get("LITELLM_EXTRA_HEADERS")
-        if headers:
-            LITELLM_EXTRA_HEADERS = json.loads(headers)
-    except Exception:
-        import logging
-
-        logger = logging.getLogger(__name__)
-=======
         LITELLM_EXTRA_HEADERS = json.loads(_LITELLM_EXTRA_HEADERS_RAW)
     except Exception:
         # need to import here to avoid circular imports
         from danswer.utils.logger import setup_logger
 
         logger = setup_logger()
->>>>>>> 1d3d8445
         logger.error(
             "Failed to parse LITELLM_EXTRA_HEADERS, must be a valid JSON object"
         )