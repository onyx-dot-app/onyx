--- conflicted
+++ resolved
@@ -291,14 +291,12 @@
     os.environ.get("INDEXING_SIZE_WARNING_THRESHOLD", 100 * 1024 * 1024)
 )
 
-<<<<<<< HEAD
-# During an indexing attempt, limits the number of exceptions logged
-INDEXING_EXCEPTION_LOG_LIMIT = int(os.environ.get("INDEXING_EXCEPTION_LOG_LIMIT", 10))
-=======
 # during indexing, will log verbose memory diff stats every x batches and at the end.
 # 0 disables this behavior and is the default.
 INDEXING_TRACER_INTERVAL = int(os.environ.get("INDEXING_TRACER_INTERVAL", 0))
->>>>>>> 46c70893
+
+# During an indexing attempt, limits the number of exceptions logged
+INDEXING_EXCEPTION_LOG_LIMIT = int(os.environ.get("INDEXING_EXCEPTION_LOG_LIMIT", 10))
 
 #####
 # Miscellaneous
