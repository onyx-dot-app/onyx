from enum import Enum

DOCUMENT_ID = "document_id"
CHUNK_ID = "chunk_id"
BLURB = "blurb"
CONTENT = "content"
SOURCE_TYPE = "source_type"
SOURCE_LINKS = "source_links"
SOURCE_LINK = "link"
SEMANTIC_IDENTIFIER = "semantic_identifier"
TITLE = "title"
SKIP_TITLE_EMBEDDING = "skip_title"
SECTION_CONTINUATION = "section_continuation"
EMBEDDINGS = "embeddings"
TITLE_EMBEDDING = "title_embedding"
ALLOWED_USERS = "allowed_users"
ACCESS_CONTROL_LIST = "access_control_list"
DOCUMENT_SETS = "document_sets"
TIME_FILTER = "time_filter"
METADATA = "metadata"
METADATA_LIST = "metadata_list"
MATCH_HIGHLIGHTS = "match_highlights"
# stored in the `metadata` of a chunk. Used to signify that this chunk should
# not be used for QA. For example, Google Drive file types which can't be parsed
# are still useful as a search result but not for QA.
IGNORE_FOR_QA = "ignore_for_qa"
GEN_AI_API_KEY_STORAGE_KEY = "genai_api_key"
PUBLIC_DOC_PAT = "PUBLIC"
PUBLIC_DOCUMENT_SET = "__PUBLIC"
QUOTE = "quote"
BOOST = "boost"
DOC_UPDATED_AT = "doc_updated_at"  # Indexed as seconds since epoch
PRIMARY_OWNERS = "primary_owners"
SECONDARY_OWNERS = "secondary_owners"
RECENCY_BIAS = "recency_bias"
HIDDEN = "hidden"
SCORE = "score"
ID_SEPARATOR = ":;:"
DEFAULT_BOOST = 0
SESSION_KEY = "session"
QUERY_EVENT_ID = "query_event_id"
LLM_CHUNKS = "llm_chunks"

# For chunking/processing chunks
TITLE_SEPARATOR = "\n\r\n"
SECTION_SEPARATOR = "\n\n"
# For combining attributes, doesn't have to be unique/perfect to work
INDEX_SEPARATOR = "==="

# Index Related
CURRENT_EMBEDDING_MODEL = "CURRENT_EMBEDDING_MODEL"
CURRENT_EMBEDDING_DIM = "CURRENT_EMBEDDING_DIM"
UPCOMING_EMBEDDING_MODEL = "UPCOMING_EMBEDDING_MODEL"
UPCOMING_EMBEDDING_DIM = "UPCOMING_EMBEDDING_DIM"


# Messages
DISABLED_GEN_AI_MSG = (
    "Your System Admin has disabled the Generative AI functionalities of Danswer.\n"
    "Please contact them if you wish to have this enabled.\n"
    "You can still use Danswer as a search engine."
)


class DocumentSource(str, Enum):
    # Special case, document passed in via Danswer APIs without specifying a source type
    INGESTION_API = "ingestion_api"
    SLACK = "slack"
    WEB = "web"
    GOOGLE_DRIVE = "google_drive"
    GMAIL = "gmail"
    REQUESTTRACKER = "requesttracker"
    GITHUB = "github"
    GITLAB = "gitlab"
    GURU = "guru"
    BOOKSTACK = "bookstack"
    CONFLUENCE = "confluence"
    SLAB = "slab"
    JIRA = "jira"
    PRODUCTBOARD = "productboard"
    FILE = "file"
    NOTION = "notion"
    ZULIP = "zulip"
    LINEAR = "linear"
    HUBSPOT = "hubspot"
    DOCUMENT360 = "document360"
    GONG = "gong"
    GOOGLE_SITES = "google_sites"
    ZENDESK = "zendesk"
    LOOPIO = "loopio"
<<<<<<< HEAD
    EXCHANGE = "exchange"
=======
    SHAREPOINT = "sharepoint"
>>>>>>> d0fa02c8


class DocumentIndexType(str, Enum):
    COMBINED = "combined"  # Vespa
    SPLIT = "split"  # Typesense + Qdrant


class AuthType(str, Enum):
    DISABLED = "disabled"
    BASIC = "basic"
    GOOGLE_OAUTH = "google_oauth"
    OIDC = "oidc"
    SAML = "saml"


class SearchFeedbackType(str, Enum):
    ENDORSE = "endorse"  # boost this document for all future queries
    REJECT = "reject"  # down-boost this document for all future queries
    HIDE = "hide"  # mark this document as untrusted, hide from LLM
    UNHIDE = "unhide"


class MessageType(str, Enum):
    # Using OpenAI standards, Langchain equivalent shown in comment
    # System message is always constructed on the fly, not saved
    SYSTEM = "system"  # SystemMessage
    USER = "user"  # HumanMessage
    ASSISTANT = "assistant"  # AIMessage<|MERGE_RESOLUTION|>--- conflicted
+++ resolved
@@ -88,11 +88,8 @@
     GOOGLE_SITES = "google_sites"
     ZENDESK = "zendesk"
     LOOPIO = "loopio"
-<<<<<<< HEAD
     EXCHANGE = "exchange"
-=======
     SHAREPOINT = "sharepoint"
->>>>>>> d0fa02c8
 
 
 class DocumentIndexType(str, Enum):
