--- conflicted
+++ resolved
@@ -30,9 +30,7 @@
     PRODUCTBOARD = "productboard"
     FILE = "file"
     NOTION = "notion"
-<<<<<<< HEAD
     ZULIP = "zulip"
-=======
 
 
 class DanswerGenAIModel(str, Enum):
@@ -58,5 +56,4 @@
     HUGGINGFACE = "huggingface"  # HuggingFace test-generation Inference API
     # https://medium.com/@yuhongsun96/host-a-llama-2-api-on-gpu-for-free-a5311463c183
     COLAB_DEMO = "colab-demo"
-    # TODO support for Azure, AWS, GCP GenAI model hosting
->>>>>>> e0cbd087
+    # TODO support for Azure, AWS, GCP GenAI model hosting