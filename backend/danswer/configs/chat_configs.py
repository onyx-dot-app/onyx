import os


PROMPTS_YAML = "./danswer/chat/prompts.yaml"
PERSONAS_YAML = "./danswer/chat/personas.yaml"

NUM_RETURNED_HITS = 50
# Used for LLM filtering and reranking
# We want this to be approximately the number of results we want to show on the first page
# It cannot be too large due to cost and latency implications
NUM_RERANKED_RESULTS = 20

# May be less depending on model
MAX_CHUNKS_FED_TO_CHAT = float(os.environ.get("MAX_CHUNKS_FED_TO_CHAT") or 10.0)
# For Chat, need to keep enough space for history and other prompt pieces
# ~3k input, half for docs, half for chat history + prompts
CHAT_TARGET_CHUNK_PERCENTAGE = 512 * 3 / 3072

# For selecting a different LLM question-answering prompt format
# Valid values: default, cot, weak
QA_PROMPT_OVERRIDE = os.environ.get("QA_PROMPT_OVERRIDE") or None
# 1 / (1 + DOC_TIME_DECAY * doc-age-in-years), set to 0 to have no decay
# Capped in Vespa at 0.5
DOC_TIME_DECAY = float(
    os.environ.get("DOC_TIME_DECAY") or 0.5  # Hits limit at 2 years by default
)
BASE_RECENCY_DECAY = 0.5
FAVOR_RECENT_DECAY_MULTIPLIER = 2.0
# Currently this next one is not configurable via env
DISABLE_LLM_QUERY_ANSWERABILITY = QA_PROMPT_OVERRIDE == "weak"
<<<<<<< HEAD
=======
# For the highest matching base size chunk, how many chunks above and below do we pull in by default
# Note this is not in any of the deployment configs yet
CONTEXT_CHUNKS_ABOVE = int(os.environ.get("CONTEXT_CHUNKS_ABOVE") or 0)
CONTEXT_CHUNKS_BELOW = int(os.environ.get("CONTEXT_CHUNKS_BELOW") or 0)
>>>>>>> 08c6e821
# Whether the LLM should evaluate all of the document chunks passed in for usefulness
# in relation to the user query
DISABLE_LLM_CHUNK_FILTER = (
    os.environ.get("DISABLE_LLM_CHUNK_FILTER", "").lower() == "true"
)
# Whether the LLM should be used to decide if a search would help given the chat history
DISABLE_LLM_CHOOSE_SEARCH = (
    os.environ.get("DISABLE_LLM_CHOOSE_SEARCH", "").lower() == "true"
)
DISABLE_LLM_QUERY_REPHRASE = (
    os.environ.get("DISABLE_LLM_QUERY_REPHRASE", "").lower() == "true"
)
# 1 edit per 20 characters, currently unused due to fuzzy match being too slow
QUOTE_ALLOWED_ERROR_PERCENT = 0.05
QA_TIMEOUT = int(os.environ.get("QA_TIMEOUT") or "60")  # 60 seconds
# Keyword Search Drop Stopwords
# If user has changed the default model, would most likely be to use a multilingual
# model, the stopwords are NLTK english stopwords so then we would want to not drop the keywords
if os.environ.get("EDIT_KEYWORD_QUERY"):
    EDIT_KEYWORD_QUERY = os.environ.get("EDIT_KEYWORD_QUERY", "").lower() == "true"
else:
    EDIT_KEYWORD_QUERY = not os.environ.get("DOCUMENT_ENCODER_MODEL")
# Weighting factor between Vector and Keyword Search, 1 for completely vector search
HYBRID_ALPHA = max(0, min(1, float(os.environ.get("HYBRID_ALPHA") or 0.62)))
# Weighting factor between Title and Content of documents during search, 1 for completely
# Title based. Default heavily favors Content because Title is also included at the top of
# Content. This is to avoid cases where the Content is very relevant but it may not be clear
# if the title is separated out. Title is most of a "boost" than a separate field.
TITLE_CONTENT_RATIO = max(
    0, min(1, float(os.environ.get("TITLE_CONTENT_RATIO") or 0.20))
)
# A list of languages passed to the LLM to rephase the query
# For example "English,French,Spanish", be sure to use the "," separator
MULTILINGUAL_QUERY_EXPANSION = os.environ.get("MULTILINGUAL_QUERY_EXPANSION") or None
LANGUAGE_HINT = "\n" + (
    os.environ.get("LANGUAGE_HINT")
    or "IMPORTANT: Respond in the same language as my query!"
)
LANGUAGE_CHAT_NAMING_HINT = (
    os.environ.get("LANGUAGE_CHAT_NAMING_HINT")
    or "The name of the conversation must be in the same language as the user query."
)

# Stops streaming answers back to the UI if this pattern is seen:
STOP_STREAM_PAT = os.environ.get("STOP_STREAM_PAT") or None

# The backend logic for this being True isn't fully supported yet
HARD_DELETE_CHATS = False

# Internet Search
BING_API_KEY = os.environ.get("BING_API_KEY") or None<|MERGE_RESOLUTION|>--- conflicted
+++ resolved
@@ -28,13 +28,10 @@
 FAVOR_RECENT_DECAY_MULTIPLIER = 2.0
 # Currently this next one is not configurable via env
 DISABLE_LLM_QUERY_ANSWERABILITY = QA_PROMPT_OVERRIDE == "weak"
-<<<<<<< HEAD
-=======
 # For the highest matching base size chunk, how many chunks above and below do we pull in by default
 # Note this is not in any of the deployment configs yet
 CONTEXT_CHUNKS_ABOVE = int(os.environ.get("CONTEXT_CHUNKS_ABOVE") or 0)
 CONTEXT_CHUNKS_BELOW = int(os.environ.get("CONTEXT_CHUNKS_BELOW") or 0)
->>>>>>> 08c6e821
 # Whether the LLM should evaluate all of the document chunks passed in for usefulness
 # in relation to the user query
 DISABLE_LLM_CHUNK_FILTER = (
