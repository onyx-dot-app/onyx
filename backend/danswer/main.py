import time
from collections.abc import AsyncGenerator
from contextlib import asynccontextmanager
from typing import Any
from typing import cast

import uvicorn
from fastapi import APIRouter
from fastapi import FastAPI
from fastapi import Request
from fastapi.exceptions import RequestValidationError
from fastapi.middleware.cors import CORSMiddleware
from fastapi.responses import JSONResponse
from httpx_oauth.clients.google import GoogleOAuth2
from sqlalchemy.orm import Session

from danswer import __version__
from danswer.auth.schemas import UserCreate
from danswer.auth.schemas import UserRead
from danswer.auth.schemas import UserUpdate
from danswer.auth.users import auth_backend
from danswer.auth.users import fastapi_users
from danswer.chat.load_yamls import load_chat_yamls
from danswer.configs.app_configs import APP_API_PREFIX
from danswer.configs.app_configs import APP_HOST
from danswer.configs.app_configs import APP_PORT
from danswer.configs.app_configs import AUTH_TYPE
from danswer.configs.app_configs import DISABLE_GENERATIVE_AI
from danswer.configs.app_configs import DISABLE_INDEX_UPDATE_ON_SWAP
from danswer.configs.app_configs import LOG_ENDPOINT_LATENCY
from danswer.configs.app_configs import OAUTH_CLIENT_ID
from danswer.configs.app_configs import OAUTH_CLIENT_SECRET
from danswer.configs.app_configs import USER_AUTH_SECRET
from danswer.configs.app_configs import WEB_DOMAIN
from danswer.configs.chat_configs import MULTILINGUAL_QUERY_EXPANSION
from danswer.configs.constants import AuthType
from danswer.db.connector import create_initial_default_connector
from danswer.db.connector_credential_pair import associate_default_cc_pair
from danswer.db.connector_credential_pair import get_connector_credential_pairs
from danswer.db.connector_credential_pair import resync_cc_pair
from danswer.db.credentials import create_initial_public_credential
from danswer.db.embedding_model import get_current_db_embedding_model
from danswer.db.embedding_model import get_secondary_db_embedding_model
from danswer.db.engine import get_sqlalchemy_engine
from danswer.db.engine import warm_up_connections
from danswer.db.index_attempt import cancel_indexing_attempts_past_model
from danswer.db.index_attempt import expire_index_attempts
from danswer.db.persona import delete_old_default_personas
from danswer.db.swap_index import check_index_swap
from danswer.document_index.factory import get_default_document_index
from danswer.llm.llm_initialization import load_llm_providers
from danswer.search.retrieval.search_runner import download_nltk_data
from danswer.search.search_nlp_models import warm_up_encoders
from danswer.server.auth_check import check_router_auth
from danswer.server.danswer_api.ingestion import router as danswer_api_router
from danswer.server.documents.cc_pair import router as cc_pair_router
from danswer.server.documents.connector import router as connector_router
from danswer.server.documents.credential import router as credential_router
from danswer.server.documents.document import router as document_router
from danswer.server.features.document_set.api import router as document_set_router
from danswer.server.features.folder.api import router as folder_router
from danswer.server.features.persona.api import admin_router as admin_persona_router
from danswer.server.features.persona.api import basic_router as persona_router
from danswer.server.features.prompt.api import basic_router as prompt_router
from danswer.server.features.tool.api import admin_router as admin_tool_router
from danswer.server.features.tool.api import router as tool_router
from danswer.server.gpts.api import router as gpts_router
from danswer.server.manage.administrative import router as admin_router
from danswer.server.manage.get_state import router as state_router
from danswer.server.manage.llm.api import admin_router as llm_admin_router
from danswer.server.manage.llm.api import basic_router as llm_router
from danswer.server.manage.secondary_index import router as secondary_index_router
from danswer.server.manage.slack_bot import router as slack_bot_management_router
from danswer.server.manage.users import router as user_router
from danswer.server.middleware.latency_logging import add_latency_logging_middleware
from danswer.server.query_and_chat.chat_backend import router as chat_router
from danswer.server.query_and_chat.query_backend import (
    admin_router as admin_query_router,
)
from danswer.server.query_and_chat.query_backend import basic_router as query_router
from danswer.server.settings.api import admin_router as settings_admin_router
from danswer.server.settings.api import basic_router as settings_router
from danswer.server.token_rate_limits.api import (
    router as token_rate_limit_settings_router,
)
from danswer.tools.built_in_tools import auto_add_search_tool_to_personas
from danswer.tools.built_in_tools import load_builtin_tools
from danswer.tools.built_in_tools import refresh_built_in_tools_cache
from danswer.utils.logger import setup_logger
from danswer.utils.telemetry import optional_telemetry
from danswer.utils.telemetry import RecordType
from danswer.utils.variable_functionality import fetch_versioned_implementation
from danswer.utils.variable_functionality import global_version
from danswer.utils.variable_functionality import set_is_ee_based_on_env_variable
from shared_configs.configs import ENABLE_RERANKING_REAL_TIME_FLOW
from shared_configs.configs import MODEL_SERVER_HOST
from shared_configs.configs import MODEL_SERVER_PORT


logger = setup_logger()


def validation_exception_handler(request: Request, exc: Exception) -> JSONResponse:
    if not isinstance(exc, RequestValidationError):
        logger.error(
            f"Unexpected exception type in validation_exception_handler - {type(exc)}"
        )
        raise exc

    exc_str = f"{exc}".replace("\n", " ").replace("   ", " ")
    logger.exception(f"{request}: {exc_str}")
    content = {"status_code": 422, "message": exc_str, "data": None}
    return JSONResponse(content=content, status_code=422)


def value_error_handler(_: Request, exc: Exception) -> JSONResponse:
    if not isinstance(exc, ValueError):
        logger.error(f"Unexpected exception type in value_error_handler - {type(exc)}")
        raise exc

    try:
        raise (exc)
    except Exception:
        # log stacktrace
        logger.exception("ValueError")
    return JSONResponse(
        status_code=400,
        content={"message": str(exc)},
    )


def include_router_with_global_prefix_prepended(
    application: FastAPI, router: APIRouter, **kwargs: Any
) -> None:
    """Adds the global prefix to all routes in the router."""
    processed_global_prefix = f"/{APP_API_PREFIX.strip('/')}" if APP_API_PREFIX else ""

    passed_in_prefix = cast(str | None, kwargs.get("prefix"))
    if passed_in_prefix:
        final_prefix = f"{processed_global_prefix}/{passed_in_prefix.strip('/')}"
    else:
        final_prefix = f"{processed_global_prefix}"
    final_kwargs: dict[str, Any] = {
        **kwargs,
        "prefix": final_prefix,
    }

    application.include_router(router, **final_kwargs)


@asynccontextmanager
async def lifespan(app: FastAPI) -> AsyncGenerator:
    engine = get_sqlalchemy_engine()

    verify_auth = fetch_versioned_implementation(
        "danswer.auth.users", "verify_auth_setting"
    )
    # Will throw exception if an issue is found
    verify_auth()

<<<<<<< HEAD
=======
    # Danswer APIs key
    api_key = get_danswer_api_key()
    logger.info(f"CHP API Key: {api_key}")

>>>>>>> 123db614
    if OAUTH_CLIENT_ID and OAUTH_CLIENT_SECRET:
        logger.info("Both OAuth Client ID and Secret are configured.")

    if DISABLE_GENERATIVE_AI:
        logger.info("Generative AI Q&A disabled")

    if MULTILINGUAL_QUERY_EXPANSION:
        logger.info(
            f"Using multilingual flow with languages: {MULTILINGUAL_QUERY_EXPANSION}"
        )

    # fill up Postgres connection pools
    await warm_up_connections()

    with Session(engine) as db_session:
        check_index_swap(db_session=db_session)
        db_embedding_model = get_current_db_embedding_model(db_session)
        secondary_db_embedding_model = get_secondary_db_embedding_model(db_session)

        # Break bad state for thrashing indexes
        if secondary_db_embedding_model and DISABLE_INDEX_UPDATE_ON_SWAP:
            expire_index_attempts(
                embedding_model_id=db_embedding_model.id, db_session=db_session
            )

            for cc_pair in get_connector_credential_pairs(db_session):
                resync_cc_pair(cc_pair, db_session=db_session)

        # Expire all old embedding models indexing attempts, technically redundant
        cancel_indexing_attempts_past_model(db_session)

        logger.info(f'Using Embedding model: "{db_embedding_model.model_name}"')
        if db_embedding_model.query_prefix or db_embedding_model.passage_prefix:
            logger.info(f'Query embedding prefix: "{db_embedding_model.query_prefix}"')
            logger.info(
                f'Passage embedding prefix: "{db_embedding_model.passage_prefix}"'
            )

        if ENABLE_RERANKING_REAL_TIME_FLOW:
            logger.info("Reranking step of search flow is enabled.")

        logger.info("Verifying query preprocessing (NLTK) data is downloaded")
        download_nltk_data()

        logger.info("Verifying default connector/credential exist.")
        create_initial_public_credential(db_session)
        create_initial_default_connector(db_session)
        associate_default_cc_pair(db_session)

        logger.info("Loading LLM providers from env variables")
        load_llm_providers(db_session)

        logger.info("Loading default Prompts and Personas")
        delete_old_default_personas(db_session)
        load_chat_yamls()

        logger.info("Loading built-in tools")
        load_builtin_tools(db_session)
        refresh_built_in_tools_cache(db_session)
        auto_add_search_tool_to_personas(db_session)

        logger.info("Verifying Document Index(s) is/are available.")
        document_index = get_default_document_index(
            primary_index_name=db_embedding_model.index_name,
            secondary_index_name=secondary_db_embedding_model.index_name
            if secondary_db_embedding_model
            else None,
        )
        # Vespa startup is a bit slow, so give it a few seconds
        wait_time = 5
        for attempt in range(5):
            try:
                document_index.ensure_indices_exist(
                    index_embedding_dim=db_embedding_model.model_dim,
                    secondary_index_embedding_dim=secondary_db_embedding_model.model_dim
                    if secondary_db_embedding_model
                    else None,
                )
                break
            except Exception:
                logger.info(f"Waiting on Vespa, retrying in {wait_time} seconds...")
                time.sleep(wait_time)

    logger.info(f"Model Server: http://{MODEL_SERVER_HOST}:{MODEL_SERVER_PORT}")
    warm_up_encoders(
        model_name=db_embedding_model.model_name,
        normalize=db_embedding_model.normalize,
        model_server_host=MODEL_SERVER_HOST,
        model_server_port=MODEL_SERVER_PORT,
    )

    optional_telemetry(record_type=RecordType.VERSION, data={"version": __version__})
    yield


def get_application() -> FastAPI:
    application = FastAPI(
        title="enMedD CHP Backend", version=__version__, lifespan=lifespan
    )

    include_router_with_global_prefix_prepended(application, chat_router)
    include_router_with_global_prefix_prepended(application, query_router)
    include_router_with_global_prefix_prepended(application, document_router)
    include_router_with_global_prefix_prepended(application, admin_query_router)
    include_router_with_global_prefix_prepended(application, admin_router)
    include_router_with_global_prefix_prepended(application, user_router)
    include_router_with_global_prefix_prepended(application, connector_router)
    include_router_with_global_prefix_prepended(application, credential_router)
    include_router_with_global_prefix_prepended(application, cc_pair_router)
    include_router_with_global_prefix_prepended(application, folder_router)
    include_router_with_global_prefix_prepended(application, document_set_router)
    include_router_with_global_prefix_prepended(application, secondary_index_router)
    include_router_with_global_prefix_prepended(
        application, slack_bot_management_router
    )
    include_router_with_global_prefix_prepended(application, persona_router)
    include_router_with_global_prefix_prepended(application, admin_persona_router)
    include_router_with_global_prefix_prepended(application, prompt_router)
    include_router_with_global_prefix_prepended(application, tool_router)
    include_router_with_global_prefix_prepended(application, admin_tool_router)
    include_router_with_global_prefix_prepended(application, state_router)
    include_router_with_global_prefix_prepended(application, danswer_api_router)
    include_router_with_global_prefix_prepended(application, gpts_router)
    include_router_with_global_prefix_prepended(application, settings_router)
    include_router_with_global_prefix_prepended(application, settings_admin_router)
    include_router_with_global_prefix_prepended(application, llm_admin_router)
    include_router_with_global_prefix_prepended(application, llm_router)
    include_router_with_global_prefix_prepended(
        application, token_rate_limit_settings_router
    )

    if AUTH_TYPE == AuthType.DISABLED:
        # Server logs this during auth setup verification step
        pass

    elif AUTH_TYPE == AuthType.BASIC:
        include_router_with_global_prefix_prepended(
            application,
            fastapi_users.get_auth_router(auth_backend),
            prefix="/auth",
            tags=["auth"],
        )
        include_router_with_global_prefix_prepended(
            application,
            fastapi_users.get_register_router(UserRead, UserCreate),
            prefix="/auth",
            tags=["auth"],
        )
        include_router_with_global_prefix_prepended(
            application,
            fastapi_users.get_reset_password_router(),
            prefix="/auth",
            tags=["auth"],
        )
        include_router_with_global_prefix_prepended(
            application,
            fastapi_users.get_verify_router(UserRead),
            prefix="/auth",
            tags=["auth"],
        )
        include_router_with_global_prefix_prepended(
            application,
            fastapi_users.get_users_router(UserRead, UserUpdate),
            prefix="/users",
            tags=["users"],
        )

    elif AUTH_TYPE == AuthType.GOOGLE_OAUTH:
        oauth_client = GoogleOAuth2(OAUTH_CLIENT_ID, OAUTH_CLIENT_SECRET)
        include_router_with_global_prefix_prepended(
            application,
            fastapi_users.get_oauth_router(
                oauth_client,
                auth_backend,
                USER_AUTH_SECRET,
                associate_by_email=True,
                is_verified_by_default=True,
                # Points the user back to the login page
                redirect_url=f"{WEB_DOMAIN}/auth/oauth/callback",
            ),
            prefix="/auth/oauth",
            tags=["auth"],
        )
        # Need basic auth router for `logout` endpoint
        include_router_with_global_prefix_prepended(
            application,
            fastapi_users.get_logout_router(auth_backend),
            prefix="/auth",
            tags=["auth"],
        )

    application.add_exception_handler(
        RequestValidationError, validation_exception_handler
    )

    application.add_exception_handler(ValueError, value_error_handler)

    application.add_middleware(
        CORSMiddleware,
        allow_origins=["*"],  # Change this to the list of allowed origins if needed
        allow_credentials=True,
        allow_methods=["*"],
        allow_headers=["*"],
    )
    if LOG_ENDPOINT_LATENCY:
        add_latency_logging_middleware(application, logger)

    # Ensure all routes have auth enabled or are explicitly marked as public
    check_router_auth(application)

    return application


# NOTE: needs to be outside of the `if __name__ == "__main__"` block so that the
# app is exportable
set_is_ee_based_on_env_variable()
app = fetch_versioned_implementation(module="danswer.main", attribute="get_application")


if __name__ == "__main__":
    logger.info(
        f"Starting enMedD CHP Backend version {__version__} on http://{APP_HOST}:{str(APP_PORT)}/"
    )

    if global_version.get_is_ee_version():
        logger.info("Running Enterprise Edition")

    uvicorn.run(app, host=APP_HOST, port=APP_PORT)<|MERGE_RESOLUTION|>--- conflicted
+++ resolved
@@ -158,13 +158,6 @@
     # Will throw exception if an issue is found
     verify_auth()
 
-<<<<<<< HEAD
-=======
-    # Danswer APIs key
-    api_key = get_danswer_api_key()
-    logger.info(f"CHP API Key: {api_key}")
-
->>>>>>> 123db614
     if OAUTH_CLIENT_ID and OAUTH_CLIENT_SECRET:
         logger.info("Both OAuth Client ID and Secret are configured.")
 
