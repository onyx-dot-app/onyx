--- conflicted
+++ resolved
@@ -102,11 +102,8 @@
 from shared_configs.configs import MULTI_TENANT
 from shared_configs.configs import SENTRY_DSN
 
-<<<<<<< HEAD
 from danswer.server.eea_config.eea_config_backend import router as eea_config_router
 
-=======
->>>>>>> 4d63cb69
 logger = setup_logger()
 
 
