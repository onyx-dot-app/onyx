import re
import threading
import time
from collections.abc import Callable
from functools import wraps
from typing import Any

import requests
from httpx import HTTPError
from retry import retry

from danswer.configs.app_configs import LARGE_CHUNK_RATIO
from danswer.configs.model_configs import BATCH_SIZE_ENCODE_CHUNKS
from danswer.configs.model_configs import (
    BATCH_SIZE_ENCODE_CHUNKS_FOR_API_EMBEDDING_SERVICES,
)
from danswer.configs.model_configs import DOC_EMBEDDING_CONTEXT_SIZE
from danswer.db.models import EmbeddingModel as DBEmbeddingModel
from danswer.natural_language_processing.utils import get_tokenizer
from danswer.natural_language_processing.utils import tokenizer_trim_content
from danswer.utils.logger import setup_logger
from shared_configs.configs import MODEL_SERVER_HOST
from shared_configs.configs import MODEL_SERVER_PORT
from shared_configs.enums import EmbeddingProvider
from shared_configs.enums import EmbedTextType
from shared_configs.enums import RerankerProvider
from shared_configs.model_server_models import Embedding
from shared_configs.model_server_models import EmbedRequest
from shared_configs.model_server_models import EmbedResponse
from shared_configs.model_server_models import IntentRequest
from shared_configs.model_server_models import IntentResponse
from shared_configs.model_server_models import RerankRequest
from shared_configs.model_server_models import RerankResponse
from shared_configs.utils import batch_list

from tenacity import retry, stop_after_attempt, wait_exponential

logger = setup_logger()


WARM_UP_STRINGS = [
    "Danswer is amazing!",
    "Check out our easy deployment guide at",
    "https://docs.danswer.dev/quickstart",
]


def clean_model_name(model_str: str) -> str:
    return model_str.replace("/", "_").replace("-", "_").replace(".", "_")


_WHITELIST = set(
    " !\"#$%&'()*+,-./0123456789:;<=>?@ABCDEFGHIJKLMNOPQRSTUVWXYZ[\\]^_`abcdefghijklmnopqrstuvwxyz{|}~\n\t"
)
_INITIAL_FILTER = re.compile(
    "["
    "\U00000080-\U0000FFFF"  # All Unicode characters beyond ASCII
    "\U00010000-\U0010FFFF"  # All Unicode characters in supplementary planes
    "]+",
    flags=re.UNICODE,
)


def clean_openai_text(text: str) -> str:
    # First, remove all weird characters
    cleaned = _INITIAL_FILTER.sub("", text)
    # Then, keep only whitelisted characters
    return "".join(char for char in cleaned if char in _WHITELIST)


def build_model_server_url(
    model_server_host: str,
    model_server_port: int,
) -> str:
    model_server_url = f"{model_server_host}:{model_server_port}"

    # use protocol if provided
    if "http" in model_server_url:
        return model_server_url

    # otherwise default to http
    return f"http://{model_server_url}"


class EmbeddingModel:
    def __init__(
        self,
        server_host: str,  # Changes depending on indexing or inference
        server_port: int,
        model_name: str | None,
        normalize: bool,
        query_prefix: str | None,
        passage_prefix: str | None,
        api_key: str | None,
        provider_type: EmbeddingProvider | None,
        retrim_content: bool = False,
    ) -> None:
        self.api_key = api_key
        self.provider_type = provider_type
        self.query_prefix = query_prefix
        self.passage_prefix = passage_prefix
        self.normalize = normalize
        self.model_name = model_name
        self.retrim_content = retrim_content
        self.tokenizer = get_tokenizer(
            model_name=model_name, provider_type=provider_type
        )

        model_server_url = build_model_server_url(server_host, server_port)
        self.embed_server_endpoint = f"{model_server_url}/encoder/bi-encoder-embed"

<<<<<<< HEAD
    @retry(wait=wait_exponential(), stop=stop_after_attempt(3))
    def encode(
        self,
        texts: list[str],
        text_type: EmbedTextType,
        batch_size: int = BATCH_SIZE_ENCODE_CHUNKS,
    ) -> list[Embedding]:
        if not texts or not all(texts):
            raise ValueError(f"Empty or missing text for embedding: {texts}")

        if self.retrim_content:
            # This is applied during indexing as a catchall for overly long titles (or other uncapped fields)
            # Note that this uses just the default tokenizer which may also lead to very minor miscountings
            # However this slight miscounting is very unlikely to have any material impact.
            texts = [
                tokenizer_trim_content(
                    content=text,
                    desired_length=self.max_seq_length,
                    tokenizer=get_tokenizer(
                        model_name=self.model_name,
                        provider_type=self.provider_type,
                    ),
                )
                for text in texts
            ]

        if self.provider_type:
            embed_request = EmbedRequest(
                model_name=self.model_name,
                texts=texts,
                max_context_length=self.max_seq_length,
                normalize_embeddings=self.normalize,
                api_key=self.api_key,
                provider_type=self.provider_type,
                text_type=text_type,
                manual_query_prefix=self.query_prefix,
                manual_passage_prefix=self.passage_prefix,
            )
=======
    def _make_model_server_request(self, embed_request: EmbedRequest) -> EmbedResponse:
        def _make_request() -> EmbedResponse:
>>>>>>> 205c3c3f
            response = requests.post(
                self.embed_server_endpoint, json=embed_request.dict()
            )
            try:
                response.raise_for_status()
            except requests.HTTPError as e:
                try:
                    error_detail = response.json().get("detail", str(e))
                except Exception:
                    error_detail = response.text
                raise HTTPError(f"HTTP error occurred: {error_detail}") from e
            except requests.RequestException as e:
                raise HTTPError(f"Request failed: {str(e)}") from e

            return EmbedResponse(**response.json())

        # only perform retries for the non-realtime embedding of passages (e.g. for indexing)
        if embed_request.text_type == EmbedTextType.PASSAGE:
            return retry(tries=3, delay=5)(_make_request)()
        else:
            return _make_request()

    def _batch_encode_texts(
        self,
        texts: list[str],
        text_type: EmbedTextType,
        batch_size: int,
        max_seq_length: int,
    ) -> list[Embedding]:
        text_batches = batch_list(texts, batch_size)

        logger.debug(
            f"Encoding {len(texts)} texts in {len(text_batches)} batches for local model"
        )

        embeddings: list[Embedding] = []
        for idx, text_batch in enumerate(text_batches, start=1):
            logger.debug(f"Encoding batch {idx} of {len(text_batches)}")
            embed_request = EmbedRequest(
                model_name=self.model_name,
                texts=text_batch,
                max_context_length=max_seq_length,
                normalize_embeddings=self.normalize,
                api_key=self.api_key,
                provider_type=self.provider_type,
                text_type=text_type,
                manual_query_prefix=self.query_prefix,
                manual_passage_prefix=self.passage_prefix,
            )

            response = self._make_model_server_request(embed_request)
            embeddings.extend(response.embeddings)
        return embeddings

    def encode(
        self,
        texts: list[str],
        text_type: EmbedTextType,
        large_chunks_present: bool = False,
        local_embedding_batch_size: int = BATCH_SIZE_ENCODE_CHUNKS,
        api_embedding_batch_size: int = BATCH_SIZE_ENCODE_CHUNKS_FOR_API_EMBEDDING_SERVICES,
        max_seq_length: int = DOC_EMBEDDING_CONTEXT_SIZE,
    ) -> list[Embedding]:
        if not texts or not all(texts):
            raise ValueError(f"Empty or missing text for embedding: {texts}")

        if large_chunks_present:
            max_seq_length *= LARGE_CHUNK_RATIO

        if self.retrim_content:
            # This is applied during indexing as a catchall for overly long titles (or other uncapped fields)
            # Note that this uses just the default tokenizer which may also lead to very minor miscountings
            # However this slight miscounting is very unlikely to have any material impact.
            texts = [
                tokenizer_trim_content(
                    content=text,
                    desired_length=max_seq_length,
                    tokenizer=self.tokenizer,
                )
                for text in texts
            ]

        if self.provider_type == EmbeddingProvider.OPENAI:
            # If the provider is openai, we need to clean the text
            # as a temporary workaround for the openai API
            texts = [clean_openai_text(text) for text in texts]

        batch_size = (
            api_embedding_batch_size
            if self.provider_type
            else local_embedding_batch_size
        )

        return self._batch_encode_texts(
            texts=texts,
            text_type=text_type,
            batch_size=batch_size,
            max_seq_length=max_seq_length,
        )


class RerankingModel:
    def __init__(
        self,
        model_name: str,
        provider_type: RerankerProvider | None,
        api_key: str | None,
        model_server_host: str = MODEL_SERVER_HOST,
        model_server_port: int = MODEL_SERVER_PORT,
    ) -> None:
        model_server_url = build_model_server_url(model_server_host, model_server_port)
        self.rerank_server_endpoint = model_server_url + "/encoder/cross-encoder-scores"
        self.model_name = model_name
        self.provider_type = provider_type
        self.api_key = api_key

    def predict(self, query: str, passages: list[str]) -> list[float]:
        rerank_request = RerankRequest(
            query=query,
            documents=passages,
            model_name=self.model_name,
            provider_type=self.provider_type,
            api_key=self.api_key,
        )

        response = requests.post(
            self.rerank_server_endpoint, json=rerank_request.dict()
        )
        response.raise_for_status()

        return RerankResponse(**response.json()).scores


class QueryAnalysisModel:
    def __init__(
        self,
        model_server_host: str = MODEL_SERVER_HOST,
        model_server_port: int = MODEL_SERVER_PORT,
        # Lean heavily towards not throwing out keywords
        keyword_percent_threshold: float = 0.1,
        # Lean towards semantic which is the default
        semantic_percent_threshold: float = 0.4,
    ) -> None:
        model_server_url = build_model_server_url(model_server_host, model_server_port)
        self.intent_server_endpoint = model_server_url + "/custom/query-analysis"
        self.keyword_percent_threshold = keyword_percent_threshold
        self.semantic_percent_threshold = semantic_percent_threshold

    def predict(
        self,
        query: str,
    ) -> tuple[bool, list[str]]:
        intent_request = IntentRequest(
            query=query,
            keyword_percent_threshold=self.keyword_percent_threshold,
            semantic_percent_threshold=self.semantic_percent_threshold,
        )

        response = requests.post(
            self.intent_server_endpoint, json=intent_request.dict()
        )
        response.raise_for_status()

        response_model = IntentResponse(**response.json())

        return response_model.is_keyword, response_model.keywords


def warm_up_retry(
    func: Callable[..., Any],
    tries: int = 20,
    delay: int = 5,
    *args: Any,
    **kwargs: Any,
) -> Callable[..., Any]:
    @wraps(func)
    def wrapper(*args: Any, **kwargs: Any) -> Any:
        exceptions = []
        for attempt in range(tries):
            try:
                return func(*args, **kwargs)
            except Exception as e:
                exceptions.append(e)
                logger.exception(
                    f"Attempt {attempt + 1} failed; retrying in {delay} seconds..."
                )
                time.sleep(delay)
        raise Exception(f"All retries failed: {exceptions}")

    return wrapper


def warm_up_bi_encoder(
    embedding_model: DBEmbeddingModel,
    model_server_host: str = MODEL_SERVER_HOST,
    model_server_port: int = MODEL_SERVER_PORT,
    non_blocking: bool = False,
) -> None:
    model_name = embedding_model.model_name
    normalize = embedding_model.normalize
    provider_type = embedding_model.provider_type
    warm_up_str = " ".join(WARM_UP_STRINGS)

    logger.debug(f"Warming up encoder model: {model_name}")
    get_tokenizer(model_name=model_name, provider_type=provider_type).encode(
        warm_up_str
    )

    embed_model = EmbeddingModel(
        model_name=model_name,
        normalize=normalize,
        provider_type=provider_type,
        # Not a big deal if prefix is incorrect
        query_prefix=None,
        passage_prefix=None,
        server_host=model_server_host,
        server_port=model_server_port,
        api_key=None,
    )

    def _warm_up() -> None:
        try:
            embed_model.encode(texts=[warm_up_str], text_type=EmbedTextType.QUERY)
            logger.debug(f"Warm-up complete for encoder model: {model_name}")
        except Exception as e:
            logger.warning(
                f"Warm-up request failed for encoder model {model_name}: {e}"
            )

    if non_blocking:
        threading.Thread(target=_warm_up, daemon=True).start()
        logger.debug(f"Started non-blocking warm-up for encoder model: {model_name}")
    else:
        retry_encode = warm_up_retry(embed_model.encode)
        retry_encode(texts=[warm_up_str], text_type=EmbedTextType.QUERY)


def warm_up_cross_encoder(
    rerank_model_name: str,
    non_blocking: bool = False,
) -> None:
    logger.debug(f"Warming up reranking model: {rerank_model_name}")

    reranking_model = RerankingModel(
        model_name=rerank_model_name,
        provider_type=None,
        api_key=None,
    )

    def _warm_up() -> None:
        try:
            reranking_model.predict(WARM_UP_STRINGS[0], WARM_UP_STRINGS[1:])
            logger.debug(f"Warm-up complete for reranking model: {rerank_model_name}")
        except Exception as e:
            logger.warning(
                f"Warm-up request failed for reranking model {rerank_model_name}: {e}"
            )

    if non_blocking:
        threading.Thread(target=_warm_up, daemon=True).start()
        logger.debug(
            f"Started non-blocking warm-up for reranking model: {rerank_model_name}"
        )
    else:
        retry_rerank = warm_up_retry(reranking_model.predict)
        retry_rerank(WARM_UP_STRINGS[0], WARM_UP_STRINGS[1:])<|MERGE_RESOLUTION|>--- conflicted
+++ resolved
@@ -109,49 +109,8 @@
         model_server_url = build_model_server_url(server_host, server_port)
         self.embed_server_endpoint = f"{model_server_url}/encoder/bi-encoder-embed"
 
-<<<<<<< HEAD
-    @retry(wait=wait_exponential(), stop=stop_after_attempt(3))
-    def encode(
-        self,
-        texts: list[str],
-        text_type: EmbedTextType,
-        batch_size: int = BATCH_SIZE_ENCODE_CHUNKS,
-    ) -> list[Embedding]:
-        if not texts or not all(texts):
-            raise ValueError(f"Empty or missing text for embedding: {texts}")
-
-        if self.retrim_content:
-            # This is applied during indexing as a catchall for overly long titles (or other uncapped fields)
-            # Note that this uses just the default tokenizer which may also lead to very minor miscountings
-            # However this slight miscounting is very unlikely to have any material impact.
-            texts = [
-                tokenizer_trim_content(
-                    content=text,
-                    desired_length=self.max_seq_length,
-                    tokenizer=get_tokenizer(
-                        model_name=self.model_name,
-                        provider_type=self.provider_type,
-                    ),
-                )
-                for text in texts
-            ]
-
-        if self.provider_type:
-            embed_request = EmbedRequest(
-                model_name=self.model_name,
-                texts=texts,
-                max_context_length=self.max_seq_length,
-                normalize_embeddings=self.normalize,
-                api_key=self.api_key,
-                provider_type=self.provider_type,
-                text_type=text_type,
-                manual_query_prefix=self.query_prefix,
-                manual_passage_prefix=self.passage_prefix,
-            )
-=======
     def _make_model_server_request(self, embed_request: EmbedRequest) -> EmbedResponse:
         def _make_request() -> EmbedResponse:
->>>>>>> 205c3c3f
             response = requests.post(
                 self.embed_server_endpoint, json=embed_request.dict()
             )
@@ -206,6 +165,7 @@
             embeddings.extend(response.embeddings)
         return embeddings
 
+    @retry(wait=wait_exponential(), stop=stop_after_attempt(3))
     def encode(
         self,
         texts: list[str],
