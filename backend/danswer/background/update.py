<<<<<<< HEAD
# TODO(rkuo): delete after background indexing via celery is fully vetted
# import logging
# import time
# from datetime import datetime
# import dask
# from dask.distributed import Client
# from dask.distributed import Future
# from distributed import LocalCluster
# from sqlalchemy import text
# from sqlalchemy.exc import ProgrammingError
# from sqlalchemy.orm import Session
# from danswer.background.indexing.dask_utils import ResourceLogger
# from danswer.background.indexing.job_client import SimpleJob
# from danswer.background.indexing.job_client import SimpleJobClient
# from danswer.background.indexing.run_indexing import run_indexing_entrypoint
# from danswer.configs.app_configs import CLEANUP_INDEXING_JOBS_TIMEOUT
# from danswer.configs.app_configs import DASK_JOB_CLIENT_ENABLED
# from danswer.configs.app_configs import DISABLE_INDEX_UPDATE_ON_SWAP
# from danswer.configs.app_configs import MULTI_TENANT
# from danswer.configs.app_configs import NUM_INDEXING_WORKERS
# from danswer.configs.app_configs import NUM_SECONDARY_INDEXING_WORKERS
# from danswer.configs.constants import DocumentSource
# from danswer.configs.constants import POSTGRES_INDEXER_APP_NAME
# from danswer.configs.constants import TENANT_ID_PREFIX
# from danswer.db.connector import fetch_connectors
# from danswer.db.connector_credential_pair import fetch_connector_credential_pairs
# from danswer.db.engine import get_db_current_time
# from danswer.db.engine import get_session_with_tenant
# from danswer.db.engine import SqlEngine
# from danswer.db.index_attempt import create_index_attempt
# from danswer.db.index_attempt import get_all_index_attempts_by_status
# from danswer.db.index_attempt import get_in_progress_index_attempts
# from danswer.db.index_attempt import get_index_attempt
# from danswer.db.index_attempt import get_last_attempt_for_cc_pair
# from danswer.db.index_attempt import mark_attempt_failed
# from danswer.db.models import ConnectorCredentialPair
# from danswer.db.models import IndexAttempt
# from danswer.db.models import IndexingStatus
# from danswer.db.models import IndexModelStatus
# from danswer.db.models import SearchSettings
# from danswer.db.search_settings import get_current_search_settings
# from danswer.db.search_settings import get_secondary_search_settings
# from danswer.db.swap_index import check_index_swap
# from danswer.document_index.vespa.index import VespaIndex
# from danswer.natural_language_processing.search_nlp_models import EmbeddingModel
# from danswer.natural_language_processing.search_nlp_models import warm_up_bi_encoder
# from danswer.utils.logger import setup_logger
# from danswer.utils.variable_functionality import global_version
# from danswer.utils.variable_functionality import set_is_ee_based_on_env_variable
# from shared_configs.configs import INDEXING_MODEL_SERVER_HOST
# from shared_configs.configs import INDEXING_MODEL_SERVER_PORT
# from shared_configs.configs import LOG_LEVEL
# logger = setup_logger()
# # If the indexing dies, it's most likely due to resource constraints,
# # restarting just delays the eventual failure, not useful to the user
# dask.config.set({"distributed.scheduler.allowed-failures": 0})
# _UNEXPECTED_STATE_FAILURE_REASON = (
#     "Stopped mid run, likely due to the background process being killed"
# )
# def _should_create_new_indexing(
#     cc_pair: ConnectorCredentialPair,
#     last_index: IndexAttempt | None,
#     search_settings_instance: SearchSettings,
#     secondary_index_building: bool,
#     db_session: Session,
# ) -> bool:
#     connector = cc_pair.connector
#     # don't kick off indexing for `NOT_APPLICABLE` sources
#     if connector.source == DocumentSource.NOT_APPLICABLE:
#         return False
#     # User can still manually create single indexing attempts via the UI for the
#     # currently in use index
#     if DISABLE_INDEX_UPDATE_ON_SWAP:
#         if (
#             search_settings_instance.status == IndexModelStatus.PRESENT
#             and secondary_index_building
#         ):
#             return False
#     # When switching over models, always index at least once
#     if search_settings_instance.status == IndexModelStatus.FUTURE:
#         if last_index:
#             # No new index if the last index attempt succeeded
#             # Once is enough. The model will never be able to swap otherwise.
#             if last_index.status == IndexingStatus.SUCCESS:
#                 return False
#             # No new index if the last index attempt is waiting to start
#             if last_index.status == IndexingStatus.NOT_STARTED:
#                 return False
#             # No new index if the last index attempt is running
#             if last_index.status == IndexingStatus.IN_PROGRESS:
#                 return False
#         else:
#             if (
#                 connector.id == 0 or connector.source == DocumentSource.INGESTION_API
#             ):  # Ingestion API
#                 return False
#         return True
#     # If the connector is paused or is the ingestion API, don't index
#     # NOTE: during an embedding model switch over, the following logic
#     # is bypassed by the above check for a future model
#     if (
#         not cc_pair.status.is_active()
#         or connector.id == 0
#         or connector.source == DocumentSource.INGESTION_API
#     ):
#         return False
#     if not last_index:
#         return True
#     if connector.refresh_freq is None:
#         return False
#     # Only one scheduled/ongoing job per connector at a time
#     # this prevents cases where
#     # (1) the "latest" index_attempt is scheduled so we show
#     #     that in the UI despite another index_attempt being in-progress
#     # (2) multiple scheduled index_attempts at a time
#     if (
#         last_index.status == IndexingStatus.NOT_STARTED
#         or last_index.status == IndexingStatus.IN_PROGRESS
#     ):
#         return False
#     current_db_time = get_db_current_time(db_session)
#     time_since_index = current_db_time - last_index.time_updated
#     return time_since_index.total_seconds() >= connector.refresh_freq
# def _mark_run_failed(
#     db_session: Session, index_attempt: IndexAttempt, failure_reason: str
# ) -> None:
#     """Marks the `index_attempt` row as failed + updates the `
#     connector_credential_pair` to reflect that the run failed"""
#     logger.warning(
#         f"Marking in-progress attempt 'connector: {index_attempt.connector_credential_pair.connector_id}, "
#         f"credential: {index_attempt.connector_credential_pair.credential_id}' as failed due to {failure_reason}"
#     )
#     mark_attempt_failed(
#         index_attempt=index_attempt,
#         db_session=db_session,
#         failure_reason=failure_reason,
#     )
# """Main funcs"""
# def create_indexing_jobs(
#     existing_jobs: dict[int, Future | SimpleJob], tenant_id: str | None
# ) -> None:
#     """Creates new indexing jobs for each connector / credential pair which is:
#     1. Enabled
#     2. `refresh_frequency` time has passed since the last indexing run for this pair
#     3. There is not already an ongoing indexing attempt for this pair
#     """
#     with get_session_with_tenant(tenant_id) as db_session:
#         ongoing: set[tuple[int | None, int]] = set()
#         for attempt_id in existing_jobs:
#             attempt = get_index_attempt(
#                 db_session=db_session, index_attempt_id=attempt_id
#             )
#             if attempt is None:
#                 logger.error(
#                     f"Unable to find IndexAttempt for ID '{attempt_id}' when creating "
#                     "indexing jobs"
#                 )
#                 continue
#             ongoing.add(
#                 (
#                     attempt.connector_credential_pair_id,
#                     attempt.search_settings_id,
#                 )
#             )
#         # Get the primary search settings
#         primary_search_settings = get_current_search_settings(db_session)
#         search_settings = [primary_search_settings]
#         # Check for secondary search settings
#         secondary_search_settings = get_secondary_search_settings(db_session)
#         if secondary_search_settings is not None:
#             # If secondary settings exist, add them to the list
#             search_settings.append(secondary_search_settings)
#         all_connector_credential_pairs = fetch_connector_credential_pairs(db_session)
#         for cc_pair in all_connector_credential_pairs:
#             for search_settings_instance in search_settings:
#                 # Check if there is an ongoing indexing attempt for this connector credential pair
#                 if (cc_pair.id, search_settings_instance.id) in ongoing:
#                     continue
#                 last_attempt = get_last_attempt_for_cc_pair(
#                     cc_pair.id, search_settings_instance.id, db_session
#                 )
#                 if not _should_create_new_indexing(
#                     cc_pair=cc_pair,
#                     last_index=last_attempt,
#                     search_settings_instance=search_settings_instance,
#                     secondary_index_building=len(search_settings) > 1,
#                     db_session=db_session,
#                 ):
#                     continue
#                 create_index_attempt(
#                     cc_pair.id, search_settings_instance.id, db_session
#                 )
# def cleanup_indexing_jobs(
#     existing_jobs: dict[int, Future | SimpleJob],
#     tenant_id: str | None,
#     timeout_hours: int = CLEANUP_INDEXING_JOBS_TIMEOUT,
# ) -> dict[int, Future | SimpleJob]:
#     existing_jobs_copy = existing_jobs.copy()
#     # clean up completed jobs
#     with get_session_with_tenant(tenant_id) as db_session:
#         for attempt_id, job in existing_jobs.items():
#             index_attempt = get_index_attempt(
#                 db_session=db_session, index_attempt_id=attempt_id
#             )
#             # do nothing for ongoing jobs that haven't been stopped
#             if not job.done():
#                 if not index_attempt:
#                     continue
#                 if not index_attempt.is_finished():
#                     continue
#             if job.status == "error":
#                 logger.error(job.exception())
#             job.release()
#             del existing_jobs_copy[attempt_id]
#             if not index_attempt:
#                 logger.error(
#                     f"Unable to find IndexAttempt for ID '{attempt_id}' when cleaning "
#                     "up indexing jobs"
#                 )
#                 continue
#             if (
#                 index_attempt.status == IndexingStatus.IN_PROGRESS
#                 or job.status == "error"
#             ):
#                 _mark_run_failed(
#                     db_session=db_session,
#                     index_attempt=index_attempt,
#                     failure_reason=_UNEXPECTED_STATE_FAILURE_REASON,
#                 )
#         # clean up in-progress jobs that were never completed
#         try:
#             connectors = fetch_connectors(db_session)
#             for connector in connectors:
#                 in_progress_indexing_attempts = get_in_progress_index_attempts(
#                     connector.id, db_session
#                 )
#                 for index_attempt in in_progress_indexing_attempts:
#                     if index_attempt.id in existing_jobs:
#                         # If index attempt is canceled, stop the run
#                         if index_attempt.status == IndexingStatus.FAILED:
#                             existing_jobs[index_attempt.id].cancel()
#                         # check to see if the job has been updated in last `timeout_hours` hours, if not
#                         # assume it to frozen in some bad state and just mark it as failed. Note: this relies
#                         # on the fact that the `time_updated` field is constantly updated every
#                         # batch of documents indexed
#                         current_db_time = get_db_current_time(db_session=db_session)
#                         time_since_update = current_db_time - index_attempt.time_updated
#                         if time_since_update.total_seconds() > 60 * 60 * timeout_hours:
#                             existing_jobs[index_attempt.id].cancel()
#                             _mark_run_failed(
#                                 db_session=db_session,
#                                 index_attempt=index_attempt,
#                                 failure_reason="Indexing run frozen - no updates in the last three hours. "
#                                 "The run will be re-attempted at next scheduled indexing time.",
#                             )
#                     else:
#                         # If job isn't known, simply mark it as failed
#                         _mark_run_failed(
#                             db_session=db_session,
#                             index_attempt=index_attempt,
#                             failure_reason=_UNEXPECTED_STATE_FAILURE_REASON,
#                         )
#         except ProgrammingError:
#             logger.debug(f"No Connector Table exists for: {tenant_id}")
#     return existing_jobs_copy
# def kickoff_indexing_jobs(
#     existing_jobs: dict[int, Future | SimpleJob],
#     client: Client | SimpleJobClient,
#     secondary_client: Client | SimpleJobClient,
#     tenant_id: str | None,
# ) -> dict[int, Future | SimpleJob]:
#     existing_jobs_copy = existing_jobs.copy()
#     current_session = get_session_with_tenant(tenant_id)
#     # Don't include jobs waiting in the Dask queue that just haven't started running
#     # Also (rarely) don't include for jobs that started but haven't updated the indexing tables yet
#     with current_session as db_session:
#         # get_not_started_index_attempts orders its returned results from oldest to newest
#         # we must process attempts in a FIFO manner to prevent connector starvation
#         new_indexing_attempts = [
#             (attempt, attempt.search_settings)
#             for attempt in get_all_index_attempts_by_status(
#                 IndexingStatus.NOT_STARTED, db_session
#             )
#             if attempt.id not in existing_jobs
#         ]
#     logger.debug(f"Found {len(new_indexing_attempts)} new indexing task(s).")
#     if not new_indexing_attempts:
#         return existing_jobs
#     indexing_attempt_count = 0
#     primary_client_full = False
#     secondary_client_full = False
#     for attempt, search_settings in new_indexing_attempts:
#         if primary_client_full and secondary_client_full:
#             break
#         use_secondary_index = (
#             search_settings.status == IndexModelStatus.FUTURE
#             if search_settings is not None
#             else False
#         )
#         if attempt.connector_credential_pair.connector is None:
#             logger.warning(
#                 f"Skipping index attempt as Connector has been deleted: {attempt}"
#             )
#             with current_session as db_session:
#                 mark_attempt_failed(
#                     attempt, db_session, failure_reason="Connector is null"
#                 )
#             continue
#         if attempt.connector_credential_pair.credential is None:
#             logger.warning(
#                 f"Skipping index attempt as Credential has been deleted: {attempt}"
#             )
#             with current_session as db_session:
#                 mark_attempt_failed(
#                     attempt, db_session, failure_reason="Credential is null"
#                 )
#             continue
#         if not use_secondary_index:
#             if not primary_client_full:
#                 run = client.submit(
#                     run_indexing_entrypoint,
#                     attempt.id,
#                     tenant_id,
#                     attempt.connector_credential_pair_id,
#                     global_version.is_ee_version(),
#                     pure=False,
#                 )
#                 if not run:
#                     primary_client_full = True
#         else:
#             if not secondary_client_full:
#                 run = secondary_client.submit(
#                     run_indexing_entrypoint,
#                     attempt.id,
#                     tenant_id,
#                     attempt.connector_credential_pair_id,
#                     global_version.is_ee_version(),
#                     pure=False,
#                 )
#                 if not run:
#                     secondary_client_full = True
#         if run:
#             if indexing_attempt_count == 0:
#                 logger.info(
#                     f"Indexing dispatch starts: pending={len(new_indexing_attempts)}"
#                 )
#             indexing_attempt_count += 1
#             secondary_str = " (secondary index)" if use_secondary_index else ""
#             logger.info(
#                 f"Indexing dispatched{secondary_str}: "
#                 f"attempt_id={attempt.id} "
#                 f"connector='{attempt.connector_credential_pair.connector.name}' "
#                 f"config='{attempt.connector_credential_pair.connector.connector_specific_config}' "
#                 f"credentials='{attempt.connector_credential_pair.credential_id}'"
#             )
#             existing_jobs_copy[attempt.id] = run
#     if indexing_attempt_count > 0:
#         logger.info(
#             f"Indexing dispatch results: "
#             f"initial_pending={len(new_indexing_attempts)} "
#             f"started={indexing_attempt_count} "
#             f"remaining={len(new_indexing_attempts) - indexing_attempt_count}"
#         )
#     return existing_jobs_copy
# def get_all_tenant_ids() -> list[str] | list[None]:
#     if not MULTI_TENANT:
#         return [None]
#     with get_session_with_tenant(tenant_id="public") as session:
#         result = session.execute(
#             text(
#                 """
#             SELECT schema_name
#             FROM information_schema.schemata
#             WHERE schema_name NOT IN ('pg_catalog', 'information_schema', 'public')"""
#             )
#         )
#         tenant_ids = [row[0] for row in result]
#     valid_tenants = [
#         tenant
#         for tenant in tenant_ids
#         if tenant is None or tenant.startswith(TENANT_ID_PREFIX)
#     ]
#     return valid_tenants
# def update_loop(
#     delay: int = 10,
#     num_workers: int = NUM_INDEXING_WORKERS,
#     num_secondary_workers: int = NUM_SECONDARY_INDEXING_WORKERS,
# ) -> None:
#     client_primary: Client | SimpleJobClient
#     client_secondary: Client | SimpleJobClient
#     if DASK_JOB_CLIENT_ENABLED:
#         cluster_primary = LocalCluster(
#             n_workers=num_workers,
#             threads_per_worker=1,
#             silence_logs=logging.ERROR,
#         )
#         cluster_secondary = LocalCluster(
#             n_workers=num_secondary_workers,
#             threads_per_worker=1,
#             silence_logs=logging.ERROR,
#         )
#         client_primary = Client(cluster_primary)
#         client_secondary = Client(cluster_secondary)
#         if LOG_LEVEL.lower() == "debug":
#             client_primary.register_worker_plugin(ResourceLogger())
#     else:
#         client_primary = SimpleJobClient(n_workers=num_workers)
#         client_secondary = SimpleJobClient(n_workers=num_secondary_workers)
#     existing_jobs: dict[str | None, dict[int, Future | SimpleJob]] = {}
#     logger.notice("Startup complete. Waiting for indexing jobs...")
#     while True:
#         start = time.time()
#         start_time_utc = datetime.utcfromtimestamp(start).strftime("%Y-%m-%d %H:%M:%S")
#         logger.debug(f"Running update, current UTC time: {start_time_utc}")
#         if existing_jobs:
#             logger.debug(
#                 "Found existing indexing jobs: "
#                 f"{[(tenant_id, list(jobs.keys())) for tenant_id, jobs in existing_jobs.items()]}"
#             )
#         try:
#             tenants = get_all_tenant_ids()
#             for tenant_id in tenants:
#                 try:
#                     logger.debug(
#                         f"Processing {'index attempts' if tenant_id is None else f'tenant {tenant_id}'}"
#                     )
#                     with get_session_with_tenant(tenant_id) as db_session:
#                         index_to_expire = check_index_swap(db_session=db_session)
#                         if index_to_expire and tenant_id and MULTI_TENANT:
#                             VespaIndex.delete_entries_by_tenant_id(
#                                 tenant_id=tenant_id,
#                                 index_name=index_to_expire.index_name,
#                             )
#                         if not MULTI_TENANT:
#                             search_settings = get_current_search_settings(db_session)
#                             if search_settings.provider_type is None:
#                                 logger.notice(
#                                     "Running a first inference to warm up embedding model"
#                                 )
#                                 embedding_model = EmbeddingModel.from_db_model(
#                                     search_settings=search_settings,
#                                     server_host=INDEXING_MODEL_SERVER_HOST,
#                                     server_port=INDEXING_MODEL_SERVER_PORT,
#                                 )
#                                 warm_up_bi_encoder(embedding_model=embedding_model)
#                                 logger.notice("First inference complete.")
#                     tenant_jobs = existing_jobs.get(tenant_id, {})
#                     tenant_jobs = cleanup_indexing_jobs(
#                         existing_jobs=tenant_jobs, tenant_id=tenant_id
#                     )
#                     create_indexing_jobs(existing_jobs=tenant_jobs, tenant_id=tenant_id)
#                     tenant_jobs = kickoff_indexing_jobs(
#                         existing_jobs=tenant_jobs,
#                         client=client_primary,
#                         secondary_client=client_secondary,
#                         tenant_id=tenant_id,
#                     )
#                     existing_jobs[tenant_id] = tenant_jobs
#                 except Exception as e:
#                     logger.exception(
#                         f"Failed to process tenant {tenant_id or 'default'}: {e}"
#                     )
#         except Exception as e:
#             logger.exception(f"Failed to run update due to {e}")
#         sleep_time = delay - (time.time() - start)
#         if sleep_time > 0:
#             time.sleep(sleep_time)
# def update__main() -> None:
#     set_is_ee_based_on_env_variable()
#     # initialize the Postgres connection pool
#     SqlEngine.set_app_name(POSTGRES_INDEXER_APP_NAME)
#     logger.notice("Starting indexing service")
#     update_loop()
# if __name__ == "__main__":
#     update__main()
=======
import logging
import time
from datetime import datetime

import dask
from dask.distributed import Client
from dask.distributed import Future
from distributed import LocalCluster
from sqlalchemy import text
from sqlalchemy.exc import ProgrammingError
from sqlalchemy.orm import Session

from danswer.background.indexing.dask_utils import ResourceLogger
from danswer.background.indexing.job_client import SimpleJob
from danswer.background.indexing.job_client import SimpleJobClient
from danswer.background.indexing.run_indexing import run_indexing_entrypoint
from danswer.configs.app_configs import CLEANUP_INDEXING_JOBS_TIMEOUT
from danswer.configs.app_configs import DASK_JOB_CLIENT_ENABLED
from danswer.configs.app_configs import DISABLE_INDEX_UPDATE_ON_SWAP
from danswer.configs.app_configs import MULTI_TENANT
from danswer.configs.app_configs import NUM_INDEXING_WORKERS
from danswer.configs.app_configs import NUM_SECONDARY_INDEXING_WORKERS
from danswer.configs.constants import DocumentSource
from danswer.configs.constants import POSTGRES_INDEXER_APP_NAME
from danswer.configs.constants import TENANT_ID_PREFIX
from danswer.db.connector import fetch_connectors
from danswer.db.connector_credential_pair import fetch_connector_credential_pairs
from danswer.db.engine import get_db_current_time
from danswer.db.engine import get_session_with_tenant
from danswer.db.engine import get_sqlalchemy_engine
from danswer.db.engine import SqlEngine
from danswer.db.index_attempt import create_index_attempt
from danswer.db.index_attempt import get_index_attempt
from danswer.db.index_attempt import get_inprogress_index_attempts
from danswer.db.index_attempt import get_last_attempt_for_cc_pair
from danswer.db.index_attempt import get_not_started_index_attempts
from danswer.db.index_attempt import mark_attempt_failed
from danswer.db.models import ConnectorCredentialPair
from danswer.db.models import IndexAttempt
from danswer.db.models import IndexingStatus
from danswer.db.models import IndexModelStatus
from danswer.db.models import SearchSettings
from danswer.db.search_settings import get_current_search_settings
from danswer.db.search_settings import get_secondary_search_settings
from danswer.db.swap_index import check_index_swap
from danswer.document_index.vespa.index import VespaIndex
from danswer.natural_language_processing.search_nlp_models import EmbeddingModel
from danswer.natural_language_processing.search_nlp_models import warm_up_bi_encoder
from danswer.utils.logger import setup_logger
from danswer.utils.variable_functionality import global_version
from danswer.utils.variable_functionality import set_is_ee_based_on_env_variable
from shared_configs.configs import INDEXING_MODEL_SERVER_HOST
from shared_configs.configs import INDEXING_MODEL_SERVER_PORT
from shared_configs.configs import LOG_LEVEL

logger = setup_logger()

# If the indexing dies, it's most likely due to resource constraints,
# restarting just delays the eventual failure, not useful to the user
dask.config.set({"distributed.scheduler.allowed-failures": 0})

_UNEXPECTED_STATE_FAILURE_REASON = (
    "Stopped mid run, likely due to the background process being killed"
)


def _should_create_new_indexing(
    cc_pair: ConnectorCredentialPair,
    last_index: IndexAttempt | None,
    search_settings_instance: SearchSettings,
    secondary_index_building: bool,
    db_session: Session,
) -> bool:
    connector = cc_pair.connector

    # don't kick off indexing for `NOT_APPLICABLE` sources
    if connector.source == DocumentSource.NOT_APPLICABLE:
        return False

    # User can still manually create single indexing attempts via the UI for the
    # currently in use index
    if DISABLE_INDEX_UPDATE_ON_SWAP:
        if (
            search_settings_instance.status == IndexModelStatus.PRESENT
            and secondary_index_building
        ):
            return False

    # When switching over models, always index at least once
    if search_settings_instance.status == IndexModelStatus.FUTURE:
        if last_index:
            # No new index if the last index attempt succeeded
            # Once is enough. The model will never be able to swap otherwise.
            if last_index.status == IndexingStatus.SUCCESS:
                return False

            # No new index if the last index attempt is waiting to start
            if last_index.status == IndexingStatus.NOT_STARTED:
                return False

            # No new index if the last index attempt is running
            if last_index.status == IndexingStatus.IN_PROGRESS:
                return False
        else:
            if (
                connector.id == 0 or connector.source == DocumentSource.INGESTION_API
            ):  # Ingestion API
                return False
        return True

    # If the connector is paused or is the ingestion API, don't index
    # NOTE: during an embedding model switch over, the following logic
    # is bypassed by the above check for a future model
    if (
        not cc_pair.status.is_active()
        or connector.id == 0
        or connector.source == DocumentSource.INGESTION_API
    ):
        return False

    if not last_index:
        return True

    if connector.refresh_freq is None:
        return False

    # Only one scheduled/ongoing job per connector at a time
    # this prevents cases where
    # (1) the "latest" index_attempt is scheduled so we show
    #     that in the UI despite another index_attempt being in-progress
    # (2) multiple scheduled index_attempts at a time
    if (
        last_index.status == IndexingStatus.NOT_STARTED
        or last_index.status == IndexingStatus.IN_PROGRESS
    ):
        return False

    current_db_time = get_db_current_time(db_session)
    time_since_index = current_db_time - last_index.time_updated
    return time_since_index.total_seconds() >= connector.refresh_freq


def _mark_run_failed(
    db_session: Session, index_attempt: IndexAttempt, failure_reason: str
) -> None:
    """Marks the `index_attempt` row as failed + updates the `
    connector_credential_pair` to reflect that the run failed"""
    logger.warning(
        f"Marking in-progress attempt 'connector: {index_attempt.connector_credential_pair.connector_id}, "
        f"credential: {index_attempt.connector_credential_pair.credential_id}' as failed due to {failure_reason}"
    )
    mark_attempt_failed(
        index_attempt=index_attempt,
        db_session=db_session,
        failure_reason=failure_reason,
    )


"""Main funcs"""


def create_indexing_jobs(
    existing_jobs: dict[int, Future | SimpleJob], tenant_id: str | None
) -> None:
    """Creates new indexing jobs for each connector / credential pair which is:
    1. Enabled
    2. `refresh_frequency` time has passed since the last indexing run for this pair
    3. There is not already an ongoing indexing attempt for this pair
    """
    with get_session_with_tenant(tenant_id) as db_session:
        ongoing: set[tuple[int | None, int]] = set()
        for attempt_id in existing_jobs:
            attempt = get_index_attempt(
                db_session=db_session, index_attempt_id=attempt_id
            )
            if attempt is None:
                logger.error(
                    f"Unable to find IndexAttempt for ID '{attempt_id}' when creating "
                    "indexing jobs"
                )
                continue
            ongoing.add(
                (
                    attempt.connector_credential_pair_id,
                    attempt.search_settings_id,
                )
            )

        # Get the primary search settings
        primary_search_settings = get_current_search_settings(db_session)
        search_settings = [primary_search_settings]

        # Check for secondary search settings
        secondary_search_settings = get_secondary_search_settings(db_session)
        if secondary_search_settings is not None:
            # If secondary settings exist, add them to the list
            search_settings.append(secondary_search_settings)

        all_connector_credential_pairs = fetch_connector_credential_pairs(db_session)
        for cc_pair in all_connector_credential_pairs:
            for search_settings_instance in search_settings:
                # Check if there is an ongoing indexing attempt for this connector credential pair
                if (cc_pair.id, search_settings_instance.id) in ongoing:
                    continue

                last_attempt = get_last_attempt_for_cc_pair(
                    cc_pair.id, search_settings_instance.id, db_session
                )
                if not _should_create_new_indexing(
                    cc_pair=cc_pair,
                    last_index=last_attempt,
                    search_settings_instance=search_settings_instance,
                    secondary_index_building=len(search_settings) > 1,
                    db_session=db_session,
                ):
                    continue

                create_index_attempt(
                    cc_pair.id, search_settings_instance.id, db_session
                )


def cleanup_indexing_jobs(
    existing_jobs: dict[int, Future | SimpleJob],
    tenant_id: str | None,
    timeout_hours: int = CLEANUP_INDEXING_JOBS_TIMEOUT,
) -> dict[int, Future | SimpleJob]:
    existing_jobs_copy = existing_jobs.copy()
    # clean up completed jobs
    with get_session_with_tenant(tenant_id) as db_session:
        for attempt_id, job in existing_jobs.items():
            index_attempt = get_index_attempt(
                db_session=db_session, index_attempt_id=attempt_id
            )

            # do nothing for ongoing jobs that haven't been stopped
            if not job.done():
                if not index_attempt:
                    continue

                if not index_attempt.is_finished():
                    continue

            if job.status == "error":
                logger.error(job.exception())

            job.release()
            del existing_jobs_copy[attempt_id]

            if not index_attempt:
                logger.error(
                    f"Unable to find IndexAttempt for ID '{attempt_id}' when cleaning "
                    "up indexing jobs"
                )
                continue

            if (
                index_attempt.status == IndexingStatus.IN_PROGRESS
                or job.status == "error"
            ):
                _mark_run_failed(
                    db_session=db_session,
                    index_attempt=index_attempt,
                    failure_reason=_UNEXPECTED_STATE_FAILURE_REASON,
                )

        # clean up in-progress jobs that were never completed
        try:
            connectors = fetch_connectors(db_session)
            for connector in connectors:
                in_progress_indexing_attempts = get_inprogress_index_attempts(
                    connector.id, db_session
                )

                for index_attempt in in_progress_indexing_attempts:
                    if index_attempt.id in existing_jobs:
                        # If index attempt is canceled, stop the run
                        if index_attempt.status == IndexingStatus.FAILED:
                            existing_jobs[index_attempt.id].cancel()
                        # check to see if the job has been updated in last `timeout_hours` hours, if not
                        # assume it to frozen in some bad state and just mark it as failed. Note: this relies
                        # on the fact that the `time_updated` field is constantly updated every
                        # batch of documents indexed
                        current_db_time = get_db_current_time(db_session=db_session)
                        time_since_update = current_db_time - index_attempt.time_updated
                        if time_since_update.total_seconds() > 60 * 60 * timeout_hours:
                            existing_jobs[index_attempt.id].cancel()
                            _mark_run_failed(
                                db_session=db_session,
                                index_attempt=index_attempt,
                                failure_reason="Indexing run frozen - no updates in the last three hours. "
                                "The run will be re-attempted at next scheduled indexing time.",
                            )
                    else:
                        # If job isn't known, simply mark it as failed
                        _mark_run_failed(
                            db_session=db_session,
                            index_attempt=index_attempt,
                            failure_reason=_UNEXPECTED_STATE_FAILURE_REASON,
                        )
        except ProgrammingError:
            logger.debug(f"No Connector Table exists for: {tenant_id}")
    return existing_jobs_copy


def kickoff_indexing_jobs(
    existing_jobs: dict[int, Future | SimpleJob],
    client: Client | SimpleJobClient,
    secondary_client: Client | SimpleJobClient,
    tenant_id: str | None,
) -> dict[int, Future | SimpleJob]:
    existing_jobs_copy = existing_jobs.copy()

    current_session = get_session_with_tenant(tenant_id)

    # Don't include jobs waiting in the Dask queue that just haven't started running
    # Also (rarely) don't include for jobs that started but haven't updated the indexing tables yet
    with current_session as db_session:
        # get_not_started_index_attempts orders its returned results from oldest to newest
        # we must process attempts in a FIFO manner to prevent connector starvation
        new_indexing_attempts = [
            (attempt, attempt.search_settings)
            for attempt in get_not_started_index_attempts(db_session)
            if attempt.id not in existing_jobs
        ]

    logger.debug(f"Found {len(new_indexing_attempts)} new indexing task(s).")

    if not new_indexing_attempts:
        return existing_jobs

    indexing_attempt_count = 0

    primary_client_full = False
    secondary_client_full = False
    for attempt, search_settings in new_indexing_attempts:
        if primary_client_full and secondary_client_full:
            break

        use_secondary_index = (
            search_settings.status == IndexModelStatus.FUTURE
            if search_settings is not None
            else False
        )
        if attempt.connector_credential_pair.connector is None:
            logger.warning(
                f"Skipping index attempt as Connector has been deleted: {attempt}"
            )
            with current_session as db_session:
                mark_attempt_failed(
                    attempt, db_session, failure_reason="Connector is null"
                )
            continue
        if attempt.connector_credential_pair.credential is None:
            logger.warning(
                f"Skipping index attempt as Credential has been deleted: {attempt}"
            )
            with current_session as db_session:
                mark_attempt_failed(
                    attempt, db_session, failure_reason="Credential is null"
                )
            continue

        if not use_secondary_index:
            if not primary_client_full:
                run = client.submit(
                    run_indexing_entrypoint,
                    attempt.id,
                    tenant_id,
                    attempt.connector_credential_pair_id,
                    global_version.is_ee_version(),
                    pure=False,
                )
                if not run:
                    primary_client_full = True
        else:
            if not secondary_client_full:
                run = secondary_client.submit(
                    run_indexing_entrypoint,
                    attempt.id,
                    tenant_id,
                    attempt.connector_credential_pair_id,
                    global_version.is_ee_version(),
                    pure=False,
                )
                if not run:
                    secondary_client_full = True

        if run:
            if indexing_attempt_count == 0:
                logger.info(
                    f"Indexing dispatch starts: pending={len(new_indexing_attempts)}"
                )

            indexing_attempt_count += 1
            secondary_str = " (secondary index)" if use_secondary_index else ""
            logger.info(
                f"Indexing dispatched{secondary_str}: "
                f"attempt_id={attempt.id} "
                f"connector='{attempt.connector_credential_pair.connector.name}' "
                f"config='{attempt.connector_credential_pair.connector.connector_specific_config}' "
                f"credentials='{attempt.connector_credential_pair.credential_id}'"
            )
            existing_jobs_copy[attempt.id] = run

    if indexing_attempt_count > 0:
        logger.info(
            f"Indexing dispatch results: "
            f"initial_pending={len(new_indexing_attempts)} "
            f"started={indexing_attempt_count} "
            f"remaining={len(new_indexing_attempts) - indexing_attempt_count}"
        )

    return existing_jobs_copy


def get_all_tenant_ids() -> list[str] | list[None]:
    if not MULTI_TENANT:
        return [None]
    with get_session_with_tenant(tenant_id="public") as session:
        result = session.execute(
            text(
                """
            SELECT schema_name
            FROM information_schema.schemata
            WHERE schema_name NOT IN ('pg_catalog', 'information_schema', 'public')"""
            )
        )
        tenant_ids = [row[0] for row in result]

    valid_tenants = [
        tenant
        for tenant in tenant_ids
        if tenant is None or tenant.startswith(TENANT_ID_PREFIX)
    ]

    return valid_tenants


def update_loop(
    delay: int = 10,
    num_workers: int = NUM_INDEXING_WORKERS,
    num_secondary_workers: int = NUM_SECONDARY_INDEXING_WORKERS,
) -> None:
    if not MULTI_TENANT:
        # We can use this function as we are certain only the public schema exists
        # (explicitly for the non-`MULTI_TENANT` case)
        engine = get_sqlalchemy_engine()
        with Session(engine) as db_session:
            check_index_swap(db_session=db_session)

            search_settings = get_current_search_settings(db_session)

            # So that the first time users aren't surprised by really slow speed of first
            # batch of documents indexed
            if search_settings.provider_type is None:
                logger.notice("Running a first inference to warm up embedding model")
                embedding_model = EmbeddingModel.from_db_model(
                    search_settings=search_settings,
                    server_host=INDEXING_MODEL_SERVER_HOST,
                    server_port=INDEXING_MODEL_SERVER_PORT,
                )

                warm_up_bi_encoder(
                    embedding_model=embedding_model,
                )
                logger.notice("First inference complete.")

    client_primary: Client | SimpleJobClient
    client_secondary: Client | SimpleJobClient
    if DASK_JOB_CLIENT_ENABLED:
        cluster_primary = LocalCluster(
            n_workers=num_workers,
            threads_per_worker=1,
            silence_logs=logging.ERROR,
        )
        cluster_secondary = LocalCluster(
            n_workers=num_secondary_workers,
            threads_per_worker=1,
            silence_logs=logging.ERROR,
        )
        client_primary = Client(cluster_primary)
        client_secondary = Client(cluster_secondary)
        if LOG_LEVEL.lower() == "debug":
            client_primary.register_worker_plugin(ResourceLogger())
    else:
        client_primary = SimpleJobClient(n_workers=num_workers)
        client_secondary = SimpleJobClient(n_workers=num_secondary_workers)

    existing_jobs: dict[str | None, dict[int, Future | SimpleJob]] = {}

    logger.notice("Startup complete. Waiting for indexing jobs...")
    while True:
        start = time.time()
        start_time_utc = datetime.utcfromtimestamp(start).strftime("%Y-%m-%d %H:%M:%S")
        logger.debug(f"Running update, current UTC time: {start_time_utc}")

        if existing_jobs:
            logger.debug(
                "Found existing indexing jobs: "
                f"{[(tenant_id, list(jobs.keys())) for tenant_id, jobs in existing_jobs.items()]}"
            )

        try:
            tenants = get_all_tenant_ids()

            for tenant_id in tenants:
                try:
                    logger.debug(
                        f"Processing {'index attempts' if tenant_id is None else f'tenant {tenant_id}'}"
                    )
                    with get_session_with_tenant(tenant_id) as db_session:
                        index_to_expire = check_index_swap(db_session=db_session)

                        if index_to_expire and tenant_id and MULTI_TENANT:
                            VespaIndex.delete_entries_by_tenant_id(
                                tenant_id=tenant_id,
                                index_name=index_to_expire.index_name,
                            )

                        if not MULTI_TENANT:
                            search_settings = get_current_search_settings(db_session)
                            if search_settings.provider_type is None:
                                logger.notice(
                                    "Running a first inference to warm up embedding model"
                                )
                                embedding_model = EmbeddingModel.from_db_model(
                                    search_settings=search_settings,
                                    server_host=INDEXING_MODEL_SERVER_HOST,
                                    server_port=INDEXING_MODEL_SERVER_PORT,
                                )
                                warm_up_bi_encoder(embedding_model=embedding_model)
                                logger.notice("First inference complete.")

                    tenant_jobs = existing_jobs.get(tenant_id, {})

                    tenant_jobs = cleanup_indexing_jobs(
                        existing_jobs=tenant_jobs, tenant_id=tenant_id
                    )
                    create_indexing_jobs(existing_jobs=tenant_jobs, tenant_id=tenant_id)
                    tenant_jobs = kickoff_indexing_jobs(
                        existing_jobs=tenant_jobs,
                        client=client_primary,
                        secondary_client=client_secondary,
                        tenant_id=tenant_id,
                    )

                    existing_jobs[tenant_id] = tenant_jobs

                except Exception as e:
                    logger.exception(
                        f"Failed to process tenant {tenant_id or 'default'}: {e}"
                    )

        except Exception as e:
            logger.exception(f"Failed to run update due to {e}")

        sleep_time = delay - (time.time() - start)
        if sleep_time > 0:
            time.sleep(sleep_time)


def update__main() -> None:
    set_is_ee_based_on_env_variable()

    # initialize the Postgres connection pool
    SqlEngine.set_app_name(POSTGRES_INDEXER_APP_NAME)

    logger.notice("Starting indexing service")
    update_loop()


if __name__ == "__main__":
    update__main()
>>>>>>> 61424de5
<|MERGE_RESOLUTION|>--- conflicted
+++ resolved
@@ -1,4 +1,3 @@
-<<<<<<< HEAD
 # TODO(rkuo): delete after background indexing via celery is fully vetted
 # import logging
 # import time
@@ -27,12 +26,13 @@
 # from danswer.db.connector_credential_pair import fetch_connector_credential_pairs
 # from danswer.db.engine import get_db_current_time
 # from danswer.db.engine import get_session_with_tenant
+# from danswer.db.engine import get_sqlalchemy_engine
 # from danswer.db.engine import SqlEngine
 # from danswer.db.index_attempt import create_index_attempt
-# from danswer.db.index_attempt import get_all_index_attempts_by_status
-# from danswer.db.index_attempt import get_in_progress_index_attempts
 # from danswer.db.index_attempt import get_index_attempt
+# from danswer.db.index_attempt import get_inprogress_index_attempts
 # from danswer.db.index_attempt import get_last_attempt_for_cc_pair
+# from danswer.db.index_attempt import get_not_started_index_attempts
 # from danswer.db.index_attempt import mark_attempt_failed
 # from danswer.db.models import ConnectorCredentialPair
 # from danswer.db.models import IndexAttempt
@@ -232,7 +232,7 @@
 #         try:
 #             connectors = fetch_connectors(db_session)
 #             for connector in connectors:
-#                 in_progress_indexing_attempts = get_in_progress_index_attempts(
+#                 in_progress_indexing_attempts = get_inprogress_index_attempts(
 #                     connector.id, db_session
 #                 )
 #                 for index_attempt in in_progress_indexing_attempts:
@@ -279,9 +279,7 @@
 #         # we must process attempts in a FIFO manner to prevent connector starvation
 #         new_indexing_attempts = [
 #             (attempt, attempt.search_settings)
-#             for attempt in get_all_index_attempts_by_status(
-#                 IndexingStatus.NOT_STARTED, db_session
-#             )
+#             for attempt in get_not_started_index_attempts(db_session)
 #             if attempt.id not in existing_jobs
 #         ]
 #     logger.debug(f"Found {len(new_indexing_attempts)} new indexing task(s).")
@@ -387,6 +385,26 @@
 #     num_workers: int = NUM_INDEXING_WORKERS,
 #     num_secondary_workers: int = NUM_SECONDARY_INDEXING_WORKERS,
 # ) -> None:
+#     if not MULTI_TENANT:
+#         # We can use this function as we are certain only the public schema exists
+#         # (explicitly for the non-`MULTI_TENANT` case)
+#         engine = get_sqlalchemy_engine()
+#         with Session(engine) as db_session:
+#             check_index_swap(db_session=db_session)
+#             search_settings = get_current_search_settings(db_session)
+#             # So that the first time users aren't surprised by really slow speed of first
+#             # batch of documents indexed
+#             if search_settings.provider_type is None:
+#                 logger.notice("Running a first inference to warm up embedding model")
+#                 embedding_model = EmbeddingModel.from_db_model(
+#                     search_settings=search_settings,
+#                     server_host=INDEXING_MODEL_SERVER_HOST,
+#                     server_port=INDEXING_MODEL_SERVER_PORT,
+#                 )
+#                 warm_up_bi_encoder(
+#                     embedding_model=embedding_model,
+#                 )
+#                 logger.notice("First inference complete.")
 #     client_primary: Client | SimpleJobClient
 #     client_secondary: Client | SimpleJobClient
 #     if DASK_JOB_CLIENT_ENABLED:
@@ -473,580 +491,4 @@
 #     logger.notice("Starting indexing service")
 #     update_loop()
 # if __name__ == "__main__":
-#     update__main()
-=======
-import logging
-import time
-from datetime import datetime
-
-import dask
-from dask.distributed import Client
-from dask.distributed import Future
-from distributed import LocalCluster
-from sqlalchemy import text
-from sqlalchemy.exc import ProgrammingError
-from sqlalchemy.orm import Session
-
-from danswer.background.indexing.dask_utils import ResourceLogger
-from danswer.background.indexing.job_client import SimpleJob
-from danswer.background.indexing.job_client import SimpleJobClient
-from danswer.background.indexing.run_indexing import run_indexing_entrypoint
-from danswer.configs.app_configs import CLEANUP_INDEXING_JOBS_TIMEOUT
-from danswer.configs.app_configs import DASK_JOB_CLIENT_ENABLED
-from danswer.configs.app_configs import DISABLE_INDEX_UPDATE_ON_SWAP
-from danswer.configs.app_configs import MULTI_TENANT
-from danswer.configs.app_configs import NUM_INDEXING_WORKERS
-from danswer.configs.app_configs import NUM_SECONDARY_INDEXING_WORKERS
-from danswer.configs.constants import DocumentSource
-from danswer.configs.constants import POSTGRES_INDEXER_APP_NAME
-from danswer.configs.constants import TENANT_ID_PREFIX
-from danswer.db.connector import fetch_connectors
-from danswer.db.connector_credential_pair import fetch_connector_credential_pairs
-from danswer.db.engine import get_db_current_time
-from danswer.db.engine import get_session_with_tenant
-from danswer.db.engine import get_sqlalchemy_engine
-from danswer.db.engine import SqlEngine
-from danswer.db.index_attempt import create_index_attempt
-from danswer.db.index_attempt import get_index_attempt
-from danswer.db.index_attempt import get_inprogress_index_attempts
-from danswer.db.index_attempt import get_last_attempt_for_cc_pair
-from danswer.db.index_attempt import get_not_started_index_attempts
-from danswer.db.index_attempt import mark_attempt_failed
-from danswer.db.models import ConnectorCredentialPair
-from danswer.db.models import IndexAttempt
-from danswer.db.models import IndexingStatus
-from danswer.db.models import IndexModelStatus
-from danswer.db.models import SearchSettings
-from danswer.db.search_settings import get_current_search_settings
-from danswer.db.search_settings import get_secondary_search_settings
-from danswer.db.swap_index import check_index_swap
-from danswer.document_index.vespa.index import VespaIndex
-from danswer.natural_language_processing.search_nlp_models import EmbeddingModel
-from danswer.natural_language_processing.search_nlp_models import warm_up_bi_encoder
-from danswer.utils.logger import setup_logger
-from danswer.utils.variable_functionality import global_version
-from danswer.utils.variable_functionality import set_is_ee_based_on_env_variable
-from shared_configs.configs import INDEXING_MODEL_SERVER_HOST
-from shared_configs.configs import INDEXING_MODEL_SERVER_PORT
-from shared_configs.configs import LOG_LEVEL
-
-logger = setup_logger()
-
-# If the indexing dies, it's most likely due to resource constraints,
-# restarting just delays the eventual failure, not useful to the user
-dask.config.set({"distributed.scheduler.allowed-failures": 0})
-
-_UNEXPECTED_STATE_FAILURE_REASON = (
-    "Stopped mid run, likely due to the background process being killed"
-)
-
-
-def _should_create_new_indexing(
-    cc_pair: ConnectorCredentialPair,
-    last_index: IndexAttempt | None,
-    search_settings_instance: SearchSettings,
-    secondary_index_building: bool,
-    db_session: Session,
-) -> bool:
-    connector = cc_pair.connector
-
-    # don't kick off indexing for `NOT_APPLICABLE` sources
-    if connector.source == DocumentSource.NOT_APPLICABLE:
-        return False
-
-    # User can still manually create single indexing attempts via the UI for the
-    # currently in use index
-    if DISABLE_INDEX_UPDATE_ON_SWAP:
-        if (
-            search_settings_instance.status == IndexModelStatus.PRESENT
-            and secondary_index_building
-        ):
-            return False
-
-    # When switching over models, always index at least once
-    if search_settings_instance.status == IndexModelStatus.FUTURE:
-        if last_index:
-            # No new index if the last index attempt succeeded
-            # Once is enough. The model will never be able to swap otherwise.
-            if last_index.status == IndexingStatus.SUCCESS:
-                return False
-
-            # No new index if the last index attempt is waiting to start
-            if last_index.status == IndexingStatus.NOT_STARTED:
-                return False
-
-            # No new index if the last index attempt is running
-            if last_index.status == IndexingStatus.IN_PROGRESS:
-                return False
-        else:
-            if (
-                connector.id == 0 or connector.source == DocumentSource.INGESTION_API
-            ):  # Ingestion API
-                return False
-        return True
-
-    # If the connector is paused or is the ingestion API, don't index
-    # NOTE: during an embedding model switch over, the following logic
-    # is bypassed by the above check for a future model
-    if (
-        not cc_pair.status.is_active()
-        or connector.id == 0
-        or connector.source == DocumentSource.INGESTION_API
-    ):
-        return False
-
-    if not last_index:
-        return True
-
-    if connector.refresh_freq is None:
-        return False
-
-    # Only one scheduled/ongoing job per connector at a time
-    # this prevents cases where
-    # (1) the "latest" index_attempt is scheduled so we show
-    #     that in the UI despite another index_attempt being in-progress
-    # (2) multiple scheduled index_attempts at a time
-    if (
-        last_index.status == IndexingStatus.NOT_STARTED
-        or last_index.status == IndexingStatus.IN_PROGRESS
-    ):
-        return False
-
-    current_db_time = get_db_current_time(db_session)
-    time_since_index = current_db_time - last_index.time_updated
-    return time_since_index.total_seconds() >= connector.refresh_freq
-
-
-def _mark_run_failed(
-    db_session: Session, index_attempt: IndexAttempt, failure_reason: str
-) -> None:
-    """Marks the `index_attempt` row as failed + updates the `
-    connector_credential_pair` to reflect that the run failed"""
-    logger.warning(
-        f"Marking in-progress attempt 'connector: {index_attempt.connector_credential_pair.connector_id}, "
-        f"credential: {index_attempt.connector_credential_pair.credential_id}' as failed due to {failure_reason}"
-    )
-    mark_attempt_failed(
-        index_attempt=index_attempt,
-        db_session=db_session,
-        failure_reason=failure_reason,
-    )
-
-
-"""Main funcs"""
-
-
-def create_indexing_jobs(
-    existing_jobs: dict[int, Future | SimpleJob], tenant_id: str | None
-) -> None:
-    """Creates new indexing jobs for each connector / credential pair which is:
-    1. Enabled
-    2. `refresh_frequency` time has passed since the last indexing run for this pair
-    3. There is not already an ongoing indexing attempt for this pair
-    """
-    with get_session_with_tenant(tenant_id) as db_session:
-        ongoing: set[tuple[int | None, int]] = set()
-        for attempt_id in existing_jobs:
-            attempt = get_index_attempt(
-                db_session=db_session, index_attempt_id=attempt_id
-            )
-            if attempt is None:
-                logger.error(
-                    f"Unable to find IndexAttempt for ID '{attempt_id}' when creating "
-                    "indexing jobs"
-                )
-                continue
-            ongoing.add(
-                (
-                    attempt.connector_credential_pair_id,
-                    attempt.search_settings_id,
-                )
-            )
-
-        # Get the primary search settings
-        primary_search_settings = get_current_search_settings(db_session)
-        search_settings = [primary_search_settings]
-
-        # Check for secondary search settings
-        secondary_search_settings = get_secondary_search_settings(db_session)
-        if secondary_search_settings is not None:
-            # If secondary settings exist, add them to the list
-            search_settings.append(secondary_search_settings)
-
-        all_connector_credential_pairs = fetch_connector_credential_pairs(db_session)
-        for cc_pair in all_connector_credential_pairs:
-            for search_settings_instance in search_settings:
-                # Check if there is an ongoing indexing attempt for this connector credential pair
-                if (cc_pair.id, search_settings_instance.id) in ongoing:
-                    continue
-
-                last_attempt = get_last_attempt_for_cc_pair(
-                    cc_pair.id, search_settings_instance.id, db_session
-                )
-                if not _should_create_new_indexing(
-                    cc_pair=cc_pair,
-                    last_index=last_attempt,
-                    search_settings_instance=search_settings_instance,
-                    secondary_index_building=len(search_settings) > 1,
-                    db_session=db_session,
-                ):
-                    continue
-
-                create_index_attempt(
-                    cc_pair.id, search_settings_instance.id, db_session
-                )
-
-
-def cleanup_indexing_jobs(
-    existing_jobs: dict[int, Future | SimpleJob],
-    tenant_id: str | None,
-    timeout_hours: int = CLEANUP_INDEXING_JOBS_TIMEOUT,
-) -> dict[int, Future | SimpleJob]:
-    existing_jobs_copy = existing_jobs.copy()
-    # clean up completed jobs
-    with get_session_with_tenant(tenant_id) as db_session:
-        for attempt_id, job in existing_jobs.items():
-            index_attempt = get_index_attempt(
-                db_session=db_session, index_attempt_id=attempt_id
-            )
-
-            # do nothing for ongoing jobs that haven't been stopped
-            if not job.done():
-                if not index_attempt:
-                    continue
-
-                if not index_attempt.is_finished():
-                    continue
-
-            if job.status == "error":
-                logger.error(job.exception())
-
-            job.release()
-            del existing_jobs_copy[attempt_id]
-
-            if not index_attempt:
-                logger.error(
-                    f"Unable to find IndexAttempt for ID '{attempt_id}' when cleaning "
-                    "up indexing jobs"
-                )
-                continue
-
-            if (
-                index_attempt.status == IndexingStatus.IN_PROGRESS
-                or job.status == "error"
-            ):
-                _mark_run_failed(
-                    db_session=db_session,
-                    index_attempt=index_attempt,
-                    failure_reason=_UNEXPECTED_STATE_FAILURE_REASON,
-                )
-
-        # clean up in-progress jobs that were never completed
-        try:
-            connectors = fetch_connectors(db_session)
-            for connector in connectors:
-                in_progress_indexing_attempts = get_inprogress_index_attempts(
-                    connector.id, db_session
-                )
-
-                for index_attempt in in_progress_indexing_attempts:
-                    if index_attempt.id in existing_jobs:
-                        # If index attempt is canceled, stop the run
-                        if index_attempt.status == IndexingStatus.FAILED:
-                            existing_jobs[index_attempt.id].cancel()
-                        # check to see if the job has been updated in last `timeout_hours` hours, if not
-                        # assume it to frozen in some bad state and just mark it as failed. Note: this relies
-                        # on the fact that the `time_updated` field is constantly updated every
-                        # batch of documents indexed
-                        current_db_time = get_db_current_time(db_session=db_session)
-                        time_since_update = current_db_time - index_attempt.time_updated
-                        if time_since_update.total_seconds() > 60 * 60 * timeout_hours:
-                            existing_jobs[index_attempt.id].cancel()
-                            _mark_run_failed(
-                                db_session=db_session,
-                                index_attempt=index_attempt,
-                                failure_reason="Indexing run frozen - no updates in the last three hours. "
-                                "The run will be re-attempted at next scheduled indexing time.",
-                            )
-                    else:
-                        # If job isn't known, simply mark it as failed
-                        _mark_run_failed(
-                            db_session=db_session,
-                            index_attempt=index_attempt,
-                            failure_reason=_UNEXPECTED_STATE_FAILURE_REASON,
-                        )
-        except ProgrammingError:
-            logger.debug(f"No Connector Table exists for: {tenant_id}")
-    return existing_jobs_copy
-
-
-def kickoff_indexing_jobs(
-    existing_jobs: dict[int, Future | SimpleJob],
-    client: Client | SimpleJobClient,
-    secondary_client: Client | SimpleJobClient,
-    tenant_id: str | None,
-) -> dict[int, Future | SimpleJob]:
-    existing_jobs_copy = existing_jobs.copy()
-
-    current_session = get_session_with_tenant(tenant_id)
-
-    # Don't include jobs waiting in the Dask queue that just haven't started running
-    # Also (rarely) don't include for jobs that started but haven't updated the indexing tables yet
-    with current_session as db_session:
-        # get_not_started_index_attempts orders its returned results from oldest to newest
-        # we must process attempts in a FIFO manner to prevent connector starvation
-        new_indexing_attempts = [
-            (attempt, attempt.search_settings)
-            for attempt in get_not_started_index_attempts(db_session)
-            if attempt.id not in existing_jobs
-        ]
-
-    logger.debug(f"Found {len(new_indexing_attempts)} new indexing task(s).")
-
-    if not new_indexing_attempts:
-        return existing_jobs
-
-    indexing_attempt_count = 0
-
-    primary_client_full = False
-    secondary_client_full = False
-    for attempt, search_settings in new_indexing_attempts:
-        if primary_client_full and secondary_client_full:
-            break
-
-        use_secondary_index = (
-            search_settings.status == IndexModelStatus.FUTURE
-            if search_settings is not None
-            else False
-        )
-        if attempt.connector_credential_pair.connector is None:
-            logger.warning(
-                f"Skipping index attempt as Connector has been deleted: {attempt}"
-            )
-            with current_session as db_session:
-                mark_attempt_failed(
-                    attempt, db_session, failure_reason="Connector is null"
-                )
-            continue
-        if attempt.connector_credential_pair.credential is None:
-            logger.warning(
-                f"Skipping index attempt as Credential has been deleted: {attempt}"
-            )
-            with current_session as db_session:
-                mark_attempt_failed(
-                    attempt, db_session, failure_reason="Credential is null"
-                )
-            continue
-
-        if not use_secondary_index:
-            if not primary_client_full:
-                run = client.submit(
-                    run_indexing_entrypoint,
-                    attempt.id,
-                    tenant_id,
-                    attempt.connector_credential_pair_id,
-                    global_version.is_ee_version(),
-                    pure=False,
-                )
-                if not run:
-                    primary_client_full = True
-        else:
-            if not secondary_client_full:
-                run = secondary_client.submit(
-                    run_indexing_entrypoint,
-                    attempt.id,
-                    tenant_id,
-                    attempt.connector_credential_pair_id,
-                    global_version.is_ee_version(),
-                    pure=False,
-                )
-                if not run:
-                    secondary_client_full = True
-
-        if run:
-            if indexing_attempt_count == 0:
-                logger.info(
-                    f"Indexing dispatch starts: pending={len(new_indexing_attempts)}"
-                )
-
-            indexing_attempt_count += 1
-            secondary_str = " (secondary index)" if use_secondary_index else ""
-            logger.info(
-                f"Indexing dispatched{secondary_str}: "
-                f"attempt_id={attempt.id} "
-                f"connector='{attempt.connector_credential_pair.connector.name}' "
-                f"config='{attempt.connector_credential_pair.connector.connector_specific_config}' "
-                f"credentials='{attempt.connector_credential_pair.credential_id}'"
-            )
-            existing_jobs_copy[attempt.id] = run
-
-    if indexing_attempt_count > 0:
-        logger.info(
-            f"Indexing dispatch results: "
-            f"initial_pending={len(new_indexing_attempts)} "
-            f"started={indexing_attempt_count} "
-            f"remaining={len(new_indexing_attempts) - indexing_attempt_count}"
-        )
-
-    return existing_jobs_copy
-
-
-def get_all_tenant_ids() -> list[str] | list[None]:
-    if not MULTI_TENANT:
-        return [None]
-    with get_session_with_tenant(tenant_id="public") as session:
-        result = session.execute(
-            text(
-                """
-            SELECT schema_name
-            FROM information_schema.schemata
-            WHERE schema_name NOT IN ('pg_catalog', 'information_schema', 'public')"""
-            )
-        )
-        tenant_ids = [row[0] for row in result]
-
-    valid_tenants = [
-        tenant
-        for tenant in tenant_ids
-        if tenant is None or tenant.startswith(TENANT_ID_PREFIX)
-    ]
-
-    return valid_tenants
-
-
-def update_loop(
-    delay: int = 10,
-    num_workers: int = NUM_INDEXING_WORKERS,
-    num_secondary_workers: int = NUM_SECONDARY_INDEXING_WORKERS,
-) -> None:
-    if not MULTI_TENANT:
-        # We can use this function as we are certain only the public schema exists
-        # (explicitly for the non-`MULTI_TENANT` case)
-        engine = get_sqlalchemy_engine()
-        with Session(engine) as db_session:
-            check_index_swap(db_session=db_session)
-
-            search_settings = get_current_search_settings(db_session)
-
-            # So that the first time users aren't surprised by really slow speed of first
-            # batch of documents indexed
-            if search_settings.provider_type is None:
-                logger.notice("Running a first inference to warm up embedding model")
-                embedding_model = EmbeddingModel.from_db_model(
-                    search_settings=search_settings,
-                    server_host=INDEXING_MODEL_SERVER_HOST,
-                    server_port=INDEXING_MODEL_SERVER_PORT,
-                )
-
-                warm_up_bi_encoder(
-                    embedding_model=embedding_model,
-                )
-                logger.notice("First inference complete.")
-
-    client_primary: Client | SimpleJobClient
-    client_secondary: Client | SimpleJobClient
-    if DASK_JOB_CLIENT_ENABLED:
-        cluster_primary = LocalCluster(
-            n_workers=num_workers,
-            threads_per_worker=1,
-            silence_logs=logging.ERROR,
-        )
-        cluster_secondary = LocalCluster(
-            n_workers=num_secondary_workers,
-            threads_per_worker=1,
-            silence_logs=logging.ERROR,
-        )
-        client_primary = Client(cluster_primary)
-        client_secondary = Client(cluster_secondary)
-        if LOG_LEVEL.lower() == "debug":
-            client_primary.register_worker_plugin(ResourceLogger())
-    else:
-        client_primary = SimpleJobClient(n_workers=num_workers)
-        client_secondary = SimpleJobClient(n_workers=num_secondary_workers)
-
-    existing_jobs: dict[str | None, dict[int, Future | SimpleJob]] = {}
-
-    logger.notice("Startup complete. Waiting for indexing jobs...")
-    while True:
-        start = time.time()
-        start_time_utc = datetime.utcfromtimestamp(start).strftime("%Y-%m-%d %H:%M:%S")
-        logger.debug(f"Running update, current UTC time: {start_time_utc}")
-
-        if existing_jobs:
-            logger.debug(
-                "Found existing indexing jobs: "
-                f"{[(tenant_id, list(jobs.keys())) for tenant_id, jobs in existing_jobs.items()]}"
-            )
-
-        try:
-            tenants = get_all_tenant_ids()
-
-            for tenant_id in tenants:
-                try:
-                    logger.debug(
-                        f"Processing {'index attempts' if tenant_id is None else f'tenant {tenant_id}'}"
-                    )
-                    with get_session_with_tenant(tenant_id) as db_session:
-                        index_to_expire = check_index_swap(db_session=db_session)
-
-                        if index_to_expire and tenant_id and MULTI_TENANT:
-                            VespaIndex.delete_entries_by_tenant_id(
-                                tenant_id=tenant_id,
-                                index_name=index_to_expire.index_name,
-                            )
-
-                        if not MULTI_TENANT:
-                            search_settings = get_current_search_settings(db_session)
-                            if search_settings.provider_type is None:
-                                logger.notice(
-                                    "Running a first inference to warm up embedding model"
-                                )
-                                embedding_model = EmbeddingModel.from_db_model(
-                                    search_settings=search_settings,
-                                    server_host=INDEXING_MODEL_SERVER_HOST,
-                                    server_port=INDEXING_MODEL_SERVER_PORT,
-                                )
-                                warm_up_bi_encoder(embedding_model=embedding_model)
-                                logger.notice("First inference complete.")
-
-                    tenant_jobs = existing_jobs.get(tenant_id, {})
-
-                    tenant_jobs = cleanup_indexing_jobs(
-                        existing_jobs=tenant_jobs, tenant_id=tenant_id
-                    )
-                    create_indexing_jobs(existing_jobs=tenant_jobs, tenant_id=tenant_id)
-                    tenant_jobs = kickoff_indexing_jobs(
-                        existing_jobs=tenant_jobs,
-                        client=client_primary,
-                        secondary_client=client_secondary,
-                        tenant_id=tenant_id,
-                    )
-
-                    existing_jobs[tenant_id] = tenant_jobs
-
-                except Exception as e:
-                    logger.exception(
-                        f"Failed to process tenant {tenant_id or 'default'}: {e}"
-                    )
-
-        except Exception as e:
-            logger.exception(f"Failed to run update due to {e}")
-
-        sleep_time = delay - (time.time() - start)
-        if sleep_time > 0:
-            time.sleep(sleep_time)
-
-
-def update__main() -> None:
-    set_is_ee_based_on_env_variable()
-
-    # initialize the Postgres connection pool
-    SqlEngine.set_app_name(POSTGRES_INDEXER_APP_NAME)
-
-    logger.notice("Starting indexing service")
-    update_loop()
-
-
-if __name__ == "__main__":
-    update__main()
->>>>>>> 61424de5
+#     update__main()