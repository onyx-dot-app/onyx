--- conflicted
+++ resolved
@@ -109,8 +109,7 @@
             r.srem(rcd.taskset_key, task_id)
         return
 
-<<<<<<< HEAD
-    if task_id.startswith(RedisConnectorPruning.TASK_PREFIX):
+    if task_id.startswith(RedisConnectorPruning.SUBTASK_PREFIX):
         r = redis_pool.get_client()
         cc_pair_id = RedisConnectorPruning.get_id_from_task_id(task_id)
         if cc_pair_id is not None:
@@ -118,20 +117,13 @@
             r.srem(rcp.taskset_key, task_id)
         return
 
-=======
->>>>>>> fbf51b70
 
 @beat_init.connect
 def on_beat_init(sender: Any, **kwargs: Any) -> None:
     SqlEngine.set_app_name(POSTGRES_CELERY_BEAT_APP_NAME)
     SqlEngine.init_engine(pool_size=2, max_overflow=0)
-<<<<<<< HEAD
-
-
-=======
-
-
->>>>>>> fbf51b70
+
+
 @worker_init.connect
 def on_worker_init(sender: Any, **kwargs: Any) -> None:
     # decide some initial startup settings based on the celery worker's hostname
@@ -160,7 +152,6 @@
                 break
         except Exception:
             pass
-<<<<<<< HEAD
 
         time_elapsed = time.monotonic() - time_start
         logger.info(
@@ -210,69 +201,15 @@
     # by the primary worker
     r = redis_pool.get_client()
 
-=======
-
-        time_elapsed = time.monotonic() - time_start
-        logger.info(
-            f"Redis: Ping failed. elapsed={time_elapsed:.1f} timeout={WAIT_LIMIT:.1f}"
-        )
-        if time_elapsed > WAIT_LIMIT:
-            msg = (
-                f"Redis: Readiness check did not succeed within the timeout "
-                f"({WAIT_LIMIT} seconds). Exiting..."
-            )
-            logger.error(msg)
-            raise WorkerShutdown(msg)
-
-        time.sleep(WAIT_INTERVAL)
-
-    logger.info("Redis: Readiness check succeeded. Continuing...")
-
-    if not celery_is_worker_primary(sender):
-        logger.info("Running as a secondary celery worker.")
-        logger.info("Waiting for primary worker to be ready...")
-        time_start = time.monotonic()
-        while True:
-            if r.exists(DanswerRedisLocks.PRIMARY_WORKER):
-                break
-
-            time.monotonic()
-            time_elapsed = time.monotonic() - time_start
-            logger.info(
-                f"Primary worker is not ready yet. elapsed={time_elapsed:.1f} timeout={WAIT_LIMIT:.1f}"
-            )
-            if time_elapsed > WAIT_LIMIT:
-                msg = (
-                    f"Primary worker was not ready within the timeout. "
-                    f"({WAIT_LIMIT} seconds). Exiting..."
-                )
-                logger.error(msg)
-                raise WorkerShutdown(msg)
-
-            time.sleep(WAIT_INTERVAL)
-
-        logger.info("Wait for primary worker completed successfully. Continuing...")
-        return
-
-    logger.info("Running as the primary celery worker.")
-
-    # This is singleton work that should be done on startup exactly once
-    # by the primary worker
-    r = redis_pool.get_client()
-
->>>>>>> fbf51b70
     # For the moment, we're assuming that we are the only primary worker
     # that should be running.
     # TODO: maybe check for or clean up another zombie primary worker if we detect it
     r.delete(DanswerRedisLocks.PRIMARY_WORKER)
 
-<<<<<<< HEAD
-=======
     # this process wide lock is taken to help other workers start up in order.
     # it is planned to use this lock to enforce singleton behavior on the primary
     # worker, since the primary worker does redis cleanup on startup, but this isn't
     # implemented yet.
->>>>>>> fbf51b70
     lock = r.lock(
         DanswerRedisLocks.PRIMARY_WORKER,
         timeout=CELERY_PRIMARY_WORKER_LOCK_TIMEOUT,
@@ -323,26 +260,6 @@
 
     for key in r.scan_iter(RedisConnectorPruning.FENCE_PREFIX + "*"):
         r.delete(key)
-
-
-@worker_ready.connect
-def on_worker_ready(sender: Any, **kwargs: Any) -> None:
-    task_logger.info("worker_ready signal received.")
-
-
-@worker_shutdown.connect
-def on_worker_shutdown(sender: Any, **kwargs: Any) -> None:
-    if not celery_is_worker_primary(sender):
-        return
-
-    if not sender.primary_worker_lock:
-        return
-
-    logger.info("Releasing primary worker lock.")
-    lock = sender.primary_worker_lock
-    if lock.owned():
-        lock.release()
-        sender.primary_worker_lock = None
 
 
 @worker_ready.connect
@@ -438,7 +355,11 @@
 
 class HubPeriodicTask(bootsteps.StartStopStep):
     """Regularly reacquires the primary worker lock outside of the task queue.
-    Use the task_logger in this class to avoid double logging."""
+    Use the task_logger in this class to avoid double logging.
+
+    This cannot be done inside a regular beat task because it must run on schedule and
+    a queue of existing work would starve the task from running.
+    """
 
     # it's unclear to me whether using the hub's timer or the bootstep timer is better
     requires = {"celery.worker.components:Hub"}
@@ -471,14 +392,6 @@
             r = redis_pool.get_client()
 
             lock: redis.lock.Lock = worker.primary_worker_lock
-
-<<<<<<< HEAD
-            # ttl_ms = r.pttl(lock.name)
-            # logger.info(f"lock TTL before: {ttl_ms}ms")
-
-=======
->>>>>>> fbf51b70
-            task_logger.info("Reacquiring primary worker lock.")
 
             if lock.owned():
                 task_logger.debug("Reacquiring primary worker lock.")
@@ -504,12 +417,6 @@
                     raise TimeoutError("Primary worker lock could not be acquired!")
 
                 worker.primary_worker_lock = lock
-<<<<<<< HEAD
-
-            # ttl_ms = r.pttl(lock.name)
-            # task_logger.info(f"lock TTL after: {ttl_ms}ms")
-=======
->>>>>>> fbf51b70
         except Exception:
             task_logger.exception("HubPeriodicTask.run_periodic_task exceptioned.")
 
@@ -527,10 +434,7 @@
         "danswer.background.celery.tasks.connector_deletion",
         "danswer.background.celery.tasks.periodic",
         "danswer.background.celery.tasks.pruning",
-<<<<<<< HEAD
         "danswer.background.celery.tasks.shared",
-=======
->>>>>>> fbf51b70
         "danswer.background.celery.tasks.vespa",
     ]
 )
