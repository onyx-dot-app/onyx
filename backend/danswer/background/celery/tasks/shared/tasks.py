from celery import shared_task
from celery import Task
from celery.exceptions import SoftTimeLimitExceeded

from danswer.access.access import get_access_for_document
from danswer.background.celery.apps.app_base import task_logger
from danswer.db.document import delete_document_by_connector_credential_pair__no_commit
from danswer.db.document import delete_documents_complete__no_commit
from danswer.db.document import get_document
from danswer.db.document import get_document_connector_count
from danswer.db.document import mark_document_as_synced
from danswer.db.document_set import fetch_document_sets_for_document
from danswer.db.engine import get_session_with_tenant
from danswer.document_index.document_index_utils import get_both_index_names
from danswer.document_index.factory import get_default_document_index
from danswer.document_index.interfaces import VespaDocumentFields
from danswer.server.documents.models import ConnectorCredentialPairIdentifier


<<<<<<< HEAD
=======
class RedisConnectorIndexingFenceData(BaseModel):
    index_attempt_id: int
    started: datetime | None
    submitted: datetime
    celery_task_id: str


>>>>>>> 16e8d026
@shared_task(
    name="document_by_cc_pair_cleanup_task",
    bind=True,
    soft_time_limit=45,
    time_limit=60,
    max_retries=3,
)
def document_by_cc_pair_cleanup_task(
    self: Task,
    document_id: str,
    connector_id: int,
    credential_id: int,
    tenant_id: str | None,
) -> bool:
    """A lightweight subtask used to clean up document to cc pair relationships.
    Created by connection deletion and connector pruning parent tasks."""

    """
    To delete a connector / credential pair:
    (1) find all documents associated with connector / credential pair where there
    this the is only connector / credential pair that has indexed it
    (2) delete all documents from document stores
    (3) delete all entries from postgres
    (4) find all documents associated with connector / credential pair where there
    are multiple connector / credential pairs that have indexed it
    (5) update document store entries to remove access associated with the
    connector / credential pair from the access list
    (6) delete all relevant entries from postgres
    """
    task_logger.info(f"document_id={document_id}")

    try:
        with get_session_with_tenant(tenant_id) as db_session:
            action = "skip"
            chunks_affected = 0

            curr_ind_name, sec_ind_name = get_both_index_names(db_session)
            document_index = get_default_document_index(
                primary_index_name=curr_ind_name, secondary_index_name=sec_ind_name
            )

            count = get_document_connector_count(db_session, document_id)
            if count == 1:
                # count == 1 means this is the only remaining cc_pair reference to the doc
                # delete it from vespa and the db
                action = "delete"

                chunks_affected = document_index.delete_single(document_id)
                delete_documents_complete__no_commit(
                    db_session=db_session,
                    document_ids=[document_id],
                )
            elif count > 1:
                action = "update"

                # count > 1 means the document still has cc_pair references
                doc = get_document(document_id, db_session)
                if not doc:
                    return False

                # the below functions do not include cc_pairs being deleted.
                # i.e. they will correctly omit access for the current cc_pair
                doc_access = get_access_for_document(
                    document_id=document_id, db_session=db_session
                )

                doc_sets = fetch_document_sets_for_document(document_id, db_session)
                update_doc_sets: set[str] = set(doc_sets)

                fields = VespaDocumentFields(
                    document_sets=update_doc_sets,
                    access=doc_access,
                    boost=doc.boost,
                    hidden=doc.hidden,
                )

                # update Vespa. OK if doc doesn't exist. Raises exception otherwise.
                chunks_affected = document_index.update_single(
                    document_id, fields=fields
                )

                # there are still other cc_pair references to the doc, so just resync to Vespa
                delete_document_by_connector_credential_pair__no_commit(
                    db_session=db_session,
                    document_id=document_id,
                    connector_credential_pair_identifier=ConnectorCredentialPairIdentifier(
                        connector_id=connector_id,
                        credential_id=credential_id,
                    ),
                )

                mark_document_as_synced(document_id, db_session)
            else:
                pass

            task_logger.info(
                f"tenant_id={tenant_id} "
                f"document_id={document_id} "
                f"action={action} "
                f"refcount={count} "
                f"chunks={chunks_affected}"
            )
            db_session.commit()
    except SoftTimeLimitExceeded:
        task_logger.info(
            f"SoftTimeLimitExceeded exception. tenant_id={tenant_id} doc_id={document_id}"
        )
    except Exception as e:
        task_logger.exception("Unexpected exception")

        # Exponential backoff from 2^4 to 2^6 ... i.e. 16, 32, 64
        countdown = 2 ** (self.request.retries + 4)
        self.retry(exc=e, countdown=countdown)

    return True<|MERGE_RESOLUTION|>--- conflicted
+++ resolved
@@ -17,16 +17,6 @@
 from danswer.server.documents.models import ConnectorCredentialPairIdentifier
 
 
-<<<<<<< HEAD
-=======
-class RedisConnectorIndexingFenceData(BaseModel):
-    index_attempt_id: int
-    started: datetime | None
-    submitted: datetime
-    celery_task_id: str
-
-
->>>>>>> 16e8d026
 @shared_task(
     name="document_by_cc_pair_cleanup_task",
     bind=True,
