--- conflicted
+++ resolved
@@ -124,15 +124,11 @@
                 pass
 
             task_logger.info(
-<<<<<<< HEAD
                 f"tenant_id={tenant_id} "
                 f"document_id={document_id} "
+                f"action={action} "
                 f"refcount={count} "
-                f"action={action} "
                 f"chunks={chunks_affected}"
-=======
-                f"document_id={document_id} action={action} refcount={count} chunks={chunks_affected}"
->>>>>>> 61424de5
             )
             db_session.commit()
     except SoftTimeLimitExceeded:
