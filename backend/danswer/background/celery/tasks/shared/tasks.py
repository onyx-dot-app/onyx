--- conflicted
+++ resolved
@@ -1,18 +1,10 @@
-<<<<<<< HEAD
-from datetime import datetime
 from http import HTTPStatus
 
 import httpx
 from celery import shared_task
 from celery import Task
 from celery.exceptions import SoftTimeLimitExceeded
-from pydantic import BaseModel
 from tenacity import RetryError
-=======
-from celery import shared_task
-from celery import Task
-from celery.exceptions import SoftTimeLimitExceeded
->>>>>>> 4ca38201
 
 from danswer.access.access import get_access_for_document
 from danswer.background.celery.apps.app_base import task_logger
@@ -40,17 +32,10 @@
 
 @shared_task(
     name="document_by_cc_pair_cleanup_task",
-<<<<<<< HEAD
     soft_time_limit=LIGHT_SOFT_TIME_LIMIT,
     time_limit=LIGHT_TIME_LIMIT,
-    max_retries=3,
+    max_retries=DOCUMENT_BY_CC_PAIR_CLEANUP_MAX_RETRIES,
     bind=True,
-=======
-    bind=True,
-    soft_time_limit=45,
-    time_limit=60,
-    max_retries=DOCUMENT_BY_CC_PAIR_CLEANUP_MAX_RETRIES,
->>>>>>> 4ca38201
 )
 def document_by_cc_pair_cleanup_task(
     self: Task,
@@ -74,11 +59,7 @@
     connector / credential pair from the access list
     (6) delete all relevant entries from postgres
     """
-<<<<<<< HEAD
-    task_logger.info(f"doc={document_id}")
-=======
-    task_logger.info(f"tenant_id={tenant_id} document_id={document_id}")
->>>>>>> 4ca38201
+    task_logger.info(f"tenant={tenant_id} doc={document_id}")
 
     try:
         with get_session_with_tenant(tenant_id) as db_session:
@@ -182,15 +163,6 @@
         task_logger.exception(
             f"Unexpected exception: tenant={tenant_id} doc={document_id}"
         )
-<<<<<<< HEAD
-
-        # Exponential backoff from 2^4 to 2^6 ... i.e. 16, 32, 64
-        countdown = 2 ** (self.request.retries + 4)
-        self.retry(exc=e, countdown=countdown)
-=======
-        return False
-    except Exception as e:
-        task_logger.exception("Unexpected exception")
 
         if self.request.retries < DOCUMENT_BY_CC_PAIR_CLEANUP_MAX_RETRIES:
             # Still retrying. Exponential backoff from 2^4 to 2^6 ... i.e. 16, 32, 64
@@ -201,11 +173,10 @@
             # eventually gets fixed out of band via stale document reconciliation
             task_logger.info(
                 f"Max retries reached. Marking doc as dirty for reconciliation: "
-                f"tenant_id={tenant_id} document_id={document_id}"
+                f"tenant={tenant_id} doc={document_id}"
             )
             with get_session_with_tenant(tenant_id):
                 mark_document_as_modified(document_id, db_session)
->>>>>>> 4ca38201
         return False
 
     return True