--- conflicted
+++ resolved
@@ -660,7 +660,6 @@
         # we will incorrectly abort the task. We must check result state, then check
         # get_completion again to avoid the race condition.
         if result_state in READY_STATES:
-<<<<<<< HEAD
             if redis_connector_index.get_completion() is None:
                 # IF the task state is READY, THEN generator_complete should be set
                 # if it isn't, then the worker crashed
@@ -672,23 +671,6 @@
                     f"cc_pair={cc_pair_id} "
                     f"search_settings={search_settings_id} "
                     f"elapsed_submitted={elapsed_submitted.total_seconds():.2f}"
-=======
-            # IF the task state is READY, THEN generator_complete should be set
-            # if it isn't, then the worker crashed
-            task_logger.info(
-                f"Connector indexing aborted: "
-                f"cc_pair={cc_pair_id} "
-                f"search_settings={search_settings_id} "
-                f"elapsed_submitted={elapsed_submitted.total_seconds():.2f}"
-            )
-
-            index_attempt = get_index_attempt(db_session, payload.index_attempt_id)
-            if index_attempt:
-                mark_attempt_failed(
-                    index_attempt_id=payload.index_attempt_id,
-                    db_session=db_session,
-                    failure_reason="Connector indexing aborted or exceptioned.",
->>>>>>> d69180ae
                 )
                 task_logger.warning(msg)
 
