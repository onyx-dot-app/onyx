import traceback
from datetime import datetime
from datetime import timezone
from http import HTTPStatus
from typing import cast

import httpx
from celery import Celery
from celery import shared_task
from celery import Task
from celery.exceptions import SoftTimeLimitExceeded
from celery.result import AsyncResult
from celery.states import READY_STATES
from redis import Redis
from redis.lock import Lock as RedisLock
from sqlalchemy.orm import Session
from tenacity import RetryError

from danswer.access.access import get_access_for_document
from danswer.background.celery.apps.app_base import task_logger
from danswer.background.celery.celery_redis import celery_get_queue_length
from danswer.background.celery.tasks.shared.RetryDocumentIndex import RetryDocumentIndex
from danswer.background.celery.tasks.shared.tasks import LIGHT_SOFT_TIME_LIMIT
from danswer.background.celery.tasks.shared.tasks import LIGHT_TIME_LIMIT
from danswer.configs.app_configs import JOB_TIMEOUT
from danswer.configs.constants import CELERY_VESPA_SYNC_BEAT_LOCK_TIMEOUT
from danswer.configs.constants import DanswerCeleryQueues
from danswer.configs.constants import DanswerRedisLocks
from danswer.db.connector import fetch_connector_by_id
from danswer.db.connector import mark_cc_pair_as_permissions_synced
from danswer.db.connector import mark_ccpair_as_pruned
from danswer.db.connector_credential_pair import add_deletion_failure_message
from danswer.db.connector_credential_pair import (
    delete_connector_credential_pair__no_commit,
)
from danswer.db.connector_credential_pair import get_connector_credential_pair_from_id
from danswer.db.connector_credential_pair import get_connector_credential_pairs
from danswer.db.document import count_documents_by_needs_sync
from danswer.db.document import get_document
from danswer.db.document import get_document_ids_for_connector_credential_pair
from danswer.db.document import mark_document_as_synced
from danswer.db.document_set import delete_document_set
from danswer.db.document_set import delete_document_set_cc_pair_relationship__no_commit
from danswer.db.document_set import fetch_document_sets
from danswer.db.document_set import fetch_document_sets_for_document
from danswer.db.document_set import get_document_set_by_id
from danswer.db.document_set import mark_document_set_as_synced
from danswer.db.engine import get_session_with_tenant
from danswer.db.index_attempt import delete_index_attempts
from danswer.db.index_attempt import get_index_attempt
from danswer.db.index_attempt import mark_attempt_failed
from danswer.db.models import DocumentSet
from danswer.document_index.document_index_utils import get_both_index_names
from danswer.document_index.factory import get_default_document_index
from danswer.document_index.interfaces import VespaDocumentFields
from danswer.redis.redis_connector import RedisConnector
from danswer.redis.redis_connector_credential_pair import RedisConnectorCredentialPair
from danswer.redis.redis_connector_delete import RedisConnectorDelete
from danswer.redis.redis_connector_doc_perm_sync import RedisConnectorPermissionSync
from danswer.redis.redis_connector_doc_perm_sync import (
    RedisConnectorPermissionSyncData,
)
from danswer.redis.redis_connector_index import RedisConnectorIndex
from danswer.redis.redis_connector_prune import RedisConnectorPrune
from danswer.redis.redis_document_set import RedisDocumentSet
from danswer.redis.redis_pool import get_redis_client
from danswer.redis.redis_usergroup import RedisUserGroup
from danswer.utils.logger import setup_logger
from danswer.utils.variable_functionality import fetch_versioned_implementation
from danswer.utils.variable_functionality import (
    fetch_versioned_implementation_with_fallback,
)
from danswer.utils.variable_functionality import global_version
from danswer.utils.variable_functionality import noop_fallback

logger = setup_logger()


# celery auto associates tasks created inside another task,
# which bloats the result metadata considerably. trail=False prevents this.
@shared_task(
    name="check_for_vespa_sync_task",
    soft_time_limit=JOB_TIMEOUT,
    trail=False,
    bind=True,
)
def check_for_vespa_sync_task(self: Task, *, tenant_id: str | None) -> None:
    """Runs periodically to check if any document needs syncing.
    Generates sets of tasks for Celery if syncing is needed."""

    r = get_redis_client(tenant_id=tenant_id)

    lock_beat = r.lock(
        DanswerRedisLocks.CHECK_VESPA_SYNC_BEAT_LOCK,
        timeout=CELERY_VESPA_SYNC_BEAT_LOCK_TIMEOUT,
    )

    try:
        # these tasks should never overlap
        if not lock_beat.acquire(blocking=False):
            return

        with get_session_with_tenant(tenant_id) as db_session:
            try_generate_stale_document_sync_tasks(
                self.app, db_session, r, lock_beat, tenant_id
            )

        # region document set scan
        document_set_ids: list[int] = []
        with get_session_with_tenant(tenant_id) as db_session:
            # check if any document sets are not synced
            document_set_info = fetch_document_sets(
                user_id=None, db_session=db_session, include_outdated=True
            )

            for document_set, _ in document_set_info:
                document_set_ids.append(document_set.id)

        for document_set_id in document_set_ids:
            with get_session_with_tenant(tenant_id) as db_session:
                try_generate_document_set_sync_tasks(
                    self.app, document_set_id, db_session, r, lock_beat, tenant_id
                )
        # endregion

        # check if any user groups are not synced
        if global_version.is_ee_version():
            try:
                fetch_user_groups = fetch_versioned_implementation(
                    "danswer.db.user_group", "fetch_user_groups"
                )
            except ModuleNotFoundError:
                # Always exceptions on the MIT version, which is expected
                # We shouldn't actually get here if the ee version check works
                pass
            else:
                usergroup_ids: list[int] = []
                with get_session_with_tenant(tenant_id) as db_session:
                    user_groups = fetch_user_groups(
                        db_session=db_session, only_up_to_date=False
                    )

                    for usergroup in user_groups:
                        usergroup_ids.append(usergroup.id)

                for usergroup_id in usergroup_ids:
                    with get_session_with_tenant(tenant_id) as db_session:
                        try_generate_user_group_sync_tasks(
                            self.app, usergroup_id, db_session, r, lock_beat, tenant_id
                        )

    except SoftTimeLimitExceeded:
        task_logger.info(
            "Soft time limit exceeded, task is being terminated gracefully."
        )
    except Exception:
        task_logger.exception(f"Unexpected exception: tenant={tenant_id}")
    finally:
        if lock_beat.owned():
            lock_beat.release()


def try_generate_stale_document_sync_tasks(
    celery_app: Celery,
    db_session: Session,
    r: Redis,
    lock_beat: RedisLock,
    tenant_id: str | None,
) -> int | None:
    # the fence is up, do nothing
    if r.exists(RedisConnectorCredentialPair.get_fence_key()):
        return None

    r.delete(RedisConnectorCredentialPair.get_taskset_key())  # delete the taskset

    # add tasks to celery and build up the task set to monitor in redis
    stale_doc_count = count_documents_by_needs_sync(db_session)
    if stale_doc_count == 0:
        return None

    task_logger.info(
        f"Stale documents found (at least {stale_doc_count}). Generating sync tasks by cc pair."
    )

    task_logger.info(
        "RedisConnector.generate_tasks starting by cc_pair. "
        "Documents spanning multiple cc_pairs will only be synced once."
    )

    docs_to_skip: set[str] = set()

    # rkuo: we could technically sync all stale docs in one big pass.
    # but I feel it's more understandable to group the docs by cc_pair
    total_tasks_generated = 0
    cc_pairs = get_connector_credential_pairs(db_session)
    for cc_pair in cc_pairs:
        rc = RedisConnectorCredentialPair(tenant_id, cc_pair.id)
        rc.set_skip_docs(docs_to_skip)
        result = rc.generate_tasks(celery_app, db_session, r, lock_beat, tenant_id)

        if result is None:
            continue

        if result[1] == 0:
            continue

        task_logger.info(
            f"RedisConnector.generate_tasks finished for single cc_pair. "
            f"cc_pair={cc_pair.id} tasks_generated={result[0]} tasks_possible={result[1]}"
        )

        total_tasks_generated += result[0]

    task_logger.info(
        f"RedisConnector.generate_tasks finished for all cc_pairs. total_tasks_generated={total_tasks_generated}"
    )

    r.set(RedisConnectorCredentialPair.get_fence_key(), total_tasks_generated)
    return total_tasks_generated


def try_generate_document_set_sync_tasks(
    celery_app: Celery,
    document_set_id: int,
    db_session: Session,
    r: Redis,
    lock_beat: RedisLock,
    tenant_id: str | None,
) -> int | None:
    lock_beat.reacquire()

    rds = RedisDocumentSet(tenant_id, document_set_id)

    # don't generate document set sync tasks if tasks are still pending
    if rds.fenced:
        return None

    # don't generate sync tasks if we're up to date
    # race condition with the monitor/cleanup function if we use a cached result!
    document_set = get_document_set_by_id(db_session, document_set_id)
    if not document_set:
        return None

    if document_set.is_up_to_date:
        return None

    # add tasks to celery and build up the task set to monitor in redis
    r.delete(rds.taskset_key)

    task_logger.info(
        f"RedisDocumentSet.generate_tasks starting. document_set_id={document_set.id}"
    )

    # Add all documents that need to be updated into the queue
    result = rds.generate_tasks(celery_app, db_session, r, lock_beat, tenant_id)
    if result is None:
        return None

    tasks_generated = result[0]
    # Currently we are allowing the sync to proceed with 0 tasks.
    # It's possible for sets/groups to be generated initially with no entries
    # and they still need to be marked as up to date.
    # if tasks_generated == 0:
    #     return 0

    task_logger.info(
        f"RedisDocumentSet.generate_tasks finished. "
        f"document_set={document_set.id} tasks_generated={tasks_generated}"
    )

    # set this only after all tasks have been added
    rds.set_fence(tasks_generated)
    return tasks_generated


def try_generate_user_group_sync_tasks(
    celery_app: Celery,
    usergroup_id: int,
    db_session: Session,
    r: Redis,
    lock_beat: RedisLock,
    tenant_id: str | None,
) -> int | None:
    lock_beat.reacquire()

    rug = RedisUserGroup(tenant_id, usergroup_id)
    if rug.fenced:
        # don't generate sync tasks if tasks are still pending
        return None

    # race condition with the monitor/cleanup function if we use a cached result!
    fetch_user_group = fetch_versioned_implementation(
        "danswer.db.user_group", "fetch_user_group"
    )

    usergroup = fetch_user_group(db_session, usergroup_id)
    if not usergroup:
        return None

    if usergroup.is_up_to_date:
        return None

    # add tasks to celery and build up the task set to monitor in redis
    r.delete(rug.taskset_key)

    # Add all documents that need to be updated into the queue
    task_logger.info(
        f"RedisUserGroup.generate_tasks starting. usergroup_id={usergroup.id}"
    )
    result = rug.generate_tasks(celery_app, db_session, r, lock_beat, tenant_id)
    if result is None:
        return None

    tasks_generated = result[0]
    # Currently we are allowing the sync to proceed with 0 tasks.
    # It's possible for sets/groups to be generated initially with no entries
    # and they still need to be marked as up to date.
    # if tasks_generated == 0:
    #     return 0

    task_logger.info(
        f"RedisUserGroup.generate_tasks finished. "
        f"usergroup={usergroup.id} tasks_generated={tasks_generated}"
    )

    # set this only after all tasks have been added
    rug.set_fence(tasks_generated)
    return tasks_generated


def monitor_connector_taskset(r: Redis) -> None:
    fence_value = r.get(RedisConnectorCredentialPair.get_fence_key())
    if fence_value is None:
        return

    try:
        initial_count = int(cast(int, fence_value))
    except ValueError:
        task_logger.error("The value is not an integer.")
        return

    count = r.scard(RedisConnectorCredentialPair.get_taskset_key())
    task_logger.info(
        f"Stale document sync progress: remaining={count} initial={initial_count}"
    )
    if count == 0:
        r.delete(RedisConnectorCredentialPair.get_taskset_key())
        r.delete(RedisConnectorCredentialPair.get_fence_key())
        task_logger.info(f"Successfully synced stale documents. count={initial_count}")


def monitor_document_set_taskset(
    tenant_id: str | None, key_bytes: bytes, r: Redis, db_session: Session
) -> None:
    fence_key = key_bytes.decode("utf-8")
    document_set_id_str = RedisDocumentSet.get_id_from_fence_key(fence_key)
    if document_set_id_str is None:
        task_logger.warning(f"could not parse document set id from {fence_key}")
        return

    document_set_id = int(document_set_id_str)

    rds = RedisDocumentSet(tenant_id, document_set_id)
    if not rds.fenced:
        return

    initial_count = rds.payload
    if initial_count is None:
        return

    count = cast(int, r.scard(rds.taskset_key))
    task_logger.info(
        f"Document set sync progress: document_set={document_set_id} "
        f"remaining={count} initial={initial_count}"
    )
    if count > 0:
        return

    document_set = cast(
        DocumentSet,
        get_document_set_by_id(db_session=db_session, document_set_id=document_set_id),
    )  # casting since we "know" a document set with this ID exists
    if document_set:
        if not document_set.connector_credential_pairs:
            # if there are no connectors, then delete the document set.
            delete_document_set(document_set_row=document_set, db_session=db_session)
            task_logger.info(
                f"Successfully deleted document set: document_set={document_set_id}"
            )
        else:
            mark_document_set_as_synced(document_set_id, db_session)
            task_logger.info(
                f"Successfully synced document set: document_set={document_set_id}"
            )

    rds.reset()


def monitor_connector_deletion_taskset(
    tenant_id: str | None, key_bytes: bytes, r: Redis
) -> None:
    fence_key = key_bytes.decode("utf-8")
    cc_pair_id_str = RedisConnector.get_id_from_fence_key(fence_key)
    if cc_pair_id_str is None:
        task_logger.warning(f"could not parse cc_pair_id from {fence_key}")
        return

    cc_pair_id = int(cc_pair_id_str)

    redis_connector = RedisConnector(tenant_id, cc_pair_id)

    fence_data = redis_connector.delete.payload
    if not fence_data:
        task_logger.warning(
            f"Connector deletion - fence payload invalid: cc_pair={cc_pair_id}"
        )
        return

    if fence_data.num_tasks is None:
        # the fence is setting up but isn't ready yet
        return

    remaining = redis_connector.delete.get_remaining()
    task_logger.info(
        f"Connector deletion progress: cc_pair={cc_pair_id} remaining={remaining} initial={fence_data.num_tasks}"
    )
    if remaining > 0:
        return

    with get_session_with_tenant(tenant_id) as db_session:
        cc_pair = get_connector_credential_pair_from_id(cc_pair_id, db_session)
        if not cc_pair:
            task_logger.warning(
                f"Connector deletion - cc_pair not found: cc_pair={cc_pair_id}"
            )
            return

        try:
            doc_ids = get_document_ids_for_connector_credential_pair(
                db_session, cc_pair.connector_id, cc_pair.credential_id
            )
            if len(doc_ids) > 0:
                # NOTE(rkuo): if this happens, documents somehow got added while
                # deletion was in progress. Likely a bug gating off pruning and indexing
                # work before deletion starts.
                task_logger.warning(
                    "Connector deletion - documents still found after taskset completion. "
                    "Clearing the current deletion attempt and allowing deletion to restart: "
                    f"cc_pair={cc_pair_id} "
                    f"docs_deleted={fence_data.num_tasks} "
                    f"docs_remaining={len(doc_ids)}"
                )

                # We don't want to waive off why we get into this state, but resetting
                # our attempt and letting the deletion restart is a good way to recover
                redis_connector.delete.reset()
                raise RuntimeError(
                    "Connector deletion - documents still found after taskset completion"
                )

            # clean up the rest of the related Postgres entities
            # index attempts
            delete_index_attempts(
                db_session=db_session,
                cc_pair_id=cc_pair_id,
            )

            # document sets
            delete_document_set_cc_pair_relationship__no_commit(
                db_session=db_session,
                connector_id=cc_pair.connector_id,
                credential_id=cc_pair.credential_id,
            )

            # user groups
            cleanup_user_groups = fetch_versioned_implementation_with_fallback(
                "danswer.db.user_group",
                "delete_user_group_cc_pair_relationship__no_commit",
                noop_fallback,
            )
            cleanup_user_groups(
                cc_pair_id=cc_pair_id,
                db_session=db_session,
            )

            # finally, delete the cc-pair
            delete_connector_credential_pair__no_commit(
                db_session=db_session,
                connector_id=cc_pair.connector_id,
                credential_id=cc_pair.credential_id,
            )
            # if there are no credentials left, delete the connector
            connector = fetch_connector_by_id(
                db_session=db_session,
                connector_id=cc_pair.connector_id,
            )
            if not connector or not len(connector.credentials):
                task_logger.info(
                    "Connector deletion - Found no credentials left for connector, deleting connector"
                )
                db_session.delete(connector)
            db_session.commit()
        except Exception as e:
            db_session.rollback()
            stack_trace = traceback.format_exc()
            error_message = f"Error: {str(e)}\n\nStack Trace:\n{stack_trace}"
            add_deletion_failure_message(db_session, cc_pair_id, error_message)
            task_logger.exception(
                f"Connector deletion exceptioned: "
                f"cc_pair={cc_pair_id} connector={cc_pair.connector_id} credential={cc_pair.credential_id}"
            )
            raise e

    task_logger.info(
        f"Connector deletion succeeded: "
        f"cc_pair={cc_pair_id} "
        f"connector={cc_pair.connector_id} "
        f"credential={cc_pair.credential_id} "
        f"docs_deleted={fence_data.num_tasks}"
    )

    redis_connector.delete.reset()


def monitor_ccpair_pruning_taskset(
    tenant_id: str | None, key_bytes: bytes, r: Redis, db_session: Session
) -> None:
    fence_key = key_bytes.decode("utf-8")
    cc_pair_id_str = RedisConnector.get_id_from_fence_key(fence_key)
    if cc_pair_id_str is None:
        task_logger.warning(
            f"monitor_ccpair_pruning_taskset: could not parse cc_pair_id from {fence_key}"
        )
        return

    cc_pair_id = int(cc_pair_id_str)

    redis_connector = RedisConnector(tenant_id, cc_pair_id)
    if not redis_connector.prune.fenced:
        return

    initial = redis_connector.prune.generator_complete
    if initial is None:
        return

    remaining = redis_connector.prune.get_remaining()
    task_logger.info(
        f"Connector pruning progress: cc_pair={cc_pair_id} remaining={remaining} initial={initial}"
    )
    if remaining > 0:
        return

    mark_ccpair_as_pruned(int(cc_pair_id), db_session)
    task_logger.info(
        f"Successfully pruned connector credential pair. cc_pair={cc_pair_id}"
    )

    redis_connector.prune.taskset_clear()
    redis_connector.prune.generator_clear()
    redis_connector.prune.set_fence(False)


def monitor_ccpair_permissions_taskset(
    tenant_id: str | None, key_bytes: bytes, r: Redis, db_session: Session
) -> None:
    fence_key = key_bytes.decode("utf-8")
    cc_pair_id_str = RedisConnector.get_id_from_fence_key(fence_key)
    if cc_pair_id_str is None:
        task_logger.warning(
            f"monitor_ccpair_permissions_taskset: could not parse cc_pair_id from {fence_key}"
        )
        return

    cc_pair_id = int(cc_pair_id_str)

    redis_connector = RedisConnector(tenant_id, cc_pair_id)
    if not redis_connector.permissions.fenced:
        return

    initial = redis_connector.permissions.generator_complete
    if initial is None:
        return

    remaining = redis_connector.permissions.get_remaining()
    task_logger.info(
        f"Permissions sync progress: cc_pair={cc_pair_id} remaining={remaining} initial={initial}"
    )
    if remaining > 0:
        return

    payload: RedisConnectorPermissionSyncData | None = (
        redis_connector.permissions.payload
    )
    start_time: datetime | None = payload.started if payload else None

    mark_cc_pair_as_permissions_synced(db_session, int(cc_pair_id), start_time)
    task_logger.info(f"Successfully synced permissions for cc_pair={cc_pair_id}")

    redis_connector.permissions.taskset_clear()
    redis_connector.permissions.generator_clear()
    redis_connector.permissions.set_fence(None)


def monitor_ccpair_indexing_taskset(
    tenant_id: str | None, key_bytes: bytes, r: Redis, db_session: Session
) -> None:
    # if the fence doesn't exist, there's nothing to do
    fence_key = key_bytes.decode("utf-8")
    composite_id = RedisConnector.get_id_from_fence_key(fence_key)
    if composite_id is None:
        task_logger.warning(
            f"monitor_ccpair_indexing_taskset: could not parse composite_id from {fence_key}"
        )
        return

    # parse out metadata and initialize the helper class with it
    parts = composite_id.split("/")
    if len(parts) != 2:
        return

    cc_pair_id = int(parts[0])
    search_settings_id = int(parts[1])

    redis_connector = RedisConnector(tenant_id, cc_pair_id)
    redis_connector_index = redis_connector.new_index(search_settings_id)
    if not redis_connector_index.fenced:
        return

    payload = redis_connector_index.payload
    if not payload:
        return

    elapsed_submitted = datetime.now(timezone.utc) - payload.submitted

    progress = redis_connector_index.get_progress()
    if progress is not None:
        task_logger.info(
            f"Connector indexing progress: cc_pair={cc_pair_id} "
            f"search_settings={search_settings_id} "
            f"progress={progress} "
            f"elapsed_submitted={elapsed_submitted.total_seconds():.2f}"
        )

    if payload.index_attempt_id is None or payload.celery_task_id is None:
        # the task is still setting up
        return

    # never use any blocking methods on the result from inside a task!
    result: AsyncResult = AsyncResult(payload.celery_task_id)

<<<<<<< HEAD
    status_int = redis_connector_index.get_completion()
    if status_int is None:
        if result_state in READY_STATES:
            # IF the task state is READY, THEN generator_complete should be set
            # if it isn't, then the worker crashed
            task_logger.info(
                f"Connector indexing aborted: "
                f"cc_pair={cc_pair_id} "
                f"search_settings={search_settings_id} "
                f"elapsed_submitted={elapsed_submitted.total_seconds():.2f}"
            )
=======
    # inner/outer/inner double check pattern to avoid race conditions when checking for
    # bad state
>>>>>>> c77790fb

    # inner = get_completion / generator_complete not signaled
    # outer = result.state in READY state
    status_int = redis_connector_index.get_completion()
    if status_int is None:  # inner signal not set ... possible error
        result_state = result.state
        if (
            result_state in READY_STATES
        ):  # outer signal in terminal state ... possible error
            # Now double check!
            if redis_connector_index.get_completion() is None:
                # inner signal still not set (and cannot change when outer result_state is READY)
                # Task is finished but generator complete isn't set.
                # We have a problem! Worker may have crashed.

                msg = (
                    f"Connector indexing aborted or exceptioned: "
                    f"attempt={payload.index_attempt_id} "
                    f"celery_task={payload.celery_task_id} "
                    f"result_state={result_state} "
                    f"cc_pair={cc_pair_id} "
                    f"search_settings={search_settings_id} "
                    f"elapsed_submitted={elapsed_submitted.total_seconds():.2f}"
                )
                task_logger.warning(msg)

                index_attempt = get_index_attempt(db_session, payload.index_attempt_id)
                if index_attempt:
                    mark_attempt_failed(
                        index_attempt_id=payload.index_attempt_id,
                        db_session=db_session,
                        failure_reason=msg,
                    )

                redis_connector_index.reset()
        return

    status_enum = HTTPStatus(status_int)

    task_logger.info(
        f"Connector indexing finished: cc_pair={cc_pair_id} "
        f"search_settings={search_settings_id} "
        f"status={status_enum.name} "
        f"elapsed_submitted={elapsed_submitted.total_seconds():.2f}"
    )

    redis_connector_index.reset()


def get_unfenced_index_attempt_ids(db_session: Session, r: redis.Redis) -> list[int]:
    """Gets a list of unfenced index attempts. Should not be possible, so we'd typically
    want to clean them up.

    Unfenced = attempt not in terminal state and fence does not exist.
    """
    unfenced_attempts: list[int] = []

    # do some cleanup before clearing fences
    # check the db for any outstanding index attempts
    attempts: list[IndexAttempt] = []
    attempts.extend(
        get_all_index_attempts_by_status(IndexingStatus.NOT_STARTED, db_session)
    )
    attempts.extend(
        get_all_index_attempts_by_status(IndexingStatus.IN_PROGRESS, db_session)
    )

    for attempt in attempts:
        # if attempts exist in the db but we don't detect them in redis, mark them as failed
        fence_key = RedisConnectorIndex.fence_key_with_ids(
            attempt.connector_credential_pair_id, attempt.search_settings_id
        )
        if r.exists(fence_key):
            continue

        unfenced_attempts.append(attempt.id)

    return unfenced_attempts


@shared_task(name="monitor_vespa_sync", soft_time_limit=300, bind=True)
def monitor_vespa_sync(self: Task, tenant_id: str | None) -> bool:
    """This is a celery beat task that monitors and finalizes metadata sync tasksets.
    It scans for fence values and then gets the counts of any associated tasksets.
    If the count is 0, that means all tasks finished and we should clean up.

    This task lock timeout is CELERY_METADATA_SYNC_BEAT_LOCK_TIMEOUT seconds, so don't
    do anything too expensive in this function!

    Returns True if the task actually did work, False if it exited early to prevent overlap
    """
    r = get_redis_client(tenant_id=tenant_id)

    lock_beat: RedisLock = r.lock(
        DanswerRedisLocks.MONITOR_VESPA_SYNC_BEAT_LOCK,
        timeout=CELERY_VESPA_SYNC_BEAT_LOCK_TIMEOUT,
    )

    try:
        # prevent overlapping tasks
        if not lock_beat.acquire(blocking=False):
            return False

        # print current queue lengths
        r_celery = self.app.broker_connection().channel().client  # type: ignore
        n_celery = celery_get_queue_length("celery", r)
        n_indexing = celery_get_queue_length(
            DanswerCeleryQueues.CONNECTOR_INDEXING, r_celery
        )
        n_sync = celery_get_queue_length(
            DanswerCeleryQueues.VESPA_METADATA_SYNC, r_celery
        )
        n_deletion = celery_get_queue_length(
            DanswerCeleryQueues.CONNECTOR_DELETION, r_celery
        )
        n_pruning = celery_get_queue_length(
            DanswerCeleryQueues.CONNECTOR_PRUNING, r_celery
        )
        n_permissions_sync = celery_get_queue_length(
            DanswerCeleryQueues.CONNECTOR_DOC_PERMISSIONS_SYNC, r_celery
        )

        task_logger.info(
            f"Queue lengths: celery={n_celery} "
            f"indexing={n_indexing} "
            f"sync={n_sync} "
            f"deletion={n_deletion} "
            f"pruning={n_pruning} "
            f"permissions_sync={n_permissions_sync} "
        )

<<<<<<< HEAD
        # Fail any index attempts in the DB that don't have fences
        with get_session_with_tenant(tenant_id) as db_session:
            unfenced_attempt_ids = get_unfenced_index_attempt_ids(db_session, r)
            for attempt_id in unfenced_attempt_ids:
                attempt = get_index_attempt(db_session, attempt_id)
                if not attempt:
                    continue

                failure_reason = (
                    f"Unfenced index attempt found in DB: "
                    f"index_attempt={attempt.id} "
                    f"cc_pair={attempt.connector_credential_pair_id} "
                    f"search_settings={attempt.search_settings_id}"
                )
                task_logger.warning(failure_reason)
                mark_attempt_failed(
                    attempt.id, db_session, failure_reason=failure_reason
                )

=======
>>>>>>> c77790fb
        lock_beat.reacquire()
        if r.exists(RedisConnectorCredentialPair.get_fence_key()):
            monitor_connector_taskset(r)

        lock_beat.reacquire()
        for key_bytes in r.scan_iter(RedisConnectorDelete.FENCE_PREFIX + "*"):
            lock_beat.reacquire()
            monitor_connector_deletion_taskset(tenant_id, key_bytes, r)

        lock_beat.reacquire()
        for key_bytes in r.scan_iter(RedisDocumentSet.FENCE_PREFIX + "*"):
            lock_beat.reacquire()
            with get_session_with_tenant(tenant_id) as db_session:
                monitor_document_set_taskset(tenant_id, key_bytes, r, db_session)

        lock_beat.reacquire()
        for key_bytes in r.scan_iter(RedisUserGroup.FENCE_PREFIX + "*"):
            lock_beat.reacquire()
            monitor_usergroup_taskset = fetch_versioned_implementation_with_fallback(
                "danswer.background.celery.tasks.vespa.tasks",
                "monitor_usergroup_taskset",
                noop_fallback,
            )
            with get_session_with_tenant(tenant_id) as db_session:
                monitor_usergroup_taskset(tenant_id, key_bytes, r, db_session)

        lock_beat.reacquire()
        for key_bytes in r.scan_iter(RedisConnectorPrune.FENCE_PREFIX + "*"):
            lock_beat.reacquire()
            with get_session_with_tenant(tenant_id) as db_session:
                monitor_ccpair_pruning_taskset(tenant_id, key_bytes, r, db_session)

        lock_beat.reacquire()
        for key_bytes in r.scan_iter(RedisConnectorIndex.FENCE_PREFIX + "*"):
            lock_beat.reacquire()
            with get_session_with_tenant(tenant_id) as db_session:
                monitor_ccpair_indexing_taskset(tenant_id, key_bytes, r, db_session)

        lock_beat.reacquire()
        for key_bytes in r.scan_iter(RedisConnectorPermissionSync.FENCE_PREFIX + "*"):
            lock_beat.reacquire()
            with get_session_with_tenant(tenant_id) as db_session:
                monitor_ccpair_permissions_taskset(tenant_id, key_bytes, r, db_session)

        # uncomment for debugging if needed
        # r_celery = celery_app.broker_connection().channel().client
        # length = celery_get_queue_length(DanswerCeleryQueues.VESPA_METADATA_SYNC, r_celery)
        # task_logger.warning(f"queue={DanswerCeleryQueues.VESPA_METADATA_SYNC} length={length}")
    except SoftTimeLimitExceeded:
        task_logger.info(
            "Soft time limit exceeded, task is being terminated gracefully."
        )
    finally:
        if lock_beat.owned():
            lock_beat.release()

    return True


@shared_task(
    name="vespa_metadata_sync_task",
    bind=True,
    soft_time_limit=LIGHT_SOFT_TIME_LIMIT,
    time_limit=LIGHT_TIME_LIMIT,
    max_retries=3,
)
def vespa_metadata_sync_task(
    self: Task, document_id: str, tenant_id: str | None
) -> bool:
    try:
        with get_session_with_tenant(tenant_id) as db_session:
            curr_ind_name, sec_ind_name = get_both_index_names(db_session)
            doc_index = get_default_document_index(
                primary_index_name=curr_ind_name, secondary_index_name=sec_ind_name
            )

            retry_index = RetryDocumentIndex(doc_index)

            doc = get_document(document_id, db_session)
            if not doc:
                return False

            # document set sync
            doc_sets = fetch_document_sets_for_document(document_id, db_session)
            update_doc_sets: set[str] = set(doc_sets)

            # User group sync
            doc_access = get_access_for_document(
                document_id=document_id, db_session=db_session
            )

            fields = VespaDocumentFields(
                document_sets=update_doc_sets,
                access=doc_access,
                boost=doc.boost,
                hidden=doc.hidden,
            )

            # update Vespa. OK if doc doesn't exist. Raises exception otherwise.
            chunks_affected = retry_index.update_single(document_id, fields)

            # update db last. Worst case = we crash right before this and
            # the sync might repeat again later
            mark_document_as_synced(document_id, db_session)

            task_logger.info(
                f"tenant={tenant_id} doc={document_id} action=sync chunks={chunks_affected}"
            )
    except SoftTimeLimitExceeded:
        task_logger.info(
            f"SoftTimeLimitExceeded exception. tenant={tenant_id} doc={document_id}"
        )
    except Exception as ex:
        if isinstance(ex, RetryError):
            task_logger.warning(
                f"Tenacity retry failed: num_attempts={ex.last_attempt.attempt_number}"
            )

            # only set the inner exception if it is of type Exception
            e_temp = ex.last_attempt.exception()
            if isinstance(e_temp, Exception):
                e = e_temp
        else:
            e = ex

        if isinstance(e, httpx.HTTPStatusError):
            if e.response.status_code == HTTPStatus.BAD_REQUEST:
                task_logger.exception(
                    f"Non-retryable HTTPStatusError: "
                    f"tenant={tenant_id} "
                    f"doc={document_id} "
                    f"status={e.response.status_code}"
                )
            return False

        task_logger.exception(
            f"Unexpected exception: tenant={tenant_id} doc={document_id}"
        )

        # Exponential backoff from 2^4 to 2^6 ... i.e. 16, 32, 64
        countdown = 2 ** (self.request.retries + 4)
        self.retry(exc=e, countdown=countdown)

    return True<|MERGE_RESOLUTION|>--- conflicted
+++ resolved
@@ -648,22 +648,8 @@
     # never use any blocking methods on the result from inside a task!
     result: AsyncResult = AsyncResult(payload.celery_task_id)
 
-<<<<<<< HEAD
-    status_int = redis_connector_index.get_completion()
-    if status_int is None:
-        if result_state in READY_STATES:
-            # IF the task state is READY, THEN generator_complete should be set
-            # if it isn't, then the worker crashed
-            task_logger.info(
-                f"Connector indexing aborted: "
-                f"cc_pair={cc_pair_id} "
-                f"search_settings={search_settings_id} "
-                f"elapsed_submitted={elapsed_submitted.total_seconds():.2f}"
-            )
-=======
     # inner/outer/inner double check pattern to avoid race conditions when checking for
     # bad state
->>>>>>> c77790fb
 
     # inner = get_completion / generator_complete not signaled
     # outer = result.state in READY state
@@ -713,35 +699,35 @@
     redis_connector_index.reset()
 
 
-def get_unfenced_index_attempt_ids(db_session: Session, r: redis.Redis) -> list[int]:
-    """Gets a list of unfenced index attempts. Should not be possible, so we'd typically
-    want to clean them up.
-
-    Unfenced = attempt not in terminal state and fence does not exist.
-    """
-    unfenced_attempts: list[int] = []
-
-    # do some cleanup before clearing fences
-    # check the db for any outstanding index attempts
-    attempts: list[IndexAttempt] = []
-    attempts.extend(
-        get_all_index_attempts_by_status(IndexingStatus.NOT_STARTED, db_session)
-    )
-    attempts.extend(
-        get_all_index_attempts_by_status(IndexingStatus.IN_PROGRESS, db_session)
-    )
-
-    for attempt in attempts:
-        # if attempts exist in the db but we don't detect them in redis, mark them as failed
-        fence_key = RedisConnectorIndex.fence_key_with_ids(
-            attempt.connector_credential_pair_id, attempt.search_settings_id
-        )
-        if r.exists(fence_key):
-            continue
-
-        unfenced_attempts.append(attempt.id)
-
-    return unfenced_attempts
+# def get_unfenced_index_attempt_ids(db_session: Session, r: redis.Redis) -> list[int]:
+#     """Gets a list of unfenced index attempts. Should not be possible, so we'd typically
+#     want to clean them up.
+
+#     Unfenced = attempt not in terminal state and fence does not exist.
+#     """
+#     unfenced_attempts: list[int] = []
+
+#     # do some cleanup before clearing fences
+#     # check the db for any outstanding index attempts
+#     attempts: list[IndexAttempt] = []
+#     attempts.extend(
+#         get_all_index_attempts_by_status(IndexingStatus.NOT_STARTED, db_session)
+#     )
+#     attempts.extend(
+#         get_all_index_attempts_by_status(IndexingStatus.IN_PROGRESS, db_session)
+#     )
+
+#     for attempt in attempts:
+#         # if attempts exist in the db but we don't detect them in redis, mark them as failed
+#         fence_key = RedisConnectorIndex.fence_key_with_ids(
+#             attempt.connector_credential_pair_id, attempt.search_settings_id
+#         )
+#         if r.exists(fence_key):
+#             continue
+
+#         unfenced_attempts.append(attempt.id)
+
+#     return unfenced_attempts
 
 
 @shared_task(name="monitor_vespa_sync", soft_time_limit=300, bind=True)
@@ -795,28 +781,6 @@
             f"permissions_sync={n_permissions_sync} "
         )
 
-<<<<<<< HEAD
-        # Fail any index attempts in the DB that don't have fences
-        with get_session_with_tenant(tenant_id) as db_session:
-            unfenced_attempt_ids = get_unfenced_index_attempt_ids(db_session, r)
-            for attempt_id in unfenced_attempt_ids:
-                attempt = get_index_attempt(db_session, attempt_id)
-                if not attempt:
-                    continue
-
-                failure_reason = (
-                    f"Unfenced index attempt found in DB: "
-                    f"index_attempt={attempt.id} "
-                    f"cc_pair={attempt.connector_credential_pair_id} "
-                    f"search_settings={attempt.search_settings_id}"
-                )
-                task_logger.warning(failure_reason)
-                mark_attempt_failed(
-                    attempt.id, db_session, failure_reason=failure_reason
-                )
-
-=======
->>>>>>> c77790fb
         lock_beat.reacquire()
         if r.exists(RedisConnectorCredentialPair.get_fence_key()):
             monitor_connector_taskset(r)
