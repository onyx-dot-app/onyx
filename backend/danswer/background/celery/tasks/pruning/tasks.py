--- conflicted
+++ resolved
@@ -292,11 +292,7 @@
 
             task_logger.info(
                 f"Pruning set collected: "
-<<<<<<< HEAD
-                f"cc_pair={cc_pair.id} "
-=======
                 f"cc_pair={cc_pair_id} "
->>>>>>> 4ca38201
                 f"docs_to_remove={len(doc_ids_to_remove)} "
                 f"doc_source={cc_pair.connector.source}"
             )
@@ -304,11 +300,7 @@
             rcp.documents_to_prune = set(doc_ids_to_remove)
 
             task_logger.info(
-<<<<<<< HEAD
                 f"RedisConnectorPruning.generate_tasks starting. cc_pair={cc_pair.id}"
-=======
-                f"RedisConnectorPruning.generate_tasks starting. cc_pair_id={cc_pair_id}"
->>>>>>> 4ca38201
             )
             tasks_generated = rcp.generate_tasks(
                 self.app, db_session, r, None, tenant_id
@@ -318,11 +310,7 @@
 
             task_logger.info(
                 f"RedisConnectorPruning.generate_tasks finished. "
-<<<<<<< HEAD
                 f"cc_pair={cc_pair.id} tasks_generated={tasks_generated}"
-=======
-                f"cc_pair={cc_pair_id} tasks_generated={tasks_generated}"
->>>>>>> 4ca38201
             )
 
             r.set(rcp.generator_complete_key, tasks_generated)
