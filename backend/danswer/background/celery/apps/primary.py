import multiprocessing
from typing import Any
from typing import cast

from celery import bootsteps  # type: ignore
from celery import Celery
from celery import signals
from celery import Task
from celery.exceptions import WorkerShutdown
from celery.signals import celeryd_init
from celery.signals import worker_init
from celery.signals import worker_ready
from celery.signals import worker_shutdown

import danswer.background.celery.apps.app_base as app_base
from danswer.background.celery.apps.app_base import task_logger
from danswer.background.celery.celery_utils import celery_is_worker_primary
<<<<<<< HEAD
from danswer.background.celery.tasks.vespa.tasks import get_unfenced_index_attempt_ids
=======
from danswer.background.celery.tasks.indexing.tasks import (
    get_unfenced_index_attempt_ids,
)
>>>>>>> c77790fb
from danswer.configs.constants import CELERY_PRIMARY_WORKER_LOCK_TIMEOUT
from danswer.configs.constants import DanswerRedisLocks
from danswer.configs.constants import POSTGRES_CELERY_WORKER_PRIMARY_APP_NAME
from danswer.db.engine import get_session_with_default_tenant
from danswer.db.engine import SqlEngine
from danswer.db.index_attempt import get_index_attempt
<<<<<<< HEAD
from danswer.db.index_attempt import mark_attempt_failed
=======
from danswer.db.index_attempt import mark_attempt_canceled
>>>>>>> c77790fb
from danswer.redis.redis_connector_credential_pair import RedisConnectorCredentialPair
from danswer.redis.redis_connector_delete import RedisConnectorDelete
from danswer.redis.redis_connector_doc_perm_sync import RedisConnectorPermissionSync
from danswer.redis.redis_connector_ext_group_sync import RedisConnectorExternalGroupSync
from danswer.redis.redis_connector_index import RedisConnectorIndex
from danswer.redis.redis_connector_prune import RedisConnectorPrune
from danswer.redis.redis_connector_stop import RedisConnectorStop
from danswer.redis.redis_document_set import RedisDocumentSet
from danswer.redis.redis_pool import get_redis_client
from danswer.redis.redis_usergroup import RedisUserGroup
from danswer.utils.logger import setup_logger
from shared_configs.configs import MULTI_TENANT


logger = setup_logger()

celery_app = Celery(__name__)
celery_app.config_from_object("danswer.background.celery.configs.primary")


@signals.task_prerun.connect
def on_task_prerun(
    sender: Any | None = None,
    task_id: str | None = None,
    task: Task | None = None,
    args: tuple | None = None,
    kwargs: dict | None = None,
    **kwds: Any,
) -> None:
    app_base.on_task_prerun(sender, task_id, task, args, kwargs, **kwds)


@signals.task_postrun.connect
def on_task_postrun(
    sender: Any | None = None,
    task_id: str | None = None,
    task: Task | None = None,
    args: tuple | None = None,
    kwargs: dict | None = None,
    retval: Any | None = None,
    state: str | None = None,
    **kwds: Any,
) -> None:
    app_base.on_task_postrun(sender, task_id, task, args, kwargs, retval, state, **kwds)


@celeryd_init.connect
def on_celeryd_init(sender: Any = None, conf: Any = None, **kwargs: Any) -> None:
    app_base.on_celeryd_init(sender, conf, **kwargs)


@worker_init.connect
def on_worker_init(sender: Any, **kwargs: Any) -> None:
    logger.info("worker_init signal received.")
    logger.info(f"Multiprocessing start method: {multiprocessing.get_start_method()}")

    SqlEngine.set_app_name(POSTGRES_CELERY_WORKER_PRIMARY_APP_NAME)
    SqlEngine.init_engine(pool_size=8, max_overflow=0)

    # Startup checks are not needed in multi-tenant case
    if MULTI_TENANT:
        return

    app_base.wait_for_redis(sender, **kwargs)
    app_base.wait_for_db(sender, **kwargs)
    app_base.wait_for_vespa(sender, **kwargs)

    logger.info("Running as the primary celery worker.")

    # This is singleton work that should be done on startup exactly once
    # by the primary worker. This is unnecessary in the multi tenant scenario
    r = get_redis_client(tenant_id=None)

    # Log the role and slave count - being connected to a slave or slave count > 0 could be problematic
    info: dict[str, Any] = cast(dict, r.info("replication"))
    role: str = cast(str, info.get("role"))
    connected_slaves: int = info.get("connected_slaves", 0)

    logger.info(
        f"Redis INFO REPLICATION: role={role} connected_slaves={connected_slaves}"
    )

    # For the moment, we're assuming that we are the only primary worker
    # that should be running.
    # TODO: maybe check for or clean up another zombie primary worker if we detect it
    r.delete(DanswerRedisLocks.PRIMARY_WORKER)

    # this process wide lock is taken to help other workers start up in order.
    # it is planned to use this lock to enforce singleton behavior on the primary
    # worker, since the primary worker does redis cleanup on startup, but this isn't
    # implemented yet.
    lock = r.lock(
        DanswerRedisLocks.PRIMARY_WORKER,
        timeout=CELERY_PRIMARY_WORKER_LOCK_TIMEOUT,
    )

    logger.info("Primary worker lock: Acquire starting.")
    acquired = lock.acquire(blocking_timeout=CELERY_PRIMARY_WORKER_LOCK_TIMEOUT / 2)
    if acquired:
        logger.info("Primary worker lock: Acquire succeeded.")
    else:
        logger.error("Primary worker lock: Acquire failed!")
        raise WorkerShutdown("Primary worker lock could not be acquired!")

    # tacking on our own user data to the sender
    sender.primary_worker_lock = lock

    # As currently designed, when this worker starts as "primary", we reinitialize redis
    # to a clean state (for our purposes, anyway)
    r.delete(DanswerRedisLocks.CHECK_VESPA_SYNC_BEAT_LOCK)
    r.delete(DanswerRedisLocks.MONITOR_VESPA_SYNC_BEAT_LOCK)

    r.delete(RedisConnectorCredentialPair.get_taskset_key())
    r.delete(RedisConnectorCredentialPair.get_fence_key())

    RedisDocumentSet.reset_all(r)

    RedisUserGroup.reset_all(r)

    RedisConnectorDelete.reset_all(r)

    RedisConnectorPrune.reset_all(r)

    RedisConnectorIndex.reset_all(r)

    RedisConnectorStop.reset_all(r)

<<<<<<< HEAD
=======
    RedisConnectorPermissionSync.reset_all(r)

    RedisConnectorExternalGroupSync.reset_all(r)

>>>>>>> c77790fb
    # mark orphaned index attempts as failed
    with get_session_with_default_tenant() as db_session:
        unfenced_attempt_ids = get_unfenced_index_attempt_ids(db_session, r)
        for attempt_id in unfenced_attempt_ids:
            attempt = get_index_attempt(db_session, attempt_id)
            if not attempt:
                continue

            failure_reason = (
<<<<<<< HEAD
                f"Orphaned index attempt found on startup: "
=======
                f"Canceling leftover index attempt found on startup: "
>>>>>>> c77790fb
                f"index_attempt={attempt.id} "
                f"cc_pair={attempt.connector_credential_pair_id} "
                f"search_settings={attempt.search_settings_id}"
            )
            logger.warning(failure_reason)
<<<<<<< HEAD
            mark_attempt_failed(attempt.id, db_session, failure_reason)
=======
            mark_attempt_canceled(attempt.id, db_session, failure_reason)
>>>>>>> c77790fb


@worker_ready.connect
def on_worker_ready(sender: Any, **kwargs: Any) -> None:
    app_base.on_worker_ready(sender, **kwargs)


@worker_shutdown.connect
def on_worker_shutdown(sender: Any, **kwargs: Any) -> None:
    app_base.on_worker_shutdown(sender, **kwargs)


@signals.setup_logging.connect
def on_setup_logging(
    loglevel: Any, logfile: Any, format: Any, colorize: Any, **kwargs: Any
) -> None:
    app_base.on_setup_logging(loglevel, logfile, format, colorize, **kwargs)


class HubPeriodicTask(bootsteps.StartStopStep):
    """Regularly reacquires the primary worker lock outside of the task queue.
    Use the task_logger in this class to avoid double logging.

    This cannot be done inside a regular beat task because it must run on schedule and
    a queue of existing work would starve the task from running.
    """

    # it's unclear to me whether using the hub's timer or the bootstep timer is better
    requires = {"celery.worker.components:Hub"}

    def __init__(self, worker: Any, **kwargs: Any) -> None:
        self.interval = CELERY_PRIMARY_WORKER_LOCK_TIMEOUT / 8  # Interval in seconds
        self.task_tref = None

    def start(self, worker: Any) -> None:
        if not celery_is_worker_primary(worker):
            return

        # Access the worker's event loop (hub)
        hub = worker.consumer.controller.hub

        # Schedule the periodic task
        self.task_tref = hub.call_repeatedly(
            self.interval, self.run_periodic_task, worker
        )
        task_logger.info("Scheduled periodic task with hub.")

    def run_periodic_task(self, worker: Any) -> None:
        try:
            if not celery_is_worker_primary(worker):
                return

            if not hasattr(worker, "primary_worker_lock"):
                return

            lock = worker.primary_worker_lock

            r = get_redis_client(tenant_id=None)

            if lock.owned():
                task_logger.debug("Reacquiring primary worker lock.")
                lock.reacquire()
            else:
                task_logger.warning(
                    "Full acquisition of primary worker lock. "
                    "Reasons could be worker restart or lock expiration."
                )
                lock = r.lock(
                    DanswerRedisLocks.PRIMARY_WORKER,
                    timeout=CELERY_PRIMARY_WORKER_LOCK_TIMEOUT,
                )

                task_logger.info("Primary worker lock: Acquire starting.")
                acquired = lock.acquire(
                    blocking_timeout=CELERY_PRIMARY_WORKER_LOCK_TIMEOUT / 2
                )
                if acquired:
                    task_logger.info("Primary worker lock: Acquire succeeded.")
                    worker.primary_worker_lock = lock
                else:
                    task_logger.error("Primary worker lock: Acquire failed!")
                    raise TimeoutError("Primary worker lock could not be acquired!")

        except Exception:
            task_logger.exception("Periodic task failed.")

    def stop(self, worker: Any) -> None:
        # Cancel the scheduled task when the worker stops
        if self.task_tref:
            self.task_tref.cancel()
            task_logger.info("Canceled periodic task with hub.")


celery_app.steps["worker"].add(HubPeriodicTask)

celery_app.autodiscover_tasks(
    [
        "danswer.background.celery.tasks.connector_deletion",
        "danswer.background.celery.tasks.indexing",
        "danswer.background.celery.tasks.periodic",
        "danswer.background.celery.tasks.doc_permission_syncing",
        "danswer.background.celery.tasks.external_group_syncing",
        "danswer.background.celery.tasks.pruning",
        "danswer.background.celery.tasks.shared",
        "danswer.background.celery.tasks.vespa",
    ]
)<|MERGE_RESOLUTION|>--- conflicted
+++ resolved
@@ -15,24 +15,17 @@
 import danswer.background.celery.apps.app_base as app_base
 from danswer.background.celery.apps.app_base import task_logger
 from danswer.background.celery.celery_utils import celery_is_worker_primary
-<<<<<<< HEAD
-from danswer.background.celery.tasks.vespa.tasks import get_unfenced_index_attempt_ids
-=======
+
 from danswer.background.celery.tasks.indexing.tasks import (
     get_unfenced_index_attempt_ids,
 )
->>>>>>> c77790fb
 from danswer.configs.constants import CELERY_PRIMARY_WORKER_LOCK_TIMEOUT
 from danswer.configs.constants import DanswerRedisLocks
 from danswer.configs.constants import POSTGRES_CELERY_WORKER_PRIMARY_APP_NAME
 from danswer.db.engine import get_session_with_default_tenant
 from danswer.db.engine import SqlEngine
 from danswer.db.index_attempt import get_index_attempt
-<<<<<<< HEAD
-from danswer.db.index_attempt import mark_attempt_failed
-=======
 from danswer.db.index_attempt import mark_attempt_canceled
->>>>>>> c77790fb
 from danswer.redis.redis_connector_credential_pair import RedisConnectorCredentialPair
 from danswer.redis.redis_connector_delete import RedisConnectorDelete
 from danswer.redis.redis_connector_doc_perm_sync import RedisConnectorPermissionSync
@@ -160,13 +153,10 @@
 
     RedisConnectorStop.reset_all(r)
 
-<<<<<<< HEAD
-=======
     RedisConnectorPermissionSync.reset_all(r)
 
     RedisConnectorExternalGroupSync.reset_all(r)
 
->>>>>>> c77790fb
     # mark orphaned index attempts as failed
     with get_session_with_default_tenant() as db_session:
         unfenced_attempt_ids = get_unfenced_index_attempt_ids(db_session, r)
@@ -176,21 +166,13 @@
                 continue
 
             failure_reason = (
-<<<<<<< HEAD
-                f"Orphaned index attempt found on startup: "
-=======
                 f"Canceling leftover index attempt found on startup: "
->>>>>>> c77790fb
                 f"index_attempt={attempt.id} "
                 f"cc_pair={attempt.connector_credential_pair_id} "
                 f"search_settings={attempt.search_settings_id}"
             )
             logger.warning(failure_reason)
-<<<<<<< HEAD
-            mark_attempt_failed(attempt.id, db_session, failure_reason)
-=======
             mark_attempt_canceled(attempt.id, db_session, failure_reason)
->>>>>>> c77790fb
 
 
 @worker_ready.connect
