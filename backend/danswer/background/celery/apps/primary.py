--- conflicted
+++ resolved
@@ -135,25 +135,7 @@
 
         RedisConnector.indexing_cleanup(r)
 
-<<<<<<< HEAD
         RedisConnector.RedisConnectorStop.reset(r)
-
-
-# @worker_process_init.connect
-# def on_worker_process_init(sender: Any, **kwargs: Any) -> None:
-#     """This only runs inside child processes when the worker is in pool=prefork mode.
-#     This may be technically unnecessary since we're finding prefork pools to be
-#     unstable and currently aren't planning on using them."""
-#     logger.info("worker_process_init signal received.")
-#     SqlEngine.set_app_name(POSTGRES_CELERY_WORKER_INDEXING_CHILD_APP_NAME)
-#     SqlEngine.init_engine(pool_size=5, max_overflow=0)
-
-#     # https://stackoverflow.com/questions/43944787/sqlalchemy-celery-with-scoped-session-error
-#     SqlEngine.get_engine().dispose(close=False)
-=======
-        for key in r.scan_iter(RedisConnectorStop.FENCE_PREFIX + "*"):
-            r.delete(key)
->>>>>>> ea80cdce
 
 
 @worker_ready.connect
