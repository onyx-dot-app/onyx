from collections.abc import Callable
from datetime import datetime
from datetime import timezone
from typing import Any

from sqlalchemy.orm import Session

from danswer.background.celery.celery_redis import RedisConnectorDeletion
from danswer.background.celery.celery_redis import RedisConnectorPruning
from danswer.configs.app_configs import MAX_PRUNING_DOCUMENT_RETRIEVAL_PER_MINUTE
from danswer.connectors.cross_connector_utils.rate_limit_wrapper import (
    rate_limit_builder,
)
from danswer.connectors.interfaces import BaseConnector
from danswer.connectors.interfaces import IdConnector
from danswer.connectors.interfaces import LoadConnector
from danswer.connectors.interfaces import PollConnector
from danswer.connectors.models import Document
from danswer.db.connector_credential_pair import get_connector_credential_pair
from danswer.db.connector_credential_pair import get_connector_credential_pair_from_id
from danswer.db.enums import TaskStatus
from danswer.db.models import TaskQueueState
<<<<<<< HEAD
from danswer.redis.redis_pool import RedisPool
=======
from danswer.db.tasks import check_task_is_live_and_not_timed_out
from danswer.db.tasks import get_latest_task
from danswer.db.tasks import get_latest_task_by_type
from danswer.redis.redis_pool import get_redis_client
>>>>>>> 0da736be
from danswer.server.documents.models import DeletionAttemptSnapshot
from danswer.utils.logger import setup_logger


logger = setup_logger()


# TODO: make this a member of RedisConnectorPruning
def cc_pair_is_pruning(cc_pair_id: int, db_session: Session) -> bool:
    #
    cc_pair = get_connector_credential_pair_from_id(
        cc_pair_id=cc_pair_id, db_session=db_session
    )
    if not cc_pair:
        raise ValueError(f"cc_pair_id {cc_pair_id} does not exist.")

    rcp = RedisConnectorPruning(cc_pair.id)

    r = redis_pool.get_client()
    if r.exists(rcp.fence_key):
        return True

    return False


def _get_deletion_status(
    connector_id: int, credential_id: int, db_session: Session
) -> TaskQueueState | None:
    """We no longer store TaskQueueState in the DB for a deletion attempt.
    This function populates TaskQueueState by just checking redis.
    """
    cc_pair = get_connector_credential_pair(
        connector_id=connector_id, credential_id=credential_id, db_session=db_session
    )
    if not cc_pair:
        return None

    rcd = RedisConnectorDeletion(cc_pair.id)

    r = get_redis_client()
    if not r.exists(rcd.fence_key):
        return None

    return TaskQueueState(
        task_id="", task_name=rcd.fence_key, status=TaskStatus.STARTED
    )


def get_deletion_attempt_snapshot(
    connector_id: int, credential_id: int, db_session: Session
) -> DeletionAttemptSnapshot | None:
    deletion_task = _get_deletion_status(connector_id, credential_id, db_session)
    if not deletion_task:
        return None

    return DeletionAttemptSnapshot(
        connector_id=connector_id,
        credential_id=credential_id,
        status=deletion_task.status,
    )


def document_batch_to_ids(doc_batch: list[Document]) -> set[str]:
    return {doc.id for doc in doc_batch}


def extract_ids_from_runnable_connector(
    runnable_connector: BaseConnector,
    progress_callback: Callable[[int], None] | None = None,
) -> set[str]:
    """
    If the PruneConnector hasnt been implemented for the given connector, just pull
    all docs using the load_from_state and grab out the IDs.

    Optionally, a callback can be passed to handle the length of each document batch.
    """
    all_connector_doc_ids: set[str] = set()

    doc_batch_generator = None
    if isinstance(runnable_connector, IdConnector):
        all_connector_doc_ids = runnable_connector.retrieve_all_source_ids()
    elif isinstance(runnable_connector, LoadConnector):
        doc_batch_generator = runnable_connector.load_from_state()
    elif isinstance(runnable_connector, PollConnector):
        start = datetime(1970, 1, 1, tzinfo=timezone.utc).timestamp()
        end = datetime.now(timezone.utc).timestamp()
        doc_batch_generator = runnable_connector.poll_source(start=start, end=end)
    else:
        raise RuntimeError("Pruning job could not find a valid runnable_connector.")

    if doc_batch_generator:
        doc_batch_processing_func = document_batch_to_ids
        if MAX_PRUNING_DOCUMENT_RETRIEVAL_PER_MINUTE:
            doc_batch_processing_func = rate_limit_builder(
                max_calls=MAX_PRUNING_DOCUMENT_RETRIEVAL_PER_MINUTE, period=60
            )(document_batch_to_ids)
        for doc_batch in doc_batch_generator:
            if progress_callback:
                progress_callback(len(doc_batch))
            all_connector_doc_ids.update(doc_batch_processing_func(doc_batch))

    return all_connector_doc_ids


def celery_is_listening_to_queue(worker: Any, name: str) -> bool:
    """Checks to see if we're listening to the named queue"""

    # how to get a list of queues this worker is listening to
    # https://stackoverflow.com/questions/29790523/how-to-determine-which-queues-a-celery-worker-is-consuming-at-runtime
    queue_names = list(worker.app.amqp.queues.consume_from.keys())
    for queue_name in queue_names:
        if queue_name == name:
            return True

    return False


def celery_is_worker_primary(worker: Any) -> bool:
    """There are multiple approaches that could be taken to determine if a celery worker
    is 'primary', as defined by us. But the way we do it is to check the hostname set
    for the celery worker, which can be done either in celeryconfig.py or on the
    command line with '--hostname'."""
    hostname = worker.hostname
    if hostname.startswith("light"):
        return False

    if hostname.startswith("heavy"):
        return False

    return True<|MERGE_RESOLUTION|>--- conflicted
+++ resolved
@@ -20,14 +20,7 @@
 from danswer.db.connector_credential_pair import get_connector_credential_pair_from_id
 from danswer.db.enums import TaskStatus
 from danswer.db.models import TaskQueueState
-<<<<<<< HEAD
-from danswer.redis.redis_pool import RedisPool
-=======
-from danswer.db.tasks import check_task_is_live_and_not_timed_out
-from danswer.db.tasks import get_latest_task
-from danswer.db.tasks import get_latest_task_by_type
 from danswer.redis.redis_pool import get_redis_client
->>>>>>> 0da736be
 from danswer.server.documents.models import DeletionAttemptSnapshot
 from danswer.utils.logger import setup_logger
 
@@ -46,7 +39,7 @@
 
     rcp = RedisConnectorPruning(cc_pair.id)
 
-    r = redis_pool.get_client()
+    r = get_redis_client()
     if r.exists(rcp.fence_key):
         return True
 
