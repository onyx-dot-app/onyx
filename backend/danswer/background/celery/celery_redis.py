--- conflicted
+++ resolved
@@ -393,13 +393,7 @@
     )  # a signal that the generator has finished
 
     def __init__(self, id: int) -> None:
-<<<<<<< HEAD
         super().__init__(str(id))
-=======
-        """id: the cc_pair_id of the connector credential pair"""
-
-        super().__init__(id)
->>>>>>> 35d32ea3
         self.documents_to_prune: set[str] = set()
 
     @property
@@ -426,19 +420,12 @@
         db_session: Session,
         redis_client: Redis,
         lock: redis.lock.Lock | None,
-<<<<<<< HEAD
-=======
         tenant_id: str | None,
->>>>>>> 35d32ea3
     ) -> int | None:
         last_lock_time = time.monotonic()
 
         async_results = []
-<<<<<<< HEAD
         cc_pair = get_connector_credential_pair_from_id(int(self._id), db_session)
-=======
-        cc_pair = get_connector_credential_pair_from_id(self._id, db_session)
->>>>>>> 35d32ea3
         if not cc_pair:
             return None
 
@@ -467,10 +454,7 @@
                     document_id=doc_id,
                     connector_id=cc_pair.connector_id,
                     credential_id=cc_pair.credential_id,
-<<<<<<< HEAD
-=======
                     tenant_id=tenant_id,
->>>>>>> 35d32ea3
                 ),
                 queue=DanswerCeleryQueues.CONNECTOR_DELETION,
                 task_id=custom_task_id,
@@ -481,7 +465,6 @@
 
         return len(async_results)
 
-<<<<<<< HEAD
 
 class RedisConnectorIndexing(RedisObjectHelper):
     """Celery will kick off a long running indexing task to crawl the connector and
@@ -540,7 +523,7 @@
         lock: redis.lock.Lock | None,
     ) -> int | None:
         return None
-=======
+
     def is_pruning(self, db_session: Session, redis_client: Redis) -> bool:
         """A single example of a helper method being refactored into the redis helper"""
         cc_pair = get_connector_credential_pair_from_id(
@@ -553,7 +536,6 @@
             return True
 
         return False
->>>>>>> 35d32ea3
 
 
 def celery_get_queue_length(queue: str, r: Redis) -> int:
