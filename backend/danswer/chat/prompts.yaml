--- conflicted
+++ resolved
@@ -34,8 +34,6 @@
     # Prompts the LLM to include citations in the for [1], [2] etc.
     # which get parsed to match the passed in sources
     include_citations: true
-<<<<<<< HEAD
-=======
   
   - name: "ImageGeneration"
     description: "Generates images based on user prompts!"
@@ -53,7 +51,6 @@
       If the request is not possible or appropriate, explain why and suggest alternatives.
     datetime_aware: true
     include_citations: false
->>>>>>> 79523f2e
 
   - name: "OnlyLLM"
     description: "Chat directly with the LLM!"
