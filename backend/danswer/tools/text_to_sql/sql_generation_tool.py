--- conflicted
+++ resolved
@@ -82,10 +82,6 @@
 analyze above tabular data and user query, try to identify domain data and provide title and summary in paragraphs and bullet points, DONT USE YOUR EXISTING KNOWLEDGE.
 
 """
-<<<<<<< HEAD
-=======
-
->>>>>>> 0c7861db
 
 class SqlGenerationResponse(BaseModel):
     db_response: str | None = None
@@ -200,10 +196,7 @@
             if not dataframe.empty:
                 sql_generation_tool_output = self.generate_sql_for_dataframe.generate_sql_query(schema=dataframe.dtypes,
                                                                                                 requirement=query)
-<<<<<<< HEAD
                 filtered_df = self.execute_sql_on_dataframe(df=dataframe, sql_query=sql_generation_tool_output)
-=======
->>>>>>> 0c7861db
             else:
                 filtered_df = None
                 sql_generation_tool_output = None
@@ -299,13 +292,8 @@
 
         return sql_query
 
-<<<<<<< HEAD
     def generate_dataframe_from_excel(self, file):
         # file = files[0]  # first file only
-=======
-    def generate_dataframe_from_excel(self, files):
-        file = files[0]  # first file only
->>>>>>> 0c7861db
         content = file.content
         excel_byte_stream = BytesIO(content)
         dataframe = pd.read_csv(excel_byte_stream)
@@ -313,7 +301,6 @@
         return dataframe
 
     def resolve_parameters_and_generate_chart(self, filtered_df, sql_query, user_query) -> str:
-
         if not filtered_df.empty:
             chart_type = self.plot_charts.find_chart_type(filtered_df)
             column_names = self.resolve_plot_parameters.resolve_graph_parameters_from_chart_type_and_sql_and_requirements(sql_query=sql_query,
@@ -328,7 +315,6 @@
     def execute_sql_on_dataframe(self, df, sql_query):
         # execute query on dataframe
         self.dataframe_inmemory_sql = DataframeInMemorySQL(df=df)
-<<<<<<< HEAD
         # repeat 3 times only
         try:
             filtered_df = self.dataframe_inmemory_sql.execute_sql(sql_query)
@@ -339,20 +325,6 @@
             logger.debug(f'dataframe_in_memory_sql exception: {e}')
             raise e
         return filtered_df
-=======
-        filtered_df = self.dataframe_inmemory_sql.execute_sql(sql_query)
-        logger.debug(f'dataframe_in_memory_sql df: {filtered_df}')
-        chart_type = self.plot_charts.find_chart_type(filtered_df)
-        column_names = self.resolve_plot_parameters.resolve_graph_parameters_from_chart_type_and_sql_and_requirements(
-            sql_query=sql_query,
-            schema=filtered_df.info,
-            requirement=user_query,
-            chart_type=chart_type)
-        image_path = self.plot_charts.generate_chart_and_save(dataframe=filtered_df,
-                                                              field_names=column_names,
-                                                              chart_type=chart_type)
-        return image_path
->>>>>>> 0c7861db
 
     # Function to format the list of dictionaries as a markdown table
     def format_as_markdown_table(self, data):
