--- conflicted
+++ resolved
@@ -20,10 +20,7 @@
 from danswer.background.celery.versioned_apps.primary import app as primary_app
 from danswer.configs.app_configs import ENABLED_CONNECTOR_TYPES
 from danswer.configs.constants import DanswerCeleryPriority
-<<<<<<< HEAD
-=======
 from danswer.configs.constants import DanswerCeleryTask
->>>>>>> 4d63cb69
 from danswer.configs.constants import DocumentSource
 from danswer.configs.constants import FileOrigin
 from danswer.connectors.google_utils.google_auth import (
@@ -878,11 +875,7 @@
 
     # run the beat task to pick up the triggers immediately
     primary_app.send_task(
-<<<<<<< HEAD
-        "check_for_indexing",
-=======
         DanswerCeleryTask.CHECK_FOR_INDEXING,
->>>>>>> 4d63cb69
         priority=DanswerCeleryPriority.HIGH,
         kwargs={"tenant_id": tenant_id},
     )
