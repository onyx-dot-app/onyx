--- conflicted
+++ resolved
@@ -31,12 +31,9 @@
 from danswer.db.index_attempt import get_latest_index_attempt_for_cc_pair_id
 from danswer.db.index_attempt import get_paginated_index_attempts_for_cc_pair_id
 from danswer.db.models import User
-<<<<<<< HEAD
-from danswer.redis.redis_pool import RedisPool
-=======
 from danswer.db.tasks import check_task_is_live_and_not_timed_out
 from danswer.db.tasks import get_latest_task
->>>>>>> 0da736be
+from danswer.redis.redis_pool import get_redis_client
 from danswer.server.documents.models import CCPairFullInfo
 from danswer.server.documents.models import CCStatusUpdateRequest
 from danswer.server.documents.models import CeleryTaskStatus
@@ -52,8 +49,6 @@
 
 logger = setup_logger()
 router = APIRouter(prefix="/manage")
-
-redis_pool = RedisPool()
 
 
 @router.get("/admin/cc-pair/{cc_pair_id}/index-attempts")
@@ -211,11 +206,7 @@
     cc_pair_id: int,
     user: User = Depends(current_curator_or_admin_user),
     db_session: Session = Depends(get_session),
-<<<<<<< HEAD
 ) -> bool:
-=======
-) -> CeleryTaskStatus:
->>>>>>> 0da736be
     cc_pair = get_connector_credential_pair_from_id(
         cc_pair_id=cc_pair_id,
         db_session=db_session,
@@ -228,28 +219,7 @@
             detail="Connection not found for current user's permissions",
         )
 
-<<<<<<< HEAD
     return cc_pair_is_pruning(cc_pair.id, db_session)
-=======
-    # look up the last prune task for this connector (if it exists)
-    pruning_task_name = name_cc_prune_task(
-        connector_id=cc_pair.connector_id, credential_id=cc_pair.credential_id
-    )
-    last_pruning_task = get_latest_task(pruning_task_name, db_session)
-    if not last_pruning_task:
-        raise HTTPException(
-            status_code=HTTPStatus.NOT_FOUND,
-            detail="No pruning task found.",
-        )
-
-    return CeleryTaskStatus(
-        id=last_pruning_task.task_id,
-        name=last_pruning_task.task_name,
-        status=last_pruning_task.status,
-        start_time=last_pruning_task.start_time,
-        register_time=last_pruning_task.register_time,
-    )
->>>>>>> 0da736be
 
 
 @router.post("/admin/cc-pair/{cc_pair_id}/prune")
@@ -285,7 +255,7 @@
         f"{cc_pair.connector.name} connector."
     )
     tasks_created = try_creating_prune_generator_task(
-        cc_pair, db_session, redis_pool.get_client()
+        cc_pair, db_session, get_redis_client()
     )
     if not tasks_created:
         raise HTTPException(
@@ -363,14 +333,6 @@
 
     if last_sync_task and check_task_is_live_and_not_timed_out(
         last_sync_task, db_session
-    ):
-        raise HTTPException(
-            status_code=HTTPStatus.CONFLICT,
-            detail="Sync task already in progress.",
-        )
-    if skip_cc_pair_pruning_by_task(
-        last_sync_task,
-        db_session=db_session,
     ):
         raise HTTPException(
             status_code=HTTPStatus.CONFLICT,
