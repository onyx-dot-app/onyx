from datetime import datetime
from typing import Any
from uuid import UUID

from pydantic import BaseModel
from pydantic import Field
from pydantic import model_validator

from danswer.configs.app_configs import MASK_CREDENTIAL_PREFIX
from danswer.configs.constants import DocumentSource
from danswer.connectors.models import DocumentErrorSummary
from danswer.connectors.models import InputType
from danswer.db.enums import AccessType
from danswer.db.enums import ConnectorCredentialPairStatus
from danswer.db.models import Connector
from danswer.db.models import ConnectorCredentialPair
from danswer.db.models import Credential
from danswer.db.models import IndexAttempt
from danswer.db.models import IndexAttemptError as DbIndexAttemptError
from danswer.db.models import IndexingStatus
from danswer.db.models import TaskStatus
from danswer.server.utils import mask_credential_dict


class DocumentInfo(BaseModel):
    num_chunks: int
    num_tokens: int


class ChunkInfo(BaseModel):
    content: str
    num_tokens: int


class DeletionAttemptSnapshot(BaseModel):
    connector_id: int
    credential_id: int
    status: TaskStatus


class ConnectorBase(BaseModel):
    name: str
    source: DocumentSource
    input_type: InputType
    connector_specific_config: dict[str, Any]
    # In seconds, None for one time index with no refresh
    refresh_freq: int | None = None
    prune_freq: int | None = None
    indexing_start: datetime | None = None


class ConnectorUpdateRequest(ConnectorBase):
    is_public: bool = True
    groups: list[int] = Field(default_factory=list)

    def to_connector_base(self) -> ConnectorBase:
        return ConnectorBase(**self.model_dump(exclude={"is_public", "groups"}))


class ConnectorSnapshot(ConnectorBase):
    id: int
    credential_ids: list[int]
    time_created: datetime
    time_updated: datetime
    source: DocumentSource

    @classmethod
    def from_connector_db_model(cls, connector: Connector) -> "ConnectorSnapshot":
        return ConnectorSnapshot(
            id=connector.id,
            name=connector.name,
            source=connector.source,
            input_type=connector.input_type,
            connector_specific_config=connector.connector_specific_config,
            refresh_freq=connector.refresh_freq,
            prune_freq=connector.prune_freq,
            credential_ids=[
                association.credential.id for association in connector.credentials
            ],
            indexing_start=connector.indexing_start,
            time_created=connector.time_created,
            time_updated=connector.time_updated,
        )


class CredentialSwapRequest(BaseModel):
    new_credential_id: int
    connector_id: int


class CredentialDataUpdateRequest(BaseModel):
    name: str
    credential_json: dict[str, Any]


class CredentialBase(BaseModel):
    credential_json: dict[str, Any]
    # if `true`, then all Admins will have access to the credential
    admin_public: bool
    source: DocumentSource
    name: str | None = None
    curator_public: bool = False
    groups: list[int] = Field(default_factory=list)


class CredentialSnapshot(CredentialBase):
    id: int
    user_id: UUID | None
    time_created: datetime
    time_updated: datetime

    @classmethod
    def from_credential_db_model(cls, credential: Credential) -> "CredentialSnapshot":
        return CredentialSnapshot(
            id=credential.id,
            credential_json=(
                mask_credential_dict(credential.credential_json)
                if MASK_CREDENTIAL_PREFIX and credential.credential_json
                else credential.credential_json
            ),
            user_id=credential.user_id,
            admin_public=credential.admin_public,
            time_created=credential.time_created,
            time_updated=credential.time_updated,
            source=credential.source or DocumentSource.NOT_APPLICABLE,
            name=credential.name,
            curator_public=credential.curator_public,
        )


class IndexAttemptSnapshot(BaseModel):
    id: int
    status: IndexingStatus | None
    new_docs_indexed: int  # only includes completely new docs
    total_docs_indexed: int  # includes docs that are updated
    docs_removed_from_index: int
    error_msg: str | None
    error_count: int
    full_exception_trace: str | None
    time_started: str | None
    time_updated: str

    @classmethod
    def from_index_attempt_db_model(
        cls, index_attempt: IndexAttempt
    ) -> "IndexAttemptSnapshot":
        return IndexAttemptSnapshot(
            id=index_attempt.id,
            status=index_attempt.status,
            new_docs_indexed=index_attempt.new_docs_indexed or 0,
            total_docs_indexed=index_attempt.total_docs_indexed or 0,
            docs_removed_from_index=index_attempt.docs_removed_from_index or 0,
            error_msg=index_attempt.error_msg,
            error_count=len(index_attempt.error_rows),
            full_exception_trace=index_attempt.full_exception_trace,
            time_started=(
                index_attempt.time_started.isoformat()
                if index_attempt.time_started
                else None
            ),
            time_updated=index_attempt.time_updated.isoformat(),
        )


class IndexAttemptError(BaseModel):
    id: int
    index_attempt_id: int | None
    batch_number: int | None
    doc_summaries: list[DocumentErrorSummary]
    error_msg: str | None
    traceback: str | None
    time_created: str

    @classmethod
    def from_db_model(cls, error: DbIndexAttemptError) -> "IndexAttemptError":
        doc_summaries = [
            DocumentErrorSummary.from_dict(summary) for summary in error.doc_summaries
        ]
        return IndexAttemptError(
            id=error.id,
            index_attempt_id=error.index_attempt_id,
            batch_number=error.batch,
            doc_summaries=doc_summaries,
            error_msg=error.error_msg,
            traceback=error.traceback,
            time_created=error.time_created.isoformat(),
        )


class PaginatedIndexAttempts(BaseModel):
    index_attempts: list[IndexAttemptSnapshot]
    page: int
    total_pages: int

    @classmethod
    def from_models(
        cls,
        index_attempt_models: list[IndexAttempt],
        page: int,
        total_pages: int,
    ) -> "PaginatedIndexAttempts":
        return cls(
            index_attempts=[
                IndexAttemptSnapshot.from_index_attempt_db_model(index_attempt_model)
                for index_attempt_model in index_attempt_models
            ],
            page=page,
            total_pages=total_pages,
        )


class CCPairFullInfo(BaseModel):
    id: int
    name: str
    status: ConnectorCredentialPairStatus
    num_docs_indexed: int
    connector: ConnectorSnapshot
    credential: CredentialSnapshot
    number_of_index_attempts: int
    last_index_attempt_status: IndexingStatus | None
    latest_deletion_attempt: DeletionAttemptSnapshot | None
    access_type: AccessType
    is_editable_for_current_user: bool
    deletion_failure_message: str | None

    @classmethod
    def from_models(
        cls,
        cc_pair_model: ConnectorCredentialPair,
        latest_deletion_attempt: DeletionAttemptSnapshot | None,
        number_of_index_attempts: int,
        last_index_attempt: IndexAttempt | None,
        num_docs_indexed: int,  # not ideal, but this must be computed separately
        is_editable_for_current_user: bool,
    ) -> "CCPairFullInfo":
        # figure out if we need to artificially deflate the number of docs indexed.
        # This is required since the total number of docs indexed by a CC Pair is
        # updated before the new docs for an indexing attempt. If we don't do this,
        # there is a mismatch between these two numbers which may confuse users.
        last_indexing_status = last_index_attempt.status if last_index_attempt else None
        if (
            last_indexing_status == IndexingStatus.SUCCESS
            and number_of_index_attempts == 1
            and last_index_attempt
            and last_index_attempt.new_docs_indexed
        ):
            num_docs_indexed = (
                last_index_attempt.new_docs_indexed if last_index_attempt else 0
            )

        return cls(
            id=cc_pair_model.id,
            name=cc_pair_model.name,
            status=cc_pair_model.status,
            num_docs_indexed=num_docs_indexed,
            connector=ConnectorSnapshot.from_connector_db_model(
                cc_pair_model.connector
            ),
            credential=CredentialSnapshot.from_credential_db_model(
                cc_pair_model.credential
            ),
            number_of_index_attempts=number_of_index_attempts,
            last_index_attempt_status=last_indexing_status,
            latest_deletion_attempt=latest_deletion_attempt,
            access_type=cc_pair_model.access_type,
            is_editable_for_current_user=is_editable_for_current_user,
            deletion_failure_message=cc_pair_model.deletion_failure_message,
        )


<<<<<<< HEAD
# Temporarily unused, but can be put back in
# once we store more pruning metadata in redis
# class CCPairPruningTask(BaseModel):
#     id: str
#     name: str
#     status: TaskStatus
#     start_time: datetime | None
#     register_time: datetime | None
=======
class CeleryTaskStatus(BaseModel):
    id: str
    name: str
    status: TaskStatus
    start_time: datetime | None
    register_time: datetime | None
>>>>>>> 35d32ea3


class FailedConnectorIndexingStatus(BaseModel):
    """Simplified version of ConnectorIndexingStatus for failed indexing attempts"""

    cc_pair_id: int
    name: str | None
    error_msg: str | None
    is_deletable: bool
    connector_id: int
    credential_id: int


class ConnectorIndexingStatus(BaseModel):
    """Represents the latest indexing status of a connector"""

    cc_pair_id: int
    name: str | None
    cc_pair_status: ConnectorCredentialPairStatus
    connector: ConnectorSnapshot
    credential: CredentialSnapshot
    owner: str
    groups: list[int]
    access_type: AccessType
    last_finished_status: IndexingStatus | None
    last_status: IndexingStatus | None
    last_success: datetime | None
    docs_indexed: int
    error_msg: str | None
    latest_index_attempt: IndexAttemptSnapshot | None
    deletion_attempt: DeletionAttemptSnapshot | None
    is_deletable: bool


class ConnectorCredentialPairIdentifier(BaseModel):
    connector_id: int
    credential_id: int


class ConnectorCredentialPairMetadata(BaseModel):
    name: str | None = None
    access_type: AccessType
    auto_sync_options: dict[str, Any] | None = None
    groups: list[int] = Field(default_factory=list)


class CCStatusUpdateRequest(BaseModel):
    status: ConnectorCredentialPairStatus


class ConnectorCredentialPairDescriptor(BaseModel):
    id: int
    name: str | None = None
    connector: ConnectorSnapshot
    credential: CredentialSnapshot


class RunConnectorRequest(BaseModel):
    connector_id: int
    credential_ids: list[int] | None = None
    from_beginning: bool = False


"""Connectors Models"""


class GoogleAppWebCredentials(BaseModel):
    client_id: str
    project_id: str
    auth_uri: str
    token_uri: str
    auth_provider_x509_cert_url: str
    client_secret: str
    redirect_uris: list[str]
    javascript_origins: list[str]


class GoogleAppCredentials(BaseModel):
    web: GoogleAppWebCredentials


class GoogleServiceAccountKey(BaseModel):
    type: str
    project_id: str
    private_key_id: str
    private_key: str
    client_email: str
    client_id: str
    auth_uri: str
    token_uri: str
    auth_provider_x509_cert_url: str
    client_x509_cert_url: str
    universe_domain: str


class GoogleServiceAccountCredentialRequest(BaseModel):
    google_drive_delegated_user: str | None = None  # email of user to impersonate
    gmail_delegated_user: str | None = None  # email of user to impersonate

    @model_validator(mode="after")
    def check_user_delegation(self) -> "GoogleServiceAccountCredentialRequest":
        if (self.google_drive_delegated_user is None) == (
            self.gmail_delegated_user is None
        ):
            raise ValueError(
                "Exactly one of google_drive_delegated_user or gmail_delegated_user must be set"
            )
        return self


class FileUploadResponse(BaseModel):
    file_paths: list[str]


class ObjectCreationIdResponse(BaseModel):
    id: int | str
    credential: CredentialSnapshot | None = None


class AuthStatus(BaseModel):
    authenticated: bool


class AuthUrl(BaseModel):
    auth_url: str


class GmailCallback(BaseModel):
    state: str
    code: str


class GDriveCallback(BaseModel):
    state: str
    code: str<|MERGE_RESOLUTION|>--- conflicted
+++ resolved
@@ -268,23 +268,12 @@
         )
 
 
-<<<<<<< HEAD
-# Temporarily unused, but can be put back in
-# once we store more pruning metadata in redis
-# class CCPairPruningTask(BaseModel):
-#     id: str
-#     name: str
-#     status: TaskStatus
-#     start_time: datetime | None
-#     register_time: datetime | None
-=======
 class CeleryTaskStatus(BaseModel):
     id: str
     name: str
     status: TaskStatus
     start_time: datetime | None
     register_time: datetime | None
->>>>>>> 35d32ea3
 
 
 class FailedConnectorIndexingStatus(BaseModel):
