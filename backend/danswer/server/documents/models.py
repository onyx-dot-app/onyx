--- conflicted
+++ resolved
@@ -195,13 +195,9 @@
     connector: ConnectorSnapshot
     credential: CredentialSnapshot
     index_attempts: list[IndexAttemptSnapshot]
-<<<<<<< HEAD
     latest_deletion_attempt: DeletionAttemptSnapshot | None = None
-=======
-    latest_deletion_attempt: DeletionAttemptSnapshot | None
     is_public: bool
     is_editable_for_current_user: bool
->>>>>>> 7da6d334
 
     @classmethod
     def from_models(
