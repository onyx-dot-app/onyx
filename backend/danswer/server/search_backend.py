import time
from http import HTTPStatus

from danswer.auth.schemas import UserRole
from danswer.auth.users import current_active_user
from danswer.auth.users import current_admin_user
from danswer.configs.app_configs import KEYWORD_MAX_HITS
from danswer.configs.app_configs import NUM_RERANKED_RESULTS
from danswer.configs.constants import CONTENT
from danswer.configs.constants import SOURCE_LINKS
from danswer.datastores import create_datastore
from danswer.db.engine import build_async_engine
from danswer.db.models import User
from danswer.direct_qa import get_default_backend_qa_model
from danswer.direct_qa.question_answer import yield_json_line
from danswer.semantic_search.semantic_search import retrieve_ranked_documents
from danswer.server.models import KeywordResponse
from danswer.server.models import QAQuestion
from danswer.server.models import QAResponse
from danswer.server.models import SearchDoc
from danswer.server.models import ServerStatus
from danswer.server.models import UserByEmail
from danswer.server.models import UserRoleResponse
from danswer.utils.clients import TSClient
from danswer.utils.logging import setup_logger
from fastapi import APIRouter
from fastapi import Depends
from fastapi import HTTPException
from fastapi import Request
from fastapi.responses import StreamingResponse
from fastapi_users.db import SQLAlchemyUserDatabase
from sqlalchemy.ext.asyncio import AsyncSession

logger = setup_logger()

router = APIRouter()


# TODO delete this useless endpoint once frontend is integrated with auth
@router.get("/test-auth")
async def authenticated_route(user: User = Depends(current_active_user)):
    return {"message": f"Hello {user.email} who is a {user.role}!"}


# TODO delete this useless endpoint once frontend is integrated with auth
@router.get("/test-admin")
async def admin_route(user: User = Depends(current_admin_user)):
    return {"message": f"Hello {user.email} who is a {user.role}!"}


# TODO DAN-39 delete this once oauth is built out and tested
@router.api_route("/test", methods=["GET", "POST", "PUT", "PATCH", "DELETE"])
def test_endpoint(request: Request):
    print(request)


@router.get("/get-user-role", response_model=UserRoleResponse)
async def get_user_role(user: User = Depends(current_active_user)):
    return UserRoleResponse(role=user.role)


@router.get("/", response_model=ServerStatus)
@router.get("/status", response_model=ServerStatus)
def read_server_status():
    return ServerStatus(status=HTTPStatus.OK.value)


@router.patch("/promote-user-to-admin", response_model=None)
async def promote_admin(
    user_email: UserByEmail, user: User = Depends(current_active_user)
):
    if user.role != UserRole.ADMIN:
        raise HTTPException(status_code=401, detail="Unauthorized")
    async with AsyncSession(build_async_engine()) as asession:
        user_db = SQLAlchemyUserDatabase(asession, User)  # type: ignore
        user_to_promote = await user_db.get_by_email(user_email.user_email)
        if not user_to_promote:
            raise HTTPException(status_code=404, detail="User not found")
        user_to_promote.role = UserRole.ADMIN
        asession.add(user_to_promote)
        await asession.commit()
    return


@router.get("/direct-qa", response_model=QAResponse)
<<<<<<< HEAD
def direct_qa(question: QAQuestion) -> QAResponse:
=======
def direct_qa(question: QAQuestion = Depends()):
>>>>>>> 66130c88
    start_time = time.time()

    query = question.query
    collection = question.collection
    filters = question.filters
    logger.info(f"Received semantic query: {query}")

    ranked_chunks = retrieve_ranked_documents(
        query, filters, create_datastore(collection)
    )
    if not ranked_chunks:
        return QAResponse(answer=None, quotes=None, ranked_documents=None)

    top_docs = [
        SearchDoc(
            semantic_name=chunk.semantic_identifier,
            link=chunk.source_links.get("0") if chunk.source_links else None,
            blurb=chunk.blurb,
        )
        for chunk in ranked_chunks
    ]

    qa_model = get_default_backend_qa_model()
    answer, quotes = qa_model.answer_question(
        query, ranked_chunks[:NUM_RERANKED_RESULTS]
    )

    logger.info(f"Total QA took {time.time() - start_time} seconds")

    return QAResponse(answer=answer, quotes=quotes, ranked_documents=top_docs)


@router.get("/stream-direct-qa")
def stream_direct_qa(question: QAQuestion = Depends()):
    top_documents_key = "top_documents"

    def stream_qa_portions():
        query = question.query
        collection = question.collection
        filters = question.filters
        logger.info(f"Received semantic query: {query}")

        ranked_chunks = retrieve_ranked_documents(
            query, filters, create_datastore(collection)
        )
        if not ranked_chunks:
            return yield_json_line(
                QAResponse(answer=None, quotes=None, ranked_documents=None)
            )

        top_docs = [
            SearchDoc(
                semantic_name=chunk.semantic_identifier,
                link=chunk.source_links.get("0") if chunk.source_links else None,
                blurb=chunk.blurb,
            )
            for chunk in ranked_chunks
        ]
        top_docs_dict = {top_documents_key: [top_doc.json() for top_doc in top_docs]}
        yield yield_json_line(top_docs_dict)

        qa_model = get_default_backend_qa_model()
        for response_dict in qa_model.answer_question_stream(
            query, ranked_chunks[:NUM_RERANKED_RESULTS]
        ):
            logger.debug(response_dict)
            yield yield_json_line(response_dict)

    return StreamingResponse(stream_qa_portions(), media_type="application/json")


@router.get("/keyword-search", response_model=KeywordResponse)
def keyword_search(question: QAQuestion = Depends()):
    ts_client = TSClient.get_instance()
    query = question.query
    collection = question.collection

    logger.info(f"Received keyword query: {query}")
    start_time = time.time()

    search_results = ts_client.collections[collection].documents.search(
        {
            "q": query,
            "query_by": CONTENT,
            "per_page": KEYWORD_MAX_HITS,
            "limit_hits": KEYWORD_MAX_HITS,
        }
    )

    hits = search_results["hits"]
    sources = [hit["document"][SOURCE_LINKS][0] for hit in hits]

    total_time = time.time() - start_time
    logger.info(f"Total Keyword Search took {total_time} seconds")

    return KeywordResponse(results=sources)<|MERGE_RESOLUTION|>--- conflicted
+++ resolved
@@ -83,11 +83,7 @@
 
 
 @router.get("/direct-qa", response_model=QAResponse)
-<<<<<<< HEAD
-def direct_qa(question: QAQuestion) -> QAResponse:
-=======
-def direct_qa(question: QAQuestion = Depends()):
->>>>>>> 66130c88
+def direct_qa(question: QAQuestion = Depends()) -> QAResponse:
     start_time = time.time()
 
     query = question.query
