--- conflicted
+++ resolved
@@ -80,14 +80,6 @@
     update_slack_config(slack_config)
 
 
-<<<<<<< HEAD
-class IndexAttemptRequest(BaseModel):
-    input_type: InputType = InputType.LOAD_STATE
-    connector_specific_config: dict[str, Any]
-
-
-=======
->>>>>>> 0b8c69ce
 @router.post("/connectors/{source}/index-attempt", status_code=201)
 def index(
     source: DocumentSource,
