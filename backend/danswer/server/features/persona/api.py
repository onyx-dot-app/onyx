import uuid
from uuid import UUID

from fastapi import APIRouter
from fastapi import Depends
from fastapi import Query
from fastapi import UploadFile
from pydantic import BaseModel
from sqlalchemy.orm import Session

from danswer.auth.users import current_admin_user
from danswer.auth.users import current_curator_or_admin_user
from danswer.auth.users import current_user
from danswer.configs.constants import FileOrigin
from danswer.db.engine import get_session
from danswer.db.models import User
from danswer.db.persona import create_update_persona
from danswer.db.persona import get_persona_by_id
from danswer.db.persona import get_personas
from danswer.db.persona import mark_persona_as_deleted
from danswer.db.persona import mark_persona_as_not_deleted
from danswer.db.persona import update_all_personas_display_priority
from danswer.db.persona import update_persona_shared_users
from danswer.db.persona import update_persona_visibility
from danswer.file_store.file_store import get_default_file_store
from danswer.file_store.models import ChatFileType
from danswer.llm.answering.prompts.utils import build_dummy_prompt
from danswer.server.features.persona.models import CreatePersonaRequest
from danswer.server.features.persona.models import PersonaSnapshot
from danswer.server.features.persona.models import PromptTemplateResponse
from danswer.server.models import DisplayPriorityRequest
from danswer.utils.logger import setup_logger


logger = setup_logger()


admin_router = APIRouter(prefix="/admin/persona")
basic_router = APIRouter(prefix="/persona")


class IsVisibleRequest(BaseModel):
    is_visible: bool


@admin_router.patch("/{persona_id}/visible")
def patch_persona_visibility(
    persona_id: int,
    is_visible_request: IsVisibleRequest,
    user: User | None = Depends(current_curator_or_admin_user),
    db_session: Session = Depends(get_session),
) -> None:
    update_persona_visibility(
        persona_id=persona_id,
        is_visible=is_visible_request.is_visible,
        db_session=db_session,
        user=user,
    )


@admin_router.put("/display-priority")
def patch_persona_display_priority(
    display_priority_request: DisplayPriorityRequest,
    _: User | None = Depends(current_admin_user),
    db_session: Session = Depends(get_session),
) -> None:
    update_all_personas_display_priority(
        display_priority_map=display_priority_request.display_priority_map,
        db_session=db_session,
    )


@admin_router.get("")
def list_personas_admin(
    user: User | None = Depends(current_curator_or_admin_user),
    db_session: Session = Depends(get_session),
    include_deleted: bool = False,
    get_editable: bool = Query(
        False, description="If true, return get_editable personas"
    ),
) -> list[PersonaSnapshot]:
    return [
        PersonaSnapshot.from_model(persona)
        for persona in get_personas(
            db_session=db_session,
            user=user,
            get_editable=get_editable,
            include_deleted=include_deleted,
            joinedload_all=True,
        )
    ]


@admin_router.patch("/{persona_id}/undelete")
def undelete_persona(
    persona_id: int,
    user: User | None = Depends(current_admin_user),
    db_session: Session = Depends(get_session),
) -> None:
    mark_persona_as_not_deleted(
        persona_id=persona_id,
        user=user,
        db_session=db_session,
    )


# used for assistat profile pictures
@admin_router.post("/upload-image")
def upload_file(
    file: UploadFile,
    db_session: Session = Depends(get_session),
    _: User | None = Depends(current_user),
) -> dict[str, str]:
    file_store = get_default_file_store(db_session)
    file_type = ChatFileType.IMAGE
    file_id = str(uuid.uuid4())
    file_store.save_file(
        file_name=file_id,
        content=file.file,
        display_name=file.filename,
        file_origin=FileOrigin.CHAT_UPLOAD,
        file_type=file.content_type or file_type.value,
    )
    return {"file_id": file_id}


"""Endpoints for all"""


@basic_router.post("")
def create_persona(
    create_persona_request: CreatePersonaRequest,
    user: User | None = Depends(current_user),
    db_session: Session = Depends(get_session),
) -> PersonaSnapshot:
    return create_update_persona(
        persona_id=None,
        create_persona_request=create_persona_request,
        user=user,
        db_session=db_session,
    )


@basic_router.patch("/{persona_id}")
def update_persona(
    persona_id: int,
    update_persona_request: CreatePersonaRequest,
    user: User | None = Depends(current_user),
    db_session: Session = Depends(get_session),
) -> PersonaSnapshot:
    return create_update_persona(
        persona_id=persona_id,
        create_persona_request=update_persona_request,
        user=user,
        db_session=db_session,
    )


class PersonaShareRequest(BaseModel):
    user_ids: list[UUID]


@basic_router.patch("/{persona_id}/share")
def share_persona(
    persona_id: int,
    persona_share_request: PersonaShareRequest,
    user: User | None = Depends(current_user),
    db_session: Session = Depends(get_session),
) -> None:
    update_persona_shared_users(
        persona_id=persona_id,
        user_ids=persona_share_request.user_ids,
        user=user,
        db_session=db_session,
    )


@basic_router.delete("/{persona_id}")
def delete_persona(
    persona_id: int,
    user: User | None = Depends(current_user),
    db_session: Session = Depends(get_session),
) -> None:
    mark_persona_as_deleted(
        persona_id=persona_id,
        user=user,
        db_session=db_session,
    )


@basic_router.get("")
def list_personas(
    user: User | None = Depends(current_user),
    db_session: Session = Depends(get_session),
    include_deleted: bool = False,
) -> list[PersonaSnapshot]:
    return [
        PersonaSnapshot.from_model(persona)
        for persona in get_personas(
<<<<<<< HEAD
            user=user, include_deleted=include_deleted, db_session=db_session
=======
            user_id=user_id,
            include_deleted=include_deleted,
            db_session=db_session,
            joinedload_all=True,
>>>>>>> 8de04acb
        )
    ]


@basic_router.get("/{persona_id}")
def get_persona(
    persona_id: int,
    user: User | None = Depends(current_user),
    db_session: Session = Depends(get_session),
) -> PersonaSnapshot:
    return PersonaSnapshot.from_model(
        get_persona_by_id(
            persona_id=persona_id,
            user=user,
            db_session=db_session,
            is_for_edit=False,
        )
    )


@basic_router.get("/utils/prompt-explorer")
def build_final_template_prompt(
    system_prompt: str,
    task_prompt: str,
    retrieval_disabled: bool = False,
    _: User | None = Depends(current_user),
) -> PromptTemplateResponse:
    return PromptTemplateResponse(
        final_prompt_template=build_dummy_prompt(
            system_prompt=system_prompt,
            task_prompt=task_prompt,
            retrieval_disabled=retrieval_disabled,
        )
    )<|MERGE_RESOLUTION|>--- conflicted
+++ resolved
@@ -197,14 +197,7 @@
     return [
         PersonaSnapshot.from_model(persona)
         for persona in get_personas(
-<<<<<<< HEAD
             user=user, include_deleted=include_deleted, db_session=db_session
-=======
-            user_id=user_id,
-            include_deleted=include_deleted,
-            db_session=db_session,
-            joinedload_all=True,
->>>>>>> 8de04acb
         )
     ]
 
