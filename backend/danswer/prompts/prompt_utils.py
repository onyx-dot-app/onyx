from collections.abc import Sequence
from datetime import datetime
from typing import cast

from langchain_core.messages import BaseMessage

from danswer.chat.models import LlmDoc
from danswer.configs.chat_configs import LANGUAGE_HINT
from danswer.configs.constants import DocumentSource
from danswer.db.models import Prompt
from danswer.llm.answering.models import PromptConfig
from danswer.prompts.chat_prompts import ADDITIONAL_INFO
from danswer.prompts.chat_prompts import CITATION_REMINDER
from danswer.prompts.constants import CODE_BLOCK_PAT
from danswer.search.models import InferenceChunk
from danswer.utils.logger import setup_logger


logger = setup_logger()


MOST_BASIC_PROMPT = "You are a helpful AI assistant."
DANSWER_DATETIME_REPLACEMENT = "DANSWER_DATETIME_REPLACEMENT"
BASIC_TIME_STR = "The current date is {datetime_info}."


def get_current_llm_day_time(
    include_day_of_week: bool = True, full_sentence: bool = True
) -> str:
    current_datetime = datetime.now()
    # Format looks like: "October 16, 2023 14:30"
    formatted_datetime = current_datetime.strftime("%B %d, %Y %H:%M")
    day_of_week = current_datetime.strftime("%A")
    if full_sentence:
        return f"The current day and time is {day_of_week} {formatted_datetime}"
    if include_day_of_week:
        return f"{day_of_week} {formatted_datetime}"
    return f"{formatted_datetime}"


def add_date_time_to_prompt(prompt_str: str) -> str:
    if DANSWER_DATETIME_REPLACEMENT in prompt_str:
        return prompt_str.replace(
            DANSWER_DATETIME_REPLACEMENT,
            get_current_llm_day_time(full_sentence=False, include_day_of_week=True),
        )

    if prompt_str:
        return prompt_str + ADDITIONAL_INFO.format(
            datetime_info=get_current_llm_day_time()
        )
    else:
        return (
            MOST_BASIC_PROMPT
            + " "
            + BASIC_TIME_STR.format(datetime_info=get_current_llm_day_time())
        )


def build_task_prompt_reminders(
    prompt: Prompt | PromptConfig,
    use_language_hint: bool,
    citation_str: str = CITATION_REMINDER,
    language_hint_str: str = LANGUAGE_HINT,
) -> str:
    base_task = prompt.task_prompt
    citation_or_nothing = citation_str if prompt.include_citations else ""
    language_hint_or_nothing = language_hint_str.lstrip() if use_language_hint else ""
    return base_task + citation_or_nothing + language_hint_or_nothing


# Maps connector enum string to a more natural language representation for the LLM
# If not on the list, uses the original but slightly cleaned up, see below
CONNECTOR_NAME_MAP = {
    "web": "Website",
    "requesttracker": "Request Tracker",
    "github": "GitHub",
    "file": "File Upload",
}


def clean_up_source(source_str: str) -> str:
    if source_str in CONNECTOR_NAME_MAP:
        return CONNECTOR_NAME_MAP[source_str]
    return source_str.replace("_", " ").title()


def build_doc_context_str(
    semantic_identifier: str,
    source_type: DocumentSource,
    content: str,
    metadata_dict: dict[str, str | list[str]],
    updated_at: datetime | None,
    ind: int,
    include_metadata: bool = True,
) -> str:
    context_str = ""
    if include_metadata:
        context_str += f"DOCUMENT {ind}: {semantic_identifier}\n"
        context_str += f"Source: {clean_up_source(source_type)}\n"

        for k, v in metadata_dict.items():
            if isinstance(v, list):
                v_str = ", ".join(v)
                context_str += f"{k.capitalize()}: {v_str}\n"
            else:
                context_str += f"{k.capitalize()}: {v}\n"

        if updated_at:
            update_str = updated_at.strftime("%B %d, %Y %H:%M")
            context_str += f"Updated: {update_str}\n"
    context_str += f"{CODE_BLOCK_PAT.format(content.strip())}\n\n\n"
    return context_str


def build_complete_context_str(
    context_docs: Sequence[LlmDoc | InferenceChunk],
    include_metadata: bool = True,
) -> str:
    context_str = ""
    for ind, doc in enumerate(context_docs, start=1):
        context_str += build_doc_context_str(
            semantic_identifier=doc.semantic_identifier,
            source_type=doc.source_type,
            content=doc.content,
            metadata_dict=doc.metadata,
            updated_at=doc.updated_at,
            ind=ind,
            include_metadata=include_metadata,
        )

    return context_str.strip()


_PER_MESSAGE_TOKEN_BUFFER = 7


def find_last_index(lst: list[int], max_prompt_tokens: int) -> int:
    """From the back, find the index of the last element to include
    before the list exceeds the maximum"""
    print("===================1")
    print("FIND LAST INDEX")
    print (lst)
    print("===================2")
    print (len(lst))
    print("===================3")
    print (max_prompt_tokens)

    running_sum = 0

    if not lst:
        logger.warning("Empty message history passed to find_last_index")
        return 0

    last_ind = 0
    for i in range(len(lst) - 1, -1, -1):
        print("===================4")
        print (running_sum)
        print("===================5")
        print (last_ind)
        running_sum += lst[i] + _PER_MESSAGE_TOKEN_BUFFER
        print("===================6")
        print (running_sum)
        if running_sum > max_prompt_tokens:
            last_ind = i + 1
            break

<<<<<<< HEAD
    print("===========================7")
    print("here")
    print(last_ind)
    print(len(lst))
    if last_ind >= len(lst):
        print("raise error")
=======
    if last_ind >= len(lst):
        logger.error(
            f"Last message alone is too large! max_prompt_tokens: {max_prompt_tokens}, message_token_counts: {lst}"
        )
>>>>>>> 310732d1
        raise ValueError("Last message alone is too large!")

    return last_ind


def drop_messages_history_overflow(
    messages_with_token_cnts: list[tuple[BaseMessage, int]],
    max_allowed_tokens: int,
) -> list[BaseMessage]:
    """As message history grows, messages need to be dropped starting from the furthest in the past.
    The System message should be kept if at all possible and the latest user input which is inserted in the
    prompt template must be included"""
    print("XXXX1")
    final_messages: list[BaseMessage] = []
    print("XXXX2")
    messages, token_counts = cast(
        tuple[list[BaseMessage], list[int]], zip(*messages_with_token_cnts)
    )
    system_msg = (
        final_messages[0]
        if final_messages and final_messages[0].type == "system"
        else None
    )

    history_msgs = messages[:-1]
    final_msg = messages[-1]
    if final_msg.type != "human":
        if final_msg.type != "tool":
            raise ValueError("Last message must be user input OR a tool result")
        else:
            final_msgs = messages[-3:]
            history_msgs = messages[:-3]
    else:
        final_msgs = [final_msg]

    # Start dropping from the history if necessary
    ind_prev_msg_start = find_last_index(
        token_counts, max_prompt_tokens=max_allowed_tokens
    )

    if system_msg and ind_prev_msg_start <= len(history_msgs):
        final_messages.append(system_msg)

    final_messages.extend(history_msgs[ind_prev_msg_start:])
    final_messages.extend(final_msgs)

    return final_messages<|MERGE_RESOLUTION|>--- conflicted
+++ resolved
@@ -138,13 +138,6 @@
 def find_last_index(lst: list[int], max_prompt_tokens: int) -> int:
     """From the back, find the index of the last element to include
     before the list exceeds the maximum"""
-    print("===================1")
-    print("FIND LAST INDEX")
-    print (lst)
-    print("===================2")
-    print (len(lst))
-    print("===================3")
-    print (max_prompt_tokens)
 
     running_sum = 0
 
@@ -154,30 +147,16 @@
 
     last_ind = 0
     for i in range(len(lst) - 1, -1, -1):
-        print("===================4")
-        print (running_sum)
-        print("===================5")
-        print (last_ind)
         running_sum += lst[i] + _PER_MESSAGE_TOKEN_BUFFER
-        print("===================6")
-        print (running_sum)
         if running_sum > max_prompt_tokens:
             last_ind = i + 1
             break
 
-<<<<<<< HEAD
-    print("===========================7")
-    print("here")
-    print(last_ind)
-    print(len(lst))
-    if last_ind >= len(lst):
-        print("raise error")
-=======
+
     if last_ind >= len(lst):
         logger.error(
             f"Last message alone is too large! max_prompt_tokens: {max_prompt_tokens}, message_token_counts: {lst}"
         )
->>>>>>> 310732d1
         raise ValueError("Last message alone is too large!")
 
     return last_ind
