--- conflicted
+++ resolved
@@ -11,12 +11,8 @@
 from sqlalchemy import Select
 from sqlalchemy import select
 from sqlalchemy import update
-<<<<<<< HEAD
 from sqlalchemy.orm import aliased
-=======
 from sqlalchemy.orm import joinedload
-from sqlalchemy.orm import selectinload
->>>>>>> 8de04acb
 from sqlalchemy.orm import Session
 
 from danswer.auth.schemas import UserRole
