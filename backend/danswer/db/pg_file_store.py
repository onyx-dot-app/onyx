--- conflicted
+++ resolved
@@ -96,14 +96,9 @@
     lobj_name: str,
     db_session: Session,
 ) -> None:
-<<<<<<< HEAD
-    pgfilestore = db_session.query(PGFileStore).filter_by(file_name=lobj_name).first()
-    if not pgfilestore:
-=======
     try:
         pgfilestore = get_pgfilestore_by_file_name(lobj_name, db_session)
     except RuntimeError:
->>>>>>> bd092561
         logger.info(f"no file with name {lobj_name} found")
         return
 
