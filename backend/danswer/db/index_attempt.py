from collections.abc import Sequence
from datetime import datetime
from datetime import timezone

from sqlalchemy import and_
from sqlalchemy import delete
from sqlalchemy import desc
from sqlalchemy import func
from sqlalchemy import select
from sqlalchemy import update
from sqlalchemy.orm import joinedload
from sqlalchemy.orm import Session

from danswer.connectors.models import Document
from danswer.connectors.models import DocumentErrorSummary
from danswer.db.models import IndexAttempt
from danswer.db.models import IndexAttemptError
from danswer.db.models import IndexingStatus
from danswer.db.models import IndexModelStatus
from danswer.db.models import SearchSettings
from danswer.server.documents.models import ConnectorCredentialPair
from danswer.server.documents.models import ConnectorCredentialPairIdentifier
from danswer.utils.logger import setup_logger
from danswer.utils.telemetry import optional_telemetry
from danswer.utils.telemetry import RecordType

logger = setup_logger()


def get_last_attempt_for_cc_pair(
    cc_pair_id: int,
    search_settings_id: int,
    db_session: Session,
) -> IndexAttempt | None:
    return (
        db_session.query(IndexAttempt)
        .filter(
            IndexAttempt.connector_credential_pair_id == cc_pair_id,
            IndexAttempt.search_settings_id == search_settings_id,
        )
        .order_by(IndexAttempt.time_updated.desc())
        .first()
    )


def get_index_attempt(
    db_session: Session, index_attempt_id: int
) -> IndexAttempt | None:
    stmt = select(IndexAttempt).where(IndexAttempt.id == index_attempt_id)
    return db_session.scalars(stmt).first()


def create_index_attempt(
    connector_credential_pair_id: int,
    search_settings_id: int,
    db_session: Session,
    from_beginning: bool = False,
) -> int:
    new_attempt = IndexAttempt(
        connector_credential_pair_id=connector_credential_pair_id,
        search_settings_id=search_settings_id,
        from_beginning=from_beginning,
        status=IndexingStatus.NOT_STARTED,
    )
    db_session.add(new_attempt)
    db_session.commit()

    return new_attempt.id


def get_in_progress_index_attempts(
    connector_id: int | None,
    db_session: Session,
) -> list[IndexAttempt]:
    stmt = select(IndexAttempt)
    if connector_id is not None:
        stmt = stmt.where(
            IndexAttempt.connector_credential_pair.has(connector_id=connector_id)
        )
    stmt = stmt.where(IndexAttempt.status == IndexingStatus.IN_PROGRESS)

    incomplete_attempts = db_session.scalars(stmt)
    return list(incomplete_attempts.all())


def get_all_index_attempts_by_status(
    status: IndexingStatus, db_session: Session
) -> list[IndexAttempt]:
    """This eagerly loads the connector and credential so that the db_session can be expired
    before running long-living indexing jobs, which causes increasing memory usage.

    Results are ordered by time_created (oldest to newest)."""
    stmt = select(IndexAttempt)
    stmt = stmt.where(IndexAttempt.status == status)
    stmt = stmt.order_by(IndexAttempt.time_created)
    stmt = stmt.options(
        joinedload(IndexAttempt.connector_credential_pair).joinedload(
            ConnectorCredentialPair.connector
        ),
        joinedload(IndexAttempt.connector_credential_pair).joinedload(
            ConnectorCredentialPair.credential
        ),
    )
    new_attempts = db_session.scalars(stmt)
    return list(new_attempts.all())


def transition_attempt_to_in_progress(
    index_attempt_id: int,
    db_session: Session,
) -> IndexAttempt:
    """Locks the row when we try to update"""
    try:
        attempt = db_session.execute(
            select(IndexAttempt)
            .where(IndexAttempt.id == index_attempt_id)
            .with_for_update()
        ).scalar_one()

        if attempt is None:
            raise RuntimeError(
                f"Unable to find IndexAttempt for ID '{index_attempt_id}'"
            )

        if attempt.status != IndexingStatus.NOT_STARTED:
            raise RuntimeError(
                f"Indexing attempt with ID '{index_attempt_id}' is not in NOT_STARTED status. "
                f"Current status is '{attempt.status}'."
            )

        attempt.status = IndexingStatus.IN_PROGRESS
        attempt.time_started = attempt.time_started or func.now()  # type: ignore
        db_session.commit()
        return attempt
    except Exception:
        db_session.rollback()
        logger.exception("transition_attempt_to_in_progress exceptioned.")
        raise


def mark_attempt_in_progress(
    index_attempt: IndexAttempt,
    db_session: Session,
) -> None:
    try:
        attempt = db_session.execute(
            select(IndexAttempt)
            .where(IndexAttempt.id == index_attempt.id)
            .with_for_update()
        ).scalar_one()

        attempt.status = IndexingStatus.IN_PROGRESS
        attempt.time_started = index_attempt.time_started or func.now()  # type: ignore
        db_session.commit()
    except Exception:
        db_session.rollback()
        raise


def mark_attempt_succeeded(
    index_attempt: IndexAttempt,
    db_session: Session,
) -> None:
    try:
        attempt = db_session.execute(
            select(IndexAttempt)
            .where(IndexAttempt.id == index_attempt.id)
            .with_for_update()
        ).scalar_one()

        attempt.status = IndexingStatus.SUCCESS
        db_session.commit()
    except Exception:
        db_session.rollback()
        raise


def mark_attempt_partially_succeeded(
    index_attempt: IndexAttempt,
    db_session: Session,
) -> None:
    try:
        attempt = db_session.execute(
            select(IndexAttempt)
            .where(IndexAttempt.id == index_attempt.id)
            .with_for_update()
        ).scalar_one()

        attempt.status = IndexingStatus.COMPLETED_WITH_ERRORS
        db_session.commit()
    except Exception:
        db_session.rollback()
        raise


def mark_attempt_failed(
    index_attempt: IndexAttempt,
    db_session: Session,
    failure_reason: str = "Unknown",
    full_exception_trace: str | None = None,
) -> None:
<<<<<<< HEAD
    with db_session.begin_nested():
        try:
            attempt = db_session.execute(
                select(IndexAttempt)
                .where(IndexAttempt.id == index_attempt.id)
                .with_for_update()
            ).scalar_one()

            if not attempt.time_started:
                attempt.time_started = datetime.now(timezone.utc)
            attempt.status = IndexingStatus.FAILED
            attempt.error_msg = failure_reason
            attempt.full_exception_trace = full_exception_trace
            db_session.commit()

            source = attempt.connector_credential_pair.connector.source
            optional_telemetry(
                record_type=RecordType.FAILURE, data={"connector": source}
            )
        except Exception:
            db_session.rollback()
=======
    try:
        attempt = db_session.execute(
            select(IndexAttempt)
            .where(IndexAttempt.id == index_attempt.id)
            .with_for_update()
        ).scalar_one()

        attempt.status = IndexingStatus.FAILED
        attempt.error_msg = failure_reason
        attempt.full_exception_trace = full_exception_trace
        db_session.commit()
    except Exception:
        db_session.rollback()
        raise
>>>>>>> 12cbbe6c


def update_docs_indexed(
    db_session: Session,
    index_attempt: IndexAttempt,
    total_docs_indexed: int,
    new_docs_indexed: int,
    docs_removed_from_index: int,
) -> None:
    index_attempt.total_docs_indexed = total_docs_indexed
    index_attempt.new_docs_indexed = new_docs_indexed
    index_attempt.docs_removed_from_index = docs_removed_from_index

    db_session.add(index_attempt)
    db_session.commit()


def get_last_attempt(
    connector_id: int,
    credential_id: int,
    search_settings_id: int | None,
    db_session: Session,
) -> IndexAttempt | None:
    stmt = (
        select(IndexAttempt)
        .join(ConnectorCredentialPair)
        .where(
            ConnectorCredentialPair.connector_id == connector_id,
            ConnectorCredentialPair.credential_id == credential_id,
            IndexAttempt.search_settings_id == search_settings_id,
        )
    )

    # Note, the below is using time_created instead of time_updated
    stmt = stmt.order_by(desc(IndexAttempt.time_created))

    return db_session.execute(stmt).scalars().first()


def get_latest_index_attempts_by_status(
    secondary_index: bool,
    db_session: Session,
    status: IndexingStatus,
) -> Sequence[IndexAttempt]:
    """
    Retrieves the most recent index attempt with the specified status for each connector_credential_pair.
    Filters attempts based on the secondary_index flag to get either future or present index attempts.
    Returns a sequence of IndexAttempt objects, one for each unique connector_credential_pair.
    """
    latest_failed_attempts = (
        select(
            IndexAttempt.connector_credential_pair_id,
            func.max(IndexAttempt.id).label("max_failed_id"),
        )
        .join(SearchSettings, IndexAttempt.search_settings_id == SearchSettings.id)
        .where(
            SearchSettings.status
            == (
                IndexModelStatus.FUTURE if secondary_index else IndexModelStatus.PRESENT
            ),
            IndexAttempt.status == status,
        )
        .group_by(IndexAttempt.connector_credential_pair_id)
        .subquery()
    )

    stmt = select(IndexAttempt).join(
        latest_failed_attempts,
        (
            IndexAttempt.connector_credential_pair_id
            == latest_failed_attempts.c.connector_credential_pair_id
        )
        & (IndexAttempt.id == latest_failed_attempts.c.max_failed_id),
    )

    return db_session.execute(stmt).scalars().all()


def get_latest_index_attempts(
    secondary_index: bool,
    db_session: Session,
) -> Sequence[IndexAttempt]:
    ids_stmt = select(
        IndexAttempt.connector_credential_pair_id,
        func.max(IndexAttempt.id).label("max_id"),
    ).join(SearchSettings, IndexAttempt.search_settings_id == SearchSettings.id)

    if secondary_index:
        ids_stmt = ids_stmt.where(SearchSettings.status == IndexModelStatus.FUTURE)
    else:
        ids_stmt = ids_stmt.where(SearchSettings.status == IndexModelStatus.PRESENT)

    ids_stmt = ids_stmt.group_by(IndexAttempt.connector_credential_pair_id)
    ids_subquery = ids_stmt.subquery()

    stmt = (
        select(IndexAttempt)
        .join(
            ids_subquery,
            IndexAttempt.connector_credential_pair_id
            == ids_subquery.c.connector_credential_pair_id,
        )
        .where(IndexAttempt.id == ids_subquery.c.max_id)
    )

    return db_session.execute(stmt).scalars().all()


def count_index_attempts_for_connector(
    db_session: Session,
    connector_id: int,
    only_current: bool = True,
    disinclude_finished: bool = False,
) -> int:
    stmt = (
        select(IndexAttempt)
        .join(ConnectorCredentialPair)
        .where(ConnectorCredentialPair.connector_id == connector_id)
    )
    if disinclude_finished:
        stmt = stmt.where(
            IndexAttempt.status.in_(
                [IndexingStatus.NOT_STARTED, IndexingStatus.IN_PROGRESS]
            )
        )
    if only_current:
        stmt = stmt.join(SearchSettings).where(
            SearchSettings.status == IndexModelStatus.PRESENT
        )
    # Count total items for pagination
    count_stmt = stmt.with_only_columns(func.count()).order_by(None)
    total_count = db_session.execute(count_stmt).scalar_one()
    return total_count


def get_paginated_index_attempts_for_cc_pair_id(
    db_session: Session,
    connector_id: int,
    page: int,
    page_size: int,
    only_current: bool = True,
    disinclude_finished: bool = False,
) -> list[IndexAttempt]:
    stmt = (
        select(IndexAttempt)
        .join(ConnectorCredentialPair)
        .where(ConnectorCredentialPair.connector_id == connector_id)
    )
    if disinclude_finished:
        stmt = stmt.where(
            IndexAttempt.status.in_(
                [IndexingStatus.NOT_STARTED, IndexingStatus.IN_PROGRESS]
            )
        )
    if only_current:
        stmt = stmt.join(SearchSettings).where(
            SearchSettings.status == IndexModelStatus.PRESENT
        )

    stmt = stmt.order_by(IndexAttempt.time_started.desc())

    # Apply pagination
    stmt = stmt.offset((page - 1) * page_size).limit(page_size)

    return list(db_session.execute(stmt).scalars().all())


def get_latest_index_attempt_for_cc_pair_id(
    db_session: Session,
    connector_credential_pair_id: int,
    secondary_index: bool,
    only_finished: bool = True,
) -> IndexAttempt | None:
    stmt = select(IndexAttempt)
    stmt = stmt.where(
        IndexAttempt.connector_credential_pair_id == connector_credential_pair_id,
    )
    if only_finished:
        stmt = stmt.where(
            IndexAttempt.status.not_in(
                [IndexingStatus.NOT_STARTED, IndexingStatus.IN_PROGRESS]
            ),
        )
    if secondary_index:
        stmt = stmt.join(SearchSettings).where(
            SearchSettings.status == IndexModelStatus.FUTURE
        )
    else:
        stmt = stmt.join(SearchSettings).where(
            SearchSettings.status == IndexModelStatus.PRESENT
        )
    stmt = stmt.order_by(desc(IndexAttempt.time_created))
    stmt = stmt.limit(1)
    return db_session.execute(stmt).scalar_one_or_none()


def get_index_attempts_for_cc_pair(
    db_session: Session,
    cc_pair_identifier: ConnectorCredentialPairIdentifier,
    only_current: bool = True,
    disinclude_finished: bool = False,
) -> Sequence[IndexAttempt]:
    stmt = (
        select(IndexAttempt)
        .join(ConnectorCredentialPair)
        .where(
            and_(
                ConnectorCredentialPair.connector_id == cc_pair_identifier.connector_id,
                ConnectorCredentialPair.credential_id
                == cc_pair_identifier.credential_id,
            )
        )
    )
    if disinclude_finished:
        stmt = stmt.where(
            IndexAttempt.status.in_(
                [IndexingStatus.NOT_STARTED, IndexingStatus.IN_PROGRESS]
            )
        )
    if only_current:
        stmt = stmt.join(SearchSettings).where(
            SearchSettings.status == IndexModelStatus.PRESENT
        )

    stmt = stmt.order_by(IndexAttempt.time_created.desc())
    return db_session.execute(stmt).scalars().all()


def delete_index_attempts(
    cc_pair_id: int,
    db_session: Session,
) -> None:
    # First, delete related entries in IndexAttemptErrors
    stmt_errors = delete(IndexAttemptError).where(
        IndexAttemptError.index_attempt_id.in_(
            select(IndexAttempt.id).where(
                IndexAttempt.connector_credential_pair_id == cc_pair_id
            )
        )
    )
    db_session.execute(stmt_errors)

    stmt = delete(IndexAttempt).where(
        IndexAttempt.connector_credential_pair_id == cc_pair_id,
    )

    db_session.execute(stmt)


def expire_index_attempts(
    search_settings_id: int,
    db_session: Session,
) -> None:
    delete_query = (
        delete(IndexAttempt)
        .where(IndexAttempt.search_settings_id == search_settings_id)
        .where(IndexAttempt.status == IndexingStatus.NOT_STARTED)
    )
    db_session.execute(delete_query)

    update_query = (
        update(IndexAttempt)
        .where(IndexAttempt.search_settings_id == search_settings_id)
        .where(IndexAttempt.status != IndexingStatus.SUCCESS)
        .values(
            status=IndexingStatus.FAILED,
            error_msg="Canceled due to embedding model swap",
        )
    )
    db_session.execute(update_query)

    db_session.commit()


def cancel_indexing_attempts_for_ccpair(
    cc_pair_id: int,
    db_session: Session,
    include_secondary_index: bool = False,
) -> None:
    stmt = (
        delete(IndexAttempt)
        .where(IndexAttempt.connector_credential_pair_id == cc_pair_id)
        .where(IndexAttempt.status == IndexingStatus.NOT_STARTED)
    )

    if not include_secondary_index:
        subquery = select(SearchSettings.id).where(
            SearchSettings.status != IndexModelStatus.FUTURE
        )
        stmt = stmt.where(IndexAttempt.search_settings_id.in_(subquery))

    db_session.execute(stmt)


def cancel_indexing_attempts_past_model(
    db_session: Session,
) -> None:
    """Stops all indexing attempts that are in progress or not started for
    any embedding model that not present/future"""

    db_session.execute(
        update(IndexAttempt)
        .where(
            IndexAttempt.status.in_(
                [IndexingStatus.IN_PROGRESS, IndexingStatus.NOT_STARTED]
            ),
            IndexAttempt.search_settings_id == SearchSettings.id,
            SearchSettings.status == IndexModelStatus.PAST,
        )
        .values(status=IndexingStatus.FAILED)
    )


def count_unique_cc_pairs_with_successful_index_attempts(
    search_settings_id: int | None,
    db_session: Session,
) -> int:
    """Collect all of the Index Attempts that are successful and for the specified embedding model
    Then do distinct by connector_id and credential_id which is equivalent to the cc-pair. Finally,
    do a count to get the total number of unique cc-pairs with successful attempts"""
    unique_pairs_count = (
        db_session.query(IndexAttempt.connector_credential_pair_id)
        .join(ConnectorCredentialPair)
        .filter(
            IndexAttempt.search_settings_id == search_settings_id,
            IndexAttempt.status == IndexingStatus.SUCCESS,
        )
        .distinct()
        .count()
    )

    return unique_pairs_count


def create_index_attempt_error(
    index_attempt_id: int | None,
    batch: int | None,
    docs: list[Document],
    exception_msg: str,
    exception_traceback: str,
    db_session: Session,
) -> int:
    doc_summaries = []
    for doc in docs:
        doc_summary = DocumentErrorSummary.from_document(doc)
        doc_summaries.append(doc_summary.to_dict())

    new_error = IndexAttemptError(
        index_attempt_id=index_attempt_id,
        batch=batch,
        doc_summaries=doc_summaries,
        error_msg=exception_msg,
        traceback=exception_traceback,
    )
    db_session.add(new_error)
    db_session.commit()

    return new_error.id


def get_index_attempt_errors(
    index_attempt_id: int,
    db_session: Session,
) -> list[IndexAttemptError]:
    stmt = select(IndexAttemptError).where(
        IndexAttemptError.index_attempt_id == index_attempt_id
    )

    errors = db_session.scalars(stmt)
    return list(errors.all())<|MERGE_RESOLUTION|>--- conflicted
+++ resolved
@@ -21,8 +21,6 @@
 from danswer.server.documents.models import ConnectorCredentialPair
 from danswer.server.documents.models import ConnectorCredentialPairIdentifier
 from danswer.utils.logger import setup_logger
-from danswer.utils.telemetry import optional_telemetry
-from danswer.utils.telemetry import RecordType
 
 logger = setup_logger()
 
@@ -199,29 +197,6 @@
     failure_reason: str = "Unknown",
     full_exception_trace: str | None = None,
 ) -> None:
-<<<<<<< HEAD
-    with db_session.begin_nested():
-        try:
-            attempt = db_session.execute(
-                select(IndexAttempt)
-                .where(IndexAttempt.id == index_attempt.id)
-                .with_for_update()
-            ).scalar_one()
-
-            if not attempt.time_started:
-                attempt.time_started = datetime.now(timezone.utc)
-            attempt.status = IndexingStatus.FAILED
-            attempt.error_msg = failure_reason
-            attempt.full_exception_trace = full_exception_trace
-            db_session.commit()
-
-            source = attempt.connector_credential_pair.connector.source
-            optional_telemetry(
-                record_type=RecordType.FAILURE, data={"connector": source}
-            )
-        except Exception:
-            db_session.rollback()
-=======
     try:
         attempt = db_session.execute(
             select(IndexAttempt)
@@ -229,6 +204,8 @@
             .with_for_update()
         ).scalar_one()
 
+        if not attempt.time_started:
+            attempt.time_started = datetime.now(timezone.utc)
         attempt.status = IndexingStatus.FAILED
         attempt.error_msg = failure_reason
         attempt.full_exception_trace = full_exception_trace
@@ -236,7 +213,6 @@
     except Exception:
         db_session.rollback()
         raise
->>>>>>> 12cbbe6c
 
 
 def update_docs_indexed(
