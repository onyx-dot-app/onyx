from collections.abc import Sequence
from datetime import datetime
from datetime import timezone

from sqlalchemy import and_
from sqlalchemy import delete
from sqlalchemy import desc
from sqlalchemy import func
from sqlalchemy import select
from sqlalchemy import update
from sqlalchemy.orm import joinedload
from sqlalchemy.orm import Session

from danswer.connectors.models import Document
from danswer.connectors.models import DocumentErrorSummary
from danswer.db.models import IndexAttempt
from danswer.db.models import IndexAttemptError
from danswer.db.models import IndexingStatus
from danswer.db.models import IndexModelStatus
from danswer.db.models import SearchSettings
from danswer.server.documents.models import ConnectorCredentialPair
from danswer.server.documents.models import ConnectorCredentialPairIdentifier
from danswer.utils.logger import setup_logger
from danswer.utils.telemetry import optional_telemetry
from danswer.utils.telemetry import RecordType

logger = setup_logger()


def get_last_attempt_for_cc_pair(
    cc_pair_id: int,
    search_settings_id: int,
    db_session: Session,
) -> IndexAttempt | None:
    return (
        db_session.query(IndexAttempt)
        .filter(
            IndexAttempt.connector_credential_pair_id == cc_pair_id,
            IndexAttempt.search_settings_id == search_settings_id,
        )
        .order_by(IndexAttempt.time_updated.desc())
        .first()
    )


def get_index_attempt(
    db_session: Session, index_attempt_id: int
) -> IndexAttempt | None:
    stmt = select(IndexAttempt).where(IndexAttempt.id == index_attempt_id)
    return db_session.scalars(stmt).first()


def create_index_attempt(
    connector_credential_pair_id: int,
    search_settings_id: int,
    db_session: Session,
    from_beginning: bool = False,
) -> int:
    new_attempt = IndexAttempt(
        connector_credential_pair_id=connector_credential_pair_id,
        search_settings_id=search_settings_id,
        from_beginning=from_beginning,
        status=IndexingStatus.NOT_STARTED,
    )
    db_session.add(new_attempt)
    db_session.commit()

    return new_attempt.id


def get_in_progress_index_attempts(
    connector_id: int | None,
    db_session: Session,
) -> list[IndexAttempt]:
    stmt = select(IndexAttempt)
    if connector_id is not None:
        stmt = stmt.where(
            IndexAttempt.connector_credential_pair.has(connector_id=connector_id)
        )
    stmt = stmt.where(IndexAttempt.status == IndexingStatus.IN_PROGRESS)

    incomplete_attempts = db_session.scalars(stmt)
    return list(incomplete_attempts.all())


def get_all_index_attempts_by_status(
    status: IndexingStatus, db_session: Session
) -> list[IndexAttempt]:
    """This eagerly loads the connector and credential so that the db_session can be expired
    before running long-living indexing jobs, which causes increasing memory usage.

    Results are ordered by time_created (oldest to newest)."""
    stmt = select(IndexAttempt)
    stmt = stmt.where(IndexAttempt.status == status)
    stmt = stmt.order_by(IndexAttempt.time_created)
    stmt = stmt.options(
        joinedload(IndexAttempt.connector_credential_pair).joinedload(
            ConnectorCredentialPair.connector
        ),
        joinedload(IndexAttempt.connector_credential_pair).joinedload(
            ConnectorCredentialPair.credential
        ),
    )
    new_attempts = db_session.scalars(stmt)
    return list(new_attempts.all())


def mark_attempt_in_progress(
    index_attempt: IndexAttempt,
    db_session: Session,
) -> None:
    with db_session.begin_nested():
        try:
            attempt = db_session.execute(
                select(IndexAttempt)
                .where(IndexAttempt.id == index_attempt.id)
                .with_for_update()
            ).scalar_one()

            attempt.status = IndexingStatus.IN_PROGRESS
            attempt.time_started = index_attempt.time_started or func.now()  # type: ignore
            db_session.commit()
        except Exception:
            db_session.rollback()


def mark_attempt_succeeded(
    index_attempt: IndexAttempt,
    db_session: Session,
) -> None:
    with db_session.begin_nested():
        try:
            attempt = db_session.execute(
                select(IndexAttempt)
                .where(IndexAttempt.id == index_attempt.id)
                .with_for_update()
            ).scalar_one()

            attempt.status = IndexingStatus.SUCCESS
            db_session.commit()
        except Exception:
            db_session.rollback()


def mark_attempt_partially_succeeded(
    index_attempt: IndexAttempt,
    db_session: Session,
) -> None:
    with db_session.begin_nested():
        try:
            attempt = db_session.execute(
                select(IndexAttempt)
                .where(IndexAttempt.id == index_attempt.id)
                .with_for_update()
            ).scalar_one()

            attempt.status = IndexingStatus.COMPLETED_WITH_ERRORS
            db_session.commit()
        except Exception:
            db_session.rollback()


def mark_attempt_failed(
    index_attempt: IndexAttempt,
    db_session: Session,
    failure_reason: str = "Unknown",
    full_exception_trace: str | None = None,
) -> None:
<<<<<<< HEAD
    if not index_attempt.time_started:
        index_attempt.time_started = datetime.now(timezone.utc)
    index_attempt.status = IndexingStatus.FAILED
    index_attempt.error_msg = failure_reason
    index_attempt.full_exception_trace = full_exception_trace
    db_session.add(index_attempt)
    db_session.commit()
=======
    with db_session.begin_nested():
        try:
            attempt = db_session.execute(
                select(IndexAttempt)
                .where(IndexAttempt.id == index_attempt.id)
                .with_for_update()
            ).scalar_one()

            attempt.status = IndexingStatus.FAILED
            attempt.error_msg = failure_reason
            attempt.full_exception_trace = full_exception_trace
            db_session.commit()
        except Exception:
            db_session.rollback()
>>>>>>> 61424de5

    source = index_attempt.connector_credential_pair.connector.source
    optional_telemetry(record_type=RecordType.FAILURE, data={"connector": source})


def update_docs_indexed(
    db_session: Session,
    index_attempt: IndexAttempt,
    total_docs_indexed: int,
    new_docs_indexed: int,
    docs_removed_from_index: int,
) -> None:
    index_attempt.total_docs_indexed = total_docs_indexed
    index_attempt.new_docs_indexed = new_docs_indexed
    index_attempt.docs_removed_from_index = docs_removed_from_index

    db_session.add(index_attempt)
    db_session.commit()


def get_last_attempt(
    connector_id: int,
    credential_id: int,
    search_settings_id: int | None,
    db_session: Session,
) -> IndexAttempt | None:
    stmt = (
        select(IndexAttempt)
        .join(ConnectorCredentialPair)
        .where(
            ConnectorCredentialPair.connector_id == connector_id,
            ConnectorCredentialPair.credential_id == credential_id,
            IndexAttempt.search_settings_id == search_settings_id,
        )
    )

    # Note, the below is using time_created instead of time_updated
    stmt = stmt.order_by(desc(IndexAttempt.time_created))

    return db_session.execute(stmt).scalars().first()


def get_latest_index_attempts_by_status(
    secondary_index: bool,
    db_session: Session,
    status: IndexingStatus,
) -> Sequence[IndexAttempt]:
    """
    Retrieves the most recent index attempt with the specified status for each connector_credential_pair.
    Filters attempts based on the secondary_index flag to get either future or present index attempts.
    Returns a sequence of IndexAttempt objects, one for each unique connector_credential_pair.
    """
    latest_failed_attempts = (
        select(
            IndexAttempt.connector_credential_pair_id,
            func.max(IndexAttempt.id).label("max_failed_id"),
        )
        .join(SearchSettings, IndexAttempt.search_settings_id == SearchSettings.id)
        .where(
            SearchSettings.status
            == (
                IndexModelStatus.FUTURE if secondary_index else IndexModelStatus.PRESENT
            ),
            IndexAttempt.status == status,
        )
        .group_by(IndexAttempt.connector_credential_pair_id)
        .subquery()
    )

    stmt = select(IndexAttempt).join(
        latest_failed_attempts,
        (
            IndexAttempt.connector_credential_pair_id
            == latest_failed_attempts.c.connector_credential_pair_id
        )
        & (IndexAttempt.id == latest_failed_attempts.c.max_failed_id),
    )

    return db_session.execute(stmt).scalars().all()


def get_latest_index_attempts(
    secondary_index: bool,
    db_session: Session,
) -> Sequence[IndexAttempt]:
    ids_stmt = select(
        IndexAttempt.connector_credential_pair_id,
        func.max(IndexAttempt.id).label("max_id"),
    ).join(SearchSettings, IndexAttempt.search_settings_id == SearchSettings.id)

    if secondary_index:
        ids_stmt = ids_stmt.where(SearchSettings.status == IndexModelStatus.FUTURE)
    else:
        ids_stmt = ids_stmt.where(SearchSettings.status == IndexModelStatus.PRESENT)

    ids_stmt = ids_stmt.group_by(IndexAttempt.connector_credential_pair_id)
    ids_subquery = ids_stmt.subquery()

    stmt = (
        select(IndexAttempt)
        .join(
            ids_subquery,
            IndexAttempt.connector_credential_pair_id
            == ids_subquery.c.connector_credential_pair_id,
        )
        .where(IndexAttempt.id == ids_subquery.c.max_id)
    )

    return db_session.execute(stmt).scalars().all()


def count_index_attempts_for_connector(
    db_session: Session,
    connector_id: int,
    only_current: bool = True,
    disinclude_finished: bool = False,
) -> int:
    stmt = (
        select(IndexAttempt)
        .join(ConnectorCredentialPair)
        .where(ConnectorCredentialPair.connector_id == connector_id)
    )
    if disinclude_finished:
        stmt = stmt.where(
            IndexAttempt.status.in_(
                [IndexingStatus.NOT_STARTED, IndexingStatus.IN_PROGRESS]
            )
        )
    if only_current:
        stmt = stmt.join(SearchSettings).where(
            SearchSettings.status == IndexModelStatus.PRESENT
        )
    # Count total items for pagination
    count_stmt = stmt.with_only_columns(func.count()).order_by(None)
    total_count = db_session.execute(count_stmt).scalar_one()
    return total_count


def get_paginated_index_attempts_for_cc_pair_id(
    db_session: Session,
    connector_id: int,
    page: int,
    page_size: int,
    only_current: bool = True,
    disinclude_finished: bool = False,
) -> list[IndexAttempt]:
    stmt = (
        select(IndexAttempt)
        .join(ConnectorCredentialPair)
        .where(ConnectorCredentialPair.connector_id == connector_id)
    )
    if disinclude_finished:
        stmt = stmt.where(
            IndexAttempt.status.in_(
                [IndexingStatus.NOT_STARTED, IndexingStatus.IN_PROGRESS]
            )
        )
    if only_current:
        stmt = stmt.join(SearchSettings).where(
            SearchSettings.status == IndexModelStatus.PRESENT
        )

    stmt = stmt.order_by(IndexAttempt.time_started.desc())

    # Apply pagination
    stmt = stmt.offset((page - 1) * page_size).limit(page_size)

    return list(db_session.execute(stmt).scalars().all())


def get_latest_index_attempt_for_cc_pair_id(
    db_session: Session,
    connector_credential_pair_id: int,
    secondary_index: bool,
    only_finished: bool = True,
) -> IndexAttempt | None:
    stmt = select(IndexAttempt)
    stmt = stmt.where(
        IndexAttempt.connector_credential_pair_id == connector_credential_pair_id,
    )
    if only_finished:
        stmt = stmt.where(
            IndexAttempt.status.not_in(
                [IndexingStatus.NOT_STARTED, IndexingStatus.IN_PROGRESS]
            ),
        )
    if secondary_index:
        stmt = stmt.join(SearchSettings).where(
            SearchSettings.status == IndexModelStatus.FUTURE
        )
    else:
        stmt = stmt.join(SearchSettings).where(
            SearchSettings.status == IndexModelStatus.PRESENT
        )
    stmt = stmt.order_by(desc(IndexAttempt.time_created))
    stmt = stmt.limit(1)
    return db_session.execute(stmt).scalar_one_or_none()


def get_index_attempts_for_cc_pair(
    db_session: Session,
    cc_pair_identifier: ConnectorCredentialPairIdentifier,
    only_current: bool = True,
    disinclude_finished: bool = False,
) -> Sequence[IndexAttempt]:
    stmt = (
        select(IndexAttempt)
        .join(ConnectorCredentialPair)
        .where(
            and_(
                ConnectorCredentialPair.connector_id == cc_pair_identifier.connector_id,
                ConnectorCredentialPair.credential_id
                == cc_pair_identifier.credential_id,
            )
        )
    )
    if disinclude_finished:
        stmt = stmt.where(
            IndexAttempt.status.in_(
                [IndexingStatus.NOT_STARTED, IndexingStatus.IN_PROGRESS]
            )
        )
    if only_current:
        stmt = stmt.join(SearchSettings).where(
            SearchSettings.status == IndexModelStatus.PRESENT
        )

    stmt = stmt.order_by(IndexAttempt.time_created.desc())
    return db_session.execute(stmt).scalars().all()


def delete_index_attempts(
    cc_pair_id: int,
    db_session: Session,
) -> None:
    # First, delete related entries in IndexAttemptErrors
    stmt_errors = delete(IndexAttemptError).where(
        IndexAttemptError.index_attempt_id.in_(
            select(IndexAttempt.id).where(
                IndexAttempt.connector_credential_pair_id == cc_pair_id
            )
        )
    )
    db_session.execute(stmt_errors)

    stmt = delete(IndexAttempt).where(
        IndexAttempt.connector_credential_pair_id == cc_pair_id,
    )

    db_session.execute(stmt)


def expire_index_attempts(
    search_settings_id: int,
    db_session: Session,
) -> None:
    delete_query = (
        delete(IndexAttempt)
        .where(IndexAttempt.search_settings_id == search_settings_id)
        .where(IndexAttempt.status == IndexingStatus.NOT_STARTED)
    )
    db_session.execute(delete_query)

    update_query = (
        update(IndexAttempt)
        .where(IndexAttempt.search_settings_id == search_settings_id)
        .where(IndexAttempt.status != IndexingStatus.SUCCESS)
        .values(
            status=IndexingStatus.FAILED,
            error_msg="Canceled due to embedding model swap",
        )
    )
    db_session.execute(update_query)

    db_session.commit()


def cancel_indexing_attempts_for_ccpair(
    cc_pair_id: int,
    db_session: Session,
    include_secondary_index: bool = False,
) -> None:
    stmt = (
        delete(IndexAttempt)
        .where(IndexAttempt.connector_credential_pair_id == cc_pair_id)
        .where(IndexAttempt.status == IndexingStatus.NOT_STARTED)
    )

    if not include_secondary_index:
        subquery = select(SearchSettings.id).where(
            SearchSettings.status != IndexModelStatus.FUTURE
        )
        stmt = stmt.where(IndexAttempt.search_settings_id.in_(subquery))

    db_session.execute(stmt)


def cancel_indexing_attempts_past_model(
    db_session: Session,
) -> None:
    """Stops all indexing attempts that are in progress or not started for
    any embedding model that not present/future"""

    db_session.execute(
        update(IndexAttempt)
        .where(
            IndexAttempt.status.in_(
                [IndexingStatus.IN_PROGRESS, IndexingStatus.NOT_STARTED]
            ),
            IndexAttempt.search_settings_id == SearchSettings.id,
            SearchSettings.status == IndexModelStatus.PAST,
        )
        .values(status=IndexingStatus.FAILED)
    )


def count_unique_cc_pairs_with_successful_index_attempts(
    search_settings_id: int | None,
    db_session: Session,
) -> int:
    """Collect all of the Index Attempts that are successful and for the specified embedding model
    Then do distinct by connector_id and credential_id which is equivalent to the cc-pair. Finally,
    do a count to get the total number of unique cc-pairs with successful attempts"""
    unique_pairs_count = (
        db_session.query(IndexAttempt.connector_credential_pair_id)
        .join(ConnectorCredentialPair)
        .filter(
            IndexAttempt.search_settings_id == search_settings_id,
            IndexAttempt.status == IndexingStatus.SUCCESS,
        )
        .distinct()
        .count()
    )

    return unique_pairs_count


def create_index_attempt_error(
    index_attempt_id: int | None,
    batch: int | None,
    docs: list[Document],
    exception_msg: str,
    exception_traceback: str,
    db_session: Session,
) -> int:
    doc_summaries = []
    for doc in docs:
        doc_summary = DocumentErrorSummary.from_document(doc)
        doc_summaries.append(doc_summary.to_dict())

    new_error = IndexAttemptError(
        index_attempt_id=index_attempt_id,
        batch=batch,
        doc_summaries=doc_summaries,
        error_msg=exception_msg,
        traceback=exception_traceback,
    )
    db_session.add(new_error)
    db_session.commit()

    return new_error.id


def get_index_attempt_errors(
    index_attempt_id: int,
    db_session: Session,
) -> list[IndexAttemptError]:
    stmt = select(IndexAttemptError).where(
        IndexAttemptError.index_attempt_id == index_attempt_id
    )

    errors = db_session.scalars(stmt)
    return list(errors.all())<|MERGE_RESOLUTION|>--- conflicted
+++ resolved
@@ -166,15 +166,6 @@
     failure_reason: str = "Unknown",
     full_exception_trace: str | None = None,
 ) -> None:
-<<<<<<< HEAD
-    if not index_attempt.time_started:
-        index_attempt.time_started = datetime.now(timezone.utc)
-    index_attempt.status = IndexingStatus.FAILED
-    index_attempt.error_msg = failure_reason
-    index_attempt.full_exception_trace = full_exception_trace
-    db_session.add(index_attempt)
-    db_session.commit()
-=======
     with db_session.begin_nested():
         try:
             attempt = db_session.execute(
@@ -183,16 +174,19 @@
                 .with_for_update()
             ).scalar_one()
 
+            if not attempt.time_started:
+                attempt.time_started = datetime.now(timezone.utc)
             attempt.status = IndexingStatus.FAILED
             attempt.error_msg = failure_reason
             attempt.full_exception_trace = full_exception_trace
             db_session.commit()
+
+            source = attempt.connector_credential_pair.connector.source
+            optional_telemetry(
+                record_type=RecordType.FAILURE, data={"connector": source}
+            )
         except Exception:
             db_session.rollback()
->>>>>>> 61424de5
-
-    source = index_attempt.connector_credential_pair.connector.source
-    optional_telemetry(record_type=RecordType.FAILURE, data={"connector": source})
 
 
 def update_docs_indexed(
