from collections.abc import Generator

from sqlalchemy.orm import Session

from onyx.configs.constants import DocumentSource
from onyx.db.entity_type import KGEntityType
from onyx.db.models import KGConfig
from onyx.kg.models import KGConfigVars
from onyx.kg.models import KGDefaultEntityDefinition
from onyx.kg.models import KGGroundingType


def _get_default_entity_types(vendor_name: str) -> dict[str, KGDefaultEntityDefinition]:
    return {
        "LINEAR": KGDefaultEntityDefinition(
            description="A formal Linear ticket about a product issue or improvement request.",
            attributes={
                "metadata_attributes": {
                    "team": "",
                    "state": "",
                    "priority": "",
                    "created_at": "",
                    "completed_at": "",
                },
                "entity_filter_attributes": {},
                "classification_attributes": {},
            },
            grounding=KGGroundingType.GROUNDED,
            grounded_source_name=DocumentSource.LINEAR,
        ),
        "JIRA-EPIC": KGDefaultEntityDefinition(
            description=(
                "A formal Jira ticket describing large bodies of work that can be broken down into "
                "a number of smaller Jira Tasks, Stories, or Bugs."
            ),
            attributes={
                "metadata_attributes": {
                    "status": "",
                    "priority": "",
                    "reporter": "",
                    "project_name": "",
                    "created": "",
                    "updated": "",
                },
                "entity_filter_attributes": {"issuetype": "Epic"},
                "classification_attributes": {},
            },
            grounding=KGGroundingType.GROUNDED,
            grounded_source_name=DocumentSource.JIRA,
        ),
        "JIRA-STORY": KGDefaultEntityDefinition(
            description=(
                "Also called 'user stories', these are Jira tickets describing short requirements or requests "
                "written from the perspective of the end user."
            ),
            attributes={
                "metadata_attributes": {
                    "status": "",
                    "priority": "",
                    "reporter": "",
                    "project_name": "",
                    "created": "",
                    "updated": "",
                },
                "entity_filter_attributes": {"issuetype": "Story"},
                "classification_attributes": {},
            },
            grounding=KGGroundingType.GROUNDED,
            grounded_source_name=DocumentSource.JIRA,
        ),
        "JIRA-BUG": KGDefaultEntityDefinition(
            description=("A Jira ticket describing a bug."),
            attributes={
                "metadata_attributes": {
                    "status": "",
                    "priority": "",
                    "reporter": "",
                    "project_name": "",
                    "created": "",
                    "updated": "",
                },
                "entity_filter_attributes": {"issuetype": "Bug"},
                "classification_attributes": {},
            },
            grounding=KGGroundingType.GROUNDED,
            grounded_source_name=DocumentSource.JIRA,
        ),
        "JIRA-TASK": KGDefaultEntityDefinition(
            description=("A Jira ticket describing a unit of work."),
            attributes={
                "metadata_attributes": {
                    "status": "",
                    "priority": "",
                    "reporter": "",
                    "project_name": "",
                    "created": "",
                    "updated": "",
                },
                "entity_filter_attributes": {"issuetype": "Task"},
                "classification_attributes": {},
            },
            grounding=KGGroundingType.GROUNDED,
            grounded_source_name=DocumentSource.JIRA,
        ),
        "JIRA-SUBTASK": KGDefaultEntityDefinition(
            description=("A Jira ticket describing a sub-unit of work."),
            attributes={
                "metadata_attributes": {
                    "status": "",
                    "priority": "",
                    "reporter": "",
                    "project_name": "",
                    "created": "",
                    "updated": "",
                },
                "entity_filter_attributes": {"issuetype": "Sub-task"},
                "classification_attributes": {},
            },
            grounding=KGGroundingType.GROUNDED,
            grounded_source_name=DocumentSource.JIRA,
        ),
        "GITHUB-PR": KGDefaultEntityDefinition(
            description=f"Our ({vendor_name}) Engineering PRs describing what was actually implemented.",
            attributes={
                "metadata_attributes": {
                    "repo": "",
                    "state": "",
                    "num_commits": "",
                    "num_files_changed": "",
                    "labels": "",
                    "merged": "",
                    "merged_at": "",
                    "closed_at": "",
                    "created_at": "",
                    "updated_at": "",
                },
                "entity_filter_attributes": {"object_type": "PullRequest"},
                "classification_attributes": {},
            },
            grounding=KGGroundingType.GROUNDED,
            grounded_source_name=DocumentSource.GITHUB,
        ),
        "GITHUB-ISSUE": KGDefaultEntityDefinition(
            description=f"Our ({vendor_name}) Engineering issues describing what needs to be implemented.",
            attributes={
                "metadata_attributes": {
                    "repo": "",
                    "state": "",
                    "labels": "",
                    "closed_at": "",
                    "created_at": "",
                    "updated_at": "",
                },
                "entity_filter_attributes": {"object_type": "Issue"},
                "classification_attributes": {},
            },
            grounding=KGGroundingType.GROUNDED,
            grounded_source_name=DocumentSource.GITHUB,
        ),
        "FIREFLIES": KGDefaultEntityDefinition(
            description=(
                f"A phone call transcript between us ({vendor_name}) "
                "and another account or individuals, or an internal meeting."
            ),
            attributes={
                "metadata_attributes": {},
                "entity_filter_attributes": {},
                "classification_attributes": {
                    "customer": {
                        "extraction": True,
                        "description": "a call with representatives of one or more customers prospects",
                    },
                    "internal": {
                        "extraction": True,
                        "description": "a call between employees of the vendor's company (a vendor-internal call)",
                    },
                    "interview": {
                        "extraction": True,
                        "description": (
                            "a call with an individual who is interviewed or is discussing potential employment with the vendor"
                        ),
                    },
                    "other": {
                        "extraction": True,
                        "description": (
                            "a call with representatives of companies having a different reason for the call "
                            "(investment, partnering, etc.)"
                        ),
                    },
                },
            },
            grounding=KGGroundingType.GROUNDED,
            grounded_source_name=DocumentSource.FIREFLIES,
        ),
        "GONG": KGDefaultEntityDefinition(
            description=(
                f"A phone call transcript between us ({vendor_name}) "
                "and another account or individuals, or an internal meeting."
            ),
            attributes={
                "metadata_attributes": {},
                "entity_filter_attributes": {},
                "classification_attributes": {},
            },
            grounding=KGGroundingType.GROUNDED,
            grounded_source_name=DocumentSource.GONG,
        ),
        "GOOGLE_DRIVE": KGDefaultEntityDefinition(
            description="A Google Drive document.",
            attributes={
                "metadata_attributes": {},
                "entity_filter_attributes": {},
                "classification_attributes": {},
            },
            grounding=KGGroundingType.GROUNDED,
            grounded_source_name=DocumentSource.GOOGLE_DRIVE,
        ),
        "GMAIL": KGDefaultEntityDefinition(
            description="An email.",
            attributes={
                "metadata_attributes": {},
                "entity_filter_attributes": {},
                "classification_attributes": {},
            },
            grounding=KGGroundingType.GROUNDED,
            grounded_source_name=DocumentSource.GMAIL,
        ),
        "ACCOUNT": KGDefaultEntityDefinition(
            description=(
                "A company that was, is, or potentially could be a customer of the vendor "
                f"('us, {vendor_name}'). Note that {vendor_name} can never be an ACCOUNT."
            ),
            attributes={
                "metadata_attributes": {},
                "entity_filter_attributes": {"object_type": "Account"},
                "classification_attributes": {},
            },
            grounding=KGGroundingType.GROUNDED,
            grounded_source_name=DocumentSource.SALESFORCE,
        ),
        "OPPORTUNITY": KGDefaultEntityDefinition(
            description="A sales opportunity.",
            attributes={
                "metadata_attributes": {
                    "name": "",
                    "stage_name": "",
                    "type": "",
                    "amount": "",
                    "fiscal_year": "",
                    "fiscal_quarter": "",
                    "is_closed": "",
                    "close_date": "",
                    "probability": "",
                    "created_date": "",
                    "last_modified_date": "",
                },
                "entity_filter_attributes": {"object_type": "Opportunity"},
                "classification_attributes": {},
            },
            grounding=KGGroundingType.GROUNDED,
            grounded_source_name=DocumentSource.SALESFORCE,
        ),
        "SLACK": KGDefaultEntityDefinition(
            description="A Slack conversation.",
            attributes={
                "metadata_attributes": {},
                "entity_filter_attributes": {},
                "classification_attributes": {},
            },
            grounding=KGGroundingType.GROUNDED,
            grounded_source_name=DocumentSource.SLACK,
        ),
        "WEB": KGDefaultEntityDefinition(
            description="A web page.",
            attributes={
                "metadata_attributes": {},
                "entity_filter_attributes": {},
                "classification_attributes": {},
            },
            grounding=KGGroundingType.GROUNDED,
            grounded_source_name=DocumentSource.WEB,
        ),
        "VENDOR": KGDefaultEntityDefinition(
            description=f"The Vendor {vendor_name}, 'us'",
            grounding=KGGroundingType.GROUNDED,
            active=False,
            grounded_source_name=None,
        ),
        "EMPLOYEE": KGDefaultEntityDefinition(
            description=(
                f"A person who speaks on behalf of 'our' company (the VENDOR {vendor_name}), "
                "NOT of another account. Therefore, employees of other companies "
                "are NOT included here. If in doubt, do NOT extract."
            ),
            grounding=KGGroundingType.GROUNDED,
            active=False,
            grounded_source_name=None,
        ),
    }


def _generate_non_existing_entity_types(
    existing_entity_types: dict[str, KGEntityType],
    vendor_name: str,
) -> Generator[KGEntityType]:
    default_entity_types = _get_default_entity_types(vendor_name=vendor_name)

    for default_entity_name, default_entity_type in default_entity_types.items():
        if default_entity_name not in existing_entity_types:
            grounded_source_name = (
                default_entity_type.grounded_source_name.value
                if default_entity_type.grounded_source_name
                else None
            )
            yield KGEntityType(
                id_name=default_entity_name,
                description=default_entity_type.description,
                attributes=default_entity_type.attributes,
                grounding=default_entity_type.grounding,
                grounded_source_name=grounded_source_name,
                active=False,
            )


def populate_default_entity_types(
    db_session: Session,
) -> list[KGEntityType]:
    """
    Populates the database with the *missing* Entity Types (if any are missing) into the database.
    Returns the *entire* list of Entity Types.
    """

    kg_config_settings = get_kg_config_settings(db_session=db_session)
    validate_kg_settings(kg_config_settings)

    vendor_name = kg_config_settings.KG_VENDOR
    if not vendor_name:
        raise ValueError(
            f"Vendor name must be a non-empty string, instead got {vendor_name=}"
        )

<<<<<<< HEAD
TEMPLATE = "---vendor_name---"


def sanitize_default(
    id_name: str, definition: KGDefaultEntityDefinition, vendor_name: str
) -> KGEntityType:
    """
    Sanitizes the "default" Entity Types by string-replacing all instances of `TEMPLATE` (e.g., "---vendor_name---")
    with the vendor's name.
    """

    description = definition.description.replace(
        TEMPLATE,
        vendor_name,
    )
    grounded_source_name = (
        definition.grounded_source_name.value
        if definition.grounded_source_name
        else None
    )

    return KGEntityType(
        id_name=id_name,
        description=description,
        attributes=definition.attributes,
        grounding=definition.grounding,
        grounded_source_name=grounded_source_name,
        active=False,
    )


def generate_non_existing_entity_types(
    existing_entity_types: dict[str, KGEntityType],
    vendor_name: str,
) -> Generator[KGEntityType]:
    default_definitions = {
        **KG_DEFAULT_PRIMARY_GROUNDED_ENTITIES,
        **KG_DEFAULT_ACCOUNT_EMPLOYEE_ENTITIES,
    }

    for default_entity_name, default_entity_type in default_definitions.items():
        if default_entity_name not in existing_entity_types:
            yield sanitize_default(
                id_name=default_entity_name,
                definition=default_entity_type,
                vendor_name=vendor_name,
            )


def get_vendor_name(
    db_session: Session,
) -> str:
    config = (
        db_session.query(KGConfig)
        .filter(KGConfig.kg_variable_name == KGConfigVars.KG_VENDOR)
        .first()
    )
    if not config:
        raise RuntimeError("Failed to find the vendor name")

    if len(config.kg_variable_values) != 1:
        raise RuntimeError(
            f"Expected vendor name to be a list of length 1, instead got {config.kg_variable_values=}"
        )

    [vendor_name] = config.kg_variable_values

    if not vendor_name:
        raise ValueError(
            f"Vendor name must be a non-empty string, instead got {vendor_name=}"
        )

    return vendor_name


def populate_default_entity_types(
    db_session: Session,
) -> list[KGEntityType]:
    """
    Populates the database with the *missing* Entity Types (if any are missing) into the database after sanitizing them first.
    Returns the *entire* list of Entity Types.

    # Note
    Sanitization of "default" Entity Types includes string-replacing all instances of `TEMPLATE` with the vendor's name.
    """

    vendor_name = get_vendor_name(db_session=db_session)
    existing_entity_types = {
        et.id_name: et for et in db_session.query(KGEntityType).all()
    }

    entity_types = []

    for non_existing_entity_type in generate_non_existing_entity_types(
        existing_entity_types=existing_entity_types,
        vendor_name=vendor_name,
    ):
=======
    existing_entity_types = {
        et.id_name: et for et in db_session.query(KGEntityType).all()
    }
    non_existing_entity_types = _generate_non_existing_entity_types(
        existing_entity_types=existing_entity_types,
        vendor_name=vendor_name,
    )

    entity_types = []

    for non_existing_entity_type in non_existing_entity_types:
>>>>>>> 6eb934cc
        db_session.add(non_existing_entity_type)
        entity_types.append(non_existing_entity_type)

    db_session.commit()

    for existing_entity_type in existing_entity_types.values():
        entity_types.append(existing_entity_type)

    return entity_types<|MERGE_RESOLUTION|>--- conflicted
+++ resolved
@@ -4,8 +4,8 @@
 
 from onyx.configs.constants import DocumentSource
 from onyx.db.entity_type import KGEntityType
-from onyx.db.models import KGConfig
-from onyx.kg.models import KGConfigVars
+from onyx.db.kg_config import get_kg_config_settings
+from onyx.db.kg_config import validate_kg_settings
 from onyx.kg.models import KGDefaultEntityDefinition
 from onyx.kg.models import KGGroundingType
 
@@ -339,105 +339,6 @@
             f"Vendor name must be a non-empty string, instead got {vendor_name=}"
         )
 
-<<<<<<< HEAD
-TEMPLATE = "---vendor_name---"
-
-
-def sanitize_default(
-    id_name: str, definition: KGDefaultEntityDefinition, vendor_name: str
-) -> KGEntityType:
-    """
-    Sanitizes the "default" Entity Types by string-replacing all instances of `TEMPLATE` (e.g., "---vendor_name---")
-    with the vendor's name.
-    """
-
-    description = definition.description.replace(
-        TEMPLATE,
-        vendor_name,
-    )
-    grounded_source_name = (
-        definition.grounded_source_name.value
-        if definition.grounded_source_name
-        else None
-    )
-
-    return KGEntityType(
-        id_name=id_name,
-        description=description,
-        attributes=definition.attributes,
-        grounding=definition.grounding,
-        grounded_source_name=grounded_source_name,
-        active=False,
-    )
-
-
-def generate_non_existing_entity_types(
-    existing_entity_types: dict[str, KGEntityType],
-    vendor_name: str,
-) -> Generator[KGEntityType]:
-    default_definitions = {
-        **KG_DEFAULT_PRIMARY_GROUNDED_ENTITIES,
-        **KG_DEFAULT_ACCOUNT_EMPLOYEE_ENTITIES,
-    }
-
-    for default_entity_name, default_entity_type in default_definitions.items():
-        if default_entity_name not in existing_entity_types:
-            yield sanitize_default(
-                id_name=default_entity_name,
-                definition=default_entity_type,
-                vendor_name=vendor_name,
-            )
-
-
-def get_vendor_name(
-    db_session: Session,
-) -> str:
-    config = (
-        db_session.query(KGConfig)
-        .filter(KGConfig.kg_variable_name == KGConfigVars.KG_VENDOR)
-        .first()
-    )
-    if not config:
-        raise RuntimeError("Failed to find the vendor name")
-
-    if len(config.kg_variable_values) != 1:
-        raise RuntimeError(
-            f"Expected vendor name to be a list of length 1, instead got {config.kg_variable_values=}"
-        )
-
-    [vendor_name] = config.kg_variable_values
-
-    if not vendor_name:
-        raise ValueError(
-            f"Vendor name must be a non-empty string, instead got {vendor_name=}"
-        )
-
-    return vendor_name
-
-
-def populate_default_entity_types(
-    db_session: Session,
-) -> list[KGEntityType]:
-    """
-    Populates the database with the *missing* Entity Types (if any are missing) into the database after sanitizing them first.
-    Returns the *entire* list of Entity Types.
-
-    # Note
-    Sanitization of "default" Entity Types includes string-replacing all instances of `TEMPLATE` with the vendor's name.
-    """
-
-    vendor_name = get_vendor_name(db_session=db_session)
-    existing_entity_types = {
-        et.id_name: et for et in db_session.query(KGEntityType).all()
-    }
-
-    entity_types = []
-
-    for non_existing_entity_type in generate_non_existing_entity_types(
-        existing_entity_types=existing_entity_types,
-        vendor_name=vendor_name,
-    ):
-=======
     existing_entity_types = {
         et.id_name: et for et in db_session.query(KGEntityType).all()
     }
@@ -449,7 +350,6 @@
     entity_types = []
 
     for non_existing_entity_type in non_existing_entity_types:
->>>>>>> 6eb934cc
         db_session.add(non_existing_entity_type)
         entity_types.append(non_existing_entity_type)
 
