--- conflicted
+++ resolved
@@ -4,8 +4,6 @@
 
 from onyx.configs.constants import DocumentSource
 from onyx.db.entity_type import KGEntityType
-from onyx.db.kg_config import get_kg_config_settings
-from onyx.db.kg_config import validate_kg_settings
 from onyx.kg.models import KGDefaultEntityDefinition
 from onyx.kg.models import KGGroundingType
 
@@ -330,15 +328,14 @@
     Returns the *entire* list of Entity Types.
     """
 
+    # Imported here to get rid of circular import.
+    from onyx.db.kg_config import get_kg_config_settings
+    from onyx.db.kg_config import validate_kg_settings
+
     kg_config_settings = get_kg_config_settings(db_session=db_session)
     validate_kg_settings(kg_config_settings)
-<<<<<<< HEAD
+
     vendor_name = kg_config_settings.KG_VENDOR
-
-=======
-
-    vendor_name = kg_config_settings.KG_VENDOR
->>>>>>> e689e143
     if not vendor_name:
         raise ValueError(
             f"Vendor name must be a non-empty string, instead got {vendor_name=}"
