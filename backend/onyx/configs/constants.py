import platform
import socket
from enum import auto
from enum import Enum

SOURCE_TYPE = "source_type"
# stored in the `metadata` of a chunk. Used to signify that this chunk should
# not be used for QA. For example, Google Drive file types which can't be parsed
# are still useful as a search result but not for QA.
IGNORE_FOR_QA = "ignore_for_qa"
# NOTE: deprecated, only used for porting key from old system
GEN_AI_API_KEY_STORAGE_KEY = "genai_api_key"
PUBLIC_DOC_PAT = "PUBLIC"
ID_SEPARATOR = ":;:"
DEFAULT_BOOST = 0
SESSION_KEY = "session"

NO_AUTH_USER_ID = "__no_auth_user__"
NO_AUTH_USER_EMAIL = "anonymous@onyx.app"

# For chunking/processing chunks
RETURN_SEPARATOR = "\n\r\n"
SECTION_SEPARATOR = "\n\n"
# For combining attributes, doesn't have to be unique/perfect to work
INDEX_SEPARATOR = "==="

# For File Connector Metadata override file
DANSWER_METADATA_FILENAME = ".onyx_metadata.json"

# Messages
DISABLED_GEN_AI_MSG = (
    "Your System Admin has disabled the Generative AI functionalities of Onyx.\n"
    "Please contact them if you wish to have this enabled.\n"
    "You can still use Onyx as a search engine."
)

DEFAULT_PERSONA_ID = 0

DEFAULT_CC_PAIR_ID = 1

# Postgres connection constants for application_name
POSTGRES_WEB_APP_NAME = "web"
POSTGRES_INDEXER_APP_NAME = "indexer"
POSTGRES_CELERY_APP_NAME = "celery"
POSTGRES_CELERY_BEAT_APP_NAME = "celery_beat"
POSTGRES_CELERY_WORKER_PRIMARY_APP_NAME = "celery_worker_primary"
POSTGRES_CELERY_WORKER_LIGHT_APP_NAME = "celery_worker_light"
POSTGRES_CELERY_WORKER_HEAVY_APP_NAME = "celery_worker_heavy"
POSTGRES_CELERY_WORKER_INDEXING_APP_NAME = "celery_worker_indexing"
POSTGRES_CELERY_WORKER_MONITORING_APP_NAME = "celery_worker_monitoring"
POSTGRES_CELERY_WORKER_INDEXING_CHILD_APP_NAME = "celery_worker_indexing_child"
POSTGRES_PERMISSIONS_APP_NAME = "permissions"
POSTGRES_UNKNOWN_APP_NAME = "unknown"

SSL_CERT_FILE = "bundle.pem"
# API Keys
DANSWER_API_KEY_PREFIX = "API_KEY__"
DANSWER_API_KEY_DUMMY_EMAIL_DOMAIN = "onyxapikey.ai"
UNNAMED_KEY_PLACEHOLDER = "Unnamed"

# Key-Value store keys
KV_REINDEX_KEY = "needs_reindexing"
KV_SEARCH_SETTINGS = "search_settings"
KV_UNSTRUCTURED_API_KEY = "unstructured_api_key"
KV_USER_STORE_KEY = "INVITED_USERS"
KV_NO_AUTH_USER_PREFERENCES_KEY = "no_auth_user_preferences"
KV_CRED_KEY = "credential_id_{}"
KV_GMAIL_CRED_KEY = "gmail_app_credential"
KV_GMAIL_SERVICE_ACCOUNT_KEY = "gmail_service_account_key"
KV_GOOGLE_DRIVE_CRED_KEY = "google_drive_app_credential"
KV_GOOGLE_DRIVE_SERVICE_ACCOUNT_KEY = "google_drive_service_account_key"
KV_GEN_AI_KEY_CHECK_TIME = "genai_api_key_last_check_time"
KV_SETTINGS_KEY = "onyx_settings"
KV_CUSTOMER_UUID_KEY = "customer_uuid"
KV_INSTANCE_DOMAIN_KEY = "instance_domain"
KV_ENTERPRISE_SETTINGS_KEY = "onyx_enterprise_settings"
KV_CUSTOM_ANALYTICS_SCRIPT_KEY = "__custom_analytics_script__"
KV_DOCUMENTS_SEEDED_KEY = "documents_seeded"

# NOTE: we use this timeout / 4 in various places to refresh a lock
# might be worth separating this timeout into separate timeouts for each situation
CELERY_GENERIC_BEAT_LOCK_TIMEOUT = 120

CELERY_VESPA_SYNC_BEAT_LOCK_TIMEOUT = 120

CELERY_PRIMARY_WORKER_LOCK_TIMEOUT = 120

# needs to be long enough to cover the maximum time it takes to download an object
# if we can get callbacks as object bytes download, we could lower this a lot.
CELERY_INDEXING_LOCK_TIMEOUT = 3 * 60 * 60  # 60 min

# how long a task should wait for associated fence to be ready
CELERY_TASK_WAIT_FOR_FENCE_TIMEOUT = 5 * 60  # 5 min

# needs to be long enough to cover the maximum time it takes to download an object
# if we can get callbacks as object bytes download, we could lower this a lot.
CELERY_PRUNING_LOCK_TIMEOUT = 300  # 5 min

CELERY_PERMISSIONS_SYNC_LOCK_TIMEOUT = 300  # 5 min

CELERY_EXTERNAL_GROUP_SYNC_LOCK_TIMEOUT = 300  # 5 min

DANSWER_REDIS_FUNCTION_LOCK_PREFIX = "da_function_lock:"


class DocumentSource(str, Enum):
    # Special case, document passed in via Onyx APIs without specifying a source type
    INGESTION_API = "ingestion_api"
    SLACK = "slack"
    WEB = "web"
    GOOGLE_DRIVE = "google_drive"
    GMAIL = "gmail"
    REQUESTTRACKER = "requesttracker"
    GITHUB = "github"
    GITLAB = "gitlab"
    GURU = "guru"
    BOOKSTACK = "bookstack"
    CONFLUENCE = "confluence"
    SLAB = "slab"
    JIRA = "jira"
    PRODUCTBOARD = "productboard"
    FILE = "file"
    NOTION = "notion"
    ZULIP = "zulip"
    LINEAR = "linear"
    HUBSPOT = "hubspot"
    DOCUMENT360 = "document360"
    GONG = "gong"
    GOOGLE_SITES = "google_sites"
    ZENDESK = "zendesk"
    LOOPIO = "loopio"
    DROPBOX = "dropbox"
    SHAREPOINT = "sharepoint"
    TEAMS = "teams"
    SALESFORCE = "salesforce"
    DISCOURSE = "discourse"
    AXERO = "axero"
    CLICKUP = "clickup"
    MEDIAWIKI = "mediawiki"
    WIKIPEDIA = "wikipedia"
    ASANA = "asana"
    S3 = "s3"
    R2 = "r2"
    GOOGLE_CLOUD_STORAGE = "google_cloud_storage"
    OCI_STORAGE = "oci_storage"
    XENFORO = "xenforo"
    NOT_APPLICABLE = "not_applicable"
    DISCORD = "discord"
    FRESHDESK = "freshdesk"
    FIREFLIES = "fireflies"
    EGNYTE = "egnyte"
    AIRTABLE = "airtable"


DocumentSourceRequiringTenantContext: list[DocumentSource] = [DocumentSource.FILE]


class NotificationType(str, Enum):
    REINDEX = "reindex"
    PERSONA_SHARED = "persona_shared"
    TRIAL_ENDS_TWO_DAYS = "two_day_trial_ending"  # 2 days left in trial


class BlobType(str, Enum):
    R2 = "r2"
    S3 = "s3"
    GOOGLE_CLOUD_STORAGE = "google_cloud_storage"
    OCI_STORAGE = "oci_storage"

    # Special case, for internet search
    NOT_APPLICABLE = "not_applicable"


class DocumentIndexType(str, Enum):
    COMBINED = "combined"  # Vespa
    SPLIT = "split"  # Typesense + Qdrant


class AuthType(str, Enum):
    DISABLED = "disabled"
    BASIC = "basic"
    GOOGLE_OAUTH = "google_oauth"
    OIDC = "oidc"
    SAML = "saml"

    # google auth and basic
    CLOUD = "cloud"


# Special characters for password validation
PASSWORD_SPECIAL_CHARS = "!@#$%^&*()_+-=[]{}|;:,.<>?"


class SessionType(str, Enum):
    CHAT = "Chat"
    SEARCH = "Search"
    SLACK = "Slack"


class QAFeedbackType(str, Enum):
    LIKE = "like"  # User likes the answer, used for metrics
    DISLIKE = "dislike"  # User dislikes the answer, used for metrics
    MIXED = "mixed"  # User likes some answers and dislikes other, used for chat session metrics


class SearchFeedbackType(str, Enum):
    ENDORSE = "endorse"  # boost this document for all future queries
    REJECT = "reject"  # down-boost this document for all future queries
    HIDE = "hide"  # mark this document as untrusted, hide from LLM
    UNHIDE = "unhide"


class MessageType(str, Enum):
    # Using OpenAI standards, Langchain equivalent shown in comment
    # System message is always constructed on the fly, not saved
    SYSTEM = "system"  # SystemMessage
    USER = "user"  # HumanMessage
    ASSISTANT = "assistant"  # AIMessage


class TokenRateLimitScope(str, Enum):
    USER = "user"
    USER_GROUP = "user_group"
    GLOBAL = "global"


class FileOrigin(str, Enum):
    CHAT_UPLOAD = "chat_upload"
    CHAT_IMAGE_GEN = "chat_image_gen"
    CONNECTOR = "connector"
    GENERATED_REPORT = "generated_report"
    OTHER = "other"


class MilestoneRecordType(str, Enum):
    TENANT_CREATED = "tenant_created"
    USER_SIGNED_UP = "user_signed_up"
    MULTIPLE_USERS = "multiple_users"
    VISITED_ADMIN_PAGE = "visited_admin_page"
    CREATED_CONNECTOR = "created_connector"
    CONNECTOR_SUCCEEDED = "connector_succeeded"
    RAN_QUERY = "ran_query"
    MULTIPLE_ASSISTANTS = "multiple_assistants"
    CREATED_ASSISTANT = "created_assistant"
    CREATED_ONYX_BOT = "created_onyx_bot"


class PostgresAdvisoryLocks(Enum):
    KOMBU_MESSAGE_CLEANUP_LOCK_ID = auto()


class OnyxCeleryQueues:
    # Light queue
    VESPA_METADATA_SYNC = "vespa_metadata_sync"
    DOC_PERMISSIONS_UPSERT = "doc_permissions_upsert"
    CONNECTOR_DELETION = "connector_deletion"
    LLM_MODEL_UPDATE = "llm_model_update"

    # Heavy queue
    CONNECTOR_PRUNING = "connector_pruning"
    CONNECTOR_DOC_PERMISSIONS_SYNC = "connector_doc_permissions_sync"
    CONNECTOR_EXTERNAL_GROUP_SYNC = "connector_external_group_sync"

    # Indexing queue
    CONNECTOR_INDEXING = "connector_indexing"

    # Monitoring queue
    MONITORING = "monitoring"


class OnyxRedisLocks:
    PRIMARY_WORKER = "da_lock:primary_worker"
    CHECK_VESPA_SYNC_BEAT_LOCK = "da_lock:check_vespa_sync_beat"
    CHECK_CONNECTOR_DELETION_BEAT_LOCK = "da_lock:check_connector_deletion_beat"
    CHECK_PRUNE_BEAT_LOCK = "da_lock:check_prune_beat"
    CHECK_INDEXING_BEAT_LOCK = "da_lock:check_indexing_beat"
    CHECK_CONNECTOR_DOC_PERMISSIONS_SYNC_BEAT_LOCK = (
        "da_lock:check_connector_doc_permissions_sync_beat"
    )
    CHECK_CONNECTOR_EXTERNAL_GROUP_SYNC_BEAT_LOCK = (
        "da_lock:check_connector_external_group_sync_beat"
    )
    MONITOR_VESPA_SYNC_BEAT_LOCK = "da_lock:monitor_vespa_sync_beat"
    MONITOR_BACKGROUND_PROCESSES_LOCK = "da_lock:monitor_background_processes"

    CONNECTOR_DOC_PERMISSIONS_SYNC_LOCK_PREFIX = (
        "da_lock:connector_doc_permissions_sync"
    )
    CONNECTOR_EXTERNAL_GROUP_SYNC_LOCK_PREFIX = "da_lock:connector_external_group_sync"
    PRUNING_LOCK_PREFIX = "da_lock:pruning"
    INDEXING_METADATA_PREFIX = "da_metadata:indexing"

    SLACK_BOT_LOCK = "da_lock:slack_bot"
    SLACK_BOT_HEARTBEAT_PREFIX = "da_heartbeat:slack_bot"
    ANONYMOUS_USER_ENABLED = "anonymous_user_enabled"

    CLOUD_CHECK_INDEXING_BEAT_LOCK = "da_lock:cloud_check_indexing_beat"
<<<<<<< HEAD
    CLOUD_BEAT_TASK_GENERATOR_LOCK = "da_lock:cloud_beat_task_generator"
=======
    CLOUD_CHECK_ALEMBIC_BEAT_LOCK = "da_lock:cloud_check_alembic"
>>>>>>> 69c60fed


class OnyxRedisSignals:
    VALIDATE_INDEXING_FENCES = "signal:validate_indexing_fences"


class OnyxCeleryPriority(int, Enum):
    HIGHEST = 0
    HIGH = auto()
    MEDIUM = auto()
    LOW = auto()
    LOWEST = auto()


# a prefix used to distinguish system wide tasks in the cloud
ONYX_CLOUD_CELERY_TASK_PREFIX = "cloud"

# the tenant id we use for system level redis operations
ONYX_CLOUD_TENANT_ID = "cloud"


class OnyxCeleryTask:
    DEFAULT = "celery"

    CLOUD_BEAT_TASK_GENERATOR = f"{ONYX_CLOUD_CELERY_TASK_PREFIX}_generate_beat_tasks"

    CHECK_FOR_CONNECTOR_DELETION = "check_for_connector_deletion_task"
    CHECK_FOR_VESPA_SYNC_TASK = "check_for_vespa_sync_task"
    CHECK_FOR_INDEXING = "check_for_indexing"
    CHECK_FOR_PRUNING = "check_for_pruning"
    CHECK_FOR_DOC_PERMISSIONS_SYNC = "check_for_doc_permissions_sync"
    CHECK_FOR_EXTERNAL_GROUP_SYNC = "check_for_external_group_sync"
    CHECK_FOR_LLM_MODEL_UPDATE = "check_for_llm_model_update"

    MONITOR_VESPA_SYNC = "monitor_vespa_sync"
    MONITOR_BACKGROUND_PROCESSES = "monitor_background_processes"

    KOMBU_MESSAGE_CLEANUP_TASK = "kombu_message_cleanup_task"
    CONNECTOR_PERMISSION_SYNC_GENERATOR_TASK = (
        "connector_permission_sync_generator_task"
    )
    UPDATE_EXTERNAL_DOCUMENT_PERMISSIONS_TASK = (
        "update_external_document_permissions_task"
    )
    CONNECTOR_EXTERNAL_GROUP_SYNC_GENERATOR_TASK = (
        "connector_external_group_sync_generator_task"
    )
    CONNECTOR_INDEXING_PROXY_TASK = "connector_indexing_proxy_task"
    CONNECTOR_PRUNING_GENERATOR_TASK = "connector_pruning_generator_task"
    DOCUMENT_BY_CC_PAIR_CLEANUP_TASK = "document_by_cc_pair_cleanup_task"
    VESPA_METADATA_SYNC_TASK = "vespa_metadata_sync_task"
    CHECK_TTL_MANAGEMENT_TASK = "check_ttl_management_task"
    AUTOGENERATE_USAGE_REPORT_TASK = "autogenerate_usage_report_task"

<<<<<<< HEAD
=======
    CLOUD_CHECK_FOR_INDEXING = f"{ONYX_CLOUD_CELERY_TASK_PREFIX}_check_for_indexing"
    CLOUD_CHECK_ALEMBIC = f"{ONYX_CLOUD_CELERY_TASK_PREFIX}_check_alembic"

>>>>>>> 69c60fed

REDIS_SOCKET_KEEPALIVE_OPTIONS = {}
REDIS_SOCKET_KEEPALIVE_OPTIONS[socket.TCP_KEEPINTVL] = 15
REDIS_SOCKET_KEEPALIVE_OPTIONS[socket.TCP_KEEPCNT] = 3

if platform.system() == "Darwin":
    REDIS_SOCKET_KEEPALIVE_OPTIONS[socket.TCP_KEEPALIVE] = 60  # type: ignore
else:
    REDIS_SOCKET_KEEPALIVE_OPTIONS[socket.TCP_KEEPIDLE] = 60  # type: ignore<|MERGE_RESOLUTION|>--- conflicted
+++ resolved
@@ -294,12 +294,8 @@
     SLACK_BOT_HEARTBEAT_PREFIX = "da_heartbeat:slack_bot"
     ANONYMOUS_USER_ENABLED = "anonymous_user_enabled"
 
-    CLOUD_CHECK_INDEXING_BEAT_LOCK = "da_lock:cloud_check_indexing_beat"
-<<<<<<< HEAD
     CLOUD_BEAT_TASK_GENERATOR_LOCK = "da_lock:cloud_beat_task_generator"
-=======
     CLOUD_CHECK_ALEMBIC_BEAT_LOCK = "da_lock:cloud_check_alembic"
->>>>>>> 69c60fed
 
 
 class OnyxRedisSignals:
@@ -325,6 +321,7 @@
     DEFAULT = "celery"
 
     CLOUD_BEAT_TASK_GENERATOR = f"{ONYX_CLOUD_CELERY_TASK_PREFIX}_generate_beat_tasks"
+    CLOUD_CHECK_ALEMBIC = f"{ONYX_CLOUD_CELERY_TASK_PREFIX}_check_alembic"
 
     CHECK_FOR_CONNECTOR_DELETION = "check_for_connector_deletion_task"
     CHECK_FOR_VESPA_SYNC_TASK = "check_for_vespa_sync_task"
@@ -354,12 +351,6 @@
     CHECK_TTL_MANAGEMENT_TASK = "check_ttl_management_task"
     AUTOGENERATE_USAGE_REPORT_TASK = "autogenerate_usage_report_task"
 
-<<<<<<< HEAD
-=======
-    CLOUD_CHECK_FOR_INDEXING = f"{ONYX_CLOUD_CELERY_TASK_PREFIX}_check_for_indexing"
-    CLOUD_CHECK_ALEMBIC = f"{ONYX_CLOUD_CELERY_TASK_PREFIX}_check_alembic"
-
->>>>>>> 69c60fed
 
 REDIS_SOCKET_KEEPALIVE_OPTIONS = {}
 REDIS_SOCKET_KEEPALIVE_OPTIONS[socket.TCP_KEEPINTVL] = 15
