--- conflicted
+++ resolved
@@ -178,7 +178,6 @@
                 attributes.append(k + INDEX_SEPARATOR + v)
         return attributes
 
-<<<<<<< HEAD
     def __sizeof__(self) -> int:
         size = sys.getsizeof(self.id)
         for section in self.sections:
@@ -204,10 +203,9 @@
         size += sys.getsizeof(self.from_ingestion_api)
         size += sys.getsizeof(self.additional_info)
         return size
-=======
+
     def get_text_content(self) -> str:
         return " ".join([section.text for section in self.sections if section.text])
->>>>>>> b02af9b2
 
 
 class Document(DocumentBase):
