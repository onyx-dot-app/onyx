import json
import time
from collections.abc import Callable
from collections.abc import Iterator
from datetime import datetime
from datetime import timedelta
from datetime import timezone
from typing import Any
from typing import cast
from typing import TypeVar
from urllib.parse import quote

import bs4
from atlassian import Confluence  # type:ignore
from pydantic import BaseModel
from redis import Redis
from requests import HTTPError

from ee.onyx.configs.app_configs import OAUTH_CONFLUENCE_CLOUD_CLIENT_ID
from ee.onyx.configs.app_configs import OAUTH_CONFLUENCE_CLOUD_CLIENT_SECRET
from onyx.connectors.confluence.utils import _handle_http_error
from onyx.connectors.confluence.utils import confluence_refresh_tokens
from onyx.connectors.confluence.utils import get_start_param_from_url
from onyx.connectors.confluence.utils import update_param_in_path
from onyx.connectors.interfaces import CredentialsProviderInterface
from onyx.file_processing.html_utils import format_document_soup
from onyx.redis.redis_pool import get_redis_client
from onyx.utils.logger import setup_logger

logger = setup_logger()


F = TypeVar("F", bound=Callable[..., Any])


# https://jira.atlassian.com/browse/CONFCLOUD-76433
_PROBLEMATIC_EXPANSIONS = "body.storage.value"
_REPLACEMENT_EXPANSIONS = "body.view.value"

_USER_NOT_FOUND = "Unknown Confluence User"
_USER_ID_TO_DISPLAY_NAME_CACHE: dict[str, str | None] = {}
_USER_EMAIL_CACHE: dict[str, str | None] = {}


class ConfluenceRateLimitError(Exception):
    pass


class ConfluenceUser(BaseModel):
    user_id: str  # accountId in Cloud, userKey in Server
    username: str | None  # Confluence Cloud doesn't give usernames
    display_name: str
    # Confluence Data Center doesn't give email back by default,
    # have to fetch it with a different endpoint
    email: str | None
    type: str


_DEFAULT_PAGINATION_LIMIT = 1000
_MINIMUM_PAGINATION_LIMIT = 50


class OnyxConfluence:
    """
    This is a custom Confluence class that:

    A. overrides the default Confluence class to add a custom CQL method.
    B.
    This is necessary because the default Confluence class does not properly support cql expansions.
    All methods are automatically wrapped with handle_confluence_rate_limit.
    """

    CREDENTIAL_PREFIX = "connector:confluence:credential"
    CREDENTIAL_TTL = 300  # 5 min

    def __init__(
        self,
        is_cloud: bool,
        url: str,
        credentials_provider: CredentialsProviderInterface,
    ) -> None:
        self._is_cloud = is_cloud
        self._url = url.rstrip("/")
        self._credentials_provider = credentials_provider

        self.redis_client: Redis | None = None
        self.static_credentials: dict[str, Any] | None = None
        if self._credentials_provider.is_dynamic():
            self.redis_client = get_redis_client(
                tenant_id=credentials_provider.get_tenant_id()
            )
        else:
            self.static_credentials = self._credentials_provider.get_credentials()

        self._confluence = Confluence(url)
        self.credential_key: str = (
            self.CREDENTIAL_PREFIX
            + f":credential_{self._credentials_provider.get_provider_key()}"
        )

        self._kwargs: Any = None

        self.shared_base_kwargs = {
            "api_version": "cloud" if is_cloud else "latest",
            "backoff_and_retry": True,
            "cloud": is_cloud,
        }

    def _renew_credentials(self) -> tuple[dict[str, Any], bool]:
        """credential_json - the current json credentials
        Returns a tuple
        1. The up to date credentials
        2. True if the credentials were updated

        This method is intended to be used within a distributed lock.
        Lock, call this, update credentials if the tokens were refreshed, then release
        """
        # static credentials are preloaded, so no locking/redis required
        if self.static_credentials:
            return self.static_credentials, False

        if not self.redis_client:
            raise RuntimeError("self.redis_client is None")

        # dynamic credentials need locking
        # check redis first, then fallback to the DB
        credential_raw = self.redis_client.get(self.credential_key)
        if credential_raw is not None:
            credential_bytes = cast(bytes, credential_raw)
            credential_str = credential_bytes.decode("utf-8")
            credential_json: dict[str, Any] = json.loads(credential_str)
        else:
            credential_json = self._credentials_provider.get_credentials()

        if "confluence_refresh_token" not in credential_json:
            # static credentials ... cache them permanently and return
            self.static_credentials = credential_json
            return credential_json, False

        if not OAUTH_CONFLUENCE_CLOUD_CLIENT_ID:
            raise RuntimeError("OAUTH_CONFLUENCE_CLOUD_CLIENT_ID must be set!")

        if not OAUTH_CONFLUENCE_CLOUD_CLIENT_SECRET:
            raise RuntimeError("OAUTH_CONFLUENCE_CLOUD_CLIENT_SECRET must be set!")

        # check if we should refresh tokens. we're deciding to refresh halfway
        # to expiration
        now = datetime.now(timezone.utc)
        created_at = datetime.fromisoformat(credential_json["created_at"])
        expires_in: int = credential_json["expires_in"]
        renew_at = created_at + timedelta(seconds=expires_in // 2)
        if now <= renew_at:
            # cached/current credentials are reasonably up to date
            return credential_json, False

        # we need to refresh
        logger.info("Renewing Confluence Cloud credentials...")
        new_credentials = confluence_refresh_tokens(
            OAUTH_CONFLUENCE_CLOUD_CLIENT_ID,
            OAUTH_CONFLUENCE_CLOUD_CLIENT_SECRET,
            credential_json["cloud_id"],
            credential_json["confluence_refresh_token"],
        )

        # store the new credentials to redis and to the db thru the provider
        # redis: we use a 5 min TTL because we are given a 10 minute grace period
        # when keys are rotated. it's easier to expire the cached credentials
        # reasonably frequently rather than trying to handle strong synchronization
        # between the db and redis everywhere the credentials might be updated
        new_credential_str = json.dumps(new_credentials)
        self.redis_client.set(
            self.credential_key, new_credential_str, nx=True, ex=self.CREDENTIAL_TTL
        )
        self._credentials_provider.set_credentials(new_credentials)

        return new_credentials, True

    @staticmethod
    def _make_oauth2_dict(credentials: dict[str, Any]) -> dict[str, Any]:
        oauth2_dict: dict[str, Any] = {}
        if "confluence_refresh_token" in credentials:
            oauth2_dict["client_id"] = OAUTH_CONFLUENCE_CLOUD_CLIENT_ID
            oauth2_dict["token"] = {}
            oauth2_dict["token"]["access_token"] = credentials[
                "confluence_access_token"
            ]
        return oauth2_dict

    def _probe_connection(
        self,
        **kwargs: Any,
    ) -> None:
        merged_kwargs = {**self.shared_base_kwargs, **kwargs}

        with self._credentials_provider:
            credentials, _ = self._renew_credentials()

            # probe connection with direct client, no retries
            if "confluence_refresh_token" in credentials:
                logger.info("Probing Confluence with OAuth Access Token.")

                oauth2_dict: dict[str, Any] = OnyxConfluence._make_oauth2_dict(
                    credentials
                )
<<<<<<< HEAD
            try:
                # we're relying more on the client to rate limit itself
                # and applying our own retries in a more specific set of circumstances
                return confluence_call(*args, **kwargs)
            except HTTPError as e:
                delay_until = _handle_http_error(e, attempt)
                logger.warning(
                    f"HTTPError in confluence call. "
                    f"Retrying in {delay_until} seconds..."
                )
                while time.monotonic() < delay_until:
                    # in the future, check a signal here to exit
                    time.sleep(1)
            except AttributeError as e:
                # Some error within the Confluence library, unclear why it fails.
                # Users reported it to be intermittent, so just retry
                if attempt == MAX_RETRIES - 1:
                    raise e
                logger.exception(
                    "Confluence Client raised an AttributeError. Retrying..."
=======
                url = (
                    f"https://api.atlassian.com/ex/confluence/{credentials['cloud_id']}"
                )
                confluence_client_with_minimal_retries = Confluence(
                    url=url, oauth2=oauth2_dict, **merged_kwargs
                )
            else:
                logger.info("Probing Confluence with Personal Access Token.")
                url = self._url
                if self._is_cloud:
                    confluence_client_with_minimal_retries = Confluence(
                        url=url,
                        username=credentials["confluence_username"],
                        password=credentials["confluence_access_token"],
                        **merged_kwargs,
                    )
                else:
                    confluence_client_with_minimal_retries = Confluence(
                        url=url,
                        token=credentials["confluence_access_token"],
                        **merged_kwargs,
                    )

            spaces = confluence_client_with_minimal_retries.get_all_spaces(limit=1)

            # uncomment the following for testing
            # the following is an attempt to retrieve the user's timezone
            # Unfornately, all data is returned in UTC regardless of the user's time zone
            # even tho CQL parses incoming times based on the user's time zone
            # space_key = spaces["results"][0]["key"]
            # space_details = confluence_client_with_minimal_retries.cql(f"space.key={space_key}+AND+type=space")

            if not spaces:
                raise RuntimeError(
                    f"No spaces found at {url}! "
                    "Check your credentials and wiki_base and make sure "
                    "is_cloud is set correctly."
                )

            logger.info("Confluence probe succeeded.")

    def _initialize_connection(
        self,
        **kwargs: Any,
    ) -> None:
        """Called externally to init the connection in a thread safe manner."""
        merged_kwargs = {**self.shared_base_kwargs, **kwargs}
        with self._credentials_provider:
            credentials, _ = self._renew_credentials()
            self._confluence = self._initialize_connection_helper(
                credentials, **merged_kwargs
            )
            self._kwargs = merged_kwargs

    def _initialize_connection_helper(
        self,
        credentials: dict[str, Any],
        **kwargs: Any,
    ) -> Confluence:
        """Called internally to init the connection. Distributed locking
        to prevent multiple threads from modifying the credentials
        must be handled around this function."""

        confluence = None

        # probe connection with direct client, no retries
        if "confluence_refresh_token" in credentials:
            logger.info("Connecting to Confluence Cloud with OAuth Access Token.")

            oauth2_dict: dict[str, Any] = OnyxConfluence._make_oauth2_dict(credentials)
            url = f"https://api.atlassian.com/ex/confluence/{credentials['cloud_id']}"
            confluence = Confluence(url=url, oauth2=oauth2_dict, **kwargs)
        else:
            logger.info("Connecting to Confluence with Personal Access Token.")
            if self._is_cloud:
                confluence = Confluence(
                    url=self._url,
                    username=credentials["confluence_username"],
                    password=credentials["confluence_access_token"],
                    **kwargs,
                )
            else:
                confluence = Confluence(
                    url=self._url,
                    token=credentials["confluence_access_token"],
                    **kwargs,
>>>>>>> 616d35a1
                )

        return confluence

    # https://developer.atlassian.com/cloud/confluence/rate-limiting/
    # this uses the native rate limiting option provided by the
    # confluence client and otherwise applies a simpler set of error handling
    def _make_rate_limited_confluence_method(
        self, name: str, credential_provider: CredentialsProviderInterface | None
    ) -> Callable[..., Any]:
        def wrapped_call(*args: list[Any], **kwargs: Any) -> Any:
            MAX_RETRIES = 5

            TIMEOUT = 600
            timeout_at = time.monotonic() + TIMEOUT

            for attempt in range(MAX_RETRIES):
                if time.monotonic() > timeout_at:
                    raise TimeoutError(
                        f"Confluence call attempts took longer than {TIMEOUT} seconds."
                    )

                # we're relying more on the client to rate limit itself
                # and applying our own retries in a more specific set of circumstances
                try:
                    if credential_provider:
                        with credential_provider:
                            credentials, renewed = self._renew_credentials()
                            if renewed:
                                self._confluence = self._initialize_connection_helper(
                                    credentials, **self._kwargs
                                )
                            attr = getattr(self._confluence, name, None)
                            if attr is None:
                                # The underlying Confluence client doesn't have this attribute
                                raise AttributeError(
                                    f"'{type(self).__name__}' object has no attribute '{name}'"
                                )

                            return attr(*args, **kwargs)
                    else:
                        attr = getattr(self._confluence, name, None)
                        if attr is None:
                            # The underlying Confluence client doesn't have this attribute
                            raise AttributeError(
                                f"'{type(self).__name__}' object has no attribute '{name}'"
                            )

                        return attr(*args, **kwargs)

                except HTTPError as e:
                    delay_until = _handle_http_error(e, attempt)
                    logger.warning(
                        f"HTTPError in confluence call. "
                        f"Retrying in {delay_until} seconds..."
                    )
                    while time.monotonic() < delay_until:
                        # in the future, check a signal here to exit
                        time.sleep(1)
                except AttributeError as e:
                    # Some error within the Confluence library, unclear why it fails.
                    # Users reported it to be intermittent, so just retry
                    if attempt == MAX_RETRIES - 1:
                        raise e

                    logger.exception(
                        "Confluence Client raised an AttributeError. Retrying..."
                    )
                    time.sleep(5)

        return wrapped_call

    # def _wrap_methods(self) -> None:
    #     """
    #     For each attribute that is callable (i.e., a method) and doesn't start with an underscore,
    #     wrap it with handle_confluence_rate_limit.
    #     """
    #     for attr_name in dir(self):
    #         if callable(getattr(self, attr_name)) and not attr_name.startswith("_"):
    #             setattr(
    #                 self,
    #                 attr_name,
    #                 handle_confluence_rate_limit(getattr(self, attr_name)),
    #             )

    # def _ensure_token_valid(self) -> None:
    #     if self._token_is_expired():
    #         self._refresh_token()
    #         # Re-init the Confluence client with the originally stored args
    #         self._confluence = Confluence(self._url, *self._args, **self._kwargs)

    def __getattr__(self, name: str) -> Any:
        """Dynamically intercept attribute/method access."""
        attr = getattr(self._confluence, name, None)
        if attr is None:
            # The underlying Confluence client doesn't have this attribute
            raise AttributeError(
                f"'{type(self).__name__}' object has no attribute '{name}'"
            )

        # If it's not a method, just return it after ensuring token validity
        if not callable(attr):
            return attr

        # skip methods that start with "_"
        if name.startswith("_"):
            return attr

        # wrap the method with our retry handler
        rate_limited_method: Callable[
            ..., Any
        ] = self._make_rate_limited_confluence_method(name, self._credentials_provider)

        def wrapped_method(*args: Any, **kwargs: Any) -> Any:
            return rate_limited_method(*args, **kwargs)

        return wrapped_method

    def _paginate_url(
        self, url_suffix: str, limit: int | None = None, auto_paginate: bool = False
    ) -> Iterator[dict[str, Any]]:
        """
        This will paginate through the top level query.
        """
        if not limit:
            limit = _DEFAULT_PAGINATION_LIMIT

        connection_char = "&" if "?" in url_suffix else "?"
        url_suffix += f"{connection_char}limit={limit}"

        while url_suffix:
            logger.debug(f"Making confluence call to {url_suffix}")
            try:
                raw_response = self.get(
                    path=url_suffix,
                    advanced_mode=True,
                )
            except Exception as e:
                logger.exception(f"Error in confluence call to {url_suffix}")
                raise e

            try:
                raw_response.raise_for_status()
            except Exception as e:
                logger.warning(f"Error in confluence call to {url_suffix}")

                # If the problematic expansion is in the url, replace it
                # with the replacement expansion and try again
                # If that fails, raise the error
                if _PROBLEMATIC_EXPANSIONS in url_suffix:
                    logger.warning(
                        f"Replacing {_PROBLEMATIC_EXPANSIONS} with {_REPLACEMENT_EXPANSIONS}"
                        " and trying again."
                    )
                    url_suffix = url_suffix.replace(
                        _PROBLEMATIC_EXPANSIONS,
                        _REPLACEMENT_EXPANSIONS,
                    )
                    continue
                if (
                    raw_response.status_code == 500
                    and limit > _MINIMUM_PAGINATION_LIMIT
                ):
                    new_limit = limit // 2
                    logger.warning(
                        f"Error in confluence call to {url_suffix} \n"
                        f"Raw Response Text: {raw_response.text} \n"
                        f"Full Response: {raw_response.__dict__} \n"
                        f"Error: {e} \n"
                        f"Reducing limit from {limit} to {new_limit} and trying again."
                    )
                    url_suffix = url_suffix.replace(
                        f"limit={limit}", f"limit={new_limit}"
                    )
                    limit = new_limit
                    continue

                logger.exception(
                    f"Error in confluence call to {url_suffix} \n"
                    f"Raw Response Text: {raw_response.text} \n"
                    f"Full Response: {raw_response.__dict__} \n"
                    f"Error: {e} \n"
                )
                raise e

            try:
                next_response = raw_response.json()
            except Exception as e:
                logger.exception(
                    f"Failed to parse response as JSON. Response: {raw_response.__dict__}"
                )
                raise e

            # yield the results individually
            results = cast(list[dict[str, Any]], next_response.get("results", []))
            yield from results

            old_url_suffix = url_suffix
            url_suffix = cast(str, next_response.get("_links", {}).get("next", ""))

            # make sure we don't update the start by more than the amount
            # of results we were able to retrieve. The Confluence API has a
            # weird behavior where if you pass in a limit that is too large for
            # the configured server, it will artificially limit the amount of
            # results returned BUT will not apply this to the start parameter.
            # This will cause us to miss results.
            if url_suffix and "start" in url_suffix:
                new_start = get_start_param_from_url(url_suffix)
                previous_start = get_start_param_from_url(old_url_suffix)
                if new_start - previous_start > len(results):
                    logger.warning(
                        f"Start was updated by more than the amount of results "
                        f"retrieved. This is a bug with Confluence. Start: {new_start}, "
                        f"Previous Start: {previous_start}, Len Results: {len(results)}."
                    )

                    # Update the url_suffix to use the adjusted start
                    adjusted_start = previous_start + len(results)
                    url_suffix = update_param_in_path(
                        url_suffix, "start", str(adjusted_start)
                    )

            # some APIs don't properly paginate, so we need to manually update the `start` param
            if auto_paginate and len(results) > 0:
                previous_start = get_start_param_from_url(old_url_suffix)
                updated_start = previous_start + len(results)
                url_suffix = update_param_in_path(
                    old_url_suffix, "start", str(updated_start)
                )

    def paginated_cql_retrieval(
        self,
        cql: str,
        expand: str | None = None,
        limit: int | None = None,
    ) -> Iterator[dict[str, Any]]:
        """
        The content/search endpoint can be used to fetch pages, attachments, and comments.
        """
        expand_string = f"&expand={expand}" if expand else ""
        yield from self._paginate_url(
            f"rest/api/content/search?cql={cql}{expand_string}", limit
        )

    def cql_paginate_all_expansions(
        self,
        cql: str,
        expand: str | None = None,
        limit: int | None = None,
    ) -> Iterator[dict[str, Any]]:
        """
        This function will paginate through the top level query first, then
        paginate through all of the expansions.
        The limit only applies to the top level query.
        All expansion paginations use default pagination limit (defined by Atlassian).
        """

        def _traverse_and_update(data: dict | list) -> None:
            if isinstance(data, dict):
                next_url = data.get("_links", {}).get("next")
                if next_url and "results" in data:
                    data["results"].extend(self._paginate_url(next_url))

                for value in data.values():
                    _traverse_and_update(value)
            elif isinstance(data, list):
                for item in data:
                    _traverse_and_update(item)

        for confluence_object in self.paginated_cql_retrieval(cql, expand, limit):
            _traverse_and_update(confluence_object)
            yield confluence_object

    def paginated_cql_user_retrieval(
        self,
        expand: str | None = None,
        limit: int | None = None,
    ) -> Iterator[ConfluenceUser]:
        """
        The search/user endpoint can be used to fetch users.
        It's a seperate endpoint from the content/search endpoint used only for users.
        Otherwise it's very similar to the content/search endpoint.
        """
        if self.cloud:
            cql = "type=user"
            url = "rest/api/search/user"
            expand_string = f"&expand={expand}" if expand else ""
            url += f"?cql={cql}{expand_string}"
            # endpoint doesn't properly paginate, so we need to manually update the `start` param
            # thus the auto_paginate flag
            for user_result in self._paginate_url(url, limit, auto_paginate=True):
                # Example response:
                # {
                #     'user': {
                #         'type': 'known',
                #         'accountId': '712020:35e60fbb-d0f3-4c91-b8c1-f2dd1d69462d',
                #         'accountType': 'atlassian',
                #         'email': 'chris@danswer.ai',
                #         'publicName': 'Chris Weaver',
                #         'profilePicture': {
                #             'path': '/wiki/aa-avatar/712020:35e60fbb-d0f3-4c91-b8c1-f2dd1d69462d',
                #             'width': 48,
                #             'height': 48,
                #             'isDefault': False
                #         },
                #         'displayName': 'Chris Weaver',
                #         'isExternalCollaborator': False,
                #         '_expandable': {
                #             'operations': '',
                #             'personalSpace': ''
                #         },
                #         '_links': {
                #             'self': 'https://danswerai.atlassian.net/wiki/rest/api/user?accountId=712020:35e60fbb-d0f3-4c91-b8c1-f2dd1d69462d'
                #         }
                #     },
                #     'title': 'Chris Weaver',
                #     'excerpt': '',
                #     'url': '/people/712020:35e60fbb-d0f3-4c91-b8c1-f2dd1d69462d',
                #     'breadcrumbs': [],
                #     'entityType': 'user',
                #     'iconCssClass': 'aui-icon content-type-profile',
                #     'lastModified': '2025-02-18T04:08:03.579Z',
                #     'score': 0.0
                # }
                user = user_result["user"]
                yield ConfluenceUser(
                    user_id=user["accountId"],
                    username=None,
                    display_name=user["displayName"],
                    email=user.get("email"),
                    type=user["accountType"],
                )
        else:
            # https://developer.atlassian.com/server/confluence/rest/v900/api-group-user/#api-rest-api-user-list-get
            # ^ is only available on data center deployments
            # Example response:
            # [
            #     {
            #         'type': 'known',
            #         'username': 'admin',
            #         'userKey': '40281082950c5fe901950c61c55d0000',
            #         'profilePicture': {
            #             'path': '/images/icons/profilepics/default.svg',
            #             'width': 48,
            #             'height': 48,
            #             'isDefault': True
            #         },
            #         'displayName': 'Admin Test',
            #         '_links': {
            #             'self': 'http://localhost:8090/rest/api/user?key=40281082950c5fe901950c61c55d0000'
            #         },
            #         '_expandable': {
            #             'status': ''
            #         }
            #     }
            # ]
            for user in self._paginate_url("rest/api/user/list", limit):
                yield ConfluenceUser(
                    user_id=user["userKey"],
                    username=user["username"],
                    display_name=user["displayName"],
                    email=None,
                    type=user.get("type", "user"),
                )

    def paginated_groups_by_user_retrieval(
        self,
        user_id: str,  # accountId in Cloud, userKey in Server
        limit: int | None = None,
    ) -> Iterator[dict[str, Any]]:
        """
        This is not an SQL like query.
        It's a confluence specific endpoint that can be used to fetch groups.
        """
        user_field = "accountId" if self.cloud else "key"
        user_value = user_id
        # Server uses userKey (but calls it key during the API call), Cloud uses accountId
        user_query = f"{user_field}={quote(user_value)}"

        url = f"rest/api/user/memberof?{user_query}"
        yield from self._paginate_url(url, limit)

    def paginated_groups_retrieval(
        self,
        limit: int | None = None,
    ) -> Iterator[dict[str, Any]]:
        """
        This is not an SQL like query.
        It's a confluence specific endpoint that can be used to fetch groups.
        """
        yield from self._paginate_url("rest/api/group", limit)

    def paginated_group_members_retrieval(
        self,
        group_name: str,
        limit: int | None = None,
    ) -> Iterator[dict[str, Any]]:
        """
        This is not an SQL like query.
        It's a confluence specific endpoint that can be used to fetch the members of a group.

        THIS DOESN'T WORK FOR SERVER because it breaks when there is a slash in the group name.
        E.g. neither "test/group" nor "test%2Fgroup" works for confluence.
        """
        group_name = quote(group_name)
        yield from self._paginate_url(f"rest/api/group/{group_name}/member", limit)

    def get_all_space_permissions_server(
        self,
        space_key: str,
    ) -> list[dict[str, Any]]:
        """
        This is a confluence server specific method that can be used to
        fetch the permissions of a space.
        This is better logging than calling the get_space_permissions method
        because it returns a jsonrpc response.
        TODO: Make this call these endpoints for newer confluence versions:
        - /rest/api/space/{spaceKey}/permissions
        - /rest/api/space/{spaceKey}/permissions/anonymous
        """
        url = "rpc/json-rpc/confluenceservice-v2"
        data = {
            "jsonrpc": "2.0",
            "method": "getSpacePermissionSets",
            "id": 7,
            "params": [space_key],
        }
        response = self.post(url, data=data)
        logger.debug(f"jsonrpc response: {response}")
        if not response.get("result"):
            logger.warning(
                f"No jsonrpc response for space permissions for space {space_key}"
                f"\nResponse: {response}"
            )

        return response.get("result", [])

    def get_current_user(self, expand: str | None = None) -> Any:
        """
        Implements a method that isn't in the third party client.

        Get information about the current user
        :param expand: OPTIONAL expand for get status of user.
                Possible param is "status". Results are "Active, Deactivated"
        :return: Returns the user details
        """

        from atlassian.errors import ApiPermissionError  # type:ignore

        url = "rest/api/user/current"
        params = {}
        if expand:
            params["expand"] = expand
        try:
            response = self.get(url, params=params)
        except HTTPError as e:
            if e.response.status_code == 403:
                raise ApiPermissionError(
                    "The calling user does not have permission", reason=e
                )
            raise
        return response


def get_user_email_from_username__server(
    confluence_client: OnyxConfluence, user_name: str
) -> str | None:
    global _USER_EMAIL_CACHE
    if _USER_EMAIL_CACHE.get(user_name) is None:
        try:
            response = confluence_client.get_mobile_parameters(user_name)
            email = response.get("email")
        except Exception:
            logger.warning(f"failed to get confluence email for {user_name}")
            # For now, we'll just return None and log a warning. This means
            # we will keep retrying to get the email every group sync.
            email = None
            # We may want to just return a string that indicates failure so we dont
            # keep retrying
            # email = f"FAILED TO GET CONFLUENCE EMAIL FOR {user_name}"
        _USER_EMAIL_CACHE[user_name] = email
    return _USER_EMAIL_CACHE[user_name]


def _get_user(confluence_client: OnyxConfluence, user_id: str) -> str:
    """Get Confluence Display Name based on the account-id or userkey value

    Args:
        user_id (str): The user id (i.e: the account-id or userkey)
        confluence_client (Confluence): The Confluence Client

    Returns:
        str: The User Display Name. 'Unknown User' if the user is deactivated or not found
    """
    global _USER_ID_TO_DISPLAY_NAME_CACHE
    if _USER_ID_TO_DISPLAY_NAME_CACHE.get(user_id) is None:
        try:
            result = confluence_client.get_user_details_by_userkey(user_id)
            found_display_name = result.get("displayName")
        except Exception:
            found_display_name = None

        if not found_display_name:
            try:
                result = confluence_client.get_user_details_by_accountid(user_id)
                found_display_name = result.get("displayName")
            except Exception:
                found_display_name = None

        _USER_ID_TO_DISPLAY_NAME_CACHE[user_id] = found_display_name

    return _USER_ID_TO_DISPLAY_NAME_CACHE.get(user_id) or _USER_NOT_FOUND


def extract_text_from_confluence_html(
    confluence_client: OnyxConfluence,
    confluence_object: dict[str, Any],
    fetched_titles: set[str],
) -> str:
    """Parse a Confluence html page and replace the 'user Id' by the real
        User Display Name

    Args:
        confluence_object (dict): The confluence object as a dict
        confluence_client (Confluence): Confluence client
        fetched_titles (set[str]): The titles of the pages that have already been fetched
    Returns:
        str: loaded and formated Confluence page
    """
    body = confluence_object["body"]
    object_html = body.get("storage", body.get("view", {})).get("value")

    soup = bs4.BeautifulSoup(object_html, "html.parser")
    for user in soup.findAll("ri:user"):
        user_id = (
            user.attrs["ri:account-id"]
            if "ri:account-id" in user.attrs
            else user.get("ri:userkey")
        )
        if not user_id:
            logger.warning(
                "ri:userkey not found in ri:user element. " f"Found attrs: {user.attrs}"
            )
            continue
        # Include @ sign for tagging, more clear for LLM
        user.replaceWith("@" + _get_user(confluence_client, user_id))

    for html_page_reference in soup.findAll("ac:structured-macro"):
        # Here, we only want to process page within page macros
        if html_page_reference.attrs.get("ac:name") != "include":
            continue

        page_data = html_page_reference.find("ri:page")
        if not page_data:
            logger.warning(
                f"Skipping retrieval of {html_page_reference} because because page data is missing"
            )
            continue

        page_title = page_data.attrs.get("ri:content-title")
        if not page_title:
            # only fetch pages that have a title
            logger.warning(
                f"Skipping retrieval of {html_page_reference} because it has no title"
            )
            continue

        if page_title in fetched_titles:
            # prevent recursive fetching of pages
            logger.debug(f"Skipping {page_title} because it has already been fetched")
            continue

        fetched_titles.add(page_title)

        # Wrap this in a try-except because there are some pages that might not exist
        try:
            page_query = f"type=page and title='{quote(page_title)}'"

            page_contents: dict[str, Any] | None = None
            # Confluence enforces title uniqueness, so we should only get one result here
            for page in confluence_client.paginated_cql_retrieval(
                cql=page_query,
                expand="body.storage.value",
                limit=1,
            ):
                page_contents = page
                break
        except Exception as e:
            logger.warning(
                f"Error getting page contents for object {confluence_object}: {e}"
            )
            continue

        if not page_contents:
            continue

        text_from_page = extract_text_from_confluence_html(
            confluence_client=confluence_client,
            confluence_object=page_contents,
            fetched_titles=fetched_titles,
        )

        html_page_reference.replaceWith(text_from_page)

    for html_link_body in soup.findAll("ac:link-body"):
        # This extracts the text from inline links in the page so they can be
        # represented in the document text as plain text
        try:
            text_from_link = html_link_body.text
            html_link_body.replaceWith(f"(LINK TEXT: {text_from_link})")
        except Exception as e:
            logger.warning(f"Error processing ac:link-body: {e}")

    return format_document_soup(soup)<|MERGE_RESOLUTION|>--- conflicted
+++ resolved
@@ -202,28 +202,7 @@
                 oauth2_dict: dict[str, Any] = OnyxConfluence._make_oauth2_dict(
                     credentials
                 )
-<<<<<<< HEAD
-            try:
-                # we're relying more on the client to rate limit itself
-                # and applying our own retries in a more specific set of circumstances
-                return confluence_call(*args, **kwargs)
-            except HTTPError as e:
-                delay_until = _handle_http_error(e, attempt)
-                logger.warning(
-                    f"HTTPError in confluence call. "
-                    f"Retrying in {delay_until} seconds..."
-                )
-                while time.monotonic() < delay_until:
-                    # in the future, check a signal here to exit
-                    time.sleep(1)
-            except AttributeError as e:
-                # Some error within the Confluence library, unclear why it fails.
-                # Users reported it to be intermittent, so just retry
-                if attempt == MAX_RETRIES - 1:
-                    raise e
-                logger.exception(
-                    "Confluence Client raised an AttributeError. Retrying..."
-=======
+
                 url = (
                     f"https://api.atlassian.com/ex/confluence/{credentials['cloud_id']}"
                 )
@@ -310,7 +289,6 @@
                     url=self._url,
                     token=credentials["confluence_access_token"],
                     **kwargs,
->>>>>>> 616d35a1
                 )
 
         return confluence
