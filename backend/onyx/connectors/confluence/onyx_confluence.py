import io
import json
import math
import time
from collections.abc import Callable
from collections.abc import Iterator
from datetime import datetime
from datetime import timedelta
from datetime import timezone
from typing import Any
from typing import cast
from typing import TypeVar
from urllib.parse import quote

import bs4
from atlassian import Confluence  # type:ignore
from requests import HTTPError

from ee.onyx.configs.app_configs import OAUTH_CONFLUENCE_CLOUD_CLIENT_ID
from ee.onyx.configs.app_configs import OAUTH_CONFLUENCE_CLOUD_CLIENT_SECRET
from onyx.configs.app_configs import (
    CONFLUENCE_CONNECTOR_ATTACHMENT_CHAR_COUNT_THRESHOLD,
)
from onyx.configs.app_configs import CONFLUENCE_CONNECTOR_ATTACHMENT_SIZE_THRESHOLD
from onyx.connectors.confluence.utils import confluence_refresh_tokens
from onyx.connectors.confluence.utils import validate_attachment_filetype
from onyx.connectors.interfaces import CredentialsProviderInterface
from onyx.file_processing.extract_file_text import extract_file_text
from onyx.file_processing.html_utils import format_document_soup
from onyx.redis.redis_pool import get_redis_client
from onyx.utils.logger import setup_logger

logger = setup_logger()


F = TypeVar("F", bound=Callable[..., Any])


RATE_LIMIT_MESSAGE_LOWERCASE = "Rate limit exceeded".lower()

# https://jira.atlassian.com/browse/CONFCLOUD-76433
_PROBLEMATIC_EXPANSIONS = "body.storage.value"
_REPLACEMENT_EXPANSIONS = "body.view.value"

_USER_NOT_FOUND = "Unknown Confluence User"
_USER_ID_TO_DISPLAY_NAME_CACHE: dict[str, str | None] = {}


# class OAuthRefreshInterface(ABC):
#     """Defines a callback interface to be passed to the rate limiting function.

#     The interface is used to globally lock operations that use shared credentials. It
#     would be bad for one operation to renew a credential while another operation is using it.

#     """

#     @abstractmethod
#     def lock_and_refresh(self) -> bool:
#         """Lock and refresh the OAuth Token"""

#     @abstractmethod
#     def release(self) -> None:
#         """Release the lock."""


class ConfluenceRateLimitError(Exception):
    pass


def _handle_http_error(e: HTTPError, attempt: int) -> int:
    MIN_DELAY = 2
    MAX_DELAY = 60
    STARTING_DELAY = 5
    BACKOFF = 2

    # Check if the response or headers are None to avoid potential AttributeError
    if e.response is None or e.response.headers is None:
        logger.warning("HTTPError with `None` as response or as headers")
        raise e

    if (
        e.response.status_code != 429
        and RATE_LIMIT_MESSAGE_LOWERCASE not in e.response.text.lower()
    ):
        raise e

    retry_after = None

    retry_after_header = e.response.headers.get("Retry-After")
    if retry_after_header is not None:
        try:
            retry_after = int(retry_after_header)
            if retry_after > MAX_DELAY:
                logger.warning(
                    f"Clamping retry_after from {retry_after} to {MAX_DELAY} seconds..."
                )
                retry_after = MAX_DELAY
            if retry_after < MIN_DELAY:
                retry_after = MIN_DELAY
        except ValueError:
            pass

    if retry_after is not None:
        logger.warning(
            f"Rate limiting with retry header. Retrying after {retry_after} seconds..."
        )
        delay = retry_after
    else:
        logger.warning(
            "Rate limiting without retry header. Retrying with exponential backoff..."
        )
        delay = min(STARTING_DELAY * (BACKOFF**attempt), MAX_DELAY)

    delay_until = math.ceil(time.monotonic() + delay)
    return delay_until


# https://developer.atlassian.com/cloud/confluence/rate-limiting/
# this uses the native rate limiting option provided by the
# confluence client and otherwise applies a simpler set of error handling
# def make_rate_limited_confluence_method(
#     confluence_call: F, oauth_refresh_callback: OAuthRefreshInterface | None = None
# ) -> F:
#     def wrapped_call(*args: list[Any], **kwargs: Any) -> Any:
#         MAX_RETRIES = 5

#         TIMEOUT = 600
#         timeout_at = time.monotonic() + TIMEOUT

#         try:
#             for attempt in range(MAX_RETRIES):
#                 if time.monotonic() > timeout_at:
#                     raise TimeoutError(
#                         f"Confluence call attempts took longer than {TIMEOUT} seconds."
#                     )

#                 if oauth_refresh_callback:
#                     oauth_refresh_callback.lock_and_refresh()

#                 try:
#                     # we're relying more on the client to rate limit itself
#                     # and applying our own retries in a more specific set of circumstances
#                     return confluence_call(*args, **kwargs)
#                 except HTTPError as e:
#                     delay_until = _handle_http_error(e, attempt)
#                     logger.warning(
#                         f"HTTPError in confluence call. "
#                         f"Retrying in {delay_until} seconds..."
#                     )
#                     while time.monotonic() < delay_until:
#                         # in the future, check a signal here to exit
#                         time.sleep(1)
#                 except AttributeError as e:
#                     # Some error within the Confluence library, unclear why it fails.
#                     # Users reported it to be intermittent, so just retry
#                     if attempt == MAX_RETRIES - 1:
#                         raise e

#                     logger.exception(
#                         "Confluence Client raised an AttributeError. Retrying..."
#                     )
#                     time.sleep(5)
#         finally:
#             if oauth_refresh_callback:
#                 oauth_refresh_callback.release()

#     return cast(F, wrapped_call)


_DEFAULT_PAGINATION_LIMIT = 1000
_MINIMUM_PAGINATION_LIMIT = 50


# class OAuthCredentialsManager(OAuthRefreshInterface):
#     """Callback class for the rate limiting wrapper to use in between retries.

#     This will return up to date credentials. Behind the scenes, it:
#     1. refreshes tokens if needed.
#     2. persists new credentials to the db.
#     3. uses Redis to cache credentials for as long as we don't need a refresh
#     """

#     CREDENTIAL_PREFIX = "connector:confluence:credential"
#     CREDENTIAL_TTL = 300

#     def __init__(self, credential_provider: CredentialsProviderInterface):
#         self._credential_provider = credential_provider

#         self.credential_key: str = (
#             self.CREDENTIAL_PREFIX
#             + f":credential_{credential_provider.get_credential_id()}"
#         )

#         self.redis_client: Redis = get_redis_client(
#             tenant_id=credential_provider.get_tenant_id()
#         )
#         # self.redis_lock: RedisLock = self.redis_client.lock(
#         #     self.lock_key, timeout=self.LOCK_TTL
#         # )

#     def get_active_credentials(self) -> tuple[dict, bool]:
#         """Returns a tuple.
#         First element is the active credentials.
#         Second element is a boolean whether the credentials have been rotated.
#         """
#         renewed = False

#         # check redis first, then fallback to the DB
#         credential_raw = self.redis_client.get(self.credential_key)
#         if credential_raw is not None:
#             credential_bytes = cast(bytes, credential_raw)
#             credential_str = credential_bytes.decode("utf-8")
#             credential_json: dict[str, Any] = json.loads(credential_str)
#         else:
#             credential_json = self._credential_provider.get_credentials()

#         now = datetime.now(timezone.utc)
#         created_at = datetime.fromisoformat(credential_json["created_at"])
#         expires_in = credential_json["expires_in"]
#         renew_at = created_at + timedelta(seconds=expires_in // 2)
#         if now > renew_at:
#             new_credentials = confluence_refresh_tokens(
#                 OAUTH_CONFLUENCE_CLOUD_CLIENT_ID,
#                 OAUTH_CONFLUENCE_CLOUD_CLIENT_SECRET,
#                 credential_json["cloud_id"],
#                 credential_json["confluence_refresh_token"],
#             )
#             new_credential_str = json.dumps(new_credentials)
#             self.redis_client.set(
#                 self.credential_key, new_credential_str, ex=self.CREDENTIAL_TTL
#             )
#             self._credential_provider.set_credentials(new_credentials)
#             renewed = True

#         return new_credentials, renewed

#     # def release(self) -> None:
#     #     """Release the lock."""
#     #     try:
#     #         if not self.redis_lock.owned():
#     #             logger.error("redis_lock is no longer owned by this class!")
#     #             return

#     #         self.redis_lock.release()
#     #     except Exception:
#     #         logger.exception("Failed to check if primary worker lock is owned")


class OnyxConfluence:
    """
    This is a custom Confluence class that:

    A. overrides the default Confluence class to add a custom CQL method.
    B.
    This is necessary because the default Confluence class does not properly support cql expansions.
    All methods are automatically wrapped with handle_confluence_rate_limit.
    """

    CREDENTIAL_PREFIX = "connector:confluence:credential"
    CREDENTIAL_TTL = 300  # 5 min

    def __init__(
        self,
        is_cloud: bool,
        url: str,
        credentials_provider: CredentialsProviderInterface,
    ) -> None:
        self._is_cloud = is_cloud
        self._url = url.rstrip("/")
        self._credentials_provider = credentials_provider

        self._confluence = Confluence(url)
        self.redis_client = get_redis_client(
            tenant_id=credentials_provider.get_tenant_id()
        )
        self.credential_key: str = (
            self.CREDENTIAL_PREFIX
            + f":credential_{self._credentials_provider.get_credential_id()}"
        )

        self._kwargs: Any = None

        self.shared_base_kwargs = {
            "api_version": "cloud" if is_cloud else "latest",
            "backoff_and_retry": True,
            "cloud": is_cloud,
        }

        self.static_credentials: dict[str, Any] | None = None

    def _renew_credentials(self) -> tuple[dict[str, Any], bool]:
        """credential_json - the current json credentials
        Returns a tuple
        1. The up to date credentials
        2. True if the credentials were updated

        This method is intended to be used within a distributed lock.
        Lock, call this, update credentials if the tokens were refreshed, then release
        """

        if self.static_credentials:
            return self.static_credentials, False

        # check redis first, then fallback to the DB
        credential_raw = self.redis_client.get(self.credential_key)
        if credential_raw is not None:
            credential_bytes = cast(bytes, credential_raw)
            credential_str = credential_bytes.decode("utf-8")
            credential_json: dict[str, Any] = json.loads(credential_str)
        else:
            credential_json = self._credentials_provider.get_credentials()

        if "confluence_refresh_token" not in credential_json:
            # static credentials ... cache them permanently and return
            self.static_credentials = credential_json
            return credential_json, False

        # check if we should refresh tokens. we're deciding to refresh halfway
        # to expiration
        now = datetime.now(timezone.utc)
        created_at = datetime.fromisoformat(credential_json["created_at"])
        expires_in: int = credential_json["expires_in"]
        renew_at = created_at + timedelta(seconds=expires_in // 2)
        if now <= renew_at:
            # cached/current credentials are reasonably up to date
            return credential_json, False

        # we need to refresh
        logger.info("Renewing Confluence Cloud credentials...")
        new_credentials = confluence_refresh_tokens(
            OAUTH_CONFLUENCE_CLOUD_CLIENT_ID,
            OAUTH_CONFLUENCE_CLOUD_CLIENT_SECRET,
            credential_json["cloud_id"],
            credential_json["confluence_refresh_token"],
        )

        # store the new credentials to redis and to the db thru the provider
        # redis: we use a 5 min TTL because we are given a 10 minute grace period
        # when keys are rotated. it's easier to expire the cached credentials
        # reasonably frequently rather than trying to handle strong synchronization
        # between the db and redis everywhere the credentials might be updated
        new_credential_str = json.dumps(new_credentials)
        self.redis_client.set(
            self.credential_key, new_credential_str, nx=True, ex=self.CREDENTIAL_TTL
        )
        self._credentials_provider.set_credentials(new_credentials)

        return new_credentials, True

    @staticmethod
    def _make_oauth2_dict(credentials: dict[str, Any]) -> dict[str, Any]:
        oauth2_dict: dict[str, Any] = {}
        if "confluence_refresh_token" in credentials:
            oauth2_dict["client_id"] = OAUTH_CONFLUENCE_CLOUD_CLIENT_ID
            oauth2_dict["token"] = {}
            oauth2_dict["token"]["access_token"] = credentials[
                "confluence_access_token"
            ]
        return oauth2_dict

    def _probe_connection(
        self,
        **kwargs: Any,
    ) -> None:
        merged_kwargs = {**self.shared_base_kwargs, **kwargs}

        with self._credentials_provider:
            credentials, _ = self._renew_credentials()

            # probe connection with direct client, no retries
            if "confluence_refresh_token" in credentials:
                logger.info("Probing Confluence with OAuth Access Token.")

                oauth2_dict: dict[str, Any] = OnyxConfluence._make_oauth2_dict(
                    credentials
                )
                url = (
                    f"https://api.atlassian.com/ex/confluence/{credentials['cloud_id']}"
                )
                confluence_client_with_minimal_retries = Confluence(
                    url=url, oauth2=oauth2_dict, **merged_kwargs
                )
            else:
                logger.info("Probing Confluence with Personal Access Token.")
                if self._is_cloud:
                    confluence_client_with_minimal_retries = Confluence(
                        url=self._url,
                        username=credentials["confluence_username"],
                        password=credentials["confluence_access_token"],
                        **merged_kwargs,
                    )
                else:
                    confluence_client_with_minimal_retries = Confluence(
                        url=self._url,
                        token=credentials["confluence_access_token"],
                        **merged_kwargs,
                    )

            spaces = confluence_client_with_minimal_retries.get_all_spaces(limit=1)

            # uncomment the following for testing
            # the following is an attempt to retrieve the user's timezone
            # Unfornately, all data is returned in UTC regardless of the user's time zone
            # even tho CQL parses incoming times based on the user's time zone
            # space_key = spaces["results"][0]["key"]
            # space_details = confluence_client_with_minimal_retries.cql(f"space.key={space_key}+AND+type=space")

            if not spaces:
                raise RuntimeError(
                    f"No spaces found at {url}! "
                    "Check your credentials and wiki_base and make sure "
                    "is_cloud is set correctly."
                )

            logger.info("Confluence probe succeeded.")

    def _initialize_connection(
        self,
        **kwargs: Any,
    ) -> None:
        """Called externally to init the connection in a thread safe manner."""
        merged_kwargs = {**self.shared_base_kwargs, **kwargs}
        with self._credentials_provider:
            credentials, _ = self._renew_credentials()
            self._confluence = self._initialize_connection_helper(
                credentials, **merged_kwargs
            )
            self._kwargs = merged_kwargs

    def _initialize_connection_helper(
        self,
        credentials: dict[str, Any],
        **kwargs: Any,
    ) -> Confluence:
        """Called internally to init the connection. Distributed locking
        to prevent multiple threads from modifying the credentials
        must be handled around this function."""

        confluence = None

        # probe connection with direct client, no retries
        if "confluence_refresh_token" in credentials:
            logger.info("Connecting to Confluence Cloud with OAuth Access Token.")

            oauth2_dict: dict[str, Any] = OnyxConfluence._make_oauth2_dict(credentials)
            url = f"https://api.atlassian.com/ex/confluence/{credentials['cloud_id']}"
            confluence = Confluence(url=url, oauth2=oauth2_dict, **kwargs)
        else:
            logger.info("Connecting to Confluence with Personal Access Token.")
            if self._is_cloud:
                confluence = Confluence(
                    url=self._url,
                    username=credentials["confluence_username"],
                    password=credentials["confluence_access_token"],
                    **kwargs,
                )
            else:
                confluence = Confluence(
                    url=self._url,
                    token=credentials["confluence_access_token"],
                    **kwargs,
                )

        return confluence

<<<<<<< HEAD
    def get_current_user(self, expand: str | None = None) -> Any:
        """
        Implements a method that isn't in the third party client.

        Get information about the current user
        :param expand: OPTIONAL expand for get status of user.
                Possible param is "status". Results are "Active, Deactivated"
        :return: Returns the user details
        """

        from atlassian.errors import ApiPermissionError  # type:ignore

        url = "rest/api/user/current"
        params = {}
        if expand:
            params["expand"] = expand
        try:
            response = self.get(url, params=params)
        except HTTPError as e:
            if e.response.status_code == 403:
                raise ApiPermissionError(
                    "The calling user does not have permission", reason=e
                )
            raise
        return response

    # https://developer.atlassian.com/cloud/confluence/rate-limiting/
    # this uses the native rate limiting option provided by the
    # confluence client and otherwise applies a simpler set of error handling
    def _make_rate_limited_confluence_method(
        self, name: str, credential_provider: CredentialsProviderInterface | None
    ) -> Callable[..., Any]:
        def wrapped_call(*args: list[Any], **kwargs: Any) -> Any:
            MAX_RETRIES = 5

            TIMEOUT = 600
            timeout_at = time.monotonic() + TIMEOUT

            for attempt in range(MAX_RETRIES):
                if time.monotonic() > timeout_at:
                    raise TimeoutError(
                        f"Confluence call attempts took longer than {TIMEOUT} seconds."
                    )

                # we're relying more on the client to rate limit itself
                # and applying our own retries in a more specific set of circumstances
                try:
                    if credential_provider:
                        with credential_provider:
                            credentials, renewed = self._renew_credentials()
                            if renewed:
                                self._confluence = self._initialize_connection_helper(
                                    credentials, **self._kwargs
                                )
                            attr = getattr(self._confluence, name, None)
                            if attr is None:
                                # The underlying Confluence client doesn't have this attribute
                                raise AttributeError(
                                    f"'{type(self).__name__}' object has no attribute '{name}'"
                                )

                            return attr(*args, **kwargs)
                    else:
                        attr = getattr(self._confluence, name, None)
                        if attr is None:
                            # The underlying Confluence client doesn't have this attribute
                            raise AttributeError(
                                f"'{type(self).__name__}' object has no attribute '{name}'"
                            )

                        return attr(*args, **kwargs)

                except HTTPError as e:
                    delay_until = _handle_http_error(e, attempt)
                    logger.warning(
                        f"HTTPError in confluence call. "
                        f"Retrying in {delay_until} seconds..."
                    )
                    while time.monotonic() < delay_until:
                        # in the future, check a signal here to exit
                        time.sleep(1)
                except AttributeError as e:
                    # Some error within the Confluence library, unclear why it fails.
                    # Users reported it to be intermittent, so just retry
                    if attempt == MAX_RETRIES - 1:
                        raise e

                    logger.exception(
                        "Confluence Client raised an AttributeError. Retrying..."
                    )
                    time.sleep(5)

        return wrapped_call

    # def _wrap_methods(self) -> None:
    #     """
    #     For each attribute that is callable (i.e., a method) and doesn't start with an underscore,
    #     wrap it with handle_confluence_rate_limit.
    #     """
    #     for attr_name in dir(self):
    #         if callable(getattr(self, attr_name)) and not attr_name.startswith("_"):
    #             setattr(
    #                 self,
    #                 attr_name,
    #                 handle_confluence_rate_limit(getattr(self, attr_name)),
    #             )

    # def _ensure_token_valid(self) -> None:
    #     if self._token_is_expired():
    #         self._refresh_token()
    #         # Re-init the Confluence client with the originally stored args
    #         self._confluence = Confluence(self._url, *self._args, **self._kwargs)

    def __getattr__(self, name: str) -> Any:
        """Dynamically intercept attribute/method access."""
        attr = getattr(self._confluence, name, None)
        if attr is None:
            # The underlying Confluence client doesn't have this attribute
            raise AttributeError(
                f"'{type(self).__name__}' object has no attribute '{name}'"
            )

        # If it's not a method, just return it after ensuring token validity
        if not callable(attr):
            return attr

        # skip methods that start with "_"
        if name.startswith("_"):
            return attr

        # wrap the method with our retry handler
        rate_limited_method: Callable[
            ..., Any
        ] = self._make_rate_limited_confluence_method(name, self._credentials_provider)

        def wrapped_method(*args: Any, **kwargs: Any) -> Any:
            return rate_limited_method(*args, **kwargs)

        return wrapped_method
=======
    def _wrap_methods(self) -> None:
        """
        For each attribute that is callable (i.e., a method) and doesn't start with an underscore,
        wrap it with handle_confluence_rate_limit.
        """
        for attr_name in dir(self):
            if callable(getattr(self, attr_name)) and not attr_name.startswith("_"):
                setattr(
                    self,
                    attr_name,
                    handle_confluence_rate_limit(getattr(self, attr_name)),
                )
>>>>>>> beccca5f

    def _paginate_url(
        self, url_suffix: str, limit: int | None = None
    ) -> Iterator[dict[str, Any]]:
        """
        This will paginate through the top level query.
        """
        if not limit:
            limit = _DEFAULT_PAGINATION_LIMIT

        connection_char = "&" if "?" in url_suffix else "?"
        url_suffix += f"{connection_char}limit={limit}"

        while url_suffix:
            logger.debug(f"Making confluence call to {url_suffix}")
            try:
                raw_response = self.get(
                    path=url_suffix,
                    advanced_mode=True,
                )
            except Exception as e:
                logger.exception(f"Error in confluence call to {url_suffix}")
                raise e

            try:
                raw_response.raise_for_status()
            except Exception as e:
                logger.warning(f"Error in confluence call to {url_suffix}")

                # If the problematic expansion is in the url, replace it
                # with the replacement expansion and try again
                # If that fails, raise the error
                if _PROBLEMATIC_EXPANSIONS in url_suffix:
                    logger.warning(
                        f"Replacing {_PROBLEMATIC_EXPANSIONS} with {_REPLACEMENT_EXPANSIONS}"
                        " and trying again."
                    )
                    url_suffix = url_suffix.replace(
                        _PROBLEMATIC_EXPANSIONS,
                        _REPLACEMENT_EXPANSIONS,
                    )
                    continue
                if (
                    raw_response.status_code == 500
                    and limit > _MINIMUM_PAGINATION_LIMIT
                ):
                    new_limit = limit // 2
                    logger.warning(
                        f"Error in confluence call to {url_suffix} \n"
                        f"Raw Response Text: {raw_response.text} \n"
                        f"Full Response: {raw_response.__dict__} \n"
                        f"Error: {e} \n"
                        f"Reducing limit from {limit} to {new_limit} and trying again."
                    )
                    url_suffix = url_suffix.replace(
                        f"limit={limit}", f"limit={new_limit}"
                    )
                    limit = new_limit
                    continue

                logger.exception(
                    f"Error in confluence call to {url_suffix} \n"
                    f"Raw Response Text: {raw_response.text} \n"
                    f"Full Response: {raw_response.__dict__} \n"
                    f"Error: {e} \n"
                )
                raise e

            try:
                next_response = raw_response.json()
            except Exception as e:
                logger.exception(
                    f"Failed to parse response as JSON. Response: {raw_response.__dict__}"
                )
                raise e

            # yield the results individually
            yield from next_response.get("results", [])

            url_suffix = next_response.get("_links", {}).get("next")

    def paginated_cql_retrieval(
        self,
        cql: str,
        expand: str | None = None,
        limit: int | None = None,
    ) -> Iterator[dict[str, Any]]:
        """
        The content/search endpoint can be used to fetch pages, attachments, and comments.
        """
        expand_string = f"&expand={expand}" if expand else ""
        yield from self._paginate_url(
            f"rest/api/content/search?cql={cql}{expand_string}", limit
        )

    def cql_paginate_all_expansions(
        self,
        cql: str,
        expand: str | None = None,
        limit: int | None = None,
    ) -> Iterator[dict[str, Any]]:
        """
        This function will paginate through the top level query first, then
        paginate through all of the expansions.
        The limit only applies to the top level query.
        All expansion paginations use default pagination limit (defined by Atlassian).
        """

        def _traverse_and_update(data: dict | list) -> None:
            if isinstance(data, dict):
                next_url = data.get("_links", {}).get("next")
                if next_url and "results" in data:
                    data["results"].extend(self._paginate_url(next_url))

                for value in data.values():
                    _traverse_and_update(value)
            elif isinstance(data, list):
                for item in data:
                    _traverse_and_update(item)

        for confluence_object in self.paginated_cql_retrieval(cql, expand, limit):
            _traverse_and_update(confluence_object)
            yield confluence_object

    def paginated_cql_user_retrieval(
        self,
        expand: str | None = None,
        limit: int | None = None,
    ) -> Iterator[dict[str, Any]]:
        """
        The search/user endpoint can be used to fetch users.
        It's a seperate endpoint from the content/search endpoint used only for users.
        Otherwise it's very similar to the content/search endpoint.
        """
        cql = "type=user"
        url = "rest/api/search/user" if self.cloud else "rest/api/search"
        expand_string = f"&expand={expand}" if expand else ""
        url += f"?cql={cql}{expand_string}"
        yield from self._paginate_url(url, limit)

    def paginated_groups_by_user_retrieval(
        self,
        user: dict[str, Any],
        limit: int | None = None,
    ) -> Iterator[dict[str, Any]]:
        """
        This is not an SQL like query.
        It's a confluence specific endpoint that can be used to fetch groups.
        """
        user_field = "accountId" if self.cloud else "key"
        user_value = user["accountId"] if self.cloud else user["userKey"]
        # Server uses userKey (but calls it key during the API call), Cloud uses accountId
        user_query = f"{user_field}={quote(user_value)}"

        url = f"rest/api/user/memberof?{user_query}"
        yield from self._paginate_url(url, limit)

    def paginated_groups_retrieval(
        self,
        limit: int | None = None,
    ) -> Iterator[dict[str, Any]]:
        """
        This is not an SQL like query.
        It's a confluence specific endpoint that can be used to fetch groups.
        """
        yield from self._paginate_url("rest/api/group", limit)

    def paginated_group_members_retrieval(
        self,
        group_name: str,
        limit: int | None = None,
    ) -> Iterator[dict[str, Any]]:
        """
        This is not an SQL like query.
        It's a confluence specific endpoint that can be used to fetch the members of a group.
        THIS DOESN'T WORK FOR SERVER because it breaks when there is a slash in the group name.
        E.g. neither "test/group" nor "test%2Fgroup" works for confluence.
        """
        group_name = quote(group_name)
        yield from self._paginate_url(f"rest/api/group/{group_name}/member", limit)

    def get_all_space_permissions_server(
        self,
        space_key: str,
    ) -> list[dict[str, Any]]:
        """
        This is a confluence server specific method that can be used to
        fetch the permissions of a space.
        This is better logging than calling the get_space_permissions method
        because it returns a jsonrpc response.
        TODO: Make this call these endpoints for newer confluence versions:
        - /rest/api/space/{spaceKey}/permissions
        - /rest/api/space/{spaceKey}/permissions/anonymous
        """
        url = "rpc/json-rpc/confluenceservice-v2"
        data = {
            "jsonrpc": "2.0",
            "method": "getSpacePermissionSets",
            "id": 7,
            "params": [space_key],
        }
        response = self.post(url, data=data)
        logger.debug(f"jsonrpc response: {response}")
        if not response.get("result"):
            logger.warning(
                f"No jsonrpc response for space permissions for space {space_key}"
                f"\nResponse: {response}"
            )

        return response.get("result", [])

    def get_current_user(self, expand: str | None = None) -> Any:
        """
        Implements a method that isn't in the third party client.

        Get information about the current user
        :param expand: OPTIONAL expand for get status of user.
                Possible param is "status". Results are "Active, Deactivated"
        :return: Returns the user details
        """

        from atlassian.errors import ApiPermissionError  # type:ignore

        url = "rest/api/user/current"
        params = {}
        if expand:
            params["expand"] = expand
        try:
            response = self.get(url, params=params)
        except HTTPError as e:
            if e.response.status_code == 403:
                raise ApiPermissionError(
                    "The calling user does not have permission", reason=e
                )
            raise
        return response


# def build_confluence_client(
#     credentials: dict[str, Any],
#     is_cloud: bool,
#     wiki_base: str,
# ) -> OnyxConfluence:
#     oauth2_dict: dict[str, Any] = {}
#     url = wiki_base.rstrip("/")
#     if "confluence_refresh_token" in credentials:
#         oauth2_dict["client_id"] = OAUTH_CONFLUENCE_CLOUD_CLIENT_ID
#         oauth2_dict["token"] = {}
#         oauth2_dict["token"]["access_token"] = credentials["confluence_access_token"]
#         url = f"https://api.atlassian.com/ex/confluence/{credentials['cloud_id']}"

#     shared_base_kwargs = {
#         "api_version": "cloud" if is_cloud else "latest",
#         "backoff_and_retry": True,
#         "cloud": is_cloud,
#     }

#     shared_probe_kwargs = {
#         **shared_base_kwargs,
#         "url": url,
#         "max_backoff_retries": 6,
#         "max_backoff_seconds": 10,
#     }

#     # probe connection with direct client, no retries
#     if "confluence_refresh_token" in credentials:
#         logger.info("Probing Confluence with OAuth Access Token.")

#         confluence_client_with_minimal_retries = Confluence(
#             oauth2=oauth2_dict, **shared_probe_kwargs
#         )
#     else:
#         logger.info("Probing Confluence with Personal Access Token.")
#         confluence_client_with_minimal_retries = Confluence(
#             username=credentials["confluence_username"] if is_cloud else None,
#             password=credentials["confluence_access_token"] if is_cloud else None,
#             token=credentials["confluence_access_token"] if not is_cloud else None,
#             **shared_probe_kwargs,
#         )

#     spaces = confluence_client_with_minimal_retries.get_all_spaces(limit=1)

#     # uncomment the following for testing
#     # the following is an attempt to retrieve the user's timezone
#     # Unfornately, all data is returned in UTC regardless of the user's time zone
#     # even tho CQL parses incoming times based on the user's time zone
#     # space_key = spaces["results"][0]["key"]
#     # space_details = confluence_client_with_minimal_retries.cql(f"space.key={space_key}+AND+type=space")

#     if not spaces:
#         raise RuntimeError(
#             f"No spaces found at {wiki_base}! "
#             "Check your credentials and wiki_base and make sure "
#             "is_cloud is set correctly."
#         )

#     shared_final_kwargs = {
#         **shared_base_kwargs,
#         "max_backoff_retries": 10,
#         "max_backoff_seconds": 60,
#     }

#     if "confluence_refresh_token" in credentials:
#         return OnyxConfluence(url=url, oauth2=oauth2_dict, **shared_final_kwargs)

#     return OnyxConfluence(
#         url=url,
#         # passing in username causes issues for Confluence data center
#         username=credentials["confluence_username"] if is_cloud else None,
#         password=credentials["confluence_access_token"] if is_cloud else None,
#         token=credentials["confluence_access_token"] if not is_cloud else None,
#         **shared_final_kwargs,
#     )


# def build_confluence_client_2(
#     credential_provider: CredentialsProviderInterface,
#     is_cloud: bool,
#     wiki_base: str,
# ) -> OnyxConfluence:

#     credentials = credential_provider.get_credentials()

#     oauth2_dict: dict[str, Any] = {}
#     url = wiki_base.rstrip("/")
#     if "confluence_refresh_token" in credentials:
#         oauth2_dict["client_id"] = OAUTH_CONFLUENCE_CLOUD_CLIENT_ID
#         oauth2_dict["token"] = {}
#         oauth2_dict["token"]["access_token"] = credentials["confluence_access_token"]
#         url = f"https://api.atlassian.com/ex/confluence/{credentials['cloud_id']}"

#     shared_base_kwargs = {
#         "api_version": "cloud" if is_cloud else "latest",
#         "backoff_and_retry": True,
#         "cloud": is_cloud,
#     }

#     shared_probe_kwargs = {
#         **shared_base_kwargs,
#         "url": url,
#         "max_backoff_retries": 6,
#         "max_backoff_seconds": 10,
#     }

#     # probe connection with direct client, no retries
#     if "confluence_refresh_token" in credentials:
#         logger.info("Probing Confluence with OAuth Access Token.")

#         confluence_client_with_minimal_retries = Confluence(
#             oauth2=oauth2_dict, **shared_probe_kwargs
#         )
#     else:
#         logger.info("Probing Confluence with Personal Access Token.")
#         confluence_client_with_minimal_retries = Confluence(
#             username=credentials["confluence_username"] if is_cloud else None,
#             password=credentials["confluence_access_token"] if is_cloud else None,
#             token=credentials["confluence_access_token"] if not is_cloud else None,
#             **shared_probe_kwargs,
#         )

#     spaces = confluence_client_with_minimal_retries.get_all_spaces(limit=1)

#     # uncomment the following for testing
#     # the following is an attempt to retrieve the user's timezone
#     # Unfornately, all data is returned in UTC regardless of the user's time zone
#     # even tho CQL parses incoming times based on the user's time zone
#     # space_key = spaces["results"][0]["key"]
#     # space_details = confluence_client_with_minimal_retries.cql(f"space.key={space_key}+AND+type=space")

#     if not spaces:
#         raise RuntimeError(
#             f"No spaces found at {wiki_base}! "
#             "Check your credentials and wiki_base and make sure "
#             "is_cloud is set correctly."
#         )

#     shared_final_kwargs = {
#         **shared_base_kwargs,
#         "max_backoff_retries": 10,
#         "max_backoff_seconds": 60,
#     }

#     if "confluence_refresh_token" in credentials:
#         return OnyxConfluence(url=url, oauth2=oauth2_dict, **shared_final_kwargs)

#     return OnyxConfluence(
#         url=url,
#         # passing in username causes issues for Confluence data center
#         username=credentials["confluence_username"] if is_cloud else None,
#         password=credentials["confluence_access_token"] if is_cloud else None,
#         token=credentials["confluence_access_token"] if not is_cloud else None,
#         **shared_final_kwargs,
#     )


_USER_EMAIL_CACHE: dict[str, str | None] = {}


def get_user_email_from_username__server(
    confluence_client: OnyxConfluence, user_name: str
) -> str | None:
    global _USER_EMAIL_CACHE
    if _USER_EMAIL_CACHE.get(user_name) is None:
        try:
            response = confluence_client.get_mobile_parameters(user_name)
            email = response.get("email")
        except Exception:
            # For now, we'll just return a string that indicates failure
            # We may want to revert to returning None in the future
            # email = None
            email = f"FAILED TO GET CONFLUENCE EMAIL FOR {user_name}"
            logger.warning(f"failed to get confluence email for {user_name}")
        _USER_EMAIL_CACHE[user_name] = email
    return _USER_EMAIL_CACHE[user_name]


def _get_user(confluence_client: OnyxConfluence, user_id: str) -> str:
    """Get Confluence Display Name based on the account-id or userkey value

    Args:
        user_id (str): The user id (i.e: the account-id or userkey)
        confluence_client (Confluence): The Confluence Client

    Returns:
        str: The User Display Name. 'Unknown User' if the user is deactivated or not found
    """
    global _USER_ID_TO_DISPLAY_NAME_CACHE
    if _USER_ID_TO_DISPLAY_NAME_CACHE.get(user_id) is None:
        try:
            result = confluence_client.get_user_details_by_userkey(user_id)
            found_display_name = result.get("displayName")
        except Exception:
            found_display_name = None

        if not found_display_name:
            try:
                result = confluence_client.get_user_details_by_accountid(user_id)
                found_display_name = result.get("displayName")
            except Exception:
                found_display_name = None

        _USER_ID_TO_DISPLAY_NAME_CACHE[user_id] = found_display_name

    return _USER_ID_TO_DISPLAY_NAME_CACHE.get(user_id) or _USER_NOT_FOUND


def attachment_to_content(
    confluence_client: OnyxConfluence,
    attachment: dict[str, Any],
    parent_content_id: str | None = None,
) -> str | None:
    """If it returns None, assume that we should skip this attachment."""
    if not validate_attachment_filetype(attachment):
        return None

    if "api.atlassian.com" in confluence_client.url:
        # https://developer.atlassian.com/cloud/confluence/rest/v1/api-group-content---attachments/#api-wiki-rest-api-content-id-child-attachment-attachmentid-download-get
        if not parent_content_id:
            logger.warning(
                "parent_content_id is required to download attachments from Confluence Cloud!"
            )
            return None

        download_link = (
            confluence_client.url
            + f"/rest/api/content/{parent_content_id}/child/attachment/{attachment['id']}/download"
        )
    else:
        download_link = confluence_client.url + attachment["_links"]["download"]

    attachment_size = attachment["extensions"]["fileSize"]
    if attachment_size > CONFLUENCE_CONNECTOR_ATTACHMENT_SIZE_THRESHOLD:
        logger.warning(
            f"Skipping {download_link} due to size. "
            f"size={attachment_size} "
            f"threshold={CONFLUENCE_CONNECTOR_ATTACHMENT_SIZE_THRESHOLD}"
        )
        return None

    logger.info(f"_attachment_to_content - _session.get: link={download_link}")

    # why are we using session.get here? we probably won't retry these ... is that ok?
    response = confluence_client._session.get(download_link)
    if response.status_code != 200:
        logger.warning(
            f"Failed to fetch {download_link} with invalid status code {response.status_code}"
        )
        return None

    extracted_text = extract_file_text(
        io.BytesIO(response.content),
        file_name=attachment["title"],
        break_on_unprocessable=False,
    )
    if len(extracted_text) > CONFLUENCE_CONNECTOR_ATTACHMENT_CHAR_COUNT_THRESHOLD:
        logger.warning(
            f"Skipping {download_link} due to char count. "
            f"char count={len(extracted_text)} "
            f"threshold={CONFLUENCE_CONNECTOR_ATTACHMENT_CHAR_COUNT_THRESHOLD}"
        )
        return None

    return extracted_text


def extract_text_from_confluence_html(
    confluence_client: OnyxConfluence,
    confluence_object: dict[str, Any],
    fetched_titles: set[str],
) -> str:
    """Parse a Confluence html page and replace the 'user Id' by the real
        User Display Name

    Args:
        confluence_object (dict): The confluence object as a dict
        confluence_client (Confluence): Confluence client
        fetched_titles (set[str]): The titles of the pages that have already been fetched
    Returns:
        str: loaded and formated Confluence page
    """
    body = confluence_object["body"]
    object_html = body.get("storage", body.get("view", {})).get("value")

    soup = bs4.BeautifulSoup(object_html, "html.parser")
    for user in soup.findAll("ri:user"):
        user_id = (
            user.attrs["ri:account-id"]
            if "ri:account-id" in user.attrs
            else user.get("ri:userkey")
        )
        if not user_id:
            logger.warning(
                "ri:userkey not found in ri:user element. " f"Found attrs: {user.attrs}"
            )
            continue
        # Include @ sign for tagging, more clear for LLM
        user.replaceWith("@" + _get_user(confluence_client, user_id))

    for html_page_reference in soup.findAll("ac:structured-macro"):
        # Here, we only want to process page within page macros
        if html_page_reference.attrs.get("ac:name") != "include":
            continue

        page_data = html_page_reference.find("ri:page")
        if not page_data:
            logger.warning(
                f"Skipping retrieval of {html_page_reference} because because page data is missing"
            )
            continue

        page_title = page_data.attrs.get("ri:content-title")
        if not page_title:
            # only fetch pages that have a title
            logger.warning(
                f"Skipping retrieval of {html_page_reference} because it has no title"
            )
            continue

        if page_title in fetched_titles:
            # prevent recursive fetching of pages
            logger.debug(f"Skipping {page_title} because it has already been fetched")
            continue

        fetched_titles.add(page_title)

        # Wrap this in a try-except because there are some pages that might not exist
        try:
            page_query = f"type=page and title='{quote(page_title)}'"

            page_contents: dict[str, Any] | None = None
            # Confluence enforces title uniqueness, so we should only get one result here
            for page in confluence_client.paginated_cql_retrieval(
                cql=page_query,
                expand="body.storage.value",
                limit=1,
            ):
                page_contents = page
                break
        except Exception as e:
            logger.warning(
                f"Error getting page contents for object {confluence_object}: {e}"
            )
            continue

        if not page_contents:
            continue

        text_from_page = extract_text_from_confluence_html(
            confluence_client=confluence_client,
            confluence_object=page_contents,
            fetched_titles=fetched_titles,
        )

        html_page_reference.replaceWith(text_from_page)

    for html_link_body in soup.findAll("ac:link-body"):
        # This extracts the text from inline links in the page so they can be
        # represented in the document text as plain text
        try:
            text_from_link = html_link_body.text
            html_link_body.replaceWith(f"(LINK TEXT: {text_from_link})")
        except Exception as e:
            logger.warning(f"Error processing ac:link-body: {e}")

    return format_document_soup(soup)<|MERGE_RESOLUTION|>--- conflicted
+++ resolved
@@ -44,6 +44,7 @@
 
 _USER_NOT_FOUND = "Unknown Confluence User"
 _USER_ID_TO_DISPLAY_NAME_CACHE: dict[str, str | None] = {}
+_USER_EMAIL_CACHE: dict[str, str | None] = {}
 
 
 # class OAuthRefreshInterface(ABC):
@@ -463,33 +464,6 @@
 
         return confluence
 
-<<<<<<< HEAD
-    def get_current_user(self, expand: str | None = None) -> Any:
-        """
-        Implements a method that isn't in the third party client.
-
-        Get information about the current user
-        :param expand: OPTIONAL expand for get status of user.
-                Possible param is "status". Results are "Active, Deactivated"
-        :return: Returns the user details
-        """
-
-        from atlassian.errors import ApiPermissionError  # type:ignore
-
-        url = "rest/api/user/current"
-        params = {}
-        if expand:
-            params["expand"] = expand
-        try:
-            response = self.get(url, params=params)
-        except HTTPError as e:
-            if e.response.status_code == 403:
-                raise ApiPermissionError(
-                    "The calling user does not have permission", reason=e
-                )
-            raise
-        return response
-
     # https://developer.atlassian.com/cloud/confluence/rate-limiting/
     # this uses the native rate limiting option provided by the
     # confluence client and otherwise applies a simpler set of error handling
@@ -603,20 +577,6 @@
             return rate_limited_method(*args, **kwargs)
 
         return wrapped_method
-=======
-    def _wrap_methods(self) -> None:
-        """
-        For each attribute that is callable (i.e., a method) and doesn't start with an underscore,
-        wrap it with handle_confluence_rate_limit.
-        """
-        for attr_name in dir(self):
-            if callable(getattr(self, attr_name)) and not attr_name.startswith("_"):
-                setattr(
-                    self,
-                    attr_name,
-                    handle_confluence_rate_limit(getattr(self, attr_name)),
-                )
->>>>>>> beccca5f
 
     def _paginate_url(
         self, url_suffix: str, limit: int | None = None
@@ -1012,9 +972,6 @@
 #     )
 
 
-_USER_EMAIL_CACHE: dict[str, str | None] = {}
-
-
 def get_user_email_from_username__server(
     confluence_client: OnyxConfluence, user_name: str
 ) -> str | None:
@@ -1024,11 +981,13 @@
             response = confluence_client.get_mobile_parameters(user_name)
             email = response.get("email")
         except Exception:
-            # For now, we'll just return a string that indicates failure
-            # We may want to revert to returning None in the future
-            # email = None
-            email = f"FAILED TO GET CONFLUENCE EMAIL FOR {user_name}"
             logger.warning(f"failed to get confluence email for {user_name}")
+            # For now, we'll just return None and log a warning. This means
+            # we will keep retrying to get the email every group sync.
+            email = None
+            # We may want to just return a string that indicates failure so we dont
+            # keep retrying
+            # email = f"FAILED TO GET CONFLUENCE EMAIL FOR {user_name}"
         _USER_EMAIL_CACHE[user_name] = email
     return _USER_EMAIL_CACHE[user_name]
 
