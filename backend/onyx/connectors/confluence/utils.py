--- conflicted
+++ resolved
@@ -5,191 +5,28 @@
 from datetime import timedelta
 from datetime import timezone
 from typing import Any
-<<<<<<< HEAD
 from typing import cast
+from typing import TYPE_CHECKING
 from typing import TypeVar
-=======
-from typing import TYPE_CHECKING
 from urllib.parse import parse_qs
 from urllib.parse import quote
 from urllib.parse import urlparse
->>>>>>> a8d10750
 
 import bs4
 import requests
 from pydantic import BaseModel
 
-<<<<<<< HEAD
 from onyx.utils.logger import setup_logger
 
+if TYPE_CHECKING:
+    pass
 
 logger = setup_logger()
-=======
-from onyx.configs.app_configs import (
-    CONFLUENCE_CONNECTOR_ATTACHMENT_CHAR_COUNT_THRESHOLD,
-)
-from onyx.configs.app_configs import CONFLUENCE_CONNECTOR_ATTACHMENT_SIZE_THRESHOLD
-from onyx.file_processing.extract_file_text import extract_file_text
-from onyx.file_processing.html_utils import format_document_soup
-from onyx.utils.logger import setup_logger
-
-if TYPE_CHECKING:
-    from onyx.connectors.confluence.onyx_confluence import OnyxConfluence
-
-logger = setup_logger()
-
-
-_USER_EMAIL_CACHE: dict[str, str | None] = {}
-
-
-def get_user_email_from_username__server(
-    confluence_client: "OnyxConfluence", user_name: str
-) -> str | None:
-    global _USER_EMAIL_CACHE
-    if _USER_EMAIL_CACHE.get(user_name) is None:
-        try:
-            response = confluence_client.get_mobile_parameters(user_name)
-            email = response.get("email")
-        except Exception:
-            logger.warning(f"failed to get confluence email for {user_name}")
-            # For now, we'll just return None and log a warning. This means
-            # we will keep retrying to get the email every group sync.
-            email = None
-            # We may want to just return a string that indicates failure so we dont
-            # keep retrying
-            # email = f"FAILED TO GET CONFLUENCE EMAIL FOR {user_name}"
-        _USER_EMAIL_CACHE[user_name] = email
-    return _USER_EMAIL_CACHE[user_name]
-
-
-_USER_NOT_FOUND = "Unknown Confluence User"
-_USER_ID_TO_DISPLAY_NAME_CACHE: dict[str, str | None] = {}
-
-
-def _get_user(confluence_client: "OnyxConfluence", user_id: str) -> str:
-    """Get Confluence Display Name based on the account-id or userkey value
-
-    Args:
-        user_id (str): The user id (i.e: the account-id or userkey)
-        confluence_client (Confluence): The Confluence Client
-
-    Returns:
-        str: The User Display Name. 'Unknown User' if the user is deactivated or not found
-    """
-    global _USER_ID_TO_DISPLAY_NAME_CACHE
-    if _USER_ID_TO_DISPLAY_NAME_CACHE.get(user_id) is None:
-        try:
-            result = confluence_client.get_user_details_by_userkey(user_id)
-            found_display_name = result.get("displayName")
-        except Exception:
-            found_display_name = None
-
-        if not found_display_name:
-            try:
-                result = confluence_client.get_user_details_by_accountid(user_id)
-                found_display_name = result.get("displayName")
-            except Exception:
-                found_display_name = None
-
-        _USER_ID_TO_DISPLAY_NAME_CACHE[user_id] = found_display_name
-
-    return _USER_ID_TO_DISPLAY_NAME_CACHE.get(user_id) or _USER_NOT_FOUND
-
-
-def extract_text_from_confluence_html(
-    confluence_client: "OnyxConfluence",
-    confluence_object: dict[str, Any],
-    fetched_titles: set[str],
-) -> str:
-    """Parse a Confluence html page and replace the 'user Id' by the real
-        User Display Name
-
-    Args:
-        confluence_object (dict): The confluence object as a dict
-        confluence_client (Confluence): Confluence client
-        fetched_titles (set[str]): The titles of the pages that have already been fetched
-    Returns:
-        str: loaded and formated Confluence page
-    """
-    body = confluence_object["body"]
-    object_html = body.get("storage", body.get("view", {})).get("value")
-
-    soup = bs4.BeautifulSoup(object_html, "html.parser")
-    for user in soup.findAll("ri:user"):
-        user_id = (
-            user.attrs["ri:account-id"]
-            if "ri:account-id" in user.attrs
-            else user.get("ri:userkey")
-        )
-        if not user_id:
-            logger.warning(
-                "ri:userkey not found in ri:user element. " f"Found attrs: {user.attrs}"
-            )
-            continue
-        # Include @ sign for tagging, more clear for LLM
-        user.replaceWith("@" + _get_user(confluence_client, user_id))
-
-    for html_page_reference in soup.findAll("ac:structured-macro"):
-        # Here, we only want to process page within page macros
-        if html_page_reference.attrs.get("ac:name") != "include":
-            continue
-
-        page_data = html_page_reference.find("ri:page")
-        if not page_data:
-            logger.warning(
-                f"Skipping retrieval of {html_page_reference} because because page data is missing"
-            )
-            continue
-
-        page_title = page_data.attrs.get("ri:content-title")
-        if not page_title:
-            # only fetch pages that have a title
-            logger.warning(
-                f"Skipping retrieval of {html_page_reference} because it has no title"
-            )
-            continue
-
-        if page_title in fetched_titles:
-            # prevent recursive fetching of pages
-            logger.debug(f"Skipping {page_title} because it has already been fetched")
-            continue
-
-        fetched_titles.add(page_title)
-
-        # Wrap this in a try-except because there are some pages that might not exist
-        try:
-            page_query = f"type=page and title='{quote(page_title)}'"
-
-            page_contents: dict[str, Any] | None = None
-            # Confluence enforces title uniqueness, so we should only get one result here
-            for page in confluence_client.paginated_cql_retrieval(
-                cql=page_query,
-                expand="body.storage.value",
-                limit=1,
-            ):
-                page_contents = page
-                break
-        except Exception as e:
-            logger.warning(
-                f"Error getting page contents for object {confluence_object}: {e}"
-            )
-            continue
-
-        if not page_contents:
-            continue
-
-        text_from_page = extract_text_from_confluence_html(
-            confluence_client=confluence_client,
-            confluence_object=page_contents,
-            fetched_titles=fetched_titles,
-        )
->>>>>>> a8d10750
 
 CONFLUENCE_OAUTH_TOKEN_URL = "https://auth.atlassian.com/oauth/token"
 RATE_LIMIT_MESSAGE_LOWERCASE = "Rate limit exceeded".lower()
 
 
-# the response when refreshing from the token url with grant_type "refresh_token"
 class TokenResponse(BaseModel):
     access_token: str
     expires_in: int
@@ -209,52 +46,6 @@
     ]
 
 
-<<<<<<< HEAD
-=======
-def attachment_to_content(
-    confluence_client: "OnyxConfluence",
-    attachment: dict[str, Any],
-) -> str | None:
-    """If it returns None, assume that we should skip this attachment."""
-    if not validate_attachment_filetype(attachment):
-        return None
-
-    download_link = confluence_client.url + attachment["_links"]["download"]
-
-    attachment_size = attachment["extensions"]["fileSize"]
-    if attachment_size > CONFLUENCE_CONNECTOR_ATTACHMENT_SIZE_THRESHOLD:
-        logger.warning(
-            f"Skipping {download_link} due to size. "
-            f"size={attachment_size} "
-            f"threshold={CONFLUENCE_CONNECTOR_ATTACHMENT_SIZE_THRESHOLD}"
-        )
-        return None
-
-    logger.info(f"_attachment_to_content - _session.get: link={download_link}")
-    response = confluence_client._session.get(download_link)
-    if response.status_code != 200:
-        logger.warning(
-            f"Failed to fetch {download_link} with invalid status code {response.status_code}"
-        )
-        return None
-
-    extracted_text = extract_file_text(
-        io.BytesIO(response.content),
-        file_name=attachment["title"],
-        break_on_unprocessable=False,
-    )
-    if len(extracted_text) > CONFLUENCE_CONNECTOR_ATTACHMENT_CHAR_COUNT_THRESHOLD:
-        logger.warning(
-            f"Skipping {download_link} due to char count. "
-            f"char count={len(extracted_text)} "
-            f"threshold={CONFLUENCE_CONNECTOR_ATTACHMENT_CHAR_COUNT_THRESHOLD}"
-        )
-        return None
-
-    return extracted_text
-
-
->>>>>>> a8d10750
 def build_confluence_document_id(
     base_url: str, content_url: str, is_cloud: bool
 ) -> str:
@@ -303,7 +94,6 @@
     return datetime_object
 
 
-<<<<<<< HEAD
 def confluence_refresh_tokens(
     client_id: str, client_secret: str, cloud_id: str, refresh_token: str
 ) -> dict[str, Any]:
@@ -433,7 +223,8 @@
 
     delay_until = math.ceil(time.monotonic() + delay)
     return delay_until
-=======
+
+
 def get_single_param_from_url(url: str, param: str) -> str | None:
     """Get a parameter from a url"""
     parsed_url = urlparse(url)
@@ -460,5 +251,4 @@
         path.split("?")[0]
         + "?"
         + "&".join(f"{k}={quote(v[0])}" for k, v in query_params.items())
-    )
->>>>>>> a8d10750
+    )