--- conflicted
+++ resolved
@@ -65,25 +65,8 @@
 
 _SLIM_DOC_BATCH_SIZE = 5000
 
-<<<<<<< HEAD
-=======
-_ATTACHMENT_EXTENSIONS_TO_FILTER_OUT = [
-    "gif",
-    "mp4",
-    "mov",
-    "mp3",
-    "wav",
-]
-_FULL_EXTENSION_FILTER_STRING = "".join(
-    [
-        f" and title!~'*.{extension}'"
-        for extension in _ATTACHMENT_EXTENSIONS_TO_FILTER_OUT
-    ]
-)
-
 ONE_HOUR = 3600
 
->>>>>>> d37b427d
 
 class ConfluenceConnector(
     LoadConnector,
