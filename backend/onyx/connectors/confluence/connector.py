--- conflicted
+++ resolved
@@ -5,11 +5,7 @@
 from typing import Any
 from urllib.parse import quote
 
-<<<<<<< HEAD
-
-=======
 from atlassian.errors import ApiError  # type: ignore
->>>>>>> 7794a897
 from requests.exceptions import HTTPError
 from typing_extensions import override
 
