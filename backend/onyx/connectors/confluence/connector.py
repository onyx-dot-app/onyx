from datetime import datetime
from datetime import timedelta
from datetime import timezone
from typing import Any
from urllib.parse import quote

from onyx.configs.app_configs import CONFLUENCE_CONNECTOR_LABELS_TO_SKIP
from onyx.configs.app_configs import CONFLUENCE_TIMEZONE_OFFSET
from onyx.configs.app_configs import CONTINUE_ON_CONNECTOR_FAILURE
from onyx.configs.app_configs import INDEX_BATCH_SIZE
from onyx.configs.constants import DocumentSource
from onyx.connectors.confluence.onyx_confluence import build_confluence_client
from onyx.connectors.confluence.onyx_confluence import OnyxConfluence
from onyx.connectors.confluence.utils import attachment_to_content
from onyx.connectors.confluence.utils import build_confluence_document_id
from onyx.connectors.confluence.utils import datetime_from_string
from onyx.connectors.confluence.utils import extract_text_from_confluence_html
from onyx.connectors.confluence.utils import validate_attachment_filetype
from onyx.connectors.interfaces import GenerateDocumentsOutput
from onyx.connectors.interfaces import GenerateSlimDocumentOutput
from onyx.connectors.interfaces import LoadConnector
from onyx.connectors.interfaces import PollConnector
from onyx.connectors.interfaces import SecondsSinceUnixEpoch
from onyx.connectors.interfaces import SlimConnector
from onyx.connectors.models import BasicExpertInfo
from onyx.connectors.models import ConnectorMissingCredentialError
from onyx.connectors.models import Document
from onyx.connectors.models import Section
from onyx.connectors.models import SlimDocument
from onyx.utils.logger import setup_logger

logger = setup_logger()

# Potential Improvements
# 1. Include attachments, etc
# 2. Segment into Sections for more accurate linking, can split by headers but make sure no text/ordering is lost

_COMMENT_EXPANSION_FIELDS = ["body.storage.value"]
_PAGE_EXPANSION_FIELDS = [
    "body.storage.value",
    "version",
    "space",
    "metadata.labels",
]
_ATTACHMENT_EXPANSION_FIELDS = [
    "version",
    "space",
    "metadata.labels",
]

_RESTRICTIONS_EXPANSION_FIELDS = [
    "space",
    "restrictions.read.restrictions.user",
    "restrictions.read.restrictions.group",
]

_SLIM_DOC_BATCH_SIZE = 5000

_ATTACHMENT_EXTENSIONS_TO_FILTER_OUT = [
    "png",
    "jpg",
    "jpeg",
    "gif",
    "mp4",
    "mov",
    "mp3",
    "wav",
]
_FULL_EXTENSION_FILTER_STRING = "".join(
    [
        f" and title!~'*.{extension}'"
        for extension in _ATTACHMENT_EXTENSIONS_TO_FILTER_OUT
    ]
)


class ConfluenceConnector(LoadConnector, PollConnector, SlimConnector):
    def __init__(
        self,
        wiki_base: str,
        is_cloud: bool,
        space: str = "",
        page_id: str = "",
        index_recursively: bool = False,
        cql_query: str | None = None,
        batch_size: int = INDEX_BATCH_SIZE,
        continue_on_failure: bool = CONTINUE_ON_CONNECTOR_FAILURE,
        # if a page has one of the labels specified in this list, we will just
        # skip it. This is generally used to avoid indexing extra sensitive
        # pages.
        labels_to_skip: list[str] = CONFLUENCE_CONNECTOR_LABELS_TO_SKIP,
        timezone_offset: float = CONFLUENCE_TIMEZONE_OFFSET,
    ) -> None:
        self.batch_size = batch_size
        self.continue_on_failure = continue_on_failure
        self._confluence_client: OnyxConfluence | None = None
        self.is_cloud = is_cloud

        # Remove trailing slash from wiki_base if present
        self.wiki_base = wiki_base.rstrip("/")

        # if nothing is provided, we will fetch all pages
<<<<<<< HEAD
        cql_page_query = "type=page"

        """
        Only one of the following options should be specified so
            the order shouldn't matter
        However, we use elif to ensure that only of the following is provided
        """
        if cql_query:
            cql_page_query = cql_query
=======
        base_cql_page_query = "type=page"
        if cql_query:
            # if a cql_query is provided, we will use it to fetch the pages
            base_cql_page_query = cql_query
>>>>>>> 513dd8a3
        elif page_id:
            if index_recursively:
<<<<<<< HEAD
                cql_page_query += f" and (ancestor='{page_id}' or id='{page_id}')"
=======
                base_cql_page_query += f" and ancestor='{page_id}'"
>>>>>>> 513dd8a3
            else:
                base_cql_page_query += f" and id='{page_id}'"
        elif space:
<<<<<<< HEAD
            uri_safe_space = quote(space)
            cql_page_query += f" and space='{uri_safe_space}'"
=======
            # if no cql_query or page_id is provided, we will use the space to fetch the pages
            base_cql_page_query += f" and space='{quote(space)}'"
>>>>>>> 513dd8a3

        self.base_cql_page_query = base_cql_page_query

        self.cql_label_filter = ""
        if labels_to_skip:
            labels_to_skip = list(set(labels_to_skip))
            comma_separated_labels = ",".join(
                f"'{quote(label)}'" for label in labels_to_skip
            )
            self.cql_label_filter = f" and label not in ({comma_separated_labels})"

        self.timezone: timezone = timezone(offset=timedelta(hours=timezone_offset))

    @property
    def confluence_client(self) -> OnyxConfluence:
        if self._confluence_client is None:
            raise ConnectorMissingCredentialError("Confluence")
        return self._confluence_client

    def load_credentials(self, credentials: dict[str, Any]) -> dict[str, Any] | None:
        # see https://github.com/atlassian-api/atlassian-python-api/blob/master/atlassian/rest_client.py
        # for a list of other hidden constructor args
        self._confluence_client = build_confluence_client(
            credentials=credentials,
            is_cloud=self.is_cloud,
            wiki_base=self.wiki_base,
        )
        return None

    def _construct_page_query(
        self,
        start: SecondsSinceUnixEpoch | None = None,
        end: SecondsSinceUnixEpoch | None = None,
    ) -> str:
        page_query = self.base_cql_page_query + self.cql_label_filter

        # Add time filters
        if start:
            formatted_start_time = datetime.fromtimestamp(
                start, tz=self.timezone
            ).strftime("%Y-%m-%d %H:%M")
            page_query += f" and lastmodified >= '{formatted_start_time}'"
        if end:
            formatted_end_time = datetime.fromtimestamp(end, tz=self.timezone).strftime(
                "%Y-%m-%d %H:%M"
            )
            page_query += f" and lastmodified <= '{formatted_end_time}'"

        return page_query

    def _construct_attachment_query(self, confluence_page_id: str) -> str:
        attachment_query = f"type=attachment and container='{confluence_page_id}'"
        attachment_query += self.cql_label_filter
        attachment_query += _FULL_EXTENSION_FILTER_STRING
        return attachment_query

    def _get_comment_string_for_page_id(self, page_id: str) -> str:
        comment_string = ""

        comment_cql = f"type=comment and container='{page_id}'"
        comment_cql += self.cql_label_filter

        expand = ",".join(_COMMENT_EXPANSION_FIELDS)
        for comment in self.confluence_client.paginated_cql_retrieval(
            cql=comment_cql,
            expand=expand,
        ):
            comment_string += "\nComment:\n"
            comment_string += extract_text_from_confluence_html(
                confluence_client=self.confluence_client,
                confluence_object=comment,
                fetched_titles=set(),
            )

        return comment_string

    def _convert_object_to_document(
        self, confluence_object: dict[str, Any]
    ) -> Document | None:
        """
        Takes in a confluence object, extracts all metadata, and converts it into a document.
        If its a page, it extracts the text, adds the comments for the document text.
        If its an attachment, it just downloads the attachment and converts that into a document.
        """
        # The url and the id are the same
        object_url = build_confluence_document_id(
            self.wiki_base, confluence_object["_links"]["webui"], self.is_cloud
        )

        object_text = None
        # Extract text from page
        if confluence_object["type"] == "page":
            object_text = extract_text_from_confluence_html(
                confluence_client=self.confluence_client,
                confluence_object=confluence_object,
                fetched_titles={confluence_object.get("title", "")},
            )
            # Add comments to text
            object_text += self._get_comment_string_for_page_id(confluence_object["id"])
        elif confluence_object["type"] == "attachment":
            object_text = attachment_to_content(
                confluence_client=self.confluence_client, attachment=confluence_object
            )

        if object_text is None:
            # This only happens for attachments that are not parseable
            return None

        # Get space name
        doc_metadata: dict[str, str | list[str]] = {
            "Wiki Space Name": confluence_object["space"]["name"]
        }

        # Get labels
        label_dicts = confluence_object["metadata"]["labels"]["results"]
        page_labels = [label["name"] for label in label_dicts]
        if page_labels:
            doc_metadata["labels"] = page_labels

        # Get last modified and author email
        last_modified = datetime_from_string(confluence_object["version"]["when"])
        author_email = confluence_object["version"].get("by", {}).get("email")

        return Document(
            id=object_url,
            sections=[Section(link=object_url, text=object_text)],
            source=DocumentSource.CONFLUENCE,
            semantic_identifier=confluence_object["title"],
            doc_updated_at=last_modified,
            primary_owners=(
                [BasicExpertInfo(email=author_email)] if author_email else None
            ),
            metadata=doc_metadata,
        )

    def _fetch_document_batches(
        self,
        start: SecondsSinceUnixEpoch | None = None,
        end: SecondsSinceUnixEpoch | None = None,
    ) -> GenerateDocumentsOutput:
        doc_batch: list[Document] = []
        confluence_page_ids: list[str] = []

        page_query = self._construct_page_query(start, end)
        logger.debug(f"page_query: {page_query}")
        # Fetch pages as Documents
        for page in self.confluence_client.paginated_cql_retrieval(
            cql=page_query,
            expand=",".join(_PAGE_EXPANSION_FIELDS),
            limit=self.batch_size,
        ):
            logger.debug(f"_fetch_document_batches: {page['id']}")
            confluence_page_ids.append(page["id"])
            doc = self._convert_object_to_document(page)
            if doc is not None:
                doc_batch.append(doc)
            if len(doc_batch) >= self.batch_size:
                yield doc_batch
                doc_batch = []

        # Fetch attachments as Documents
        for confluence_page_id in confluence_page_ids:
            attachment_query = self._construct_attachment_query(confluence_page_id)
            # TODO: maybe should add time filter as well?
            for attachment in self.confluence_client.paginated_cql_retrieval(
                cql=attachment_query,
                expand=",".join(_ATTACHMENT_EXPANSION_FIELDS),
            ):
                doc = self._convert_object_to_document(attachment)
                if doc is not None:
                    doc_batch.append(doc)
                if len(doc_batch) >= self.batch_size:
                    yield doc_batch
                    doc_batch = []

        if doc_batch:
            yield doc_batch

    def load_from_state(self) -> GenerateDocumentsOutput:
        return self._fetch_document_batches()

    def poll_source(
        self,
        start: SecondsSinceUnixEpoch | None = None,
        end: SecondsSinceUnixEpoch | None = None,
    ) -> GenerateDocumentsOutput:
        return self._fetch_document_batches(start, end)

    def retrieve_all_slim_documents(
        self,
        start: SecondsSinceUnixEpoch | None = None,
        end: SecondsSinceUnixEpoch | None = None,
    ) -> GenerateSlimDocumentOutput:
        doc_metadata_list: list[SlimDocument] = []

        restrictions_expand = ",".join(_RESTRICTIONS_EXPANSION_FIELDS)

        page_query = self.base_cql_page_query + self.cql_label_filter
        for page in self.confluence_client.cql_paginate_all_expansions(
            cql=page_query,
            expand=restrictions_expand,
            limit=_SLIM_DOC_BATCH_SIZE,
        ):
            # If the page has restrictions, add them to the perm_sync_data
            # These will be used by doc_sync.py to sync permissions
            page_restrictions = page.get("restrictions")
            page_space_key = page.get("space", {}).get("key")
            page_perm_sync_data = {
                "restrictions": page_restrictions or {},
                "space_key": page_space_key,
            }

            doc_metadata_list.append(
                SlimDocument(
                    id=build_confluence_document_id(
                        self.wiki_base,
                        page["_links"]["webui"],
                        self.is_cloud,
                    ),
                    perm_sync_data=page_perm_sync_data,
                )
            )
            attachment_query = self._construct_attachment_query(page["id"])
            for attachment in self.confluence_client.cql_paginate_all_expansions(
                cql=attachment_query,
                expand=restrictions_expand,
                limit=_SLIM_DOC_BATCH_SIZE,
            ):
                if not validate_attachment_filetype(attachment):
                    continue
                attachment_restrictions = attachment.get("restrictions")
                if not attachment_restrictions:
                    attachment_restrictions = page_restrictions

                attachment_space_key = attachment.get("space", {}).get("key")
                if not attachment_space_key:
                    attachment_space_key = page_space_key

                attachment_perm_sync_data = {
                    "restrictions": attachment_restrictions or {},
                    "space_key": attachment_space_key,
                }

                doc_metadata_list.append(
                    SlimDocument(
                        id=build_confluence_document_id(
                            self.wiki_base,
                            attachment["_links"]["webui"],
                            self.is_cloud,
                        ),
                        perm_sync_data=attachment_perm_sync_data,
                    )
                )
            if len(doc_metadata_list) > _SLIM_DOC_BATCH_SIZE:
                yield doc_metadata_list[:_SLIM_DOC_BATCH_SIZE]
                doc_metadata_list = doc_metadata_list[_SLIM_DOC_BATCH_SIZE:]

        yield doc_metadata_list<|MERGE_RESOLUTION|>--- conflicted
+++ resolved
@@ -100,8 +100,7 @@
         self.wiki_base = wiki_base.rstrip("/")
 
         # if nothing is provided, we will fetch all pages
-<<<<<<< HEAD
-        cql_page_query = "type=page"
+        base_cql_page_query = "type=page"
 
         """
         Only one of the following options should be specified so
@@ -109,30 +108,15 @@
         However, we use elif to ensure that only of the following is provided
         """
         if cql_query:
-            cql_page_query = cql_query
-=======
-        base_cql_page_query = "type=page"
-        if cql_query:
-            # if a cql_query is provided, we will use it to fetch the pages
             base_cql_page_query = cql_query
->>>>>>> 513dd8a3
         elif page_id:
             if index_recursively:
-<<<<<<< HEAD
-                cql_page_query += f" and (ancestor='{page_id}' or id='{page_id}')"
-=======
-                base_cql_page_query += f" and ancestor='{page_id}'"
->>>>>>> 513dd8a3
+                base_cql_page_query += f" and (ancestor='{page_id}' or id='{page_id}')"
             else:
                 base_cql_page_query += f" and id='{page_id}'"
         elif space:
-<<<<<<< HEAD
             uri_safe_space = quote(space)
-            cql_page_query += f" and space='{uri_safe_space}'"
-=======
-            # if no cql_query or page_id is provided, we will use the space to fetch the pages
-            base_cql_page_query += f" and space='{quote(space)}'"
->>>>>>> 513dd8a3
+            base_cql_page_query += f" and space='{uri_safe_space}'"
 
         self.base_cql_page_query = base_cql_page_query
 
