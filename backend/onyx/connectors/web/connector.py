import io
import ipaddress
import socket
from datetime import datetime
from datetime import timezone
from enum import Enum
from typing import Any
from typing import cast
from typing import Tuple
from urllib.parse import urljoin
from urllib.parse import urlparse

import requests
from bs4 import BeautifulSoup
from oauthlib.oauth2 import BackendApplicationClient
from playwright.sync_api import BrowserContext
from playwright.sync_api import Playwright
from playwright.sync_api import sync_playwright
from requests_oauthlib import OAuth2Session  # type:ignore
from urllib3.exceptions import MaxRetryError

from onyx.configs.app_configs import INDEX_BATCH_SIZE
from onyx.configs.app_configs import WEB_CONNECTOR_OAUTH_CLIENT_ID
from onyx.configs.app_configs import WEB_CONNECTOR_OAUTH_CLIENT_SECRET
from onyx.configs.app_configs import WEB_CONNECTOR_OAUTH_TOKEN_URL
from onyx.configs.app_configs import WEB_CONNECTOR_VALIDATE_URLS
from onyx.configs.constants import DocumentSource
from onyx.connectors.exceptions import ConnectorValidationError
from onyx.connectors.exceptions import CredentialExpiredError
from onyx.connectors.exceptions import InsufficientPermissionsError
from onyx.connectors.exceptions import UnexpectedError
from onyx.connectors.interfaces import GenerateDocumentsOutput
from onyx.connectors.interfaces import LoadConnector
from onyx.connectors.models import Document
from onyx.connectors.models import Section
from onyx.file_processing.extract_file_text import read_pdf_file
from onyx.file_processing.html_utils import web_html_cleanup
from onyx.utils.logger import setup_logger
from onyx.utils.sitemap import list_pages_for_site
from onyx.utils.sitemap_eea import list_pages_for_site_eea
from shared_configs.configs import MULTI_TENANT

from onyx.utils.playwright import wait_for_page, stop_playwright

logger = setup_logger()

WEB_CONNECTOR_MAX_SCROLL_ATTEMPTS = 20


class WEB_CONNECTOR_VALID_SETTINGS(str, Enum):
    # Given a base site, index everything under that path
    RECURSIVE = "recursive"
    # Given a URL, index only the given page
    SINGLE = "single"
    # Given a sitemap.xml URL, parse all the pages in it
    SITEMAP = "sitemap"
    # Given a file upload where every line is a URL, parse all the URLs provided
    UPLOAD = "upload"


def protected_url_check(url: str) -> None:
    """Couple considerations:
    - DNS mapping changes over time so we don't want to cache the results
    - Fetching this is assumed to be relatively fast compared to other bottlenecks like reading
      the page or embedding the contents
    - To be extra safe, all IPs associated with the URL must be global
    - This is to prevent misuse and not explicit attacks
    """
    if not WEB_CONNECTOR_VALIDATE_URLS:
        return

    parse = urlparse(url)
    if parse.scheme != "http" and parse.scheme != "https":
        raise ValueError("URL must be of scheme https?://")

    if not parse.hostname:
        raise ValueError("URL must include a hostname")

    try:
        # This may give a large list of IP addresses for domains with extensive DNS configurations
        # such as large distributed systems of CDNs
        info = socket.getaddrinfo(parse.hostname, None)
    except socket.gaierror as e:
        raise ConnectionError(f"DNS resolution failed for {parse.hostname}: {e}")

    for address in info:
        ip = address[4][0]
        if not ipaddress.ip_address(ip).is_global:
            raise ValueError(
                f"Non-global IP address detected: {ip}, skipping page {url}. "
                f"The Web Connector is not allowed to read loopback, link-local, or private ranges"
            )


def check_internet_connection(url: str) -> None:
    try:
        response = requests.get(url, timeout=3)
        response.raise_for_status()
    except requests.exceptions.HTTPError as e:
        # Extract status code from the response, defaulting to -1 if response is None
        status_code = e.response.status_code if e.response is not None else -1
        error_msg = {
            400: "Bad Request",
            401: "Unauthorized",
            403: "Forbidden",
            404: "Not Found",
            500: "Internal Server Error",
            502: "Bad Gateway",
            503: "Service Unavailable",
            504: "Gateway Timeout",
        }.get(status_code, "HTTP Error")
        raise Exception(f"{error_msg} ({status_code}) for {url} - {e}")
    except requests.exceptions.SSLError as e:
        cause = (
            e.args[0].reason
            if isinstance(e.args, tuple) and isinstance(e.args[0], MaxRetryError)
            else e.args
        )
        raise Exception(f"SSL error {str(cause)}")
    except (requests.RequestException, ValueError) as e:
        raise Exception(f"Unable to reach {url} - check your internet connection: {e}")


def is_valid_url(url: str) -> bool:
    try:
        result = urlparse(url)
        return all([result.scheme, result.netloc])
    except ValueError:
        return False


def get_internal_links(
    base_url: str, url: str, soup: BeautifulSoup, should_ignore_pound: bool = True
) -> set[str]:
    internal_links = set()
    for link in cast(list[dict[str, Any]], soup.find_all("a")):
        href = cast(str | None, link.get("href"))
        if not href:
            continue

        # Account for malformed backslashes in URLs
        href = href.replace("\\", "/")

        if should_ignore_pound and "#" in href:
            href = href.split("#")[0]

        if not is_valid_url(href):
            # Relative path handling
            href = urljoin(url, href)

        if urlparse(href).netloc == urlparse(url).netloc and base_url in href:
            internal_links.add(href)
    return internal_links


def start_playwright() -> Tuple[Playwright, BrowserContext]:
    playwright = sync_playwright().start()
    browser = playwright.chromium.launch(headless=True)

    context = browser.new_context()

    if (
        WEB_CONNECTOR_OAUTH_CLIENT_ID
        and WEB_CONNECTOR_OAUTH_CLIENT_SECRET
        and WEB_CONNECTOR_OAUTH_TOKEN_URL
    ):
        client = BackendApplicationClient(client_id=WEB_CONNECTOR_OAUTH_CLIENT_ID)
        oauth = OAuth2Session(client=client)
        token = oauth.fetch_token(
            token_url=WEB_CONNECTOR_OAUTH_TOKEN_URL,
            client_id=WEB_CONNECTOR_OAUTH_CLIENT_ID,
            client_secret=WEB_CONNECTOR_OAUTH_CLIENT_SECRET,
        )
        context.set_extra_http_headers(
            {"Authorization": "Bearer {}".format(token["access_token"])}
        )

    return playwright, context, browser


def extract_urls_from_sitemap(sitemap_url: str) -> list[str]:
<<<<<<< HEAD
    response = requests.get(sitemap_url, verify=False)
    response.raise_for_status()

    soup = BeautifulSoup(response.content, "html.parser")
    urls = [
        _ensure_absolute_url(sitemap_url, loc_tag.text)
        for loc_tag in soup.find_all("loc")
    ]

    if len(urls) == 0 and len(soup.find_all("urlset")) == 0:
        # the given url doesn't look like a sitemap, let's try to find one
        urls = list_pages_for_site(sitemap_url)

    if len(urls) == 0:
        urls = list_pages_for_site_eea(sitemap_url)

    if len(urls) == 0:
        raise ValueError(
            f"No URLs found in sitemap {sitemap_url}. Try using the 'single' or 'recursive' scraping options instead."
        )
=======
    try:
        response = requests.get(sitemap_url)
        response.raise_for_status()
>>>>>>> 0888bc69

        soup = BeautifulSoup(response.content, "html.parser")
        urls = [
            _ensure_absolute_url(sitemap_url, loc_tag.text)
            for loc_tag in soup.find_all("loc")
        ]

        if len(urls) == 0 and len(soup.find_all("urlset")) == 0:
            # the given url doesn't look like a sitemap, let's try to find one
            urls = list_pages_for_site(sitemap_url)

        if len(urls) == 0:
            raise ValueError(
                f"No URLs found in sitemap {sitemap_url}. Try using the 'single' or 'recursive' scraping options instead."
            )

        return urls
    except requests.RequestException as e:
        raise RuntimeError(f"Failed to fetch sitemap from {sitemap_url}: {e}")
    except ValueError as e:
        raise RuntimeError(f"Error processing sitemap {sitemap_url}: {e}")
    except Exception as e:
        raise RuntimeError(
            f"Unexpected error while processing sitemap {sitemap_url}: {e}"
        )


def _ensure_absolute_url(source_url: str, maybe_relative_url: str) -> str:
    if not urlparse(maybe_relative_url).netloc:
        return urljoin(source_url, maybe_relative_url)
    return maybe_relative_url


def _ensure_valid_url(url: str) -> str:
    if "://" not in url:
        return "https://" + url
    return url


def _read_urls_file(location: str) -> list[str]:
    with open(location, "r") as f:
        urls = [_ensure_valid_url(line.strip()) for line in f if line.strip()]
    return urls


def _get_datetime_from_last_modified_header(last_modified: str) -> datetime | None:
    try:
        return datetime.strptime(last_modified, "%a, %d %b %Y %H:%M:%S %Z").replace(
            tzinfo=timezone.utc
        )
    except (ValueError, TypeError):
        return None


class WebConnector(LoadConnector):
    def __init__(
        self,
        base_url: str,  # Can't change this without disrupting existing users
        web_connector_type: str = WEB_CONNECTOR_VALID_SETTINGS.RECURSIVE.value,
        mintlify_cleanup: bool = True,  # Mostly ok to apply to other websites as well
        batch_size: int = INDEX_BATCH_SIZE,
        scroll_before_scraping: bool = False,
        **kwargs: Any,
    ) -> None:
        self.mintlify_cleanup = mintlify_cleanup
        self.batch_size = batch_size
        self.recursive = False
        self.scroll_before_scraping = scroll_before_scraping
        self.web_connector_type = web_connector_type

        if web_connector_type == WEB_CONNECTOR_VALID_SETTINGS.RECURSIVE.value:
            self.recursive = True
            self.to_visit_list = [_ensure_valid_url(base_url)]
            return

        elif web_connector_type == WEB_CONNECTOR_VALID_SETTINGS.SINGLE.value:
            self.to_visit_list = [_ensure_valid_url(base_url)]

        elif web_connector_type == WEB_CONNECTOR_VALID_SETTINGS.SITEMAP:
            self.to_visit_list = extract_urls_from_sitemap(_ensure_valid_url(base_url))

        elif web_connector_type == WEB_CONNECTOR_VALID_SETTINGS.UPLOAD:
            # Explicitly check if running in multi-tenant mode to prevent potential security risks
            if MULTI_TENANT:
                raise ValueError(
                    "Upload input for web connector is not supported in cloud environments"
                )

            logger.warning(
                "This is not a UI supported Web Connector flow, "
                "are you sure you want to do this?"
            )
            self.to_visit_list = _read_urls_file(base_url)

        else:
            raise ValueError(
                "Invalid Web Connector Config, must choose a valid type between: " ""
            )

    def load_credentials(self, credentials: dict[str, Any]) -> dict[str, Any] | None:
        if credentials:
            logger.warning("Unexpected credentials provided for Web Connector")
        return None

    def load_from_state(self) -> GenerateDocumentsOutput:
        """Traverses through all pages found on the website
        and converts them into documents"""
        visited_links: set[str] = set()
        to_visit: list[str] = self.to_visit_list

        if not to_visit:
            raise ValueError("No URLs to visit")

        base_url = to_visit[0]  # For the recursive case
        doc_batch: list[Document] = []

        # Needed to report error
        at_least_one_doc = False
        last_error = None

        playwright, context, pw_browser = start_playwright()
        restart_playwright = False
        while to_visit:
            current_url = to_visit.pop()
            if current_url in visited_links:
                continue
            visited_links.add(current_url)

            try:
                protected_url_check(current_url)
            except Exception as e:
                last_error = f"Invalid URL {current_url} due to {e}"
                logger.warning(last_error)
                continue

            logger.info(f"Visiting {current_url}")

            try:
                check_internet_connection(current_url)
                if restart_playwright:
                    playwright, context, pw_browser = start_playwright()
                    restart_playwright = False

                if current_url.split(".")[-1] == "pdf":
                    # PDF files are not checked for links
                    response = requests.get(current_url)
                    page_text, metadata = read_pdf_file(
                        file=io.BytesIO(response.content)
                    )
                    last_modified = response.headers.get("Last-Modified")

                    doc_batch.append(
                        Document(
                            id=current_url,
                            sections=[Section(link=current_url, text=page_text)],
                            source=DocumentSource.WEB,
                            semantic_identifier=current_url.split("/")[-1],
                            metadata=metadata,
                            doc_updated_at=_get_datetime_from_last_modified_header(
                                last_modified
                            )
                            if last_modified
                            else None,
                        )
                    )
                    continue

                page = context.new_page()
                page_response = page.goto(current_url)

                page = wait_for_page(current_url, page)


                last_modified = (
                    page_response.header_value("Last-Modified")
                    if page_response
                    else None
                )
                final_page = page.url
                if final_page != current_url:
                    logger.info(f"Redirected to {final_page}")
                    protected_url_check(final_page)
                    current_url = final_page
                    if current_url in visited_links:
                        logger.info("Redirected page already indexed")
                        continue
                    visited_links.add(current_url)

                if self.scroll_before_scraping:
                    scroll_attempts = 0
                    previous_height = page.evaluate("document.body.scrollHeight")
                    while scroll_attempts < WEB_CONNECTOR_MAX_SCROLL_ATTEMPTS:
                        page.evaluate("window.scrollTo(0, document.body.scrollHeight)")
                        page.wait_for_load_state("networkidle", timeout=30000)
                        new_height = page.evaluate("document.body.scrollHeight")
                        if new_height == previous_height:
                            break  # Stop scrolling when no more content is loaded
                        previous_height = new_height
                        scroll_attempts += 1

                content = page.content()
                soup = BeautifulSoup(content, "html.parser")

                if self.recursive:
                    internal_links = get_internal_links(base_url, current_url, soup)
                    for link in internal_links:
                        if link not in visited_links:
                            to_visit.append(link)

                if page_response and str(page_response.status)[0] in ("4", "5"):
                    last_error = f"Skipped indexing {current_url} due to HTTP {page_response.status} response"
                    logger.info(last_error)
                    continue

                parsed_html = web_html_cleanup(soup, self.mintlify_cleanup)

                doc_batch.append(
                    Document(
                        id=current_url,
                        sections=[
                            Section(link=current_url, text=parsed_html.cleaned_text)
                        ],
                        source=DocumentSource.WEB,
                        semantic_identifier=parsed_html.title or current_url,
                        metadata={},
                        doc_updated_at=_get_datetime_from_last_modified_header(
                            last_modified
                        )
                        if last_modified
                        else None,
                    )
                )

                page.close()
            except Exception as e:
                last_error = f"Failed to fetch '{current_url}': {e}"
                logger.exception(last_error)
                stop_playwright(pw_browser, playwright)
                restart_playwright = True
                continue

            if len(doc_batch) >= self.batch_size:
                playwright.stop()
                restart_playwright = True
                at_least_one_doc = True
                yield doc_batch
                doc_batch = []

        if doc_batch:
            playwright.stop()
            at_least_one_doc = True
            yield doc_batch

        if not at_least_one_doc:
            if last_error:
                raise RuntimeError(last_error)
            raise RuntimeError("No valid pages found.")

    def validate_connector_settings(self) -> None:
        # Make sure we have at least one valid URL to check
        if not self.to_visit_list:
            raise ConnectorValidationError(
                "No URL configured. Please provide at least one valid URL."
            )

        if (
            self.web_connector_type == WEB_CONNECTOR_VALID_SETTINGS.SITEMAP.value
            or self.web_connector_type == WEB_CONNECTOR_VALID_SETTINGS.RECURSIVE.value
        ):
            return None

        # We'll just test the first URL for connectivity and correctness
        test_url = self.to_visit_list[0]

        # Check that the URL is allowed and well-formed
        try:
            protected_url_check(test_url)
        except ValueError as e:
            raise ConnectorValidationError(
                f"Protected URL check failed for '{test_url}': {e}"
            )
        except ConnectionError as e:
            # Typically DNS or other network issues
            raise ConnectorValidationError(str(e))

        # Make a quick request to see if we get a valid response
        try:
            check_internet_connection(test_url)
        except Exception as e:
            err_str = str(e)
            if "401" in err_str:
                raise CredentialExpiredError(
                    f"Unauthorized access to '{test_url}': {e}"
                )
            elif "403" in err_str:
                raise InsufficientPermissionsError(
                    f"Forbidden access to '{test_url}': {e}"
                )
            elif "404" in err_str:
                raise ConnectorValidationError(f"Page not found for '{test_url}': {e}")
            elif "Max retries exceeded" in err_str and "NameResolutionError" in err_str:
                raise ConnectorValidationError(
                    f"Unable to resolve hostname for '{test_url}'. Please check the URL and your internet connection."
                )
            else:
                # Could be a 5xx or another error, treat as unexpected
                raise UnexpectedError(f"Unexpected error validating '{test_url}': {e}")


if __name__ == "__main__":
    connector = WebConnector("https://docs.onyx.app/")
    document_batches = connector.load_from_state()
    print(next(document_batches))<|MERGE_RESOLUTION|>--- conflicted
+++ resolved
@@ -39,8 +39,6 @@
 from onyx.utils.sitemap import list_pages_for_site
 from onyx.utils.sitemap_eea import list_pages_for_site_eea
 from shared_configs.configs import MULTI_TENANT
-
-from onyx.utils.playwright import wait_for_page, stop_playwright
 
 logger = setup_logger()
 
@@ -175,36 +173,13 @@
             {"Authorization": "Bearer {}".format(token["access_token"])}
         )
 
-    return playwright, context, browser
+    return playwright, context
 
 
 def extract_urls_from_sitemap(sitemap_url: str) -> list[str]:
-<<<<<<< HEAD
-    response = requests.get(sitemap_url, verify=False)
-    response.raise_for_status()
-
-    soup = BeautifulSoup(response.content, "html.parser")
-    urls = [
-        _ensure_absolute_url(sitemap_url, loc_tag.text)
-        for loc_tag in soup.find_all("loc")
-    ]
-
-    if len(urls) == 0 and len(soup.find_all("urlset")) == 0:
-        # the given url doesn't look like a sitemap, let's try to find one
-        urls = list_pages_for_site(sitemap_url)
-
-    if len(urls) == 0:
-        urls = list_pages_for_site_eea(sitemap_url)
-
-    if len(urls) == 0:
-        raise ValueError(
-            f"No URLs found in sitemap {sitemap_url}. Try using the 'single' or 'recursive' scraping options instead."
-        )
-=======
     try:
-        response = requests.get(sitemap_url)
+        response = requests.get(sitemap_url, verify=False)
         response.raise_for_status()
->>>>>>> 0888bc69
 
         soup = BeautifulSoup(response.content, "html.parser")
         urls = [
@@ -215,6 +190,9 @@
         if len(urls) == 0 and len(soup.find_all("urlset")) == 0:
             # the given url doesn't look like a sitemap, let's try to find one
             urls = list_pages_for_site(sitemap_url)
+
+        if len(urls) == 0:
+            urls = list_pages_for_site_eea(sitemap_url)
 
         if len(urls) == 0:
             raise ValueError(
@@ -325,7 +303,7 @@
         at_least_one_doc = False
         last_error = None
 
-        playwright, context, pw_browser = start_playwright()
+        playwright, context = start_playwright()
         restart_playwright = False
         while to_visit:
             current_url = to_visit.pop()
@@ -345,7 +323,7 @@
             try:
                 check_internet_connection(current_url)
                 if restart_playwright:
-                    playwright, context, pw_browser = start_playwright()
+                    playwright, context = start_playwright()
                     restart_playwright = False
 
                 if current_url.split(".")[-1] == "pdf":
@@ -374,10 +352,6 @@
 
                 page = context.new_page()
                 page_response = page.goto(current_url)
-
-                page = wait_for_page(current_url, page)
-
-
                 last_modified = (
                     page_response.header_value("Last-Modified")
                     if page_response
@@ -442,7 +416,7 @@
             except Exception as e:
                 last_error = f"Failed to fetch '{current_url}': {e}"
                 logger.exception(last_error)
-                stop_playwright(pw_browser, playwright)
+                playwright.stop()
                 restart_playwright = True
                 continue
 
