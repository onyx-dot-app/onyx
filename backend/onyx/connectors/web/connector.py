import io
import ipaddress
import socket
from datetime import datetime
from datetime import timezone
from enum import Enum
from typing import Any
from typing import cast
from typing import Tuple
from urllib.parse import urljoin
from urllib.parse import urlparse

import requests
from bs4 import BeautifulSoup
from oauthlib.oauth2 import BackendApplicationClient
from playwright.sync_api import BrowserContext
from playwright.sync_api import Playwright
from playwright.sync_api import sync_playwright
from requests_oauthlib import OAuth2Session  # type:ignore
from urllib3.exceptions import MaxRetryError

from onyx.configs.app_configs import INDEX_BATCH_SIZE
from onyx.configs.app_configs import WEB_CONNECTOR_OAUTH_CLIENT_ID
from onyx.configs.app_configs import WEB_CONNECTOR_OAUTH_CLIENT_SECRET
from onyx.configs.app_configs import WEB_CONNECTOR_OAUTH_TOKEN_URL
from onyx.configs.app_configs import WEB_CONNECTOR_VALIDATE_URLS
from onyx.configs.constants import DocumentSource
from onyx.connectors.exceptions import ConnectorValidationError
from onyx.connectors.exceptions import CredentialExpiredError
from onyx.connectors.exceptions import InsufficientPermissionsError
from onyx.connectors.exceptions import UnexpectedValidationError
from onyx.connectors.interfaces import GenerateDocumentsOutput
from onyx.connectors.interfaces import LoadConnector
from onyx.connectors.models import Document
from onyx.connectors.models import TextSection
from onyx.file_processing.extract_file_text import read_pdf_file
from onyx.file_processing.html_utils import web_html_cleanup
from onyx.utils.logger import setup_logger
from onyx.utils.sitemap import list_pages_for_site
#from onyx.utils.sitemap_eea import list_pages_for_site_eea
from onyx.utils.eea_utils import is_pdf_mime_type, list_pages_for_site_eea
from shared_configs.configs import MULTI_TENANT

logger = setup_logger()

WEB_CONNECTOR_MAX_SCROLL_ATTEMPTS = 20
# Threshold for determining when to replace vs append iframe content
IFRAME_TEXT_LENGTH_THRESHOLD = 700
# Message indicating JavaScript is disabled, which often appears when scraping fails
JAVASCRIPT_DISABLED_MESSAGE = "You have JavaScript disabled in your browser"


class WEB_CONNECTOR_VALID_SETTINGS(str, Enum):
    # Given a base site, index everything under that path
    RECURSIVE = "recursive"
    # Given a URL, index only the given page
    SINGLE = "single"
    # Given a sitemap.xml URL, parse all the pages in it
    SITEMAP = "sitemap"
    # Given a file upload where every line is a URL, parse all the URLs provided
    UPLOAD = "upload"


def protected_url_check(url: str) -> None:
    """Couple considerations:
    - DNS mapping changes over time so we don't want to cache the results
    - Fetching this is assumed to be relatively fast compared to other bottlenecks like reading
      the page or embedding the contents
    - To be extra safe, all IPs associated with the URL must be global
    - This is to prevent misuse and not explicit attacks
    """
    if not WEB_CONNECTOR_VALIDATE_URLS:
        return

    parse = urlparse(url)
    if parse.scheme != "http" and parse.scheme != "https":
        raise ValueError("URL must be of scheme https?://")

    if not parse.hostname:
        raise ValueError("URL must include a hostname")

    try:
        # This may give a large list of IP addresses for domains with extensive DNS configurations
        # such as large distributed systems of CDNs
        info = socket.getaddrinfo(parse.hostname, None)
    except socket.gaierror as e:
        raise ConnectionError(f"DNS resolution failed for {parse.hostname}: {e}")

    for address in info:
        ip = address[4][0]
        if not ipaddress.ip_address(ip).is_global:
            raise ValueError(
                f"Non-global IP address detected: {ip}, skipping page {url}. "
                f"The Web Connector is not allowed to read loopback, link-local, or private ranges"
            )


def check_internet_connection(url: str) -> None:
    try:
        response = requests.get(url, timeout=3)
        response.raise_for_status()
    except requests.exceptions.HTTPError as e:
        # Extract status code from the response, defaulting to -1 if response is None
        status_code = e.response.status_code if e.response is not None else -1
        error_msg = {
            400: "Bad Request",
            401: "Unauthorized",
            403: "Forbidden",
            404: "Not Found",
            500: "Internal Server Error",
            502: "Bad Gateway",
            503: "Service Unavailable",
            504: "Gateway Timeout",
        }.get(status_code, "HTTP Error")
        raise Exception(f"{error_msg} ({status_code}) for {url} - {e}")
    except requests.exceptions.SSLError as e:
        cause = (
            e.args[0].reason
            if isinstance(e.args, tuple) and isinstance(e.args[0], MaxRetryError)
            else e.args
        )
        raise Exception(f"SSL error {str(cause)}")
    except (requests.RequestException, ValueError) as e:
        raise Exception(f"Unable to reach {url} - check your internet connection: {e}")


def is_valid_url(url: str) -> bool:
    try:
        result = urlparse(url)
        return all([result.scheme, result.netloc])
    except ValueError:
        return False


def get_internal_links(
    base_url: str, url: str, soup: BeautifulSoup, should_ignore_pound: bool = True
) -> set[str]:
    internal_links = set()
    for link in cast(list[dict[str, Any]], soup.find_all("a")):
        href = cast(str | None, link.get("href"))
        if not href:
            continue

        # Account for malformed backslashes in URLs
        href = href.replace("\\", "/")

        # "#!" indicates the page is using a hashbang URL, which is a client-side routing technique
        if should_ignore_pound and "#" in href and "#!" not in href:
            href = href.split("#")[0]

        if not is_valid_url(href):
            # Relative path handling
            href = urljoin(url, href)

        if urlparse(href).netloc == urlparse(url).netloc and base_url in href:
            internal_links.add(href)
    return internal_links


def start_playwright() -> Tuple[Playwright, BrowserContext]:
    playwright = sync_playwright().start()

    browser = playwright.chromium.launch(headless=True)

    context = browser.new_context()

    if (
        WEB_CONNECTOR_OAUTH_CLIENT_ID
        and WEB_CONNECTOR_OAUTH_CLIENT_SECRET
        and WEB_CONNECTOR_OAUTH_TOKEN_URL
    ):
        client = BackendApplicationClient(client_id=WEB_CONNECTOR_OAUTH_CLIENT_ID)
        oauth = OAuth2Session(client=client)
        token = oauth.fetch_token(
            token_url=WEB_CONNECTOR_OAUTH_TOKEN_URL,
            client_id=WEB_CONNECTOR_OAUTH_CLIENT_ID,
            client_secret=WEB_CONNECTOR_OAUTH_CLIENT_SECRET,
        )
        context.set_extra_http_headers(
            {"Authorization": "Bearer {}".format(token["access_token"])}
        )

    return playwright, context


def extract_urls_from_sitemap(sitemap_url: str) -> list[str]:
    try:
        response = requests.get(sitemap_url, verify=False)
        response.raise_for_status()

        soup = BeautifulSoup(response.content, "html.parser")
        urls = [
            _ensure_absolute_url(sitemap_url, loc_tag.text)
            for loc_tag in soup.find_all("loc")
        ]

        if len(urls) == 0 and len(soup.find_all("urlset")) == 0:
            # the given url doesn't look like a sitemap, let's try to find one
            urls = list_pages_for_site(sitemap_url)

        if len(urls) == 0:
            urls = list_pages_for_site_eea(sitemap_url)

        if len(urls) == 0:
            raise ValueError(
                f"No URLs found in sitemap {sitemap_url}. Try using the 'single' or 'recursive' scraping options instead."
            )

        return urls
    except requests.RequestException as e:
        raise RuntimeError(f"Failed to fetch sitemap from {sitemap_url}: {e}")
    except ValueError as e:
        raise RuntimeError(f"Error processing sitemap {sitemap_url}: {e}")
    except Exception as e:
        raise RuntimeError(
            f"Unexpected error while processing sitemap {sitemap_url}: {e}"
        )


def _ensure_absolute_url(source_url: str, maybe_relative_url: str) -> str:
    if not urlparse(maybe_relative_url).netloc:
        return urljoin(source_url, maybe_relative_url)
    return maybe_relative_url


def _ensure_valid_url(url: str) -> str:
    if "://" not in url:
        return "https://" + url
    return url


def _read_urls_file(location: str) -> list[str]:
    with open(location, "r") as f:
        urls = [_ensure_valid_url(line.strip()) for line in f if line.strip()]
    return urls


def _get_datetime_from_last_modified_header(last_modified: str) -> datetime | None:
    try:
        return datetime.strptime(last_modified, "%a, %d %b %Y %H:%M:%S %Z").replace(
            tzinfo=timezone.utc
        )
    except (ValueError, TypeError):
        return None


class WebConnector(LoadConnector):
    def __init__(
        self,
        base_url: str,  # Can't change this without disrupting existing users
        web_connector_type: str = WEB_CONNECTOR_VALID_SETTINGS.RECURSIVE.value,
        mintlify_cleanup: bool = True,  # Mostly ok to apply to other websites as well
        batch_size: int = INDEX_BATCH_SIZE,
        scroll_before_scraping: bool = False,
        **kwargs: Any,
    ) -> None:
        self.mintlify_cleanup = mintlify_cleanup
        self.batch_size = batch_size
        self.recursive = False
        self.scroll_before_scraping = scroll_before_scraping
        self.web_connector_type = web_connector_type

        if web_connector_type == WEB_CONNECTOR_VALID_SETTINGS.RECURSIVE.value:
            self.recursive = True
            self.to_visit_list = [_ensure_valid_url(base_url)]
            return

        elif web_connector_type == WEB_CONNECTOR_VALID_SETTINGS.SINGLE.value:
            self.to_visit_list = [_ensure_valid_url(base_url)]

        elif web_connector_type == WEB_CONNECTOR_VALID_SETTINGS.SITEMAP:
            self.to_visit_list = extract_urls_from_sitemap(_ensure_valid_url(base_url))

        elif web_connector_type == WEB_CONNECTOR_VALID_SETTINGS.UPLOAD:
            # Explicitly check if running in multi-tenant mode to prevent potential security risks
            if MULTI_TENANT:
                raise ValueError(
                    "Upload input for web connector is not supported in cloud environments"
                )

            logger.warning(
                "This is not a UI supported Web Connector flow, "
                "are you sure you want to do this?"
            )
            self.to_visit_list = _read_urls_file(base_url)

        else:
            raise ValueError(
                "Invalid Web Connector Config, must choose a valid type between: " ""
            )

    def load_credentials(self, credentials: dict[str, Any]) -> dict[str, Any] | None:
        if credentials:
            logger.warning("Unexpected credentials provided for Web Connector")
        return None

    def load_from_state(self) -> GenerateDocumentsOutput:
        """Traverses through all pages found on the website
        and converts them into documents"""
        visited_links: set[str] = set()
        to_visit: list[str] = self.to_visit_list
        content_hashes = set()

        if not to_visit:
            raise ValueError("No URLs to visit")

        base_url = to_visit[0]  # For the recursive case
        doc_batch: list[Document] = []

        # Needed to report error
        at_least_one_doc = False
        last_error = None

        playwright, context = start_playwright()
        restart_playwright = False
        cnt = 0
        while to_visit:
<<<<<<< HEAD
            logger.info(f"---------------------------------------------cnt: {cnt}")
            cnt+=1
            current_url = to_visit.pop()
            if current_url in visited_links:
=======
            initial_url = to_visit.pop()
            if initial_url in visited_links:
>>>>>>> 616d35a1
                continue
            visited_links.add(initial_url)

            try:
                protected_url_check(initial_url)
            except Exception as e:
                last_error = f"Invalid URL {initial_url} due to {e}"
                logger.warning(last_error)
                continue

            index = len(visited_links)
            logger.info(f"{index}: Visiting {initial_url}")

            try:
                check_internet_connection(initial_url)
                if restart_playwright:
                    playwright, context = start_playwright()
                    restart_playwright = False

<<<<<<< HEAD
                if current_url.split(".")[-1] == "pdf" or current_url.endswith("@@download/file"):
                    if not is_pdf_mime_type(current_url):
                        continue
=======
                if initial_url.split(".")[-1] == "pdf":
>>>>>>> 616d35a1
                    # PDF files are not checked for links
                    response = requests.get(initial_url)
                    page_text, metadata, images = read_pdf_file(
                        file=io.BytesIO(response.content)
                    )
                    last_modified = response.headers.get("Last-Modified")

                    doc_batch.append(
                        Document(
                            id=initial_url,
                            sections=[TextSection(link=initial_url, text=page_text)],
                            source=DocumentSource.WEB,
                            semantic_identifier=initial_url.split("/")[-1],
                            metadata=metadata,
                            doc_updated_at=_get_datetime_from_last_modified_header(
                                last_modified
                            )
                            if last_modified
                            else None,
                        )
                    )
<<<<<<< HEAD

#                    continue

                else:
                    page = context.new_page()
                    page_response = page.goto(current_url)
                    last_modified = (
                        page_response.header_value("Last-Modified")
                        if page_response
                        else None
                    )
                    final_page = page.url
                    if final_page != current_url:
                        logger.info(f"Redirected to {final_page}")
                        protected_url_check(final_page)
                        current_url = final_page
                        if current_url in visited_links:
                            logger.info("Redirected page already indexed")
                            continue
                        visited_links.add(current_url)

                    if self.scroll_before_scraping:
                        scroll_attempts = 0
                        previous_height = page.evaluate("document.body.scrollHeight")
                        while scroll_attempts < WEB_CONNECTOR_MAX_SCROLL_ATTEMPTS:
                            page.evaluate("window.scrollTo(0, document.body.scrollHeight)")
                            page.wait_for_load_state("networkidle", timeout=30000)
                            new_height = page.evaluate("document.body.scrollHeight")
                            if new_height == previous_height:
                                break  # Stop scrolling when no more content is loaded
                            previous_height = new_height
                            scroll_attempts += 1

                    content = page.content()
                    soup = BeautifulSoup(content, "html.parser")

                    if self.recursive:
                        internal_links = get_internal_links(base_url, current_url, soup)
                        for link in internal_links:
                            if link not in visited_links:
                                to_visit.append(link)

                    if page_response and str(page_response.status)[0] in ("4", "5"):
                        last_error = f"Skipped indexing {current_url} due to HTTP {page_response.status} response"
                        logger.info(last_error)
                        continue

                    parsed_html = web_html_cleanup(soup, self.mintlify_cleanup)

                    doc_batch.append(
                        Document(
                            id=current_url,
                            sections=[
                                Section(link=current_url, text=parsed_html.cleaned_text)
                            ],
                            source=DocumentSource.WEB,
                            semantic_identifier=parsed_html.title or current_url,
                            metadata={},
                            doc_updated_at=_get_datetime_from_last_modified_header(
                                last_modified
                            )
                            if last_modified
                            else None,
=======
                    continue

                page = context.new_page()

                # Can't use wait_until="networkidle" because it interferes with the scrolling behavior
                page_response = page.goto(
                    initial_url,
                    timeout=30000,  # 30 seconds
                )

                last_modified = (
                    page_response.header_value("Last-Modified")
                    if page_response
                    else None
                )
                final_url = page.url
                if final_url != initial_url:
                    protected_url_check(final_url)
                    initial_url = final_url
                    if initial_url in visited_links:
                        logger.info(
                            f"{index}: {initial_url} redirected to {final_url} - already indexed"
                        )
                        continue
                    logger.info(f"{index}: {initial_url} redirected to {final_url}")
                    visited_links.add(initial_url)

                if self.scroll_before_scraping:
                    scroll_attempts = 0
                    previous_height = page.evaluate("document.body.scrollHeight")
                    while scroll_attempts < WEB_CONNECTOR_MAX_SCROLL_ATTEMPTS:
                        page.evaluate("window.scrollTo(0, document.body.scrollHeight)")
                        page.wait_for_load_state("networkidle", timeout=30000)
                        new_height = page.evaluate("document.body.scrollHeight")
                        if new_height == previous_height:
                            break  # Stop scrolling when no more content is loaded
                        previous_height = new_height
                        scroll_attempts += 1

                content = page.content()
                soup = BeautifulSoup(content, "html.parser")

                if self.recursive:
                    internal_links = get_internal_links(base_url, initial_url, soup)
                    for link in internal_links:
                        if link not in visited_links:
                            to_visit.append(link)

                if page_response and str(page_response.status)[0] in ("4", "5"):
                    last_error = f"Skipped indexing {initial_url} due to HTTP {page_response.status} response"
                    logger.info(last_error)
                    continue

                parsed_html = web_html_cleanup(soup, self.mintlify_cleanup)

                """For websites containing iframes that need to be scraped,
                the code below can extract text from within these iframes.
                """
                logger.debug(
                    f"{index}: Length of cleaned text {len(parsed_html.cleaned_text)}"
                )
                if JAVASCRIPT_DISABLED_MESSAGE in parsed_html.cleaned_text:
                    iframe_count = page.frame_locator("iframe").locator("html").count()
                    if iframe_count > 0:
                        iframe_texts = (
                            page.frame_locator("iframe")
                            .locator("html")
                            .all_inner_texts()
                        )
                        document_text = "\n".join(iframe_texts)
                        """ 700 is the threshold value for the length of the text extracted
                        from the iframe based on the issue faced """
                        if len(parsed_html.cleaned_text) < IFRAME_TEXT_LENGTH_THRESHOLD:
                            parsed_html.cleaned_text = document_text
                        else:
                            parsed_html.cleaned_text += "\n" + document_text

                # Sometimes pages with #! will serve duplicate content
                # There are also just other ways this can happen
                hashed_text = hash((parsed_html.title, parsed_html.cleaned_text))
                if hashed_text in content_hashes:
                    logger.info(
                        f"{index}: Skipping duplicate title + content for {initial_url}"
                    )
                    continue
                content_hashes.add(hashed_text)

                doc_batch.append(
                    Document(
                        id=initial_url,
                        sections=[
                            TextSection(link=initial_url, text=parsed_html.cleaned_text)
                        ],
                        source=DocumentSource.WEB,
                        semantic_identifier=parsed_html.title or initial_url,
                        metadata={},
                        doc_updated_at=_get_datetime_from_last_modified_header(
                            last_modified
>>>>>>> 616d35a1
                        )
                    )

                    page.close()
            except Exception as e:
                last_error = f"Failed to fetch '{initial_url}': {e}"
                logger.exception(last_error)
                playwright.stop()
                restart_playwright = True
                continue

            logger.info("---------------------------------------------doc added to batch")
            logger.info(f"---------------------------------------------batch_size={len(doc_batch)}")
            logger.info(f"---------------------------------------------self.batch_size={self.batch_size}")
            if len(doc_batch) >= self.batch_size:
                logger.info(f"---------------------------------------------yield")
                playwright.stop()
                restart_playwright = True
                at_least_one_doc = True
                yield doc_batch
                doc_batch = []

        if doc_batch:
            playwright.stop()
            at_least_one_doc = True
            yield doc_batch

        if not at_least_one_doc:
            if last_error:
                raise RuntimeError(last_error)
            raise RuntimeError("No valid pages found.")

    def validate_connector_settings(self) -> None:
        # Make sure we have at least one valid URL to check
        if not self.to_visit_list:
            raise ConnectorValidationError(
                "No URL configured. Please provide at least one valid URL."
            )

        if (
            self.web_connector_type == WEB_CONNECTOR_VALID_SETTINGS.SITEMAP.value
            or self.web_connector_type == WEB_CONNECTOR_VALID_SETTINGS.RECURSIVE.value
        ):
            return None

        # We'll just test the first URL for connectivity and correctness
        test_url = self.to_visit_list[0]

        # Check that the URL is allowed and well-formed
        try:
            protected_url_check(test_url)
        except ValueError as e:
            raise ConnectorValidationError(
                f"Protected URL check failed for '{test_url}': {e}"
            )
        except ConnectionError as e:
            # Typically DNS or other network issues
            raise ConnectorValidationError(str(e))

        # Make a quick request to see if we get a valid response
        try:
            check_internet_connection(test_url)
        except Exception as e:
            err_str = str(e)
            if "401" in err_str:
                raise CredentialExpiredError(
                    f"Unauthorized access to '{test_url}': {e}"
                )
            elif "403" in err_str:
                raise InsufficientPermissionsError(
                    f"Forbidden access to '{test_url}': {e}"
                )
            elif "404" in err_str:
                raise ConnectorValidationError(f"Page not found for '{test_url}': {e}")
            elif "Max retries exceeded" in err_str and "NameResolutionError" in err_str:
                raise ConnectorValidationError(
                    f"Unable to resolve hostname for '{test_url}'. Please check the URL and your internet connection."
                )
            else:
                # Could be a 5xx or another error, treat as unexpected
                raise UnexpectedValidationError(
                    f"Unexpected error validating '{test_url}': {e}"
                )


if __name__ == "__main__":
    connector = WebConnector("https://docs.onyx.app/")
    document_batches = connector.load_from_state()
    print(next(document_batches))<|MERGE_RESOLUTION|>--- conflicted
+++ resolved
@@ -313,17 +313,9 @@
 
         playwright, context = start_playwright()
         restart_playwright = False
-        cnt = 0
         while to_visit:
-<<<<<<< HEAD
-            logger.info(f"---------------------------------------------cnt: {cnt}")
-            cnt+=1
-            current_url = to_visit.pop()
-            if current_url in visited_links:
-=======
             initial_url = to_visit.pop()
             if initial_url in visited_links:
->>>>>>> 616d35a1
                 continue
             visited_links.add(initial_url)
 
@@ -343,13 +335,9 @@
                     playwright, context = start_playwright()
                     restart_playwright = False
 
-<<<<<<< HEAD
-                if current_url.split(".")[-1] == "pdf" or current_url.endswith("@@download/file"):
-                    if not is_pdf_mime_type(current_url):
+                if initial_url.split(".")[-1] == "pdf" or initial_url.endswith("@@download/file"):
+                    if not is_pdf_mime_type(initial_url):
                         continue
-=======
-                if initial_url.split(".")[-1] == "pdf":
->>>>>>> 616d35a1
                     # PDF files are not checked for links
                     response = requests.get(initial_url)
                     page_text, metadata, images = read_pdf_file(
@@ -371,27 +359,32 @@
                             else None,
                         )
                     )
-<<<<<<< HEAD
-
-#                    continue
-
-                else:
+
+                else:                
                     page = context.new_page()
-                    page_response = page.goto(current_url)
+
+                    # Can't use wait_until="networkidle" because it interferes with the scrolling behavior
+                    page_response = page.goto(
+                        initial_url,
+                        timeout=30000,  # 30 seconds
+                    )
+
                     last_modified = (
                         page_response.header_value("Last-Modified")
                         if page_response
                         else None
                     )
-                    final_page = page.url
-                    if final_page != current_url:
-                        logger.info(f"Redirected to {final_page}")
-                        protected_url_check(final_page)
-                        current_url = final_page
-                        if current_url in visited_links:
-                            logger.info("Redirected page already indexed")
+                    final_url = page.url
+                    if final_url != initial_url:
+                        protected_url_check(final_url)
+                        initial_url = final_url
+                        if initial_url in visited_links:
+                            logger.info(
+                                f"{index}: {initial_url} redirected to {final_url} - already indexed"
+                            )
                             continue
-                        visited_links.add(current_url)
+                        logger.info(f"{index}: {initial_url} redirected to {final_url}")
+                        visited_links.add(initial_url)
 
                     if self.scroll_before_scraping:
                         scroll_attempts = 0
@@ -409,132 +402,64 @@
                     soup = BeautifulSoup(content, "html.parser")
 
                     if self.recursive:
-                        internal_links = get_internal_links(base_url, current_url, soup)
+                        internal_links = get_internal_links(base_url, initial_url, soup)
                         for link in internal_links:
                             if link not in visited_links:
                                 to_visit.append(link)
 
                     if page_response and str(page_response.status)[0] in ("4", "5"):
-                        last_error = f"Skipped indexing {current_url} due to HTTP {page_response.status} response"
+                        last_error = f"Skipped indexing {initial_url} due to HTTP {page_response.status} response"
                         logger.info(last_error)
                         continue
 
                     parsed_html = web_html_cleanup(soup, self.mintlify_cleanup)
 
+                    """For websites containing iframes that need to be scraped,
+                    the code below can extract text from within these iframes.
+                    """
+                    logger.debug(
+                        f"{index}: Length of cleaned text {len(parsed_html.cleaned_text)}"
+                    )
+                    if JAVASCRIPT_DISABLED_MESSAGE in parsed_html.cleaned_text:
+                        iframe_count = page.frame_locator("iframe").locator("html").count()
+                        if iframe_count > 0:
+                            iframe_texts = (
+                                page.frame_locator("iframe")
+                                .locator("html")
+                                .all_inner_texts()
+                            )
+                            document_text = "\n".join(iframe_texts)
+                            """ 700 is the threshold value for the length of the text extracted
+                            from the iframe based on the issue faced """
+                            if len(parsed_html.cleaned_text) < IFRAME_TEXT_LENGTH_THRESHOLD:
+                                parsed_html.cleaned_text = document_text
+                            else:
+                                parsed_html.cleaned_text += "\n" + document_text
+
+                    # Sometimes pages with #! will serve duplicate content
+                    # There are also just other ways this can happen
+                    hashed_text = hash((parsed_html.title, parsed_html.cleaned_text))
+                    if hashed_text in content_hashes:
+                        logger.info(
+                            f"{index}: Skipping duplicate title + content for {initial_url}"
+                        )
+                        continue
+                    content_hashes.add(hashed_text)
+
                     doc_batch.append(
                         Document(
-                            id=current_url,
+                            id=initial_url,
                             sections=[
-                                Section(link=current_url, text=parsed_html.cleaned_text)
+                                TextSection(link=initial_url, text=parsed_html.cleaned_text)
                             ],
                             source=DocumentSource.WEB,
-                            semantic_identifier=parsed_html.title or current_url,
+                            semantic_identifier=parsed_html.title or initial_url,
                             metadata={},
                             doc_updated_at=_get_datetime_from_last_modified_header(
                                 last_modified
                             )
                             if last_modified
                             else None,
-=======
-                    continue
-
-                page = context.new_page()
-
-                # Can't use wait_until="networkidle" because it interferes with the scrolling behavior
-                page_response = page.goto(
-                    initial_url,
-                    timeout=30000,  # 30 seconds
-                )
-
-                last_modified = (
-                    page_response.header_value("Last-Modified")
-                    if page_response
-                    else None
-                )
-                final_url = page.url
-                if final_url != initial_url:
-                    protected_url_check(final_url)
-                    initial_url = final_url
-                    if initial_url in visited_links:
-                        logger.info(
-                            f"{index}: {initial_url} redirected to {final_url} - already indexed"
-                        )
-                        continue
-                    logger.info(f"{index}: {initial_url} redirected to {final_url}")
-                    visited_links.add(initial_url)
-
-                if self.scroll_before_scraping:
-                    scroll_attempts = 0
-                    previous_height = page.evaluate("document.body.scrollHeight")
-                    while scroll_attempts < WEB_CONNECTOR_MAX_SCROLL_ATTEMPTS:
-                        page.evaluate("window.scrollTo(0, document.body.scrollHeight)")
-                        page.wait_for_load_state("networkidle", timeout=30000)
-                        new_height = page.evaluate("document.body.scrollHeight")
-                        if new_height == previous_height:
-                            break  # Stop scrolling when no more content is loaded
-                        previous_height = new_height
-                        scroll_attempts += 1
-
-                content = page.content()
-                soup = BeautifulSoup(content, "html.parser")
-
-                if self.recursive:
-                    internal_links = get_internal_links(base_url, initial_url, soup)
-                    for link in internal_links:
-                        if link not in visited_links:
-                            to_visit.append(link)
-
-                if page_response and str(page_response.status)[0] in ("4", "5"):
-                    last_error = f"Skipped indexing {initial_url} due to HTTP {page_response.status} response"
-                    logger.info(last_error)
-                    continue
-
-                parsed_html = web_html_cleanup(soup, self.mintlify_cleanup)
-
-                """For websites containing iframes that need to be scraped,
-                the code below can extract text from within these iframes.
-                """
-                logger.debug(
-                    f"{index}: Length of cleaned text {len(parsed_html.cleaned_text)}"
-                )
-                if JAVASCRIPT_DISABLED_MESSAGE in parsed_html.cleaned_text:
-                    iframe_count = page.frame_locator("iframe").locator("html").count()
-                    if iframe_count > 0:
-                        iframe_texts = (
-                            page.frame_locator("iframe")
-                            .locator("html")
-                            .all_inner_texts()
-                        )
-                        document_text = "\n".join(iframe_texts)
-                        """ 700 is the threshold value for the length of the text extracted
-                        from the iframe based on the issue faced """
-                        if len(parsed_html.cleaned_text) < IFRAME_TEXT_LENGTH_THRESHOLD:
-                            parsed_html.cleaned_text = document_text
-                        else:
-                            parsed_html.cleaned_text += "\n" + document_text
-
-                # Sometimes pages with #! will serve duplicate content
-                # There are also just other ways this can happen
-                hashed_text = hash((parsed_html.title, parsed_html.cleaned_text))
-                if hashed_text in content_hashes:
-                    logger.info(
-                        f"{index}: Skipping duplicate title + content for {initial_url}"
-                    )
-                    continue
-                content_hashes.add(hashed_text)
-
-                doc_batch.append(
-                    Document(
-                        id=initial_url,
-                        sections=[
-                            TextSection(link=initial_url, text=parsed_html.cleaned_text)
-                        ],
-                        source=DocumentSource.WEB,
-                        semantic_identifier=parsed_html.title or initial_url,
-                        metadata={},
-                        doc_updated_at=_get_datetime_from_last_modified_header(
-                            last_modified
->>>>>>> 616d35a1
                         )
                     )
 
