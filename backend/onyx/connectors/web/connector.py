import io
import ipaddress
import random
import socket
import time
from datetime import datetime
from datetime import timezone
from enum import Enum
from typing import Any
from typing import cast
from typing import Tuple
from urllib.parse import urljoin
from urllib.parse import urlparse

import requests
from bs4 import BeautifulSoup
from oauthlib.oauth2 import BackendApplicationClient
from playwright.sync_api import BrowserContext
from playwright.sync_api import Playwright
from playwright.sync_api import sync_playwright
from requests_oauthlib import OAuth2Session  # type:ignore
from urllib3.exceptions import MaxRetryError

from onyx.configs.app_configs import INDEX_BATCH_SIZE
from onyx.configs.app_configs import WEB_CONNECTOR_OAUTH_CLIENT_ID
from onyx.configs.app_configs import WEB_CONNECTOR_OAUTH_CLIENT_SECRET
from onyx.configs.app_configs import WEB_CONNECTOR_OAUTH_TOKEN_URL
from onyx.configs.app_configs import WEB_CONNECTOR_VALIDATE_URLS
from onyx.configs.constants import DocumentSource
from onyx.connectors.exceptions import ConnectorValidationError
from onyx.connectors.exceptions import CredentialExpiredError
from onyx.connectors.exceptions import InsufficientPermissionsError
from onyx.connectors.exceptions import UnexpectedValidationError
from onyx.connectors.interfaces import GenerateDocumentsOutput
from onyx.connectors.interfaces import LoadConnector
from onyx.connectors.models import Document
from onyx.connectors.models import TextSection
from onyx.file_processing.extract_file_text import read_pdf_file
from onyx.file_processing.html_utils import web_html_cleanup
from onyx.utils.logger import setup_logger
from onyx.utils.sitemap import list_pages_for_site
from shared_configs.configs import MULTI_TENANT

logger = setup_logger()

WEB_CONNECTOR_MAX_SCROLL_ATTEMPTS = 20
# Threshold for determining when to replace vs append iframe content
IFRAME_TEXT_LENGTH_THRESHOLD = 700
# Message indicating JavaScript is disabled, which often appears when scraping fails
JAVASCRIPT_DISABLED_MESSAGE = "You have JavaScript disabled in your browser"

# Define common headers that mimic a real browser
DEFAULT_USER_AGENT = (
    "Mozilla/5.0 (Macintosh; Intel Mac OS X 10_15_7) AppleWebKit/537.36 "
    "(KHTML, like Gecko) Chrome/123.0.0.0 Safari/537.36"
)
DEFAULT_HEADERS = {
    "User-Agent": DEFAULT_USER_AGENT,
    "Accept": (
        "text/html,application/xhtml+xml,application/xml;q=0.9,image/avif,image/webp,"
        "image/apng,*/*;q=0.8,application/signed-exchange;v=b3;q=0.7"
    ),
    "Accept-Language": "en-US,en;q=0.9",
    "Accept-Encoding": "gzip, deflate, br",
    "Connection": "keep-alive",
    "Upgrade-Insecure-Requests": "1",
    "Sec-Fetch-Dest": "document",
    "Sec-Fetch-Mode": "navigate",
    "Sec-Fetch-Site": "none",
    "Sec-Fetch-User": "?1",
    "Sec-CH-UA": '"Google Chrome";v="123", "Not:A-Brand";v="8"',
    "Sec-CH-UA-Mobile": "?0",
    "Sec-CH-UA-Platform": '"macOS"',
}

# Common PDF MIME types
PDF_MIME_TYPES = [
    "application/pdf",
    "application/x-pdf",
    "application/acrobat",
    "application/vnd.pdf",
    "text/pdf",
    "text/x-pdf",
]


class WEB_CONNECTOR_VALID_SETTINGS(str, Enum):
    # Given a base site, index everything under that path
    RECURSIVE = "recursive"
    # Given a URL, index only the given page
    SINGLE = "single"
    # Given a sitemap.xml URL, parse all the pages in it
    SITEMAP = "sitemap"
    # Given a file upload where every line is a URL, parse all the URLs provided
    UPLOAD = "upload"


def protected_url_check(url: str) -> None:
    """Couple considerations:
    - DNS mapping changes over time so we don't want to cache the results
    - Fetching this is assumed to be relatively fast compared to other bottlenecks like reading
      the page or embedding the contents
    - To be extra safe, all IPs associated with the URL must be global
    - This is to prevent misuse and not explicit attacks
    """
    if not WEB_CONNECTOR_VALIDATE_URLS:
        return

    parse = urlparse(url)
    if parse.scheme != "http" and parse.scheme != "https":
        raise ValueError("URL must be of scheme https?://")

    if not parse.hostname:
        raise ValueError("URL must include a hostname")

    try:
        # This may give a large list of IP addresses for domains with extensive DNS configurations
        # such as large distributed systems of CDNs
        info = socket.getaddrinfo(parse.hostname, None)
    except socket.gaierror as e:
        raise ConnectionError(f"DNS resolution failed for {parse.hostname}: {e}")

    for address in info:
        ip = address[4][0]
        if not ipaddress.ip_address(ip).is_global:
            raise ValueError(
                f"Non-global IP address detected: {ip}, skipping page {url}. "
                f"The Web Connector is not allowed to read loopback, link-local, or private ranges"
            )


def check_internet_connection(url: str) -> None:
    try:
        # Use a more realistic browser-like request
        session = requests.Session()
        session.headers.update(DEFAULT_HEADERS)

        # Add a random delay to mimic human behavior
        time.sleep(random.uniform(0.1, 0.5))

        response = session.get(url, timeout=5, allow_redirects=True)

        response.raise_for_status()
    except requests.exceptions.HTTPError as e:
        # Extract status code from the response, defaulting to -1 if response is None
        status_code = e.response.status_code if e.response is not None else -1

        # For 403 errors, we do have internet connection, but the request is blocked by the server
        # this is usually due to bot detection. Future calls (via Playwright) will usually get
        # around this.
        if status_code == 403:
            logger.warning(
                f"Received 403 Forbidden for {url}, will retry with browser automation"
            )
            return

        error_msg = {
            400: "Bad Request",
            401: "Unauthorized",
            403: "Forbidden",
            404: "Not Found",
            500: "Internal Server Error",
            502: "Bad Gateway",
            503: "Service Unavailable",
            504: "Gateway Timeout",
        }.get(status_code, "HTTP Error")
        raise Exception(f"{error_msg} ({status_code}) for {url} - {e}")
    except requests.exceptions.SSLError as e:
        cause = (
            e.args[0].reason
            if isinstance(e.args, tuple) and isinstance(e.args[0], MaxRetryError)
            else e.args
        )
        raise Exception(f"SSL error {str(cause)}")
    except (requests.RequestException, ValueError) as e:
        raise Exception(f"Unable to reach {url} - check your internet connection: {e}")


def is_valid_url(url: str) -> bool:
    try:
        result = urlparse(url)
        return all([result.scheme, result.netloc])
    except ValueError:
        return False


def get_internal_links(
    base_url: str, url: str, soup: BeautifulSoup, should_ignore_pound: bool = True
) -> set[str]:
    internal_links = set()
    for link in cast(list[dict[str, Any]], soup.find_all("a")):
        href = cast(str | None, link.get("href"))
        if not href:
            continue

        # Account for malformed backslashes in URLs
        href = href.replace("\\", "/")

        # "#!" indicates the page is using a hashbang URL, which is a client-side routing technique
        if should_ignore_pound and "#" in href and "#!" not in href:
            href = href.split("#")[0]

        if not is_valid_url(href):
            # Relative path handling
            href = urljoin(url, href)

        if urlparse(href).netloc == urlparse(url).netloc and base_url in href:
            internal_links.add(href)
    return internal_links


def is_pdf_content(response: requests.Response) -> bool:
    """Check if the response contains PDF content based on content-type header"""
    content_type = response.headers.get("content-type", "").lower()
    return any(pdf_type in content_type for pdf_type in PDF_MIME_TYPES)


def start_playwright() -> Tuple[Playwright, BrowserContext]:
    playwright = sync_playwright().start()

    # Launch browser with more realistic settings
    browser = playwright.chromium.launch(
        headless=True,
        args=[
            "--disable-blink-features=AutomationControlled",
            "--disable-features=IsolateOrigins,site-per-process",
            "--disable-site-isolation-trials",
        ],
    )

    # Create a context with realistic browser properties
    context = browser.new_context(
        user_agent=DEFAULT_USER_AGENT,
        viewport={"width": 1440, "height": 900},
        device_scale_factor=2.0,
        locale="en-US",
        timezone_id="America/Los_Angeles",
        has_touch=False,
        java_script_enabled=True,
        color_scheme="light",
        # Add more realistic browser properties
        bypass_csp=True,
        ignore_https_errors=True,
    )

    # Set additional headers to mimic a real browser
    context.set_extra_http_headers(
        {
            "Accept": DEFAULT_HEADERS["Accept"],
            "Accept-Language": DEFAULT_HEADERS["Accept-Language"],
            "Sec-Fetch-Dest": DEFAULT_HEADERS["Sec-Fetch-Dest"],
            "Sec-Fetch-Mode": DEFAULT_HEADERS["Sec-Fetch-Mode"],
            "Sec-Fetch-Site": DEFAULT_HEADERS["Sec-Fetch-Site"],
            "Sec-Fetch-User": DEFAULT_HEADERS["Sec-Fetch-User"],
            "Sec-CH-UA": DEFAULT_HEADERS["Sec-CH-UA"],
            "Sec-CH-UA-Mobile": DEFAULT_HEADERS["Sec-CH-UA-Mobile"],
            "Sec-CH-UA-Platform": DEFAULT_HEADERS["Sec-CH-UA-Platform"],
            "Cache-Control": "max-age=0",
            "DNT": "1",
        }
    )

    # Add a script to modify navigator properties to avoid detection
    context.add_init_script(
        """
        Object.defineProperty(navigator, 'webdriver', {
            get: () => undefined
        });
        Object.defineProperty(navigator, 'plugins', {
            get: () => [1, 2, 3, 4, 5]
        });
        Object.defineProperty(navigator, 'languages', {
            get: () => ['en-US', 'en']
        });
    """
    )

    if (
        WEB_CONNECTOR_OAUTH_CLIENT_ID
        and WEB_CONNECTOR_OAUTH_CLIENT_SECRET
        and WEB_CONNECTOR_OAUTH_TOKEN_URL
    ):
        client = BackendApplicationClient(client_id=WEB_CONNECTOR_OAUTH_CLIENT_ID)
        oauth = OAuth2Session(client=client)
        token = oauth.fetch_token(
            token_url=WEB_CONNECTOR_OAUTH_TOKEN_URL,
            client_id=WEB_CONNECTOR_OAUTH_CLIENT_ID,
            client_secret=WEB_CONNECTOR_OAUTH_CLIENT_SECRET,
        )
        context.set_extra_http_headers(
            {"Authorization": "Bearer {}".format(token["access_token"])}
        )

    return playwright, context


def extract_urls_from_sitemap(sitemap_url: str) -> list[str]:
    try:
        response = requests.get(sitemap_url, headers=DEFAULT_HEADERS)
        response.raise_for_status()

        soup = BeautifulSoup(response.content, "html.parser")
        urls = [
            _ensure_absolute_url(sitemap_url, loc_tag.text)
            for loc_tag in soup.find_all("loc")
        ]

        if len(urls) == 0 and len(soup.find_all("urlset")) == 0:
            # the given url doesn't look like a sitemap, let's try to find one
            urls = list_pages_for_site(sitemap_url)

        if len(urls) == 0:
            raise ValueError(
                f"No URLs found in sitemap {sitemap_url}. Try using the 'single' or 'recursive' scraping options instead."
            )

        return urls
    except requests.RequestException as e:
        raise RuntimeError(f"Failed to fetch sitemap from {sitemap_url}: {e}")
    except ValueError as e:
        raise RuntimeError(f"Error processing sitemap {sitemap_url}: {e}")
    except Exception as e:
        raise RuntimeError(
            f"Unexpected error while processing sitemap {sitemap_url}: {e}"
        )


def _ensure_absolute_url(source_url: str, maybe_relative_url: str) -> str:
    if not urlparse(maybe_relative_url).netloc:
        return urljoin(source_url, maybe_relative_url)
    return maybe_relative_url


def _ensure_valid_url(url: str) -> str:
    if "://" not in url:
        return "https://" + url
    return url


def _read_urls_file(location: str) -> list[str]:
    with open(location, "r") as f:
        urls = [_ensure_valid_url(line.strip()) for line in f if line.strip()]
    return urls


def _get_datetime_from_last_modified_header(last_modified: str) -> datetime | None:
    try:
        return datetime.strptime(last_modified, "%a, %d %b %Y %H:%M:%S %Z").replace(
            tzinfo=timezone.utc
        )
    except (ValueError, TypeError):
        return None


def _handle_cookies(context: BrowserContext, url: str) -> None:
    """Handle cookies for the given URL to help with bot detection"""
    try:
        # Parse the URL to get the domain
        parsed_url = urlparse(url)
        domain = parsed_url.netloc

        # Add some common cookies that might help with bot detection
        cookies: list[dict[str, str]] = [
            {
                "name": "cookieconsent",
                "value": "accepted",
                "domain": domain,
                "path": "/",
            },
            {
                "name": "consent",
                "value": "true",
                "domain": domain,
                "path": "/",
            },
            {
                "name": "session",
                "value": "random_session_id",
                "domain": domain,
                "path": "/",
            },
        ]

        # Add cookies to the context
        for cookie in cookies:
            try:
                context.add_cookies([cookie])  # type: ignore
            except Exception as e:
                logger.debug(f"Failed to add cookie {cookie['name']} for {domain}: {e}")
    except Exception:
        logger.exception(
            f"Unexpected error while handling cookies for Web Connector with URL {url}"
        )


class WebConnector(LoadConnector):
    def __init__(
        self,
        base_url: str,  # Can't change this without disrupting existing users
        web_connector_type: str = WEB_CONNECTOR_VALID_SETTINGS.RECURSIVE.value,
        mintlify_cleanup: bool = True,  # Mostly ok to apply to other websites as well
        batch_size: int = INDEX_BATCH_SIZE,
        scroll_before_scraping: bool = False,
        **kwargs: Any,
    ) -> None:
        self.mintlify_cleanup = mintlify_cleanup
        self.batch_size = batch_size
        self.recursive = False
        self.scroll_before_scraping = scroll_before_scraping
        self.web_connector_type = web_connector_type

        if web_connector_type == WEB_CONNECTOR_VALID_SETTINGS.RECURSIVE.value:
            self.recursive = True
            self.to_visit_list = [_ensure_valid_url(base_url)]
            return

        elif web_connector_type == WEB_CONNECTOR_VALID_SETTINGS.SINGLE.value:
            self.to_visit_list = [_ensure_valid_url(base_url)]

        elif web_connector_type == WEB_CONNECTOR_VALID_SETTINGS.SITEMAP:
            self.to_visit_list = extract_urls_from_sitemap(_ensure_valid_url(base_url))

        elif web_connector_type == WEB_CONNECTOR_VALID_SETTINGS.UPLOAD:
            # Explicitly check if running in multi-tenant mode to prevent potential security risks
            if MULTI_TENANT:
                raise ValueError(
                    "Upload input for web connector is not supported in cloud environments"
                )

            logger.warning(
                "This is not a UI supported Web Connector flow, "
                "are you sure you want to do this?"
            )
            self.to_visit_list = _read_urls_file(base_url)

        else:
            raise ValueError(
                "Invalid Web Connector Config, must choose a valid type between: " ""
            )

    def load_credentials(self, credentials: dict[str, Any]) -> dict[str, Any] | None:
        if credentials:
            logger.warning("Unexpected credentials provided for Web Connector")
        return None

    def load_from_state(self) -> GenerateDocumentsOutput:
        """Traverses through all pages found on the website
        and converts them into documents"""
        visited_links: set[str] = set()
        to_visit: list[str] = self.to_visit_list
        content_hashes = set()

        if not to_visit:
            raise ValueError("No URLs to visit")

        base_url = to_visit[0]  # For the recursive case
        doc_batch: list[Document] = []

        # make sure we can connect to the base url
        check_internet_connection(base_url)

        # Needed to report error
        at_least_one_doc = False
        last_error = None

        playwright, context = start_playwright()
        restart_playwright = False
        while to_visit:
            initial_url = to_visit.pop()
            if initial_url in visited_links:
                continue
            visited_links.add(initial_url)

            try:
                protected_url_check(initial_url)
            except Exception as e:
                last_error = f"Invalid URL {initial_url} due to {e}"
                logger.warning(last_error)
                continue

            index = len(visited_links)
            logger.info(f"{index}: Visiting {initial_url}")

            # Add retry mechanism with exponential backoff
            max_retries = 3
            retry_count = 0
            retry_success = False

            while retry_count < max_retries and not retry_success:
                try:
                    if retry_count > 0:
                        # Add a random delay between retries (exponential backoff)
                        delay = min(2**retry_count + random.uniform(0, 1), 10)
                        logger.info(
                            f"Retry {retry_count}/{max_retries} for {initial_url} after {delay:.2f}s delay"
                        )
                        time.sleep(delay)

                    if restart_playwright:
                        playwright, context = start_playwright()
                        restart_playwright = False

                    # Handle cookies for the URL
                    _handle_cookies(context, initial_url)

                    # First do a HEAD request to check content type without downloading the entire content
                    head_response = requests.head(
                        initial_url, headers=DEFAULT_HEADERS, allow_redirects=True
                    )
                    is_pdf = is_pdf_content(head_response)

<<<<<<< HEAD
                    doc_batch.append(
                        Document(
                            id=initial_url,
                            sections=[TextSection(link=initial_url, text=page_text)],
                            source=DocumentSource.WEB,
                            semantic_identifier=initial_url.split("/")[-1],
                            metadata=metadata,
                            doc_updated_at=(
                                _get_datetime_from_last_modified_header(last_modified)
                                if last_modified
                                else None
                            ),
=======
                    if is_pdf or initial_url.lower().endswith(".pdf"):
                        # PDF files are not checked for links
                        response = requests.get(initial_url, headers=DEFAULT_HEADERS)
                        page_text, metadata, images = read_pdf_file(
                            file=io.BytesIO(response.content)
                        )
                        last_modified = response.headers.get("Last-Modified")

                        doc_batch.append(
                            Document(
                                id=initial_url,
                                sections=[
                                    TextSection(link=initial_url, text=page_text)
                                ],
                                source=DocumentSource.WEB,
                                semantic_identifier=initial_url.split("/")[-1],
                                metadata=metadata,
                                doc_updated_at=_get_datetime_from_last_modified_header(
                                    last_modified
                                )
                                if last_modified
                                else None,
                            )
>>>>>>> 5792261a
                        )
                        retry_success = True
                        continue

                    page = context.new_page()

                    # Add random mouse movements and scrolling to mimic human behavior
                    page.mouse.move(random.randint(100, 700), random.randint(100, 500))

                    # Can't use wait_until="networkidle" because it interferes with the scrolling behavior
                    page_response = page.goto(
                        initial_url,
                        timeout=30000,  # 30 seconds
                        wait_until="domcontentloaded",  # Wait for DOM to be ready
                    )

                    # Add a small random delay to mimic human behavior
                    time.sleep(random.uniform(0.5, 2.0))

                    # Check if we got a 403 error
                    if page_response and page_response.status == 403:
                        logger.warning(
                            f"Received 403 Forbidden for {initial_url}, retrying..."
                        )
                        page.close()
                        retry_count += 1
                        continue

                    last_modified = (
                        page_response.header_value("Last-Modified")
                        if page_response
                        else None
                    )
                    final_url = page.url
                    if final_url != initial_url:
                        protected_url_check(final_url)
                        initial_url = final_url
                        if initial_url in visited_links:
                            logger.info(
                                f"{index}: {initial_url} redirected to {final_url} - already indexed"
                            )
                            page.close()
                            retry_success = True
                            continue
                        logger.info(f"{index}: {initial_url} redirected to {final_url}")
                        visited_links.add(initial_url)

                    # If we got here, the request was successful
                    retry_success = True

                    if self.scroll_before_scraping:
                        scroll_attempts = 0
                        previous_height = page.evaluate("document.body.scrollHeight")
                        while scroll_attempts < WEB_CONNECTOR_MAX_SCROLL_ATTEMPTS:
                            page.evaluate(
                                "window.scrollTo(0, document.body.scrollHeight)"
                            )
                            page.wait_for_load_state("networkidle", timeout=30000)
                            new_height = page.evaluate("document.body.scrollHeight")
                            if new_height == previous_height:
                                break  # Stop scrolling when no more content is loaded
                            previous_height = new_height
                            scroll_attempts += 1

                    content = page.content()
                    soup = BeautifulSoup(content, "html.parser")

                    if self.recursive:
                        internal_links = get_internal_links(base_url, initial_url, soup)
                        for link in internal_links:
                            if link not in visited_links:
                                to_visit.append(link)

                    if page_response and str(page_response.status)[0] in ("4", "5"):
                        last_error = f"Skipped indexing {initial_url} due to HTTP {page_response.status} response"
                        logger.info(last_error)
                        continue

                    parsed_html = web_html_cleanup(soup, self.mintlify_cleanup)

                    """For websites containing iframes that need to be scraped,
                    the code below can extract text from within these iframes.
                    """
                    logger.debug(
                        f"{index}: Length of cleaned text {len(parsed_html.cleaned_text)}"
                    )
<<<<<<< HEAD
                    continue
                content_hashes.add(hashed_text)

                doc_batch.append(
                    Document(
                        id=initial_url,
                        sections=[
                            TextSection(link=initial_url, text=parsed_html.cleaned_text)
                        ],
                        source=DocumentSource.WEB,
                        semantic_identifier=parsed_html.title or initial_url,
                        metadata={},
                        doc_updated_at=(
                            _get_datetime_from_last_modified_header(last_modified)
                            if last_modified
                            else None
                        ),
=======
                    if JAVASCRIPT_DISABLED_MESSAGE in parsed_html.cleaned_text:
                        iframe_count = (
                            page.frame_locator("iframe").locator("html").count()
                        )
                        if iframe_count > 0:
                            iframe_texts = (
                                page.frame_locator("iframe")
                                .locator("html")
                                .all_inner_texts()
                            )
                            document_text = "\n".join(iframe_texts)
                            """ 700 is the threshold value for the length of the text extracted
                            from the iframe based on the issue faced """
                            if (
                                len(parsed_html.cleaned_text)
                                < IFRAME_TEXT_LENGTH_THRESHOLD
                            ):
                                parsed_html.cleaned_text = document_text
                            else:
                                parsed_html.cleaned_text += "\n" + document_text

                    # Sometimes pages with #! will serve duplicate content
                    # There are also just other ways this can happen
                    hashed_text = hash((parsed_html.title, parsed_html.cleaned_text))
                    if hashed_text in content_hashes:
                        logger.info(
                            f"{index}: Skipping duplicate title + content for {initial_url}"
                        )
                        continue
                    content_hashes.add(hashed_text)

                    doc_batch.append(
                        Document(
                            id=initial_url,
                            sections=[
                                TextSection(
                                    link=initial_url, text=parsed_html.cleaned_text
                                )
                            ],
                            source=DocumentSource.WEB,
                            semantic_identifier=parsed_html.title or initial_url,
                            metadata={},
                            doc_updated_at=_get_datetime_from_last_modified_header(
                                last_modified
                            )
                            if last_modified
                            else None,
                        )
>>>>>>> 5792261a
                    )

                    page.close()
                except Exception as e:
                    last_error = f"Failed to fetch '{initial_url}': {e}"
                    logger.exception(last_error)
                    playwright.stop()
                    restart_playwright = True
                    continue

            if len(doc_batch) >= self.batch_size:
                playwright.stop()
                restart_playwright = True
                at_least_one_doc = True
                yield doc_batch
                doc_batch = []

        if doc_batch:
            playwright.stop()
            at_least_one_doc = True
            yield doc_batch

        if not at_least_one_doc:
            if last_error:
                raise RuntimeError(last_error)
            raise RuntimeError("No valid pages found.")

    def validate_connector_settings(self) -> None:
        # Make sure we have at least one valid URL to check
        if not self.to_visit_list:
            raise ConnectorValidationError(
                "No URL configured. Please provide at least one valid URL."
            )

        if (
            self.web_connector_type == WEB_CONNECTOR_VALID_SETTINGS.SITEMAP.value
            or self.web_connector_type == WEB_CONNECTOR_VALID_SETTINGS.RECURSIVE.value
        ):
            return None

        # We'll just test the first URL for connectivity and correctness
        test_url = self.to_visit_list[0]

        # Check that the URL is allowed and well-formed
        try:
            protected_url_check(test_url)
        except ValueError as e:
            raise ConnectorValidationError(
                f"Protected URL check failed for '{test_url}': {e}"
            )
        except ConnectionError as e:
            # Typically DNS or other network issues
            raise ConnectorValidationError(str(e))

        # Make a quick request to see if we get a valid response
        try:
            check_internet_connection(test_url)
        except Exception as e:
            err_str = str(e)
            if "401" in err_str:
                raise CredentialExpiredError(
                    f"Unauthorized access to '{test_url}': {e}"
                )
            elif "403" in err_str:
                raise InsufficientPermissionsError(
                    f"Forbidden access to '{test_url}': {e}"
                )
            elif "404" in err_str:
                raise ConnectorValidationError(f"Page not found for '{test_url}': {e}")
            elif "Max retries exceeded" in err_str and "NameResolutionError" in err_str:
                raise ConnectorValidationError(
                    f"Unable to resolve hostname for '{test_url}'. Please check the URL and your internet connection."
                )
            else:
                # Could be a 5xx or another error, treat as unexpected
                raise UnexpectedValidationError(
                    f"Unexpected error validating '{test_url}': {e}"
                )


if __name__ == "__main__":
    connector = WebConnector("https://docs.onyx.app/")
    document_batches = connector.load_from_state()
    print(next(document_batches))<|MERGE_RESOLUTION|>--- conflicted
+++ resolved
@@ -509,20 +509,6 @@
                     )
                     is_pdf = is_pdf_content(head_response)
 
-<<<<<<< HEAD
-                    doc_batch.append(
-                        Document(
-                            id=initial_url,
-                            sections=[TextSection(link=initial_url, text=page_text)],
-                            source=DocumentSource.WEB,
-                            semantic_identifier=initial_url.split("/")[-1],
-                            metadata=metadata,
-                            doc_updated_at=(
-                                _get_datetime_from_last_modified_header(last_modified)
-                                if last_modified
-                                else None
-                            ),
-=======
                     if is_pdf or initial_url.lower().endswith(".pdf"):
                         # PDF files are not checked for links
                         response = requests.get(initial_url, headers=DEFAULT_HEADERS)
@@ -540,13 +526,14 @@
                                 source=DocumentSource.WEB,
                                 semantic_identifier=initial_url.split("/")[-1],
                                 metadata=metadata,
-                                doc_updated_at=_get_datetime_from_last_modified_header(
-                                    last_modified
-                                )
-                                if last_modified
-                                else None,
+                                doc_updated_at=(
+                                    _get_datetime_from_last_modified_header(
+                                        last_modified
+                                    )
+                                    if last_modified
+                                    else None
+                                ),
                             )
->>>>>>> 5792261a
                         )
                         retry_success = True
                         continue
@@ -633,25 +620,6 @@
                     logger.debug(
                         f"{index}: Length of cleaned text {len(parsed_html.cleaned_text)}"
                     )
-<<<<<<< HEAD
-                    continue
-                content_hashes.add(hashed_text)
-
-                doc_batch.append(
-                    Document(
-                        id=initial_url,
-                        sections=[
-                            TextSection(link=initial_url, text=parsed_html.cleaned_text)
-                        ],
-                        source=DocumentSource.WEB,
-                        semantic_identifier=parsed_html.title or initial_url,
-                        metadata={},
-                        doc_updated_at=(
-                            _get_datetime_from_last_modified_header(last_modified)
-                            if last_modified
-                            else None
-                        ),
-=======
                     if JAVASCRIPT_DISABLED_MESSAGE in parsed_html.cleaned_text:
                         iframe_count = (
                             page.frame_locator("iframe").locator("html").count()
@@ -694,13 +662,12 @@
                             source=DocumentSource.WEB,
                             semantic_identifier=parsed_html.title or initial_url,
                             metadata={},
-                            doc_updated_at=_get_datetime_from_last_modified_header(
-                                last_modified
-                            )
-                            if last_modified
-                            else None,
+                            doc_updated_at=(
+                                _get_datetime_from_last_modified_header(last_modified)
+                                if last_modified
+                                else None
+                            ),
                         )
->>>>>>> 5792261a
                     )
 
                     page.close()
