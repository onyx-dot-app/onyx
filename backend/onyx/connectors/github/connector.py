--- conflicted
+++ resolved
@@ -219,10 +219,6 @@
 
 
 def _get_userinfo(user: NamedUser) -> dict[str, str]:
-<<<<<<< HEAD
-    user_info = {
-        "login": user.login,
-=======
     def _safe_get(attr_name: str) -> str | None:
         try:
             return cast(str | None, getattr(user, attr_name))
@@ -238,7 +234,6 @@
             "email": _safe_get("email"),
         }.items()
         if v is not None
->>>>>>> 7794a897
     }
     try:
         user_info["name"]= user.name
