from typing import Any
from typing import Type

from sqlalchemy.orm import Session

from onyx.configs.app_configs import INTEGRATION_TESTS_MODE
from onyx.configs.constants import DocumentSource
from onyx.configs.llm_configs import get_image_extraction_and_analysis_enabled
from onyx.connectors.airtable.airtable_connector import AirtableConnector
from onyx.connectors.asana.connector import AsanaConnector
from onyx.connectors.axero.connector import AxeroConnector
from onyx.connectors.blob.connector import BlobStorageConnector
from onyx.connectors.bookstack.connector import BookstackConnector
from onyx.connectors.clickup.connector import ClickupConnector
from onyx.connectors.confluence.connector import ConfluenceConnector
from onyx.connectors.credentials_provider import OnyxDBCredentialsProvider
from onyx.connectors.discord.connector import DiscordConnector
from onyx.connectors.discourse.connector import DiscourseConnector
from onyx.connectors.document360.connector import Document360Connector
from onyx.connectors.dropbox.connector import DropboxConnector
from onyx.connectors.drupal_wiki.connector import DrupalWikiConnector
from onyx.connectors.egnyte.connector import EgnyteConnector
from onyx.connectors.exceptions import ConnectorValidationError
from onyx.connectors.file.connector import LocalFileConnector
from onyx.connectors.fireflies.connector import FirefliesConnector
from onyx.connectors.freshdesk.connector import FreshdeskConnector
from onyx.connectors.gitbook.connector import GitbookConnector
from onyx.connectors.github.connector import GithubConnector
from onyx.connectors.gitlab.connector import GitlabConnector
from onyx.connectors.gmail.connector import GmailConnector
from onyx.connectors.gong.connector import GongConnector
from onyx.connectors.google_drive.connector import GoogleDriveConnector
from onyx.connectors.google_site.connector import GoogleSitesConnector
from onyx.connectors.guru.connector import GuruConnector
from onyx.connectors.highspot.connector import HighspotConnector
from onyx.connectors.hubspot.connector import HubSpotConnector
from onyx.connectors.imap.connector import ImapConnector
from onyx.connectors.interfaces import BaseConnector
from onyx.connectors.interfaces import CheckpointedConnector
from onyx.connectors.interfaces import CredentialsConnector
from onyx.connectors.interfaces import EventConnector
from onyx.connectors.interfaces import LoadConnector
from onyx.connectors.interfaces import PollConnector
from onyx.connectors.jira.connector import JiraConnector
from onyx.connectors.linear.connector import LinearConnector
from onyx.connectors.loopio.connector import LoopioConnector
from onyx.connectors.mediawiki.wiki import MediaWikiConnector
from onyx.connectors.mock_connector.connector import MockConnector
from onyx.connectors.models import InputType
from onyx.connectors.notion.connector import NotionConnector
from onyx.connectors.productboard.connector import ProductboardConnector
from onyx.connectors.salesforce.connector import SalesforceConnector
from onyx.connectors.sharepoint.connector import SharepointConnector
from onyx.connectors.slab.connector import SlabConnector
from onyx.connectors.slack.connector import SlackConnector
from onyx.connectors.teams.connector import TeamsConnector
from onyx.connectors.web.connector import WebConnector
from onyx.connectors.wikipedia.connector import WikipediaConnector
from onyx.connectors.xenforo.connector import XenforoConnector
from onyx.connectors.zendesk.connector import ZendeskConnector
from onyx.connectors.zulip.connector import ZulipConnector
from onyx.db.connector import fetch_connector_by_id
from onyx.db.credentials import backend_update_credential_json
from onyx.db.credentials import fetch_credential_by_id
from onyx.db.enums import AccessType
from onyx.db.models import Credential
from shared_configs.contextvars import get_current_tenant_id


class ConnectorMissingException(Exception):
    pass


def identify_connector_class(
    source: DocumentSource,
    input_type: InputType | None = None,
) -> Type[BaseConnector]:
    connector_map = {
        DocumentSource.WEB: WebConnector,
        DocumentSource.FILE: LocalFileConnector,
        DocumentSource.SLACK: {
            InputType.POLL: SlackConnector,
            InputType.SLIM_RETRIEVAL: SlackConnector,
        },
        DocumentSource.GITHUB: GithubConnector,
        DocumentSource.GMAIL: GmailConnector,
        DocumentSource.GITLAB: GitlabConnector,
        DocumentSource.GITBOOK: GitbookConnector,
        DocumentSource.GOOGLE_DRIVE: GoogleDriveConnector,
        DocumentSource.BOOKSTACK: BookstackConnector,
        DocumentSource.CONFLUENCE: ConfluenceConnector,
        DocumentSource.JIRA: JiraConnector,
        DocumentSource.PRODUCTBOARD: ProductboardConnector,
        DocumentSource.SLAB: SlabConnector,
        DocumentSource.NOTION: NotionConnector,
        DocumentSource.ZULIP: ZulipConnector,
        DocumentSource.GURU: GuruConnector,
        DocumentSource.LINEAR: LinearConnector,
        DocumentSource.HUBSPOT: HubSpotConnector,
        DocumentSource.DOCUMENT360: Document360Connector,
        DocumentSource.GONG: GongConnector,
        DocumentSource.GOOGLE_SITES: GoogleSitesConnector,
        DocumentSource.ZENDESK: ZendeskConnector,
        DocumentSource.LOOPIO: LoopioConnector,
        DocumentSource.DROPBOX: DropboxConnector,
        DocumentSource.SHAREPOINT: SharepointConnector,
        DocumentSource.TEAMS: TeamsConnector,
        DocumentSource.SALESFORCE: SalesforceConnector,
        DocumentSource.DISCOURSE: DiscourseConnector,
        DocumentSource.AXERO: AxeroConnector,
        DocumentSource.CLICKUP: ClickupConnector,
        DocumentSource.MEDIAWIKI: MediaWikiConnector,
        DocumentSource.WIKIPEDIA: WikipediaConnector,
        DocumentSource.ASANA: AsanaConnector,
        DocumentSource.S3: BlobStorageConnector,
        DocumentSource.R2: BlobStorageConnector,
        DocumentSource.GOOGLE_CLOUD_STORAGE: BlobStorageConnector,
        DocumentSource.OCI_STORAGE: BlobStorageConnector,
        DocumentSource.XENFORO: XenforoConnector,
        DocumentSource.DISCORD: DiscordConnector,
        DocumentSource.FRESHDESK: FreshdeskConnector,
        DocumentSource.FIREFLIES: FirefliesConnector,
        DocumentSource.EGNYTE: EgnyteConnector,
        DocumentSource.AIRTABLE: AirtableConnector,
        DocumentSource.HIGHSPOT: HighspotConnector,
<<<<<<< HEAD
        DocumentSource.DRUPAL_WIKI: DrupalWikiConnector,
=======
        DocumentSource.IMAP: ImapConnector,
>>>>>>> b64c6d5d
        # just for integration tests
        DocumentSource.MOCK_CONNECTOR: MockConnector,
    }
    connector_by_source = connector_map.get(source, {})

    if isinstance(connector_by_source, dict):
        if input_type is None:
            # If not specified, default to most exhaustive update
            connector = connector_by_source.get(InputType.LOAD_STATE)
        else:
            connector = connector_by_source.get(input_type)
    else:
        connector = connector_by_source
    if connector is None:
        raise ConnectorMissingException(f"Connector not found for source={source}")

    if any(
        [
            (
                input_type == InputType.LOAD_STATE
                and not issubclass(connector, LoadConnector)
            ),
            (
                input_type == InputType.POLL
                # either poll or checkpoint works for this, in the future
                # all connectors should be checkpoint connectors
                and (
                    not issubclass(connector, PollConnector)
                    and not issubclass(connector, CheckpointedConnector)
                )
            ),
            (
                input_type == InputType.EVENT
                and not issubclass(connector, EventConnector)
            ),
        ]
    ):
        raise ConnectorMissingException(
            f"Connector for source={source} does not accept input_type={input_type}"
        )
    return connector


def instantiate_connector(
    db_session: Session,
    source: DocumentSource,
    input_type: InputType,
    connector_specific_config: dict[str, Any],
    credential: Credential,
) -> BaseConnector:
    connector_class = identify_connector_class(source, input_type)

    connector = connector_class(**connector_specific_config)

    if isinstance(connector, CredentialsConnector):
        provider = OnyxDBCredentialsProvider(
            get_current_tenant_id(), str(source), credential.id
        )
        connector.set_credentials_provider(provider)
    else:
        new_credentials = connector.load_credentials(credential.credential_json)

        if new_credentials is not None:
            backend_update_credential_json(credential, new_credentials, db_session)

    connector.set_allow_images(get_image_extraction_and_analysis_enabled())

    return connector


def validate_ccpair_for_user(
    connector_id: int,
    credential_id: int,
    access_type: AccessType,
    db_session: Session,
    enforce_creation: bool = True,
) -> bool:
    if INTEGRATION_TESTS_MODE:
        return True

    # Validate the connector settings
    connector = fetch_connector_by_id(connector_id, db_session)
    credential = fetch_credential_by_id(
        credential_id,
        db_session,
    )

    if not connector:
        raise ValueError("Connector not found")

    if (
        connector.source == DocumentSource.INGESTION_API
        or connector.source == DocumentSource.MOCK_CONNECTOR
    ):
        return True

    if not credential:
        raise ValueError("Credential not found")

    try:
        runnable_connector = instantiate_connector(
            db_session=db_session,
            source=connector.source,
            input_type=connector.input_type,
            connector_specific_config=connector.connector_specific_config,
            credential=credential,
        )
    except ConnectorValidationError as e:
        raise e
    except Exception as e:
        if enforce_creation:
            raise ConnectorValidationError(str(e))
        else:
            return False

    runnable_connector.validate_connector_settings()
    if access_type == AccessType.SYNC:
        runnable_connector.validate_perm_sync()
    return True<|MERGE_RESOLUTION|>--- conflicted
+++ resolved
@@ -123,11 +123,8 @@
         DocumentSource.EGNYTE: EgnyteConnector,
         DocumentSource.AIRTABLE: AirtableConnector,
         DocumentSource.HIGHSPOT: HighspotConnector,
-<<<<<<< HEAD
         DocumentSource.DRUPAL_WIKI: DrupalWikiConnector,
-=======
         DocumentSource.IMAP: ImapConnector,
->>>>>>> b64c6d5d
         # just for integration tests
         DocumentSource.MOCK_CONNECTOR: MockConnector,
     }
