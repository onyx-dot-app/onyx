--- conflicted
+++ resolved
@@ -60,17 +60,12 @@
         Default is a no-op (always successful).
         """
 
-<<<<<<< HEAD
     def set_allow_images(self, value: bool) -> None:
         pass
 
-    def build_dummy_checkpoint(self) -> ConnectorCheckpoint:
-        return ConnectorCheckpoint(has_more=True)
-=======
     def build_dummy_checkpoint(self) -> CT:
         # TODO: find a way to make this work without type: ignore
         return ConnectorCheckpoint(has_more=True)  # type: ignore
->>>>>>> 72bf427c
 
 
 # Large set update or reindex, generally pulling a complete state or from a savestate file
