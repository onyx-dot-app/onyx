import abc
from collections.abc import Generator
from collections.abc import Iterator
from types import TracebackType
from typing import Any
from typing import Generic
from typing import TypeAlias
from typing import TypeVar

from pydantic import BaseModel
from typing_extensions import override

from onyx.configs.constants import DocumentSource
from onyx.connectors.models import ConnectorCheckpoint
from onyx.connectors.models import ConnectorFailure
from onyx.connectors.models import Document
from onyx.connectors.models import SlimDocument
from onyx.indexing.indexing_heartbeat import IndexingHeartbeatInterface

SecondsSinceUnixEpoch = float

GenerateDocumentsOutput = Iterator[list[Document]]
GenerateSlimDocumentOutput = Iterator[list[SlimDocument]]


class BaseConnector(abc.ABC):
    REDIS_KEY_PREFIX = "da_connector_data:"
    # Common image file extensions supported across connectors
    IMAGE_EXTENSIONS = {".jpg", ".jpeg", ".png", ".webp", ".gif"}

    @abc.abstractmethod
    def load_credentials(self, credentials: dict[str, Any]) -> dict[str, Any] | None:
        raise NotImplementedError

    @staticmethod
    def parse_metadata(metadata: dict[str, Any]) -> list[str]:
        """Parse the metadata for a document/chunk into a string to pass to Generative AI as additional context"""
        custom_parser_req_msg = (
            "Specific metadata parsing required, connector has not implemented it."
        )
        metadata_lines = []
        for metadata_key, metadata_value in metadata.items():
            if isinstance(metadata_value, str):
                metadata_lines.append(f"{metadata_key}: {metadata_value}")
            elif isinstance(metadata_value, list):
                if not all([isinstance(val, str) for val in metadata_value]):
                    raise RuntimeError(custom_parser_req_msg)
                metadata_lines.append(f'{metadata_key}: {", ".join(metadata_value)}')
            else:
                raise RuntimeError(custom_parser_req_msg)
        return metadata_lines

    def validate_connector_settings(self) -> None:
        """
        Override this if your connector needs to validate credentials or settings.
        Raise an exception if invalid, otherwise do nothing.

        Default is a no-op (always successful).
        """

<<<<<<< HEAD
    def set_allow_images(self, value: bool) -> None:
        pass
=======
    def build_dummy_checkpoint(self) -> ConnectorCheckpoint:
        return ConnectorCheckpoint(has_more=True)
>>>>>>> 06624a98


# Large set update or reindex, generally pulling a complete state or from a savestate file
class LoadConnector(BaseConnector):
    @abc.abstractmethod
    def load_from_state(self) -> GenerateDocumentsOutput:
        raise NotImplementedError


# Small set updates by time
class PollConnector(BaseConnector):
    @abc.abstractmethod
    def poll_source(
        self, start: SecondsSinceUnixEpoch, end: SecondsSinceUnixEpoch
    ) -> GenerateDocumentsOutput:
        raise NotImplementedError


# Slim connectors can retrieve just the ids and
# permission syncing information for connected documents
class SlimConnector(BaseConnector):
    @abc.abstractmethod
    def retrieve_all_slim_documents(
        self,
        start: SecondsSinceUnixEpoch | None = None,
        end: SecondsSinceUnixEpoch | None = None,
        callback: IndexingHeartbeatInterface | None = None,
    ) -> GenerateSlimDocumentOutput:
        raise NotImplementedError


class OAuthConnector(BaseConnector):
    class AdditionalOauthKwargs(BaseModel):
        # if overridden, all fields should be str type
        pass

    @classmethod
    @abc.abstractmethod
    def oauth_id(cls) -> DocumentSource:
        raise NotImplementedError

    @classmethod
    @abc.abstractmethod
    def oauth_authorization_url(
        cls,
        base_domain: str,
        state: str,
        additional_kwargs: dict[str, str],
    ) -> str:
        raise NotImplementedError

    @classmethod
    @abc.abstractmethod
    def oauth_code_to_token(
        cls,
        base_domain: str,
        code: str,
        additional_kwargs: dict[str, str],
    ) -> dict[str, Any]:
        raise NotImplementedError


T = TypeVar("T", bound="CredentialsProviderInterface")


class CredentialsProviderInterface(abc.ABC, Generic[T]):
    @abc.abstractmethod
    def __enter__(self) -> T:
        raise NotImplementedError

    @abc.abstractmethod
    def __exit__(
        self,
        exc_type: type[BaseException] | None,
        exc_value: BaseException | None,
        traceback: TracebackType | None,
    ) -> None:
        raise NotImplementedError

    @abc.abstractmethod
    def get_tenant_id(self) -> str | None:
        raise NotImplementedError

    @abc.abstractmethod
    def get_provider_key(self) -> str:
        """a unique key that the connector can use to lock around a credential
        that might be used simultaneously.

        Will typically be the credential id, but can also just be something random
        in cases when there is nothing to lock (aka static credentials)
        """
        raise NotImplementedError

    @abc.abstractmethod
    def get_credentials(self) -> dict[str, Any]:
        raise NotImplementedError

    @abc.abstractmethod
    def set_credentials(self, credential_json: dict[str, Any]) -> None:
        raise NotImplementedError

    @abc.abstractmethod
    def is_dynamic(self) -> bool:
        """If dynamic, the credentials may change during usage ... maening the client
        needs to use the locking features of the credentials provider to operate
        correctly.

        If static, the client can simply reference the credentials once and use them
        through the entire indexing run.
        """
        raise NotImplementedError


class CredentialsConnector(BaseConnector):
    """Implement this if the connector needs to be able to read and write credentials
    on the fly. Typically used with shared credentials/tokens that might be renewed
    at any time."""

    @abc.abstractmethod
    def set_credentials_provider(
        self, credentials_provider: CredentialsProviderInterface
    ) -> None:
        raise NotImplementedError


# Event driven
class EventConnector(BaseConnector):
    @abc.abstractmethod
    def handle_event(self, event: Any) -> GenerateDocumentsOutput:
        raise NotImplementedError


CT = TypeVar("CT", bound=ConnectorCheckpoint)
# TODO: find a reasonable way to parameterize the return type of the generator
CheckpointOutput: TypeAlias = Generator[
    Document | ConnectorFailure, None, ConnectorCheckpoint
]


class CheckpointConnector(BaseConnector, Generic[CT]):
    @abc.abstractmethod
    def load_from_checkpoint(
        self,
        start: SecondsSinceUnixEpoch,
        end: SecondsSinceUnixEpoch,
        checkpoint: CT,
    ) -> Generator[Document | ConnectorFailure, None, CT]:
        """Yields back documents or failures. Final return is the new checkpoint.

        Final return can be access via either:

        ```
        try:
            for document_or_failure in connector.load_from_checkpoint(start, end, checkpoint):
                print(document_or_failure)
        except StopIteration as e:
            checkpoint = e.value  # Extracting the return value
            print(checkpoint)
        ```

        OR

        ```
        checkpoint = yield from connector.load_from_checkpoint(start, end, checkpoint)
        ```
        """
        raise NotImplementedError

    # Ideally return type should be CT, but that's not possible if
    # we want to override build_dummy_checkpoint and have BaseConnector
    # return a base ConnectorCheckpoint
    @override
    def build_dummy_checkpoint(self) -> ConnectorCheckpoint:
        raise NotImplementedError

    @abc.abstractmethod
    def validate_checkpoint_json(self, checkpoint_json: str) -> CT:
        """Validate the checkpoint json and return the checkpoint object"""
        raise NotImplementedError<|MERGE_RESOLUTION|>--- conflicted
+++ resolved
@@ -58,13 +58,11 @@
         Default is a no-op (always successful).
         """
 
-<<<<<<< HEAD
     def set_allow_images(self, value: bool) -> None:
         pass
-=======
+
     def build_dummy_checkpoint(self) -> ConnectorCheckpoint:
         return ConnectorCheckpoint(has_more=True)
->>>>>>> 06624a98
 
 
 # Large set update or reindex, generally pulling a complete state or from a savestate file
