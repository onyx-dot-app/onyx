--- conflicted
+++ resolved
@@ -225,8 +225,9 @@
                     f"CSV download: object_type={object_type} path={csv_path} bytes={file_size}"
                 )
 
-<<<<<<< HEAD
-        logger.info(f"CSV info total: total_csvs={num_csvs} total_bytes={num_bytes}")
+        logger.info(
+            f"CSV download total: total_csvs={num_csvs} total_bytes={num_bytes}"
+        )
 
     @staticmethod
     def _load_csvs_to_db(
@@ -288,6 +289,8 @@
                 for new_id in new_ids:
                     updated_ids[new_id] = object_type
 
+                sf_db.flush()
+
                 logger.debug(
                     f"Added {len(new_ids)} new/updated records for {object_type}"
                 )
@@ -299,44 +302,37 @@
                     f"records={num_records} "
                     f"db_len={sf_db.file_size}"
                 )
-                sf_db.flush()
                 os.remove(csv_path)
 
         return updated_ids
 
-=======
-        logger.info(
-            f"CSV download total: total_csvs={num_csvs} total_bytes={num_bytes}"
-        )
-
->>>>>>> 8a87140b
-    @staticmethod
-    def _get_child_types(
-        parent_types: list[str], sf_client: OnyxSalesforce
-    ) -> set[str]:
-        all_types: set[str] = set(parent_types)
-
-        # Step 1 - get all object types
-        logger.info(f"Parent object types: num={len(parent_types)} list={parent_types}")
-
-        # This takes like 20 seconds
-        for parent_object_type in parent_types:
-            child_types = sf_client.get_children_of_sf_type(parent_object_type)
-            logger.debug(
-                f"Found {len(child_types)} child types for {parent_object_type}"
-            )
-
-            all_types.update(child_types.keys())
-
-        # Always want to make sure user is grabbed for permissioning purposes
-        all_types.add("User")
-        # Always want to make sure account is grabbed for reference purposes
-        all_types.add("Account")
-
-        logger.info(f"All object types: num={len(all_types)} list={all_types}")
-
-        # gc.collect()
-        return all_types
+    # @staticmethod
+    # def _get_child_types(
+    #     parent_types: list[str], sf_client: OnyxSalesforce
+    # ) -> set[str]:
+    #     all_types: set[str] = set(parent_types)
+
+    #     # Step 1 - get all object types
+    #     logger.info(f"Parent object types: num={len(parent_types)} list={parent_types}")
+
+    #     # This takes like 20 seconds
+    #     for parent_object_type in parent_types:
+    #         child_types = sf_client.get_children_of_sf_type(parent_object_type)
+    #         logger.debug(
+    #             f"Found {len(child_types)} child types for {parent_object_type}"
+    #         )
+
+    #         all_types.update(child_types.keys())
+
+    #     # Always want to make sure user is grabbed for permissioning purposes
+    #     all_types.add("User")
+    #     # Always want to make sure account is grabbed for reference purposes
+    #     all_types.add("Account")
+
+    #     logger.info(f"All object types: num={len(all_types)} list={all_types}")
+
+    #     # gc.collect()
+    #     return all_types
 
     # @staticmethod
     # def _get_all_types(parent_types: list[str], sf_client: Salesforce) -> set[str]:
@@ -372,15 +368,11 @@
         if not self._sf_client:
             raise RuntimeError("self._sf_client is None!")
 
-<<<<<<< HEAD
+        docs_to_yield: list[Document] = []
+
         changed_ids_to_type: dict[str, str] = {}
         parents_changed = 0
         examined_ids = 0
-=======
-        updated_ids: set[str] = set()
-        docs_processed = 0
-        docs_to_yield: list[Document] = []
->>>>>>> 8a87140b
 
         sf_db = OnyxSalesforceSQLite(os.path.join(temp_dir, "salesforce_db.sqlite"))
         sf_db.connect()
@@ -395,9 +387,63 @@
             gc.collect()
 
             # Step 2 - load CSV's to sqlite
-            changed_ids_to_type = SalesforceConnector._load_csvs_to_db(
-                temp_dir, True, sf_db
-            )
+            object_type_to_csv_paths = SalesforceConnector.reconstruct_object_types(
+                temp_dir
+            )
+
+            total_types = len(object_type_to_csv_paths)
+            logger.info(f"Starting to process {total_types} object types")
+
+            for i, (object_type, csv_paths) in enumerate(
+                object_type_to_csv_paths.items(), 1
+            ):
+                logger.info(f"Processing object type {object_type} ({i}/{total_types})")
+                # If path is None, it means it failed to fetch the csv
+                if csv_paths is None:
+                    continue
+
+                # Go through each csv path and use it to update the db
+                for csv_path in csv_paths:
+                    num_records = 0
+                    with open(csv_path, "r", newline="", encoding="utf-8") as f:
+                        reader = csv.DictReader(f)
+                        for row in reader:
+                            num_records += 1
+
+                    logger.debug(
+                        f"Processing CSV: object_type={object_type} "
+                        f"csv={csv_path} "
+                        f"len={Path(csv_path).stat().st_size} "
+                        f"records={num_records}"
+                    )
+
+                    # yield an empty list to keep the connector alive
+                    yield docs_to_yield
+
+                    new_ids = sf_db.update_from_csv(
+                        object_type=object_type,
+                        csv_download_path=csv_path,
+                    )
+                    for new_id in new_ids:
+                        changed_ids_to_type[new_id] = object_type
+
+                    sf_db.flush()
+
+                    logger.debug(
+                        f"Added {len(new_ids)} new/updated records for {object_type}"
+                    )
+
+                    logger.info(
+                        f"Processed CSV: object_type={object_type} "
+                        f"csv={csv_path} "
+                        f"len={Path(csv_path).stat().st_size} "
+                        f"records={num_records} "
+                        f"db_len={sf_db.file_size}"
+                    )
+
+                    os.remove(csv_path)
+                    gc.collect()
+
             gc.collect()
 
             logger.info(f"Found {len(changed_ids_to_type)} total updated records")
@@ -406,7 +452,6 @@
             )
 
             # Step 3 - extract and index docs
-            docs_to_yield: list[Document] = []
             docs_to_yield_bytes = 0
 
             last_log_time = 0.0
@@ -448,6 +493,18 @@
                     sf_object=parent_object,
                     sf_instance=self.sf_client.sf_instance,
                 )
+
+                doc.metadata["object_type"] = parent_type
+
+                # Add default attributes to the metadata
+                for (
+                    sf_attribute,
+                    canonical_attribute,
+                ) in _DEFAULT_ATTRIBUTES_TO_KEEP.get(parent_type, {}).items():
+                    if sf_attribute in parent_object.data:
+                        doc.metadata[canonical_attribute] = parent_object.data[
+                            sf_attribute
+                        ]
 
                 doc_sizeof = sys.getsizeof(doc)
                 docs_to_yield_bytes += doc_sizeof
@@ -512,50 +569,9 @@
             gc.collect()
 
             # Step 2 - load CSV's to sqlite
-<<<<<<< HEAD
             changed_ids_to_type = SalesforceConnector._load_csvs_to_db(
                 temp_dir, False, sf_db
             )
-=======
-            object_type_to_csv_paths = SalesforceConnector.reconstruct_object_types(
-                temp_dir
-            )
-
-            total_types = len(object_type_to_csv_paths)
-            logger.info(f"Starting to process {total_types} object types")
-
-            for i, (object_type, csv_paths) in enumerate(
-                object_type_to_csv_paths.items(), 1
-            ):
-                logger.info(f"Processing object type {object_type} ({i}/{total_types})")
-                # If path is None, it means it failed to fetch the csv
-                if csv_paths is None:
-                    continue
-
-                # Go through each csv path and use it to update the db
-                for csv_path in csv_paths:
-                    logger.debug(
-                        f"Processing CSV: object_type={object_type} "
-                        f"csv={csv_path} "
-                        f"len={Path(csv_path).stat().st_size}"
-                    )
-
-                    # yield an empty list to keep the connector alive
-                    yield docs_to_yield
-
-                    new_ids = sf_db.update_from_csv(
-                        object_type=object_type,
-                        csv_download_path=csv_path,
-                    )
-                    updated_ids.update(new_ids)
-                    logger.debug(
-                        f"Added {len(new_ids)} new/updated records for {object_type}"
-                    )
-
-                    os.remove(csv_path)
-                    gc.collect()
-
->>>>>>> 8a87140b
             gc.collect()
 
             logger.info(f"Found {len(changed_ids_to_type)} total updated records")
@@ -564,11 +580,7 @@
             )
 
             # Step 3 - extract and index docs
-<<<<<<< HEAD
             docs_to_yield: list[Document] = []
-=======
-            batches_processed = 0
->>>>>>> 8a87140b
             docs_to_yield_bytes = 0
 
             last_log_time = 0.0
@@ -616,7 +628,6 @@
                 record = self._sf_client.query_object(
                     actual_parent_type, parent_id, ctx.type_to_queryable_fields
                 )
-<<<<<<< HEAD
                 if not record:
                     continue
 
@@ -667,15 +678,6 @@
                         last_modified_by_id = record["LastModifiedById"]
                         user_record = self.sf_client.query_object(
                             "User", last_modified_by_id, ctx.type_to_queryable_fields
-=======
-                for parent_id in parent_id_batch:
-                    parent_object = sf_db.get_record(
-                        parent_id, parent_type, isChild=False
-                    )
-                    if not parent_object:
-                        logger.warning(
-                            f"Failed to get parent object {parent_id} for {parent_type}"
->>>>>>> 8a87140b
                         )
                         if user_record:
                             primary_owner = BasicExpertInfo.from_dict(user_record)
@@ -716,6 +718,14 @@
                 #     metadata={},
                 # )
 
+                # Add default attributes to the metadata
+                for (
+                    sf_attribute,
+                    canonical_attribute,
+                ) in _DEFAULT_ATTRIBUTES_TO_KEEP.get(actual_parent_type, {}).items():
+                    if sf_attribute in record:
+                        doc.metadata[canonical_attribute] = record[sf_attribute]
+
                 doc_sizeof = sys.getsizeof(doc)
                 docs_to_yield_bytes += doc_sizeof
                 docs_to_yield.append(doc)
@@ -741,39 +751,7 @@
                         f"processed={processed} "
                         f"remaining={len(changed_ids_to_type) - processed}"
                     )
-<<<<<<< HEAD
                     last_log_time = now
-=======
-                    doc.metadata["object_type"] = parent_type
-
-                    # Add default attributes to the metadata
-                    for (
-                        sf_attribute,
-                        canonical_attribute,
-                    ) in _DEFAULT_ATTRIBUTES_TO_KEEP.get(parent_type, {}).items():
-                        if sf_attribute in parent_object.data:
-                            doc.metadata[canonical_attribute] = parent_object.data[
-                                sf_attribute
-                            ]
-
-                    doc_sizeof = sys.getsizeof(doc)
-                    docs_to_yield_bytes += doc_sizeof
-                    docs_to_yield.append(doc)
-                    docs_processed += 1
-
-                    # memory usage is sensitive to the input length, so we're yielding immediately
-                    # if the batch exceeds a certain byte length
-                    if (
-                        len(docs_to_yield) >= self.batch_size
-                        or docs_to_yield_bytes > SalesforceConnector.MAX_BATCH_BYTES
-                    ):
-                        yield docs_to_yield
-                        docs_to_yield = []
-                        docs_to_yield_bytes = 0
-
-                        # observed a memory leak / size issue with the account table if we don't gc.collect here.
-                        gc.collect()
->>>>>>> 8a87140b
 
             yield docs_to_yield
         except Exception:
@@ -917,6 +895,7 @@
 
         # NOTE(rkuo): should this be an implicit parent type?
         all_types.add("User")  # Always add User for permissioning purposes
+        all_types.add("Account")  # Always add Account for reference purposes
 
         logger.info(f"All object types: num={len(all_types)} list={all_types}")
 
