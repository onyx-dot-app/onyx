--- conflicted
+++ resolved
@@ -159,13 +159,9 @@
 class JiraConnector(LoadConnector, PollConnector, SlimConnector):
     def __init__(
         self,
-<<<<<<< HEAD
-        jira_project_url: str,
         jira_jql_query_base: str = "",
-=======
         jira_base_url: str,
         project_key: str | None = None,
->>>>>>> 50ad0667
         comment_email_blacklist: list[str] | None = None,
         batch_size: int = INDEX_BATCH_SIZE,
         # if a ticket has one of the labels specified in this list, we will just
