import abc
from collections.abc import Generator
from typing import Any
from typing import Generic
from typing import TYPE_CHECKING
from typing import TypeVar

from pydantic import BaseModel

from onyx.utils.special_types import JSON_ro


if TYPE_CHECKING:
    from sqlalchemy.orm import Session
    from onyx.tools.models import ToolResponse


OVERRIDE_T = TypeVar("OVERRIDE_T")

TContext = TypeVar("TContext")


class RunContextWrapper(BaseModel, Generic[TContext]):
    """This wraps the context object that you passed to the agent framework query function.

    NOTE: Contexts are not passed to the LLM. They're a way to pass dependencies and data to code
    you implement, like tool functions.
    """

    context: TContext


class Tool(abc.ABC, Generic[OVERRIDE_T]):
    @property
    @abc.abstractmethod
    def id(self) -> int:
        raise NotImplementedError

    @property
    @abc.abstractmethod
    def name(self) -> str:
        """Should be the name of the tool passed to the LLM as the json field"""
        raise NotImplementedError

    @property
    @abc.abstractmethod
    def description(self) -> str:
        raise NotImplementedError

    @property
    @abc.abstractmethod
    def display_name(self) -> str:
        """Should be the name of the tool displayed to the user"""
        raise NotImplementedError

    @classmethod
    def is_available(cls, db_session: "Session") -> bool:
        """
        Whether this tool is currently available for use given
        the state of the system. Default: available.
        Subclasses may override to perform dynamic checks.

        Args:
            db_session: Database session for tools that need DB access
        """
        return True

    @abc.abstractmethod
    def tool_definition(self) -> dict:
        """
        This is the full definition of the tool with all of the parameters, settings, etc.
        """
        raise NotImplementedError

    @abc.abstractmethod
<<<<<<< HEAD
=======
    def build_tool_message_content(
        self, *args: "ToolResponse"
    ) -> str | list[str | dict[str, Any]]:
        raise NotImplementedError

    """For LLMs which do NOT support explicit tool calling"""

    @abc.abstractmethod
    def get_args_for_non_tool_calling_llm(
        self,
        query: str,
        history: list["PreviousMessage"],
        llm: "LLM",
        force_run: bool = False,
    ) -> dict[str, Any] | None:
        raise NotImplementedError

    """Actual execution of the tool"""

    @abc.abstractmethod
    def run_v2(
        self,
        run_context: RunContextWrapper[TContext],
        *args: Any,
        **kwargs: Any,
    ) -> Any:
        raise NotImplementedError

    @abc.abstractmethod
>>>>>>> dbf06c6a
    def run(
        self, override_kwargs: OVERRIDE_T | None = None, **llm_kwargs: Any
    ) -> Generator["ToolResponse", None, None]:
        raise NotImplementedError

    @abc.abstractmethod
    def get_llm_tool_response(
        self, *args: "ToolResponse"
    ) -> str | list[str | dict[str, Any]]:
        """
        This is the output of the tool which is passed back to the LLM.
        It should be clean and easy to parse for a language model.
        """
        raise NotImplementedError

    @abc.abstractmethod
    def final_result(self, *args: "ToolResponse") -> JSON_ro:
        """
        This is the output of the tool which needs to be stored in the database.
        It will typically contain more information than what is passed back to the LLM
        via the get_llm_tool_response method.
        """
        raise NotImplementedError<|MERGE_RESOLUTION|>--- conflicted
+++ resolved
@@ -73,26 +73,10 @@
         raise NotImplementedError
 
     @abc.abstractmethod
-<<<<<<< HEAD
-=======
     def build_tool_message_content(
         self, *args: "ToolResponse"
     ) -> str | list[str | dict[str, Any]]:
         raise NotImplementedError
-
-    """For LLMs which do NOT support explicit tool calling"""
-
-    @abc.abstractmethod
-    def get_args_for_non_tool_calling_llm(
-        self,
-        query: str,
-        history: list["PreviousMessage"],
-        llm: "LLM",
-        force_run: bool = False,
-    ) -> dict[str, Any] | None:
-        raise NotImplementedError
-
-    """Actual execution of the tool"""
 
     @abc.abstractmethod
     def run_v2(
@@ -104,7 +88,6 @@
         raise NotImplementedError
 
     @abc.abstractmethod
->>>>>>> dbf06c6a
     def run(
         self, override_kwargs: OVERRIDE_T | None = None, **llm_kwargs: Any
     ) -> Generator["ToolResponse", None, None]:
