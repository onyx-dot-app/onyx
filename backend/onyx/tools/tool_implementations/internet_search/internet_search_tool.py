from collections.abc import Generator
from typing import Any

from onyx.chat.prompt_builder.answer_prompt_builder import AnswerPromptBuilder
from onyx.llm.interfaces import LLM
from onyx.llm.models import PreviousMessage
from onyx.tools.message import ToolCallSummary
from onyx.tools.models import ToolResponse
from onyx.tools.tool import Tool
from onyx.utils.logger import setup_logger
from onyx.utils.special_types import JSON_ro


logger = setup_logger()

# TODO: Align on separation of Tools and SubAgents. Right now, we're only keeping this around for backwards compatibility.
QUERY_FIELD = "query"
_GENERIC_ERROR_MESSAGE = "InternetSearchTool should only be used by the Deep Research Agent, not via tool calling."


class InternetSearchTool(Tool[None]):
    _NAME = "run_internet_search"
    _DESCRIPTION = "Search the internet for information. Never call this tool."
    _DISPLAY_NAME = "Internet Search"

    def __init__(self, tool_id: int) -> None:
        self._id = tool_id

<<<<<<< HEAD
        self.provider = (
            get_provider_by_name("bing")
        )

        if not self.provider:
            raise ValueError("No internet search providers are configured")

        self.provider.num_results = num_results

        max_input_tokens = compute_max_llm_input_tokens(
            llm_config=llm.config,
        )
        if max_input_tokens < 3 * GEN_AI_MODEL_FALLBACK_MAX_TOKENS:
            self.chunks_above = 0
            self.chunks_below = 0

        num_chunk_multiple = self.chunks_above + self.chunks_below + 1

        self.answer_style_config = answer_style_config
        self.contextual_pruning_config = (
            ContextualPruningConfig.from_doc_pruning_config(
                num_chunk_multiple=num_chunk_multiple,
                doc_pruning_config=document_pruning_config,
            )
        )

    """For explicit tool calling"""
=======
    @property
    def id(self) -> int:
        return self._id
>>>>>>> 83073f3d

    @property
    def name(self) -> str:
        return self._NAME

    @property
    def description(self) -> str:
        return self._DESCRIPTION

    @property
    def display_name(self) -> str:
        return self._DISPLAY_NAME

    def tool_definition(self) -> dict:
        return {
            "type": "function",
            "function": {
                "name": self.name,
                "description": self.description,
                "parameters": {
                    "type": "object",
                    "properties": {
                        QUERY_FIELD: {
                            "type": "string",
                            "description": "What to search for",
                        },
                    },
                    "required": [QUERY_FIELD],
                },
            },
        }

    def get_args_for_non_tool_calling_llm(
        self,
        query: str,
        history: list[PreviousMessage],
        llm: LLM,
        force_run: bool = False,
    ) -> dict[str, Any] | None:
        raise ValueError(_GENERIC_ERROR_MESSAGE)

    def build_tool_message_content(
        self, *args: ToolResponse
    ) -> str | list[str | dict[str, Any]]:
        raise ValueError(_GENERIC_ERROR_MESSAGE)

    def run(
        self, override_kwargs: None = None, **llm_kwargs: str
    ) -> Generator[ToolResponse, None, None]:
        raise ValueError(_GENERIC_ERROR_MESSAGE)

    def final_result(self, *args: ToolResponse) -> JSON_ro:
        raise ValueError(_GENERIC_ERROR_MESSAGE)

    def build_next_prompt(
        self,
        prompt_builder: AnswerPromptBuilder,
        tool_call_summary: ToolCallSummary,
        tool_responses: list[ToolResponse],
        using_tool_calling_llm: bool,
    ) -> AnswerPromptBuilder:
        raise ValueError(_GENERIC_ERROR_MESSAGE)<|MERGE_RESOLUTION|>--- conflicted
+++ resolved
@@ -26,7 +26,39 @@
     def __init__(self, tool_id: int) -> None:
         self._id = tool_id
 
-<<<<<<< HEAD
+    @property
+    def id(self) -> int:
+        return self._id
+    def __init__(
+        self,
+        db_session: Session,
+        persona: Persona,
+        prompt_config: PromptConfig,
+        llm: LLM,
+        document_pruning_config: DocumentPruningConfig,
+        answer_style_config: AnswerStyleConfig,
+        provider: str | None = None,
+        num_results: int = NUM_INTERNET_SEARCH_RESULTS,
+        max_chunks: int = NUM_INTERNET_SEARCH_CHUNKS,
+    ) -> None:
+        self.db_session = db_session
+        self.persona = persona
+        self.prompt_config = prompt_config
+        self.llm = llm
+        self.max_chunks = max_chunks
+
+        self.chunks_above = (
+            persona.chunks_above
+            if persona.chunks_above is not None
+            else CONTEXT_CHUNKS_ABOVE
+        )
+
+        self.chunks_below = (
+            persona.chunks_below
+            if persona.chunks_below is not None
+            else CONTEXT_CHUNKS_BELOW
+        )
+
         self.provider = (
             get_provider_by_name("bing")
         )
@@ -54,11 +86,6 @@
         )
 
     """For explicit tool calling"""
-=======
-    @property
-    def id(self) -> int:
-        return self._id
->>>>>>> 83073f3d
 
     @property
     def name(self) -> str:
@@ -120,4 +147,13 @@
         tool_responses: list[ToolResponse],
         using_tool_calling_llm: bool,
     ) -> AnswerPromptBuilder:
-        raise ValueError(_GENERIC_ERROR_MESSAGE)+        """Build the next prompt for the LLM using the search results"""
+        return build_next_prompt_for_search_like_tool(
+            prompt_builder=prompt_builder,
+            tool_call_summary=tool_call_summary,
+            tool_responses=tool_responses,
+            using_tool_calling_llm=using_tool_calling_llm,
+            answer_style_config=self.answer_style_config,
+            prompt_config=self.prompt_config,
+            context_type="internet search results",
+        )