import json
import threading
from collections.abc import Generator
from enum import Enum
from typing import Any
from typing import cast

import requests
from pydantic import BaseModel
from sqlalchemy.orm import Session
from typing_extensions import override

<<<<<<< HEAD
from onyx.configs.app_configs import AZURE_DALLE_API_KEY
=======
from onyx.chat.chat_utils import combine_message_chain
from onyx.chat.prompt_builder.answer_prompt_builder import AnswerPromptBuilder
from onyx.configs.app_configs import AZURE_IMAGE_API_KEY
>>>>>>> dbf06c6a
from onyx.configs.app_configs import IMAGE_MODEL_NAME
from onyx.db.llm import fetch_existing_llm_providers
from onyx.llm.utils import build_content_with_imgs
from onyx.prompts.constants import GENERAL_SEP_PAT
from onyx.tools.models import ToolResponse
from onyx.tools.tool import RunContextWrapper
from onyx.tools.tool import Tool
from onyx.utils.logger import setup_logger
from onyx.utils.special_types import JSON_ro
from onyx.utils.threadpool_concurrency import run_functions_tuples_in_parallel


logger = setup_logger()

IMAGE_GENERATION_TOOL_NAME = "image_generation"

IMAGE_GENERATION_RESPONSE_ID = "image_generation_response"
IMAGE_GENERATION_HEARTBEAT_ID = "image_generation_heartbeat"

YES_IMAGE_GENERATION = "Yes Image Generation"
SKIP_IMAGE_GENERATION = "Skip Image Generation"

# Heartbeat interval in seconds to prevent timeouts
HEARTBEAT_INTERVAL = 5.0

IMAGE_GENERATION_TEMPLATE = f"""
Given the conversation history and a follow up query, determine if the system should call \
an external image generation tool to better answer the latest user input.
Your default response is {SKIP_IMAGE_GENERATION}.

Respond "{YES_IMAGE_GENERATION}" if:
- The user is asking for an image to be generated.

Conversation History:
{GENERAL_SEP_PAT}
{{chat_history}}
{GENERAL_SEP_PAT}

If you are at all unsure, respond with {SKIP_IMAGE_GENERATION}.
Respond with EXACTLY and ONLY "{YES_IMAGE_GENERATION}" or "{SKIP_IMAGE_GENERATION}"

Follow Up Input:
{{final_query}}
""".strip()


class ImageGenerationResponse(BaseModel):
    revised_prompt: str
    image_data: str


class ImageShape(str, Enum):
    SQUARE = "square"
    PORTRAIT = "portrait"
    LANDSCAPE = "landscape"


# override_kwargs is not supported for image generation tools
class ImageGenerationTool(Tool[None]):
    _NAME = IMAGE_GENERATION_TOOL_NAME
    _DESCRIPTION = (
        "NEVER use generate_image unless the user specifically requests an image."
    )
    _DISPLAY_NAME = "Image Generation"

    def __init__(
        self,
        api_key: str,
        api_base: str | None,
        api_version: str | None,
        tool_id: int,
        model: str = IMAGE_MODEL_NAME,
        num_imgs: int = 1,
    ) -> None:
        self.api_key = api_key
        self.api_base = api_base
        self.api_version = api_version

        self.model = model
        self.num_imgs = num_imgs

        self._id = tool_id

    @property
    def id(self) -> int:
        return self._id

    @property
    def name(self) -> str:
        return self._NAME

    @property
    def description(self) -> str:
        return self._DESCRIPTION

    @property
    def display_name(self) -> str:
        return self._DISPLAY_NAME

    @override
    @classmethod
    def is_available(cls, db_session: Session) -> bool:
        """Available if an OpenAI LLM provider is configured in the system."""
        try:
            providers = fetch_existing_llm_providers(db_session)
            return any(
                (provider.provider == "openai" and provider.api_key is not None)
                or (provider.provider == "azure" and AZURE_IMAGE_API_KEY is not None)
                for provider in providers
            )
        except Exception:
            logger.exception("Error checking if image generation is available")
            return False

    def tool_definition(self) -> dict:
        return {
            "type": "function",
            "function": {
                "name": self.name,
                "description": self.description,
                "parameters": {
                    "type": "object",
                    "properties": {
                        "prompt": {
                            "type": "string",
                            "description": "Prompt used to generate the image",
                        },
                        "shape": {
                            "type": "string",
                            "description": (
                                "Optional - only specify if you want a specific shape."
                                " Image shape: 'square', 'portrait', or 'landscape'."
                            ),
                            "enum": [shape.value for shape in ImageShape],
                        },
                    },
                    "required": ["prompt"],
                },
            },
        }

<<<<<<< HEAD
    def get_llm_tool_response(
=======
    def get_args_for_non_tool_calling_llm(
        self,
        query: str,
        history: list[PreviousMessage],
        llm: LLM,
        force_run: bool = False,
    ) -> dict[str, Any] | None:
        args = {"prompt": query}
        if force_run:
            return args

        history_str = combine_message_chain(
            messages=history, token_limit=GEN_AI_HISTORY_CUTOFF
        )
        prompt = IMAGE_GENERATION_TEMPLATE.format(
            chat_history=history_str,
            final_query=query,
        )
        use_image_generation_tool_output = message_to_string(
            llm.invoke_langchain(prompt)
        )

        logger.debug(
            f"Evaluated if should use ImageGenerationTool: {use_image_generation_tool_output}"
        )
        if (
            YES_IMAGE_GENERATION.split()[0]
        ).lower() in use_image_generation_tool_output.lower():
            return args

        return None

    def run_v2(
        self,
        run_context: RunContextWrapper[Any],
        *args: Any,
        **kwargs: Any,
    ) -> Any:
        raise NotImplementedError("ImageGenerationTool.run_v2 is not implemented.")

    def build_tool_message_content(
>>>>>>> dbf06c6a
        self, *args: ToolResponse
    ) -> str | list[str | dict[str, Any]]:
        # Filter out heartbeat responses and find the actual image response
        generation_response = None
        for response in args:
            if response.id == IMAGE_GENERATION_RESPONSE_ID:
                generation_response = response
                break

        if generation_response is None:
            raise ValueError("No image generation response found")

        image_generations = cast(
            list[ImageGenerationResponse], generation_response.response
        )

        return build_content_with_imgs(
            message=json.dumps(
                [
                    {
                        "revised_prompt": image_generation.revised_prompt,
                    }
                    for image_generation in image_generations
                ]
            ),
        )

    def _generate_image(
        self, prompt: str, shape: ImageShape
    ) -> ImageGenerationResponse:
        from litellm import image_generation  # type: ignore

        if shape == ImageShape.LANDSCAPE:
            if "gpt-image-1" in self.model:
                size = "1536x1024"
            else:
                size = "1792x1024"
        elif shape == ImageShape.PORTRAIT:
            if "gpt-image-1" in self.model:
                size = "1024x1536"
            else:
                size = "1024x1792"
        else:
            size = "1024x1024"
        logger.debug(f"Generating image with model: {self.model}, size: {size}")
        try:
            response = image_generation(
                prompt=prompt,
                model=self.model,
                api_key=self.api_key,
                api_base=self.api_base or None,
                api_version=self.api_version or None,
                # response_format parameter is not supported for gpt-image-1
                response_format=None if "gpt-image-1" in self.model else "b64_json",
                size=size,
                n=1,
            )

            if not response.data or len(response.data) == 0:
                raise RuntimeError("No image data returned from the API")

            image_item = response.data[0].model_dump()

            image_data = image_item.get("b64_json")
            if not image_data:
                raise RuntimeError("No base64 image data returned from the API")

            revised_prompt = image_item.get("revised_prompt")
            if revised_prompt is None:
                revised_prompt = prompt

            return ImageGenerationResponse(
                revised_prompt=revised_prompt,
                image_data=image_data,
            )

        except requests.RequestException as e:
            logger.error(f"Error fetching or converting image: {e}")
            raise ValueError("Failed to fetch or convert the generated image")
        except Exception as e:
            logger.debug(f"Error occurred during image generation: {e}")

            error_message = str(e)
            if "OpenAIException" in str(type(e)):
                if (
                    "Your request was rejected as a result of our safety system"
                    in error_message
                ):
                    raise ValueError(
                        "The image generation request was rejected due to OpenAI's content policy. Please try a different prompt."
                    )
                elif "Invalid image URL" in error_message:
                    raise ValueError("Invalid image URL provided for image generation.")
                elif "invalid_request_error" in error_message:
                    raise ValueError(
                        "Invalid request for image generation. Please check your input."
                    )

            raise ValueError(
                "An error occurred during image generation. Please try again later."
            )

    def run(
        self, override_kwargs: None = None, **kwargs: str
    ) -> Generator[ToolResponse, None, None]:
        prompt = cast(str, kwargs["prompt"])
        shape = ImageShape(kwargs.get("shape", ImageShape.SQUARE))

        # Use threading to generate images in parallel while yielding heartbeats
        results: list[ImageGenerationResponse | None] = [None] * self.num_imgs
        completed = threading.Event()
        error_holder: list[Exception | None] = [None]

        def generate_all_images() -> None:
            try:
                generated_results = cast(
                    list[ImageGenerationResponse],
                    run_functions_tuples_in_parallel(
                        [
                            (
                                self._generate_image,
                                (
                                    prompt,
                                    shape,
                                ),
                            )
                            for _ in range(self.num_imgs)
                        ]
                    ),
                )
                for i, result in enumerate(generated_results):
                    results[i] = result
            except Exception as e:
                error_holder[0] = e
            finally:
                completed.set()

        # Start image generation in background thread
        generation_thread = threading.Thread(target=generate_all_images)
        generation_thread.start()

        # Yield heartbeat packets while waiting for completion
        heartbeat_count = 0
        while not completed.is_set():
            # Yield a heartbeat packet to prevent timeout
            yield ToolResponse(
                id=IMAGE_GENERATION_HEARTBEAT_ID,
                response={
                    "status": "generating",
                    "heartbeat": heartbeat_count,
                },
            )
            heartbeat_count += 1

            # Wait for a short time before next heartbeat
            if completed.wait(timeout=HEARTBEAT_INTERVAL):
                break

        # Ensure thread has completed
        generation_thread.join()

        # Check for errors
        if error_holder[0] is not None:
            raise error_holder[0]

        # Filter out None values (shouldn't happen, but safety check)
        valid_results = [r for r in results if r is not None]

        # Yield the final results
        yield ToolResponse(
            id=IMAGE_GENERATION_RESPONSE_ID,
            response=valid_results,
        )

    def final_result(self, *args: ToolResponse) -> JSON_ro:
        # Filter out heartbeat responses and find the actual image response
        for response in args:
            if response.id == IMAGE_GENERATION_RESPONSE_ID:
                image_generation_responses = cast(
                    list[ImageGenerationResponse], response.response
                )
                return [
                    image_generation_response.model_dump()
                    for image_generation_response in image_generation_responses
                ]

        raise ValueError("No image generation response found")<|MERGE_RESOLUTION|>--- conflicted
+++ resolved
@@ -10,19 +10,12 @@
 from sqlalchemy.orm import Session
 from typing_extensions import override
 
-<<<<<<< HEAD
-from onyx.configs.app_configs import AZURE_DALLE_API_KEY
-=======
-from onyx.chat.chat_utils import combine_message_chain
-from onyx.chat.prompt_builder.answer_prompt_builder import AnswerPromptBuilder
 from onyx.configs.app_configs import AZURE_IMAGE_API_KEY
->>>>>>> dbf06c6a
 from onyx.configs.app_configs import IMAGE_MODEL_NAME
 from onyx.db.llm import fetch_existing_llm_providers
 from onyx.llm.utils import build_content_with_imgs
 from onyx.prompts.constants import GENERAL_SEP_PAT
 from onyx.tools.models import ToolResponse
-from onyx.tools.tool import RunContextWrapper
 from onyx.tools.tool import Tool
 from onyx.utils.logger import setup_logger
 from onyx.utils.special_types import JSON_ro
@@ -158,51 +151,7 @@
             },
         }
 
-<<<<<<< HEAD
     def get_llm_tool_response(
-=======
-    def get_args_for_non_tool_calling_llm(
-        self,
-        query: str,
-        history: list[PreviousMessage],
-        llm: LLM,
-        force_run: bool = False,
-    ) -> dict[str, Any] | None:
-        args = {"prompt": query}
-        if force_run:
-            return args
-
-        history_str = combine_message_chain(
-            messages=history, token_limit=GEN_AI_HISTORY_CUTOFF
-        )
-        prompt = IMAGE_GENERATION_TEMPLATE.format(
-            chat_history=history_str,
-            final_query=query,
-        )
-        use_image_generation_tool_output = message_to_string(
-            llm.invoke_langchain(prompt)
-        )
-
-        logger.debug(
-            f"Evaluated if should use ImageGenerationTool: {use_image_generation_tool_output}"
-        )
-        if (
-            YES_IMAGE_GENERATION.split()[0]
-        ).lower() in use_image_generation_tool_output.lower():
-            return args
-
-        return None
-
-    def run_v2(
-        self,
-        run_context: RunContextWrapper[Any],
-        *args: Any,
-        **kwargs: Any,
-    ) -> Any:
-        raise NotImplementedError("ImageGenerationTool.run_v2 is not implemented.")
-
-    def build_tool_message_content(
->>>>>>> dbf06c6a
         self, *args: ToolResponse
     ) -> str | list[str | dict[str, Any]]:
         # Filter out heartbeat responses and find the actual image response
