--- conflicted
+++ resolved
@@ -154,59 +154,8 @@
             },
         }
 
-<<<<<<< HEAD
     def run(
         self, override_kwargs: SearchToolOverrideKwargs | None = None, **llm_kwargs: Any
-=======
-    def build_tool_message_content(
-        self, *args: ToolResponse
-    ) -> str | list[str | dict[str, Any]]:
-        final_context_docs_response = next(
-            response for response in args if response.id == FINAL_CONTEXT_DOCUMENTS_ID
-        )
-        final_context_docs = cast(list[LlmDoc], final_context_docs_response.response)
-
-        return json.dumps(
-            {
-                "search_results": [
-                    llm_doc_to_dict(doc, ind)
-                    for ind, doc in enumerate(final_context_docs)
-                ]
-            }
-        )
-
-    """For LLMs that don't support tool calling"""
-
-    def get_args_for_non_tool_calling_llm(
-        self,
-        query: str,
-        history: list[PreviousMessage],
-        llm: LLM,
-        force_run: bool = False,
-    ) -> dict[str, Any] | None:
-        if not force_run and not check_if_need_search(
-            query=query, history=history, llm=llm
-        ):
-            return None
-
-        rephrased_query = history_based_query_rephrase(
-            query=query, history=history, llm=llm
-        )
-        return {QUERY_FIELD: rephrased_query}
-
-    """Actual tool execution"""
-
-    def run_v2(
-        self,
-        run_context: RunContextWrapper[Any],
-        *args: Any,
-        **kwargs: Any,
-    ) -> Any:
-        raise NotImplementedError("SearchTool.run_v2 is not implemented.")
-
-    def _build_response_for_specified_sections(
-        self, query: str
->>>>>>> dbf06c6a
     ) -> Generator[ToolResponse, None, None]:
         # Create a new thread-safe session for this execution
         # This prevents transaction conflicts when multiple search tools run in parallel
@@ -289,6 +238,238 @@
             }
         )
 
+    def run_v2(
+        self,
+        run_context: RunContextWrapper[Any],
+        *args: Any,
+        **kwargs: Any,
+    ) -> Any:
+        raise NotImplementedError("SearchTool.run_v2 is not implemented.")
+
+    # def _build_response_for_specified_sections(
+    #     self, query: str
+    # ) -> Generator[ToolResponse, None, None]:
+    #     if self.selected_sections is None:
+    #         raise ValueError("Sections must be specified")
+
+    #     yield ToolResponse(
+    #         id=SEARCH_RESPONSE_SUMMARY_ID,
+    #         response=SearchResponseSummary(
+    #             rephrased_query=None,
+    #             top_sections=[],
+    #             predicted_flow=None,
+    #             predicted_search=None,
+    #             final_filters=IndexFilters(access_control_list=None),  # dummy filters
+    #             recency_bias_multiplier=1.0,
+    #         ),
+    #     )
+
+    #     # Build selected sections for specified documents
+    #     selected_sections = [
+    #         SectionRelevancePiece(
+    #             relevant=True,
+    #             document_id=section.center_chunk.document_id,
+    #             chunk_id=section.center_chunk.chunk_id,
+    #         )
+    #         for section in self.selected_sections
+    #     ]
+
+    #     yield ToolResponse(
+    #         id=SECTION_RELEVANCE_LIST_ID,
+    #         response=selected_sections,
+    #     )
+
+    #     final_context_sections = prune_and_merge_sections(
+    #         sections=self.selected_sections,
+    #         section_relevance_list=None,
+    #         prompt_config=self.prompt_config,
+    #         llm_config=self.llm.config,
+    #         question=query,
+    #         contextual_pruning_config=self.contextual_pruning_config,
+    #     )
+
+    #     llm_docs = [
+    #         llm_doc_from_inference_section(section)
+    #         for section in final_context_sections
+    #     ]
+
+    #     yield ToolResponse(id=FINAL_CONTEXT_DOCUMENTS_ID, response=llm_docs)
+
+    # def run(
+    #     self, override_kwargs: SearchToolOverrideKwargs | None = None, **llm_kwargs: Any
+    # ) -> Generator[ToolResponse, None, None]:
+    #     query = cast(str, llm_kwargs[QUERY_FIELD])
+    #     original_query = query
+    #     precomputed_query_embedding = None
+    #     precomputed_is_keyword = None
+    #     precomputed_keywords = None
+    #     force_no_rerank = False
+    #     alternate_db_session = None
+    #     retrieved_sections_callback = None
+    #     skip_query_analysis = False
+    #     user_file_ids = None
+    #     project_id = None
+    #     document_sources = None
+    #     time_cutoff = None
+    #     expanded_queries = None
+    #     kg_entities = None
+    #     kg_relationships = None
+    #     kg_terms = None
+    #     kg_sources = None
+    #     kg_chunk_id_zero_only = False
+    #     if override_kwargs:
+    #         original_query = override_kwargs.original_query or query
+    #         precomputed_is_keyword = override_kwargs.precomputed_is_keyword
+    #         precomputed_keywords = override_kwargs.precomputed_keywords
+    #         precomputed_query_embedding = override_kwargs.precomputed_query_embedding
+    #         force_no_rerank = use_alt_not_None(override_kwargs.force_no_rerank, False)
+    #         alternate_db_session = override_kwargs.alternate_db_session
+    #         retrieved_sections_callback = override_kwargs.retrieved_sections_callback
+    #         skip_query_analysis = use_alt_not_None(
+    #             override_kwargs.skip_query_analysis, False
+    #         )
+    #         user_file_ids = override_kwargs.user_file_ids
+    #         project_id = override_kwargs.project_id
+    #         document_sources = override_kwargs.document_sources
+    #         time_cutoff = override_kwargs.time_cutoff
+    #         expanded_queries = override_kwargs.expanded_queries
+    #         kg_entities = override_kwargs.kg_entities
+    #         kg_relationships = override_kwargs.kg_relationships
+    #         kg_terms = override_kwargs.kg_terms
+    #         kg_sources = override_kwargs.kg_sources
+    #         kg_chunk_id_zero_only = override_kwargs.kg_chunk_id_zero_only or False
+
+    #     if self.selected_sections:
+    #         yield from self._build_response_for_specified_sections(query)
+    #         return
+
+    #     retrieval_options = copy.deepcopy(self.retrieval_options) or RetrievalDetails()
+    #     if document_sources or time_cutoff:
+    #         # if empty, just start with an empty filters object
+    #         if not retrieval_options.filters:
+    #             retrieval_options.filters = BaseFilters()
+
+    #         # Handle document sources
+    #         if document_sources:
+    #             source_types = retrieval_options.filters.source_type or []
+    #             retrieval_options.filters.source_type = list(
+    #                 set(source_types + document_sources)
+    #             )
+
+    #         # Handle time cutoff
+    #         if time_cutoff:
+    #             # Overwrite time-cutoff should supercede existing time-cutoff, even if defined
+    #             retrieval_options.filters.time_cutoff = time_cutoff
+
+    #     retrieval_options = copy.deepcopy(retrieval_options) or RetrievalDetails()
+    #     retrieval_options.filters = retrieval_options.filters or BaseFilters()
+    #     if kg_entities:
+    #         retrieval_options.filters.kg_entities = kg_entities
+    #     if kg_relationships:
+    #         retrieval_options.filters.kg_relationships = kg_relationships
+    #     if kg_terms:
+    #         retrieval_options.filters.kg_terms = kg_terms
+    #     if kg_sources:
+    #         retrieval_options.filters.kg_sources = kg_sources
+    #     if kg_chunk_id_zero_only:
+    #         retrieval_options.filters.kg_chunk_id_zero_only = kg_chunk_id_zero_only
+
+    #     search_pipeline = SearchPipeline(
+    #         search_request=SearchRequest(
+    #             query=query,
+    #             evaluation_type=(
+    #                 LLMEvaluationType.SKIP if force_no_rerank else self.evaluation_type
+    #             ),
+    #             human_selected_filters=(
+    #                 retrieval_options.filters if retrieval_options else None
+    #             ),
+    #             user_file_filters=UserFileFilters(
+    #                 user_file_ids=user_file_ids,
+    #                 project_id=project_id,
+    #             ),
+    #             persona=self.persona,
+    #             offset=(retrieval_options.offset if retrieval_options else None),
+    #             limit=retrieval_options.limit if retrieval_options else None,
+    #             rerank_settings=(
+    #                 RerankingDetails(
+    #                     rerank_model_name=None,
+    #                     rerank_api_url=None,
+    #                     rerank_provider_type=None,
+    #                     rerank_api_key=None,
+    #                     num_rerank=0,
+    #                     disable_rerank_for_streaming=True,
+    #                 )
+    #                 if force_no_rerank
+    #                 else self.rerank_settings
+    #             ),
+    #             chunks_above=self.chunks_above,
+    #             chunks_below=self.chunks_below,
+    #             full_doc=self.full_doc,
+    #             enable_auto_detect_filters=(
+    #                 retrieval_options.enable_auto_detect_filters
+    #                 if retrieval_options
+    #                 else None
+    #             ),
+    #             precomputed_query_embedding=precomputed_query_embedding,
+    #             precomputed_is_keyword=precomputed_is_keyword,
+    #             precomputed_keywords=precomputed_keywords,
+    #             # add expanded queries
+    #             expanded_queries=expanded_queries,
+    #             original_query=original_query,
+    #         ),
+    #         user=self.user,
+    #         llm=self.llm,
+    #         fast_llm=self.fast_llm,
+    #         skip_query_analysis=skip_query_analysis,
+    #         bypass_acl=self.bypass_acl,
+    #         db_session=alternate_db_session or self.db_session,
+    #         prompt_config=self.prompt_config,
+    #         retrieved_sections_callback=retrieved_sections_callback,
+    #         contextual_pruning_config=self.contextual_pruning_config,
+    #         slack_context=self.slack_context,  # Pass Slack context
+    #     )
+
+    #     search_query_info = SearchQueryInfo(
+    #         predicted_search=search_pipeline.search_query.search_type,
+    #         final_filters=search_pipeline.search_query.filters,
+    #         recency_bias_multiplier=search_pipeline.search_query.recency_bias_multiplier,
+    #     )
+    #     yield from yield_search_responses(
+    #         query=query,
+    #         # give back the merged sections to prevent duplicate docs from appearing in the UI
+    #         get_retrieved_sections=lambda: search_pipeline.merged_retrieved_sections,
+    #         get_final_context_sections=lambda: search_pipeline.final_context_sections,
+    #         search_query_info=search_query_info,
+    #         get_section_relevance=lambda: search_pipeline.section_relevance,
+    #         search_tool=self,
+    #     )
+
+    # def final_result(self, *args: ToolResponse) -> JSON_ro:
+    #     final_docs = cast(
+    #         list[LlmDoc],
+    #         next(arg.response for arg in args if arg.id == FINAL_CONTEXT_DOCUMENTS_ID),
+    #     )
+    #     # NOTE: need to do this json.loads(doc.json()) stuff because there are some
+    #     # subfields that are not serializable by default (datetime)
+    #     # this forces pydantic to make them JSON serializable for us
+    #     return [json.loads(doc.model_dump_json()) for doc in final_docs]
+
+    # def build_next_prompt(
+    #     self,
+    #     prompt_builder: AnswerPromptBuilder,
+    #     tool_call_summary: ToolCallSummary,
+    #     tool_responses: list[ToolResponse],
+    #     using_tool_calling_llm: bool,
+    # ) -> AnswerPromptBuilder:
+    #     return build_next_prompt_for_search_like_tool(
+    #         prompt_builder=prompt_builder,
+    #         tool_call_summary=tool_call_summary,
+    #         tool_responses=tool_responses,
+    #         using_tool_calling_llm=using_tool_calling_llm,
+    #         answer_style_config=self.answer_style_config,
+    #         prompt_config=self.prompt_config,
+    #     )
+
 
 T = TypeVar("T")
 
