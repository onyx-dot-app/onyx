import json
from collections.abc import Callable
from collections.abc import Generator
from typing import Any
from typing import cast
from typing import TypeVar

from sqlalchemy.orm import Session

from onyx.chat.chat_utils import llm_doc_from_inference_section
from onyx.chat.models import AnswerStyleConfig
from onyx.chat.models import ContextualPruningConfig
from onyx.chat.models import DocumentPruningConfig
from onyx.chat.models import LlmDoc
from onyx.chat.models import PromptConfig
from onyx.chat.models import SectionRelevancePiece
from onyx.chat.prompt_builder.answer_prompt_builder import AnswerPromptBuilder
from onyx.chat.prompt_builder.citations_prompt import compute_max_llm_input_tokens
from onyx.chat.prune_and_merge import prune_and_merge_sections
from onyx.chat.prune_and_merge import prune_sections
from onyx.configs.chat_configs import CONTEXT_CHUNKS_ABOVE
from onyx.configs.chat_configs import CONTEXT_CHUNKS_BELOW
from onyx.configs.model_configs import GEN_AI_MODEL_FALLBACK_MAX_TOKENS
from onyx.context.search.enums import LLMEvaluationType
from onyx.context.search.enums import QueryFlow
from onyx.context.search.models import BaseFilters
from onyx.context.search.models import IndexFilters
from onyx.context.search.models import InferenceSection
from onyx.context.search.models import RerankingDetails
from onyx.context.search.models import RetrievalDetails
from onyx.context.search.models import SearchRequest
from onyx.context.search.models import UserFileFilters
from onyx.context.search.pipeline import SearchPipeline
from onyx.context.search.pipeline import section_relevance_list_impl
from onyx.db.models import Persona
from onyx.db.models import User
from onyx.llm.interfaces import LLM
from onyx.llm.models import PreviousMessage
from onyx.secondary_llm_flows.choose_search import check_if_need_search
from onyx.secondary_llm_flows.query_expansion import history_based_query_rephrase
from onyx.tools.message import ToolCallSummary
from onyx.tools.models import SearchQueryInfo
from onyx.tools.models import SearchToolOverrideKwargs
from onyx.tools.models import ToolResponse
from onyx.tools.tool import Tool
from onyx.tools.tool_implementations.search.search_utils import llm_doc_to_dict
from onyx.tools.tool_implementations.search_like_tool_utils import (
    build_next_prompt_for_search_like_tool,
)
from onyx.tools.tool_implementations.search_like_tool_utils import (
    FINAL_CONTEXT_DOCUMENTS_ID,
)
from onyx.utils.logger import setup_logger
from onyx.utils.special_types import JSON_ro

logger = setup_logger()

SEARCH_RESPONSE_SUMMARY_ID = "search_response_summary"
SECTION_RELEVANCE_LIST_ID = "section_relevance_list"
SEARCH_EVALUATION_ID = "llm_doc_eval"
QUERY_FIELD = "query"


class SearchResponseSummary(SearchQueryInfo):
    top_sections: list[InferenceSection]
    rephrased_query: str | None = None
    predicted_flow: QueryFlow | None


SEARCH_TOOL_DESCRIPTION = """
Runs a semantic search over the user's knowledge base. The default behavior is to use this tool. \
The only scenario where you should not use this tool is if:

- There is sufficient information in chat history to FULLY and ACCURATELY answer the query AND \
additional information or details would provide little or no value.
- The query is some form of request that does not require additional information to handle.

HINT: if you are unfamiliar with the user input OR think the user input is a typo, use this tool.
"""


class SearchTool(Tool[SearchToolOverrideKwargs]):
    _NAME = "run_search"
    _DISPLAY_NAME = "Search Tool"
    _DESCRIPTION = SEARCH_TOOL_DESCRIPTION

    def __init__(
        self,
        db_session: Session,
        user: User | None,
        persona: Persona,
        retrieval_options: RetrievalDetails | None,
        prompt_config: PromptConfig,
        llm: LLM,
        fast_llm: LLM,
        pruning_config: DocumentPruningConfig,
        answer_style_config: AnswerStyleConfig,
        evaluation_type: LLMEvaluationType,
        # if specified, will not actually run a search and will instead return these
        # sections. Used when the user selects specific docs to talk to
        selected_sections: list[InferenceSection] | None = None,
        chunks_above: int | None = None,
        chunks_below: int | None = None,
        full_doc: bool = False,
        bypass_acl: bool = False,
        rerank_settings: RerankingDetails | None = None,
    ) -> None:
        self.user = user
        self.persona = persona
        self.retrieval_options = retrieval_options
        self.prompt_config = prompt_config
        self.llm = llm
        self.fast_llm = fast_llm
        self.evaluation_type = evaluation_type

        self.selected_sections = selected_sections

        self.full_doc = full_doc
        self.bypass_acl = bypass_acl
        self.db_session = db_session

        # Only used via API
        self.rerank_settings = rerank_settings

        self.chunks_above = (
            chunks_above
            if chunks_above is not None
            else (
                persona.chunks_above
                if persona.chunks_above is not None
                else CONTEXT_CHUNKS_ABOVE
            )
        )
        self.chunks_below = (
            chunks_below
            if chunks_below is not None
            else (
                persona.chunks_below
                if persona.chunks_below is not None
                else CONTEXT_CHUNKS_BELOW
            )
        )

        # For small context models, don't include additional surrounding context
        # The 3 here for at least minimum 1 above, 1 below and 1 for the middle chunk

        max_input_tokens = compute_max_llm_input_tokens(
            llm_config=llm.config,
        )
        if max_input_tokens < 3 * GEN_AI_MODEL_FALLBACK_MAX_TOKENS:
            self.chunks_above = 0
            self.chunks_below = 0

        num_chunk_multiple = self.chunks_above + self.chunks_below + 1

        self.answer_style_config = answer_style_config
        self.contextual_pruning_config = (
            ContextualPruningConfig.from_doc_pruning_config(
                num_chunk_multiple=num_chunk_multiple, doc_pruning_config=pruning_config
            )
        )

    @property
    def name(self) -> str:
        return self._NAME

    @property
    def description(self) -> str:
        return self._DESCRIPTION

    @property
    def display_name(self) -> str:
        return self._DISPLAY_NAME

    """For explicit tool calling"""

    def tool_definition(self) -> dict:
        return {
            "type": "function",
            "function": {
                "name": self.name,
                "description": self.description,
                "parameters": {
                    "type": "object",
                    "properties": {
                        QUERY_FIELD: {
                            "type": "string",
                            "description": "What to search for",
                        },
                    },
                    "required": [QUERY_FIELD],
                },
            },
        }

    def build_tool_message_content(
        self, *args: ToolResponse
    ) -> str | list[str | dict[str, Any]]:
        final_context_docs_response = next(
            response for response in args if response.id == FINAL_CONTEXT_DOCUMENTS_ID
        )
        final_context_docs = cast(list[LlmDoc], final_context_docs_response.response)

        return json.dumps(
            {
                "search_results": [
                    llm_doc_to_dict(doc, ind)
                    for ind, doc in enumerate(final_context_docs)
                ]
            }
        )

    """For LLMs that don't support tool calling"""

    def get_args_for_non_tool_calling_llm(
        self,
        query: str,
        history: list[PreviousMessage],
        llm: LLM,
        force_run: bool = False,
    ) -> dict[str, Any] | None:
        if not force_run and not check_if_need_search(
            query=query, history=history, llm=llm
        ):
            return None

        rephrased_query = history_based_query_rephrase(
            query=query, history=history, llm=llm
        )
        return {QUERY_FIELD: rephrased_query}

    """Actual tool execution"""

    def _build_response_for_specified_sections(
        self, query: str
    ) -> Generator[ToolResponse, None, None]:
        if self.selected_sections is None:
            raise ValueError("Sections must be specified")

        yield ToolResponse(
            id=SEARCH_RESPONSE_SUMMARY_ID,
            response=SearchResponseSummary(
                rephrased_query=None,
                top_sections=[],
                predicted_flow=None,
                predicted_search=None,
                final_filters=IndexFilters(access_control_list=None),  # dummy filters
                recency_bias_multiplier=1.0,
            ),
        )

        # Build selected sections for specified documents
        selected_sections = [
            SectionRelevancePiece(
                relevant=True,
                document_id=section.center_chunk.document_id,
                chunk_id=section.center_chunk.chunk_id,
            )
            for section in self.selected_sections
        ]

        yield ToolResponse(
            id=SECTION_RELEVANCE_LIST_ID,
            response=selected_sections,
        )

        final_context_sections = prune_and_merge_sections(
            sections=self.selected_sections,
            section_relevance_list=None,
            prompt_config=self.prompt_config,
            llm_config=self.llm.config,
            question=query,
            contextual_pruning_config=self.contextual_pruning_config,
        )

        llm_docs = [
            llm_doc_from_inference_section(section)
            for section in final_context_sections
        ]

        yield ToolResponse(id=FINAL_CONTEXT_DOCUMENTS_ID, response=llm_docs)

    def run(
        self, override_kwargs: SearchToolOverrideKwargs | None = None, **llm_kwargs: Any
    ) -> Generator[ToolResponse, None, None]:
        query = cast(str, llm_kwargs[QUERY_FIELD])
        precomputed_query_embedding = None
        precomputed_is_keyword = None
        precomputed_keywords = None
        force_no_rerank = False
        alternate_db_session = None
        retrieved_sections_callback = None
        skip_query_analysis = False
        user_file_ids = None
        user_folder_ids = None
        document_sources = None
        time_cutoff = None
        expanded_queries = None
        kg_entities = None
        kg_relationships = None
        kg_terms = None
        kg_sources = None
        kg_chunk_id_zero_only = False
        if override_kwargs:
            force_no_rerank = use_alt_not_None(override_kwargs.force_no_rerank, False)
            alternate_db_session = override_kwargs.alternate_db_session
            retrieved_sections_callback = override_kwargs.retrieved_sections_callback
            skip_query_analysis = use_alt_not_None(
                override_kwargs.skip_query_analysis, False
            )
            user_file_ids = override_kwargs.user_file_ids
            user_folder_ids = override_kwargs.user_folder_ids
            document_sources = override_kwargs.document_sources
            time_cutoff = override_kwargs.time_cutoff
            expanded_queries = override_kwargs.expanded_queries
            kg_entities = override_kwargs.kg_entities
            kg_relationships = override_kwargs.kg_relationships
            kg_terms = override_kwargs.kg_terms
            kg_sources = override_kwargs.kg_sources
            kg_chunk_id_zero_only = override_kwargs.kg_chunk_id_zero_only or False
<<<<<<< HEAD
        # Fast path for ordering-only search
        if ordering_only:
            yield from self._run_ordering_only_search(
                query, user_file_ids, user_folder_ids
            )
            return
=======
>>>>>>> ba9b24a4

        if self.selected_sections:
            yield from self._build_response_for_specified_sections(query)
            return

        retrieval_options = self.retrieval_options or RetrievalDetails()
        if document_sources or time_cutoff:
            # if empty, just start with an empty filters object
            if not retrieval_options.filters:
                retrieval_options.filters = BaseFilters()

            # Handle document sources
            if document_sources:
                source_types = retrieval_options.filters.source_type or []
                retrieval_options.filters.source_type = list(
                    set(source_types + document_sources)
                )

            # Handle time cutoff
            if time_cutoff:
                # Overwrite time-cutoff should supercede existing time-cutoff, even if defined
                retrieval_options.filters.time_cutoff = time_cutoff

        retrieval_options = retrieval_options or RetrievalDetails()
        retrieval_options.filters = retrieval_options.filters or BaseFilters()
        if kg_entities:
            retrieval_options.filters.kg_entities = kg_entities
        if kg_relationships:
            retrieval_options.filters.kg_relationships = kg_relationships
        if kg_terms:
            retrieval_options.filters.kg_terms = kg_terms
        if kg_sources:
            retrieval_options.filters.kg_sources = kg_sources
        if kg_chunk_id_zero_only:
            retrieval_options.filters.kg_chunk_id_zero_only = kg_chunk_id_zero_only

        search_pipeline = SearchPipeline(
            search_request=SearchRequest(
                query=query,
                evaluation_type=(
                    LLMEvaluationType.SKIP if force_no_rerank else self.evaluation_type
                ),
                human_selected_filters=(
                    retrieval_options.filters if retrieval_options else None
                ),
                user_file_filters=UserFileFilters(
                    user_file_ids=user_file_ids, user_folder_ids=user_folder_ids
                ),
                persona=self.persona,
                offset=(retrieval_options.offset if retrieval_options else None),
                limit=retrieval_options.limit if retrieval_options else None,
                rerank_settings=(
                    RerankingDetails(
                        rerank_model_name=None,
                        rerank_api_url=None,
                        rerank_provider_type=None,
                        rerank_api_key=None,
                        num_rerank=0,
                        disable_rerank_for_streaming=True,
                    )
                    if force_no_rerank
                    else self.rerank_settings
                ),
                chunks_above=self.chunks_above,
                chunks_below=self.chunks_below,
                full_doc=self.full_doc,
                enable_auto_detect_filters=(
                    retrieval_options.enable_auto_detect_filters
                    if retrieval_options
                    else None
                ),
                precomputed_query_embedding=precomputed_query_embedding,
                precomputed_is_keyword=precomputed_is_keyword,
                precomputed_keywords=precomputed_keywords,
                # add expanded queries
                expanded_queries=expanded_queries,
            ),
            user=self.user,
            llm=self.llm,
            fast_llm=self.fast_llm,
            skip_query_analysis=skip_query_analysis,
            bypass_acl=self.bypass_acl,
            db_session=alternate_db_session or self.db_session,
            prompt_config=self.prompt_config,
            retrieved_sections_callback=retrieved_sections_callback,
            contextual_pruning_config=self.contextual_pruning_config,
        )

        search_query_info = SearchQueryInfo(
            predicted_search=search_pipeline.search_query.search_type,
            final_filters=search_pipeline.search_query.filters,
            recency_bias_multiplier=search_pipeline.search_query.recency_bias_multiplier,
        )
        yield from yield_search_responses(
            query=query,
            # give back the merged sections to prevent duplicate docs from appearing in the UI
            get_retrieved_sections=lambda: search_pipeline.merged_retrieved_sections,
            get_final_context_sections=lambda: search_pipeline.final_context_sections,
            search_query_info=search_query_info,
            get_section_relevance=lambda: search_pipeline.section_relevance,
            search_tool=self,
        )

    def final_result(self, *args: ToolResponse) -> JSON_ro:
        final_docs = cast(
            list[LlmDoc],
            next(arg.response for arg in args if arg.id == FINAL_CONTEXT_DOCUMENTS_ID),
        )
        # NOTE: need to do this json.loads(doc.json()) stuff because there are some
        # subfields that are not serializable by default (datetime)
        # this forces pydantic to make them JSON serializable for us
        return [json.loads(doc.model_dump_json()) for doc in final_docs]

    def build_next_prompt(
        self,
        prompt_builder: AnswerPromptBuilder,
        tool_call_summary: ToolCallSummary,
        tool_responses: list[ToolResponse],
        using_tool_calling_llm: bool,
    ) -> AnswerPromptBuilder:
        return build_next_prompt_for_search_like_tool(
            prompt_builder=prompt_builder,
            tool_call_summary=tool_call_summary,
            tool_responses=tool_responses,
            using_tool_calling_llm=using_tool_calling_llm,
            answer_style_config=self.answer_style_config,
            prompt_config=self.prompt_config,
        )


# Allows yielding the same responses as a SearchTool without being a SearchTool.
# SearchTool passed in to allow for access to SearchTool properties.
# We can't just call SearchTool methods in the graph because we're operating on
# the retrieved docs (reranking, deduping, etc.) after the SearchTool has run.
#
# The various inference sections are passed in as functions to allow for lazy
# evaluation. The SearchPipeline object properties that they correspond to are
# actually functions defined with @property decorators, and passing them into
# this function causes them to get evaluated immediately which is undesirable.
def yield_search_responses(
    query: str,
    get_retrieved_sections: Callable[[], list[InferenceSection]],
    get_final_context_sections: Callable[[], list[InferenceSection]],
    search_query_info: SearchQueryInfo,
    get_section_relevance: Callable[[], list[SectionRelevancePiece] | None],
    search_tool: SearchTool,
) -> Generator[ToolResponse, None, None]:
    yield ToolResponse(
        id=SEARCH_RESPONSE_SUMMARY_ID,
        response=SearchResponseSummary(
            rephrased_query=query,
            top_sections=get_retrieved_sections(),
            predicted_flow=QueryFlow.QUESTION_ANSWER,
            predicted_search=search_query_info.predicted_search,
            final_filters=search_query_info.final_filters,
            recency_bias_multiplier=search_query_info.recency_bias_multiplier,
        ),
    )

    section_relevance = get_section_relevance()
    yield ToolResponse(
        id=SECTION_RELEVANCE_LIST_ID,
        response=section_relevance,
    )

    final_context_sections = get_final_context_sections()

    # Use the section_relevance we already computed above
    pruned_sections = prune_sections(
        sections=final_context_sections,
        section_relevance_list=section_relevance_list_impl(
            section_relevance, final_context_sections
        ),
        prompt_config=search_tool.prompt_config,
        llm_config=search_tool.llm.config,
        question=query,
        contextual_pruning_config=search_tool.contextual_pruning_config,
    )
    llm_docs = [llm_doc_from_inference_section(section) for section in pruned_sections]

    yield ToolResponse(id=FINAL_CONTEXT_DOCUMENTS_ID, response=llm_docs)


T = TypeVar("T")


def use_alt_not_None(value: T | None, alt: T) -> T:
    return value if value is not None else alt<|MERGE_RESOLUTION|>--- conflicted
+++ resolved
@@ -318,15 +318,6 @@
             kg_terms = override_kwargs.kg_terms
             kg_sources = override_kwargs.kg_sources
             kg_chunk_id_zero_only = override_kwargs.kg_chunk_id_zero_only or False
-<<<<<<< HEAD
-        # Fast path for ordering-only search
-        if ordering_only:
-            yield from self._run_ordering_only_search(
-                query, user_file_ids, user_folder_ids
-            )
-            return
-=======
->>>>>>> ba9b24a4
 
         if self.selected_sections:
             yield from self._build_response_for_specified_sections(query)
