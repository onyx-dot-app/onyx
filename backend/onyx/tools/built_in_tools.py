--- conflicted
+++ resolved
@@ -19,224 +19,6 @@
 logger = setup_logger()
 
 
-<<<<<<< HEAD
-class InCodeToolInfo(TypedDict):
-    cls: Type[Tool]
-    description: str
-    in_code_tool_id: str
-    display_name: str
-
-
-BUILT_IN_TOOLS: list[InCodeToolInfo] = [
-    InCodeToolInfo(
-        cls=SearchTool,
-        description="The Search Action allows the Assistant to search through connected knowledge to help build an answer.",
-        in_code_tool_id=SearchTool.__name__,
-        display_name=SearchTool._DISPLAY_NAME,
-    ),
-    InCodeToolInfo(
-        cls=ImageGenerationTool,
-        description=(
-            "The Image Generation Action allows the assistant to use DALL-E 3 or GPT-IMAGE-1 to generate images. "
-            "The action will be used when the user asks the assistant to generate an image."
-        ),
-        in_code_tool_id=ImageGenerationTool.__name__,
-        display_name=ImageGenerationTool._DISPLAY_NAME,
-    ),
-    # Show internet search tools if any providers are available
-    *(
-        [
-            InCodeToolInfo(
-                cls=InternetSearchTool,
-                description=(
-                    "The Internet Search Action allows the assistant "
-                    "to perform internet searches for up-to-date information."
-                ),
-                in_code_tool_id=InternetSearchTool.__name__,
-                display_name=InternetSearchTool._DISPLAY_NAME,
-            ),
-        ]
-        if (bool(get_default_provider()))
-        else []
-    ),
-    InCodeToolInfo(
-        cls=KnowledgeGraphTool,
-        description="""The Knowledge Graph Search Action allows the assistant to search the \
-    Knowledge Graph for information. This tool can (for now) only be active in the KG Beta Assistant, \
-    and it requires the Knowledge Graph to be enabled.""",
-        in_code_tool_id=KnowledgeGraphTool.__name__,
-        display_name=KnowledgeGraphTool._DISPLAY_NAME,
-    ),
-    # Show Okta Profile tool if the environment variables are set
-    *(
-        [
-            InCodeToolInfo(
-                cls=OktaProfileTool,
-                description="The Okta Profile Action allows the assistant to fetch the current user's information from Okta. \
-It could include the user's name, email, phone number, address as well as other information like who they report to and \
-who reports to them.",
-                in_code_tool_id=OktaProfileTool.__name__,
-                display_name=OktaProfileTool._DISPLAY_NAME,
-            )
-        ]
-        if OKTA_PROFILE_TOOL_ENABLED
-        else []
-    ),
-]
-
-
-def load_builtin_tools(db_session: Session) -> None:
-    existing_in_code_tools = db_session.scalars(
-        select(ToolDBModel).where(not_(ToolDBModel.in_code_tool_id.is_(None)))
-    ).all()
-    in_code_tool_id_to_tool = {
-        tool.in_code_tool_id: tool for tool in existing_in_code_tools
-    }
-
-    # Add or update existing tools
-    for tool_info in BUILT_IN_TOOLS:
-        tool_name = tool_info["cls"].__name__
-        tool = in_code_tool_id_to_tool.get(tool_info["in_code_tool_id"])
-        if tool:
-            # Update existing tool
-            tool.name = tool_name
-            tool.description = tool_info["description"]
-            tool.display_name = tool_info["display_name"]
-            logger.notice(f"Updated tool: {tool_name}")
-        else:
-            # Add new tool
-            new_tool = ToolDBModel(
-                name=tool_name,
-                description=tool_info["description"],
-                display_name=tool_info["display_name"],
-                in_code_tool_id=tool_info["in_code_tool_id"],
-            )
-            db_session.add(new_tool)
-            logger.notice(f"Added new tool: {tool_name}")
-
-    # Remove tools that are no longer in BUILT_IN_TOOLS
-    built_in_ids = {tool_info["in_code_tool_id"] for tool_info in BUILT_IN_TOOLS}
-    for tool_id, tool in list(in_code_tool_id_to_tool.items()):
-        if tool_id not in built_in_ids:
-            db_session.delete(tool)
-            logger.notice(f"Removed action no longer in built-in list: {tool.name}")
-
-    db_session.commit()
-    logger.notice("All built-in tools are loaded/verified.")
-
-
-def get_builtin_tool_type_by_name(
-    name: str,
-) -> Type[SearchTool | ImageGenerationTool | InternetSearchTool | KnowledgeGraphTool]:
-    name_to_builtin_tool_type: dict[
-        str,
-        Type[
-            SearchTool | ImageGenerationTool | InternetSearchTool | KnowledgeGraphTool
-        ],
-    ] = {
-        "SearchTool": SearchTool,
-        "ImageGenerationTool": ImageGenerationTool,
-        "InternetSearchTool": InternetSearchTool,
-        "KnowledgeGraphTool": KnowledgeGraphTool,
-    }
-    return name_to_builtin_tool_type[name]
-
-
-def get_builtin_tool(
-    db_session: Session,
-    tool_type: Type[
-        SearchTool | ImageGenerationTool | InternetSearchTool | KnowledgeGraphTool
-    ],
-) -> ToolDBModel:
-    """
-    Retrieves a built-in tool from the database based on the tool type.
-    """
-    tool_id = next(
-        (
-            tool["in_code_tool_id"]
-            for tool in BUILT_IN_TOOLS
-            if tool["cls"].__name__ == tool_type.__name__
-        ),
-        None,
-    )
-
-    if not tool_id:
-        raise RuntimeError(
-            f"Tool type {tool_type.__name__} not found in the BUILT_IN_TOOLS list."
-        )
-
-    db_tool = db_session.execute(
-        select(ToolDBModel).where(ToolDBModel.in_code_tool_id == tool_id)
-    ).scalar_one_or_none()
-
-    if not db_tool:
-        raise RuntimeError(f"Tool type {tool_type.__name__} not found in the database.")
-
-    return db_tool
-
-
-def auto_add_search_tool_to_personas(db_session: Session) -> None:
-    """
-    Automatically adds the SearchTool to all Persona objects in the database that have
-    `num_chunks` either unset or set to a value that isn't 0. This is done to migrate
-    Persona objects that were created before the concept of Tools were added.
-    """
-    # Fetch the SearchTool from the database based on in_code_tool_id from BUILT_IN_TOOLS
-    search_tool = get_builtin_tool(db_session=db_session, tool_type=SearchTool)
-
-    # Fetch all Personas that need the SearchTool added
-    personas_to_update = (
-        db_session.execute(
-            select(Persona).where(
-                or_(Persona.num_chunks.is_(None), Persona.num_chunks != 0)
-            )
-        )
-        .scalars()
-        .all()
-    )
-
-    # Add the SearchTool to each relevant Persona
-    for persona in personas_to_update:
-        if search_tool not in persona.tools:
-            persona.tools.append(search_tool)
-            logger.notice(f"Added SearchTool to Persona ID: {persona.id}")
-
-    # Commit changes to the database
-    db_session.commit()
-    logger.notice("Completed adding SearchTool to relevant Personas.")
-
-
-_built_in_tools_cache: dict[str, Type[Tool]] | None = None
-
-
-def refresh_built_in_tools_cache(db_session: Session) -> None:
-    global _built_in_tools_cache
-    _built_in_tools_cache = {}
-    all_tool_built_in_tools = (
-        db_session.execute(
-            select(ToolDBModel).where(not_(ToolDBModel.in_code_tool_id.is_(None)))
-        )
-        .scalars()
-        .all()
-    )
-    for tool in all_tool_built_in_tools:
-        tool_info = next(
-            (
-                item
-                for item in BUILT_IN_TOOLS
-                if item["in_code_tool_id"] == tool.in_code_tool_id
-            ),
-            None,
-        )
-        if tool_info and tool.in_code_tool_id:
-            _built_in_tools_cache[tool.in_code_tool_id] = tool_info["cls"]
-
-
-def get_built_in_tool_by_id(
-    in_code_tool_id: str, db_session: Session, force_refresh: bool = False
-) -> Type[Tool]:
-    global _built_in_tools_cache
-=======
 # same as d09fc20a3c66_seed_builtin_tools.py
 BUILT_IN_TOOL_MAP: dict[str, Type[Tool]] = {
     SearchTool.__name__: SearchTool,
@@ -245,12 +27,26 @@
     KnowledgeGraphTool.__name__: KnowledgeGraphTool,
     OktaProfileTool.__name__: OktaProfileTool,
 }
->>>>>>> 227dfc4a
 
 
 def get_built_in_tool_ids() -> list[str]:
     return list(BUILT_IN_TOOL_MAP.keys())
 
 
+def get_builtin_tool_type_by_name(
+    name: str,
+) -> Type[SearchTool | ImageGenerationTool | WebSearchTool | KnowledgeGraphTool]:
+    name_to_builtin_tool_type: dict[
+        str,
+        Type[SearchTool | ImageGenerationTool | WebSearchTool | KnowledgeGraphTool],
+    ] = {
+        "SearchTool": SearchTool,
+        "ImageGenerationTool": ImageGenerationTool,
+        "WebSearchTool": WebSearchTool,
+        "KnowledgeGraphTool": KnowledgeGraphTool,
+    }
+    return name_to_builtin_tool_type[name]
+
+
 def get_built_in_tool_by_id(in_code_tool_id: str) -> Type[Tool]:
     return BUILT_IN_TOOL_MAP[in_code_tool_id]