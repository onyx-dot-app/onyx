--- conflicted
+++ resolved
@@ -1,11 +1,9 @@
-from typing import Any
 from typing import cast
 from typing import TYPE_CHECKING
 
 from langchain_core.messages import HumanMessage
 
 from onyx.llm.utils import message_to_prompt_and_imgs
-from onyx.tools.tool import RunContextWrapper
 from onyx.tools.tool import Tool
 
 if TYPE_CHECKING:
@@ -35,37 +33,5 @@
 
 
 class BaseTool(Tool[None]):
-<<<<<<< HEAD
-    pass
-=======
-    def run_v2(
-        self,
-        run_context: RunContextWrapper[Any],
-        *args: Any,
-        **kwargs: Any,
-    ) -> Any:
-        raise NotImplementedError("BaseTool.run_v2 is not implemented.")
-
-    def build_next_prompt(
-        self,
-        prompt_builder: "AnswerPromptBuilder",
-        tool_call_summary: "ToolCallSummary",
-        tool_responses: list["ToolResponse"],
-        using_tool_calling_llm: bool,
-    ) -> "AnswerPromptBuilder":
-        if using_tool_calling_llm:
-            prompt_builder.append_message(tool_call_summary.tool_call_request)
-            prompt_builder.append_message(tool_call_summary.tool_call_result)
-        else:
-            prompt_builder.update_user_prompt(
-                HumanMessage(
-                    content=build_user_message_for_non_tool_calling_llm(
-                        prompt_builder.user_message_and_token_cnt[0],
-                        self.name,
-                        *tool_responses,
-                    )
-                )
-            )
-
-        return prompt_builder
->>>>>>> dbf06c6a
+    # Removed the v2 run method since we're consolidating
+    pass