"""Custom client that works similarly to Dask, but simpler and more lightweight.
Dask jobs behaved very strangely - they would die all the time, retries would
not follow the expected behavior, etc.

NOTE: cannot use Celery directly due to
https://github.com/celery/celery/issues/7007#issuecomment-1740139367"""

import multiprocessing as mp
import sys
import traceback
from collections.abc import Callable
from dataclasses import dataclass
from multiprocessing.context import SpawnProcess
from typing import Any
from typing import Literal
from typing import Optional

from onyx.configs.constants import POSTGRES_CELERY_WORKER_INDEXING_CHILD_APP_NAME
from onyx.db.engine.sql_engine import SqlEngine
from onyx.utils.logger import setup_logger
from shared_configs.configs import POSTGRES_DEFAULT_SCHEMA
from shared_configs.configs import TENANT_ID_PREFIX
from shared_configs.contextvars import CURRENT_TENANT_ID_CONTEXTVAR

logger = setup_logger()


class SimpleJobException(Exception):
    """lets us raise an exception that will return a specific error code"""

    def __init__(self, *args: Any, **kwargs: Any) -> None:
        code: int | None = kwargs.pop("code", None)
        self.code = code
        super().__init__(*args, **kwargs)


JobStatusType = Literal["error"] | Literal["finished"] | Literal["pending"] | Literal["running"] | Literal["cancelled"]


def _initializer(
    func: Callable,
    queue: mp.Queue,
    args: list | tuple,
    kwargs: dict[str, Any] | None = None,
) -> Any:
    """Initialize the child process with a fresh SQLAlchemy Engine.

    Based on SQLAlchemy's recommendations to handle multiprocessing:
    https://docs.sqlalchemy.org/en/20/core/pooling.html#using-connection-pools-with-multiprocessing-or-os-fork
    """
    if kwargs is None:
        kwargs = {}

    logger.info("Initializing spawned worker child process.")
    # 1. Get tenant_id from args or fallback to default
    tenant_id = POSTGRES_DEFAULT_SCHEMA
    for arg in reversed(args):
        if isinstance(arg, str) and arg.startswith(TENANT_ID_PREFIX):
            tenant_id = arg
            break

    # 2. Set the tenant context before running anything
    token = CURRENT_TENANT_ID_CONTEXTVAR.set(tenant_id)

    # Reset the engine in the child process
    SqlEngine.reset_engine()

    # Optionally set a custom app name for database logging purposes
    SqlEngine.set_app_name(POSTGRES_CELERY_WORKER_INDEXING_CHILD_APP_NAME)

    # Initialize a new engine with desired parameters
    SqlEngine.init_engine(pool_size=4, max_overflow=12,
                          pool_recycle=60, pool_pre_ping=True)

    # Proceed with executing the target function
    try:
        return func(*args, **kwargs)
    except SimpleJobException as e:
        logger.exception("SimpleJob raised a SimpleJobException")
        error_msg = traceback.format_exc()
        queue.put(error_msg)  # Send the exception to the parent process

        sys.exit(e.code)  # use the given exit code
    except Exception:
        logger.exception("SimpleJob raised an exception")
        error_msg = traceback.format_exc()
        queue.put(error_msg)  # Send the exception to the parent process

        sys.exit(255)  # use 255 to indicate a generic exception
    finally:
        CURRENT_TENANT_ID_CONTEXTVAR.reset(token)


def _run_in_process(
    func: Callable,
    queue: mp.Queue,
    args: list | tuple,
    kwargs: dict[str, Any] | None = None,
) -> None:
    _initializer(func, queue, args, kwargs)


@dataclass
class SimpleJob:
    """Drop in replacement for `dask.distributed.Future`"""

    id: int
    process: Optional["SpawnProcess"] = None
    queue: Optional[mp.Queue] = None
    _exception: Optional[str] = None

    def cancel(self) -> bool:
        return self.release()

    def release(self) -> bool:
        if self.process is not None and self.process.is_alive():
            self.process.terminate()
            return True
        return False

    @property
    def status(self) -> JobStatusType:
        if not self.process:
            return "pending"
        elif self.process.is_alive():
            return "running"
        elif self.process.exitcode is None:
            return "cancelled"
        elif self.process.exitcode != 0:
            return "error"
        else:
            return "finished"

    def done(self) -> bool:
        return self.status == "finished" or self.status == "cancelled" or self.status == "error"

    def exception(self) -> str:
        """Needed to match the Dask API, but not implemented since we don't currently
        have a way to get back the exception information from the child process."""

        """Retrieve exception from the multiprocessing queue if available."""
        if self._exception is None and self.queue and not self.queue.empty():
            self._exception = self.queue.get()  # Get exception from queue

<<<<<<< HEAD
        if self._exception:
            return self._exception

        # tibi: if there's no exception, should not return a string
        return None
        # return f"Job with ID '{self.id}' did not report an exception."
=======
        return (
            self._exception or f"Job with ID '{self.id}' did not report an exception."
        )
>>>>>>> 7794a897


class SimpleJobClient:
    """Drop in replacement for `dask.distributed.Client`"""

    def __init__(self, n_workers: int = 1) -> None:
        self.n_workers = n_workers
        self.job_id_counter = 0
        self.jobs: dict[int, SimpleJob] = {}

    def _cleanup_completed_jobs(self) -> None:
        current_job_ids = list(self.jobs.keys())
        for job_id in current_job_ids:
            job = self.jobs.get(job_id)
            if job and job.done():
                logger.debug(f"Cleaning up job with id: '{job.id}'")
                del self.jobs[job.id]

    def submit(self, func: Callable, *args: Any, pure: bool = True) -> SimpleJob | None:
        """NOTE: `pure` arg is needed so this can be a drop in replacement for Dask"""
        self._cleanup_completed_jobs()
        if len(self.jobs) >= self.n_workers:
            logger.debug(
                f"No available workers to run job. Currently running '{len(self.jobs)}' jobs, with a limit of '{self.n_workers}'."
            )
            return None

        job_id = self.job_id_counter
        self.job_id_counter += 1

        # this approach allows us to always "spawn" a new process regardless of
        # get_start_method's current setting
        ctx = mp.get_context("spawn")
        queue = ctx.Queue()
        process = ctx.Process(target=_run_in_process,
                              args=(func, queue, args), daemon=True)
        job = SimpleJob(id=job_id, process=process, queue=queue)
        process.start()

        self.jobs[job_id] = job

        return job<|MERGE_RESOLUTION|>--- conflicted
+++ resolved
@@ -142,18 +142,9 @@
         if self._exception is None and self.queue and not self.queue.empty():
             self._exception = self.queue.get()  # Get exception from queue
 
-<<<<<<< HEAD
-        if self._exception:
-            return self._exception
-
-        # tibi: if there's no exception, should not return a string
-        return None
-        # return f"Job with ID '{self.id}' did not report an exception."
-=======
         return (
             self._exception or f"Job with ID '{self.id}' did not report an exception."
         )
->>>>>>> 7794a897
 
 
 class SimpleJobClient:
