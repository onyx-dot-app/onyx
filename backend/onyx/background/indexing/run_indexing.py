--- conflicted
+++ resolved
@@ -95,14 +95,7 @@
     except Exception as e:
         logger.exception(f"Unable to instantiate connector due to {e}")
 
-<<<<<<< HEAD
-        cc_pair = get_connector_credential_pair_from_id(
-            db_session=db_session,
-            cc_pair_id=attempt.connector_credential_pair.id,
-        )
-        if False and cc_pair and cc_pair.status == ConnectorCredentialPairStatus.ACTIVE:
-            update_connector_credential_pair(
-=======
+
         # since we failed to even instantiate the connector, we pause the CCPair since
         # it will never succeed. Sometimes there are cases where the connector will
         # intermittently fail to initialize in which case we should pass in
@@ -111,7 +104,6 @@
         # the connector will fail to initialize every night.
         if not leave_connector_active:
             cc_pair = get_connector_credential_pair_from_id(
->>>>>>> 0888bc69
                 db_session=db_session,
                 cc_pair_id=attempt.connector_credential_pair.id,
             )
