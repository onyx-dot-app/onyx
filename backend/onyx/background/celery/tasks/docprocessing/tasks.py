--- conflicted
+++ resolved
@@ -86,6 +86,7 @@
 from onyx.file_store.document_batch_storage import get_document_batch_storage
 from onyx.httpx.httpx_pool import HttpxPool
 from onyx.indexing.embedder import DefaultIndexingEmbedder
+from onyx.indexing.indexing_pipeline import run_indexing_pipeline
 from onyx.natural_language_processing.search_nlp_models import EmbeddingModel
 from onyx.natural_language_processing.search_nlp_models import (
     InformationContentClassificationModel,
@@ -1267,11 +1268,6 @@
     tenant_id: str,
     batch_num: int,
 ) -> None:
-<<<<<<< HEAD
-=======
-    from onyx.indexing.indexing_pipeline import run_indexing_pipeline
->>>>>>> 60f83dd0
-
     start_time = time.monotonic()
 
     if tenant_id:
