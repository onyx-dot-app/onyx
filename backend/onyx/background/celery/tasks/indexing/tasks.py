import multiprocessing
import os
import time
import traceback
from datetime import datetime
from datetime import timezone
from enum import Enum
from http import HTTPStatus
from time import sleep
from typing import Any
from typing import cast

import sentry_sdk
from celery import shared_task
from celery import Task
from celery.exceptions import SoftTimeLimitExceeded
from celery.result import AsyncResult
from celery.states import READY_STATES
from pydantic import BaseModel
from redis import Redis
from redis.lock import Lock as RedisLock
from sqlalchemy.orm import Session

from onyx.background.celery.apps.app_base import task_logger
from onyx.background.celery.celery_utils import httpx_init_vespa_pool
from onyx.background.celery.tasks.indexing.utils import _should_index
from onyx.background.celery.tasks.indexing.utils import get_unfenced_index_attempt_ids
from onyx.background.celery.tasks.indexing.utils import IndexingCallback
from onyx.background.celery.tasks.indexing.utils import try_creating_indexing_task
from onyx.background.celery.tasks.indexing.utils import validate_indexing_fences
from onyx.background.indexing.job_client import SimpleJob
from onyx.background.indexing.job_client import SimpleJobClient
from onyx.background.indexing.job_client import SimpleJobException
from onyx.background.indexing.run_indexing import run_indexing_entrypoint
from onyx.configs.app_configs import MANAGED_VESPA
from onyx.configs.app_configs import VESPA_CLOUD_CERT_PATH
from onyx.configs.app_configs import VESPA_CLOUD_KEY_PATH
from onyx.configs.constants import CELERY_GENERIC_BEAT_LOCK_TIMEOUT
from onyx.configs.constants import CELERY_INDEXING_LOCK_TIMEOUT
from onyx.configs.constants import CELERY_INDEXING_WATCHDOG_CONNECTOR_TIMEOUT
from onyx.configs.constants import CELERY_TASK_WAIT_FOR_FENCE_TIMEOUT
from onyx.configs.constants import OnyxCeleryTask
from onyx.configs.constants import OnyxRedisConstants
from onyx.configs.constants import OnyxRedisLocks
from onyx.configs.constants import OnyxRedisSignals
from onyx.db.connector import mark_ccpair_with_indexing_trigger
from onyx.db.connector_credential_pair import fetch_connector_credential_pairs
from onyx.db.connector_credential_pair import get_connector_credential_pair_from_id
from onyx.db.engine import get_session_with_tenant
from onyx.db.enums import IndexingMode
from onyx.db.enums import IndexingStatus
from onyx.db.index_attempt import get_index_attempt
from onyx.db.index_attempt import get_last_attempt_for_cc_pair
from onyx.db.index_attempt import mark_attempt_canceled
from onyx.db.index_attempt import mark_attempt_failed
from onyx.db.search_settings import get_active_search_settings_list
from onyx.db.search_settings import get_current_search_settings
from onyx.db.swap_index import check_index_swap
from onyx.natural_language_processing.search_nlp_models import EmbeddingModel
from onyx.natural_language_processing.search_nlp_models import warm_up_bi_encoder
from onyx.redis.redis_connector import RedisConnector
from onyx.redis.redis_connector_index import RedisConnectorIndex
from onyx.redis.redis_pool import get_redis_client
from onyx.redis.redis_pool import get_redis_replica_client
from onyx.redis.redis_pool import redis_lock_dump
from onyx.redis.redis_pool import SCAN_ITER_COUNT_DEFAULT
from onyx.redis.redis_utils import is_fence
from onyx.utils.logger import setup_logger
from onyx.utils.variable_functionality import global_version
from shared_configs.configs import INDEXING_MODEL_SERVER_HOST
from shared_configs.configs import INDEXING_MODEL_SERVER_PORT
from shared_configs.configs import MULTI_TENANT
from shared_configs.configs import SENTRY_DSN

logger = setup_logger()


class IndexingWatchdogTerminalStatus(str, Enum):
    """The different statuses the watchdog can finish with.

    TODO: create broader success/failure/abort categories
    """

    UNDEFINED = "undefined"

    SUCCEEDED = "succeeded"

    SPAWN_FAILED = "spawn_failed"  # connector spawn failed

    BLOCKED_BY_DELETION = "blocked_by_deletion"
    BLOCKED_BY_STOP_SIGNAL = "blocked_by_stop_signal"
    FENCE_NOT_FOUND = "fence_not_found"  # fence does not exist
    FENCE_READINESS_TIMEOUT = (
        "fence_readiness_timeout"  # fence exists but wasn't ready within the timeout
    )
    FENCE_MISMATCH = "fence_mismatch"  # task and fence metadata mismatch
    TASK_ALREADY_RUNNING = "task_already_running"  # task appears to be running already
    INDEX_ATTEMPT_MISMATCH = (
        "index_attempt_mismatch"  # expected index attempt metadata not found in db
    )

    CONNECTOR_EXCEPTIONED = "connector_exceptioned"  # the connector itself exceptioned
    WATCHDOG_EXCEPTIONED = "watchdog_exceptioned"  # the watchdog exceptioned

    # the watchdog received a termination signal
    TERMINATED_BY_SIGNAL = "terminated_by_signal"

    # the watchdog terminated the task due to no activity
    TERMINATED_BY_ACTIVITY_TIMEOUT = "terminated_by_activity_timeout"

    OUT_OF_MEMORY = "out_of_memory"

    PROCESS_SIGNAL_SIGKILL = "process_signal_sigkill"

    @property
    def code(self) -> int:
        _ENUM_TO_CODE: dict[IndexingWatchdogTerminalStatus, int] = {
            IndexingWatchdogTerminalStatus.PROCESS_SIGNAL_SIGKILL: -9,
            IndexingWatchdogTerminalStatus.OUT_OF_MEMORY: 137,
            IndexingWatchdogTerminalStatus.BLOCKED_BY_DELETION: 248,
            IndexingWatchdogTerminalStatus.BLOCKED_BY_STOP_SIGNAL: 249,
            IndexingWatchdogTerminalStatus.FENCE_NOT_FOUND: 250,
            IndexingWatchdogTerminalStatus.FENCE_READINESS_TIMEOUT: 251,
            IndexingWatchdogTerminalStatus.FENCE_MISMATCH: 252,
            IndexingWatchdogTerminalStatus.TASK_ALREADY_RUNNING: 253,
            IndexingWatchdogTerminalStatus.INDEX_ATTEMPT_MISMATCH: 254,
            IndexingWatchdogTerminalStatus.CONNECTOR_EXCEPTIONED: 255,
        }

        return _ENUM_TO_CODE[self]

    @classmethod
    def from_code(cls, code: int) -> "IndexingWatchdogTerminalStatus":
        _CODE_TO_ENUM: dict[int, IndexingWatchdogTerminalStatus] = {
            -9: IndexingWatchdogTerminalStatus.PROCESS_SIGNAL_SIGKILL,
            248: IndexingWatchdogTerminalStatus.BLOCKED_BY_DELETION,
            249: IndexingWatchdogTerminalStatus.BLOCKED_BY_STOP_SIGNAL,
            250: IndexingWatchdogTerminalStatus.FENCE_NOT_FOUND,
            251: IndexingWatchdogTerminalStatus.FENCE_READINESS_TIMEOUT,
            252: IndexingWatchdogTerminalStatus.FENCE_MISMATCH,
            253: IndexingWatchdogTerminalStatus.TASK_ALREADY_RUNNING,
            254: IndexingWatchdogTerminalStatus.INDEX_ATTEMPT_MISMATCH,
            255: IndexingWatchdogTerminalStatus.CONNECTOR_EXCEPTIONED,
        }

        if code in _CODE_TO_ENUM:
            return _CODE_TO_ENUM[code]

        return IndexingWatchdogTerminalStatus.UNDEFINED


class SimpleJobResult:
    """The data we want to have when the watchdog finishes"""

    def __init__(self) -> None:
        self.status = IndexingWatchdogTerminalStatus.UNDEFINED
        self.connector_source = None
        self.exit_code = None
        self.exception_str = None

    status: IndexingWatchdogTerminalStatus
    connector_source: str | None
    exit_code: int | None
    exception_str: str | None


class ConnectorIndexingContext(BaseModel):
    tenant_id: str | None
    cc_pair_id: int
    search_settings_id: int
    index_attempt_id: int


class ConnectorIndexingLogBuilder:
    def __init__(self, ctx: ConnectorIndexingContext):
        self.ctx = ctx

    def build(self, msg: str, **kwargs: Any) -> str:
        msg_final = (
            f"{msg}: "
            f"tenant_id={self.ctx.tenant_id} "
            f"attempt={self.ctx.index_attempt_id} "
            f"cc_pair={self.ctx.cc_pair_id} "
            f"search_settings={self.ctx.search_settings_id}"
        )

        # Append extra keyword arguments in logfmt style
        if kwargs:
            extra_logfmt = " ".join(f"{key}={value}" for key, value in kwargs.items())
            msg_final = f"{msg_final} {extra_logfmt}"

        return msg_final


def monitor_ccpair_indexing_taskset(
    tenant_id: str | None, key_bytes: bytes, r: Redis, db_session: Session
) -> None:
    # if the fence doesn't exist, there's nothing to do
    fence_key = key_bytes.decode("utf-8")
    composite_id = RedisConnector.get_id_from_fence_key(fence_key)
    if composite_id is None:
        task_logger.warning(
            f"Connector indexing: could not parse composite_id from {fence_key}"
        )
        return

    # parse out metadata and initialize the helper class with it
    parts = composite_id.split("/")
    if len(parts) != 2:
        return

    cc_pair_id = int(parts[0])
    search_settings_id = int(parts[1])

    redis_connector = RedisConnector(tenant_id, cc_pair_id)
    redis_connector_index = redis_connector.new_index(search_settings_id)
    if not redis_connector_index.fenced:
        return

    payload = redis_connector_index.payload
    if not payload:
        return

    elapsed_started_str = None
    if payload.started:
        elapsed_started = datetime.now(timezone.utc) - payload.started
        elapsed_started_str = f"{elapsed_started.total_seconds():.2f}"

    elapsed_submitted = datetime.now(timezone.utc) - payload.submitted

    progress = redis_connector_index.get_progress()
    if progress is not None:
        task_logger.info(
            f"Connector indexing progress: "
            f"attempt={payload.index_attempt_id} "
            f"cc_pair={cc_pair_id} "
            f"search_settings={search_settings_id} "
            f"progress={progress} "
            f"elapsed_submitted={elapsed_submitted.total_seconds():.2f} "
            f"elapsed_started={elapsed_started_str}"
        )

    if payload.index_attempt_id is None or payload.celery_task_id is None:
        # the task is still setting up
        return

    # never use any blocking methods on the result from inside a task!
    result: AsyncResult = AsyncResult(payload.celery_task_id)

    # inner/outer/inner double check pattern to avoid race conditions when checking for
    # bad state

    # Verify: if the generator isn't complete, the task must not be in READY state
    # inner = get_completion / generator_complete not signaled
    # outer = result.state in READY state
    status_int = redis_connector_index.get_completion()
    if status_int is None:  # inner signal not set ... possible error
        task_state = result.state
        if (
            task_state in READY_STATES
        ):  # outer signal in terminal state ... possible error
            # Now double check!
            if redis_connector_index.get_completion() is None:
                # inner signal still not set (and cannot change when outer result_state is READY)
                # Task is finished but generator complete isn't set.
                # We have a problem! Worker may have crashed.
                task_result = str(result.result)
                task_traceback = str(result.traceback)

                msg = (
                    f"Connector indexing aborted or exceptioned: "
                    f"attempt={payload.index_attempt_id} "
                    f"celery_task={payload.celery_task_id} "
                    f"cc_pair={cc_pair_id} "
                    f"search_settings={search_settings_id} "
                    f"elapsed_submitted={elapsed_submitted.total_seconds():.2f} "
                    f"result.state={task_state} "
                    f"result.result={task_result} "
                    f"result.traceback={task_traceback}"
                )
                task_logger.warning(msg)

                try:
                    index_attempt = get_index_attempt(
                        db_session, payload.index_attempt_id
                    )
                    if index_attempt:
                        if (
                            index_attempt.status != IndexingStatus.CANCELED
                            and index_attempt.status != IndexingStatus.FAILED
                        ):
                            mark_attempt_failed(
                                index_attempt_id=payload.index_attempt_id,
                                db_session=db_session,
                                failure_reason=msg,
                            )
                except Exception:
                    task_logger.exception(
                        "Connector indexing - Transient exception marking index attempt as failed: "
                        f"attempt={payload.index_attempt_id} "
                        f"tenant={tenant_id} "
                        f"cc_pair={cc_pair_id} "
                        f"search_settings={search_settings_id}"
                    )

                redis_connector_index.reset()
        return

    if redis_connector_index.watchdog_signaled():
        # if the generator is complete, don't clean up until the watchdog has exited
        task_logger.info(
            f"Connector indexing - Delaying finalization until watchdog has exited: "
            f"attempt={payload.index_attempt_id} "
            f"cc_pair={cc_pair_id} "
            f"search_settings={search_settings_id} "
            f"progress={progress} "
            f"elapsed_submitted={elapsed_submitted.total_seconds():.2f} "
            f"elapsed_started={elapsed_started_str}"
        )

        return

    status_enum = HTTPStatus(status_int)

    task_logger.info(
        f"Connector indexing finished: "
        f"attempt={payload.index_attempt_id} "
        f"cc_pair={cc_pair_id} "
        f"search_settings={search_settings_id} "
        f"progress={progress} "
        f"status={status_enum.name} "
        f"elapsed_submitted={elapsed_submitted.total_seconds():.2f} "
        f"elapsed_started={elapsed_started_str}"
    )

    redis_connector_index.reset()


@shared_task(
    name=OnyxCeleryTask.CHECK_FOR_INDEXING,
    soft_time_limit=300,
    bind=True,
)
def check_for_indexing(self: Task, *, tenant_id: str | None) -> int | None:
    """a lightweight task used to kick off indexing tasks.
    Occcasionally does some validation of existing state to clear up error conditions"""
    time_start = time.monotonic()

    tasks_created = 0
    locked = False
    redis_client = get_redis_client(tenant_id=tenant_id)
    redis_client_replica = get_redis_replica_client(tenant_id=tenant_id)

    # we need to use celery's redis client to access its redis data
    # (which lives on a different db number)
    redis_client_celery: Redis = self.app.broker_connection().channel().client  # type: ignore

    lock_beat: RedisLock = redis_client.lock(
        OnyxRedisLocks.CHECK_INDEXING_BEAT_LOCK,
        timeout=CELERY_GENERIC_BEAT_LOCK_TIMEOUT,
    )

    # these tasks should never overlap
    if not lock_beat.acquire(blocking=False):
        return None

    try:
        locked = True

        # SPECIAL 0/3: sync lookup table for active fences
        # we want to run this less frequently than the overall task
        if not redis_client.exists(OnyxRedisSignals.BLOCK_BUILD_FENCE_LOOKUP_TABLE):
            # build a lookup table of existing fences
            # this is just a migration concern and should be unnecessary once
            # lookup tables are rolled out
            for key_bytes in redis_client_replica.scan_iter(
                count=SCAN_ITER_COUNT_DEFAULT
            ):
                if is_fence(key_bytes) and not redis_client.sismember(
                    OnyxRedisConstants.ACTIVE_FENCES, key_bytes
                ):
                    logger.warning(f"Adding {key_bytes} to the lookup table.")
                    redis_client.sadd(OnyxRedisConstants.ACTIVE_FENCES, key_bytes)

            redis_client.set(OnyxRedisSignals.BLOCK_BUILD_FENCE_LOOKUP_TABLE, 1, ex=300)

        # 1/3: KICKOFF

        # check for search settings swap
        with get_session_with_tenant(tenant_id=tenant_id) as db_session:
            old_search_settings = check_index_swap(db_session=db_session)
            current_search_settings = get_current_search_settings(db_session)
            # So that the first time users aren't surprised by really slow speed of first
            # batch of documents indexed
            if current_search_settings.provider_type is None and not MULTI_TENANT:
                if old_search_settings:
                    embedding_model = EmbeddingModel.from_db_model(
                        search_settings=current_search_settings,
                        server_host=INDEXING_MODEL_SERVER_HOST,
                        server_port=INDEXING_MODEL_SERVER_PORT,
                    )

                    # only warm up if search settings were changed
                    warm_up_bi_encoder(
                        embedding_model=embedding_model,
                    )

        # gather cc_pair_ids
        lock_beat.reacquire()
        cc_pair_ids: list[int] = []
        with get_session_with_tenant(tenant_id) as db_session:
            cc_pairs = fetch_connector_credential_pairs(db_session)
            for cc_pair_entry in cc_pairs:
                cc_pair_ids.append(cc_pair_entry.id)

        # kick off index attempts
        for cc_pair_id in cc_pair_ids:
            lock_beat.reacquire()

            redis_connector = RedisConnector(tenant_id, cc_pair_id)
            with get_session_with_tenant(tenant_id) as db_session:
                search_settings_list = get_active_search_settings_list(db_session)
                for search_settings_instance in search_settings_list:
                    redis_connector_index = redis_connector.new_index(
                        search_settings_instance.id
                    )
                    if redis_connector_index.fenced:
                        continue

                    cc_pair = get_connector_credential_pair_from_id(
                        db_session=db_session,
                        cc_pair_id=cc_pair_id,
                    )
                    if not cc_pair:
                        continue

                    last_attempt = get_last_attempt_for_cc_pair(
                        cc_pair.id, search_settings_instance.id, db_session
                    )

                    search_settings_primary = False
                    if search_settings_instance.id == search_settings_list[0].id:
                        search_settings_primary = True

                    if not _should_index(
                        cc_pair=cc_pair,
                        last_index=last_attempt,
                        search_settings_instance=search_settings_instance,
                        search_settings_primary=search_settings_primary,
                        secondary_index_building=len(search_settings_list) > 1,
                        db_session=db_session,
                    ):
                        continue

                    reindex = False
                    if search_settings_instance.id == search_settings_list[0].id:
                        # the indexing trigger is only checked and cleared with the primary search settings
                        if cc_pair.indexing_trigger is not None:
                            if cc_pair.indexing_trigger == IndexingMode.REINDEX:
                                reindex = True

                            task_logger.info(
                                f"Connector indexing manual trigger detected: "
                                f"cc_pair={cc_pair.id} "
                                f"search_settings={search_settings_instance.id} "
                                f"indexing_mode={cc_pair.indexing_trigger}"
                            )

                            mark_ccpair_with_indexing_trigger(
                                cc_pair.id, None, db_session
                            )

                    # using a task queue and only allowing one task per cc_pair/search_setting
                    # prevents us from starving out certain attempts
                    attempt_id = try_creating_indexing_task(
                        self.app,
                        cc_pair,
                        search_settings_instance,
                        reindex,
                        db_session,
                        redis_client,
                        tenant_id,
                    )
                    if attempt_id:
                        task_logger.info(
                            f"Connector indexing queued: "
                            f"index_attempt={attempt_id} "
                            f"cc_pair={cc_pair.id} "
                            f"search_settings={search_settings_instance.id}"
                        )
                        tasks_created += 1

        lock_beat.reacquire()

        # 2/3: VALIDATE

        # Fail any index attempts in the DB that don't have fences
        # This shouldn't ever happen!
        with get_session_with_tenant(tenant_id) as db_session:
            unfenced_attempt_ids = get_unfenced_index_attempt_ids(
                db_session, redis_client
            )

            for attempt_id in unfenced_attempt_ids:
                lock_beat.reacquire()

                attempt = get_index_attempt(db_session, attempt_id)
                if not attempt:
                    continue

                failure_reason = (
                    f"Unfenced index attempt found in DB: "
                    f"index_attempt={attempt.id} "
                    f"cc_pair={attempt.connector_credential_pair_id} "
                    f"search_settings={attempt.search_settings_id}"
                )
                task_logger.error(failure_reason)
                mark_attempt_failed(
                    attempt.id, db_session, failure_reason=failure_reason
                )

        lock_beat.reacquire()
        # we want to run this less frequently than the overall task
        if not redis_client.exists(OnyxRedisSignals.BLOCK_VALIDATE_INDEXING_FENCES):
            # clear any indexing fences that don't have associated celery tasks in progress
            # tasks can be in the queue in redis, in reserved tasks (prefetched by the worker),
            # or be currently executing
            try:
                validate_indexing_fences(
                    tenant_id, redis_client_replica, redis_client_celery, lock_beat
                )
            except Exception:
                task_logger.exception("Exception while validating indexing fences")

            redis_client.set(OnyxRedisSignals.BLOCK_VALIDATE_INDEXING_FENCES, 1, ex=60)

        # 3/3: FINALIZE
        lock_beat.reacquire()
        keys = cast(
            set[Any], redis_client_replica.smembers(OnyxRedisConstants.ACTIVE_FENCES)
        )
        for key in keys:
            key_bytes = cast(bytes, key)

            if not redis_client.exists(key_bytes):
                redis_client.srem(OnyxRedisConstants.ACTIVE_FENCES, key_bytes)
                continue

            key_str = key_bytes.decode("utf-8")
            if key_str.startswith(RedisConnectorIndex.FENCE_PREFIX):
                with get_session_with_tenant(tenant_id) as db_session:
                    monitor_ccpair_indexing_taskset(
                        tenant_id, key_bytes, redis_client_replica, db_session
                    )

    except SoftTimeLimitExceeded:
        task_logger.info(
            "Soft time limit exceeded, task is being terminated gracefully."
        )
    except Exception:
        task_logger.exception("Unexpected exception during indexing check")
    finally:
        if locked:
            if lock_beat.owned():
                lock_beat.release()
            else:
                task_logger.error(
                    "check_for_indexing - Lock not owned on completion: "
                    f"tenant={tenant_id}"
                )
                redis_lock_dump(lock_beat, redis_client)

    time_elapsed = time.monotonic() - time_start
    task_logger.info(f"check_for_indexing finished: elapsed={time_elapsed:.2f}")
    return tasks_created


def connector_indexing_task(
    index_attempt_id: int,
    cc_pair_id: int,
    search_settings_id: int,
    tenant_id: str | None,
    is_ee: bool,
) -> int | None:
    """Indexing task. For a cc pair, this task pulls all document IDs from the source
    and compares those IDs to locally stored documents and deletes all locally stored IDs missing
    from the most recently pulled document ID list

    acks_late must be set to False. Otherwise, celery's visibility timeout will
    cause any task that runs longer than the timeout to be redispatched by the broker.
    There appears to be no good workaround for this, so we need to handle redispatching
    manually.

    Returns None if the task did not run (possibly due to a conflict).
    Otherwise, returns an int >= 0 representing the number of indexed docs.

    NOTE: if an exception is raised out of this task, the primary worker will detect
    that the task transitioned to a "READY" state but the generator_complete_key doesn't exist.
    This will cause the primary worker to abort the indexing attempt and clean up.
    """

    # Since connector_indexing_proxy_task spawns a new process using this function as
    # the entrypoint, we init Sentry here.
    if SENTRY_DSN:
        sentry_sdk.init(
            dsn=SENTRY_DSN,
            traces_sample_rate=0.1,
        )
        logger.info("Sentry initialized")
    else:
        logger.debug("Sentry DSN not provided, skipping Sentry initialization")

    logger.info(
        f"Indexing spawned task starting: "
        f"attempt={index_attempt_id} "
        f"tenant={tenant_id} "
        f"cc_pair={cc_pair_id} "
        f"search_settings={search_settings_id}"
    )

    n_final_progress: int | None = None

    # 20 is the documented default for httpx max_keepalive_connections
    if MANAGED_VESPA:
        httpx_init_vespa_pool(
            20, ssl_cert=VESPA_CLOUD_CERT_PATH, ssl_key=VESPA_CLOUD_KEY_PATH
        )
    else:
        httpx_init_vespa_pool(20)

    redis_connector = RedisConnector(tenant_id, cc_pair_id)
    redis_connector_index = redis_connector.new_index(search_settings_id)

    r = get_redis_client(tenant_id=tenant_id)

    if redis_connector.delete.fenced:
        raise SimpleJobException(
            f"Indexing will not start because connector deletion is in progress: "
            f"attempt={index_attempt_id} "
            f"cc_pair={cc_pair_id} "
            f"fence={redis_connector.delete.fence_key}",
            code=IndexingWatchdogTerminalStatus.BLOCKED_BY_DELETION.code,
        )

    if redis_connector.stop.fenced:
        raise SimpleJobException(
            f"Indexing will not start because a connector stop signal was detected: "
            f"attempt={index_attempt_id} "
            f"cc_pair={cc_pair_id} "
            f"fence={redis_connector.stop.fence_key}",
            code=IndexingWatchdogTerminalStatus.BLOCKED_BY_STOP_SIGNAL.code,
        )

    # this wait is needed to avoid a race condition where
    # the primary worker sends the task and it is immediately executed
    # before the primary worker can finalize the fence
    start = time.monotonic()
    while True:
        if time.monotonic() - start > CELERY_TASK_WAIT_FOR_FENCE_TIMEOUT:
            raise SimpleJobException(
                f"connector_indexing_task - timed out waiting for fence to be ready: "
                f"fence={redis_connector.permissions.fence_key}",
                code=IndexingWatchdogTerminalStatus.FENCE_READINESS_TIMEOUT.code,
            )

        if not redis_connector_index.fenced:  # The fence must exist
            raise SimpleJobException(
                f"connector_indexing_task - fence not found: fence={redis_connector_index.fence_key}",
                code=IndexingWatchdogTerminalStatus.FENCE_NOT_FOUND.code,
            )

        payload = redis_connector_index.payload  # The payload must exist
        if not payload:
            raise SimpleJobException(
                "connector_indexing_task: payload invalid or not found",
                code=IndexingWatchdogTerminalStatus.FENCE_NOT_FOUND.code,
            )

        if payload.index_attempt_id is None or payload.celery_task_id is None:
            logger.info(
                f"connector_indexing_task - Waiting for fence: fence={redis_connector_index.fence_key}"
            )
            sleep(1)
            continue

        if payload.index_attempt_id != index_attempt_id:
            raise SimpleJobException(
                f"connector_indexing_task - id mismatch. Task may be left over from previous run.: "
                f"task_index_attempt={index_attempt_id} "
                f"payload_index_attempt={payload.index_attempt_id}",
                code=IndexingWatchdogTerminalStatus.FENCE_MISMATCH.code,
            )

        logger.info(
            f"connector_indexing_task - Fence found, continuing...: fence={redis_connector_index.fence_key}"
        )
        break

    # set thread_local=False since we don't control what thread the indexing/pruning
    # might run our callback with
    lock: RedisLock = r.lock(
        redis_connector_index.generator_lock_key,
        timeout=CELERY_INDEXING_LOCK_TIMEOUT,
        thread_local=False,
    )

    acquired = lock.acquire(blocking=False)
    if not acquired:
        logger.warning(
            f"Indexing task already running, exiting...: "
            f"index_attempt={index_attempt_id} "
            f"cc_pair={cc_pair_id} "
            f"search_settings={search_settings_id}"
        )

        raise SimpleJobException(
            f"Indexing task already running, exiting...: "
            f"index_attempt={index_attempt_id} "
            f"cc_pair={cc_pair_id} "
            f"search_settings={search_settings_id}",
            code=IndexingWatchdogTerminalStatus.TASK_ALREADY_RUNNING.code,
        )

    payload.started = datetime.now(timezone.utc)
    redis_connector_index.set_fence(payload)

    try:
        with get_session_with_tenant(tenant_id) as db_session:
            attempt = get_index_attempt(db_session, index_attempt_id)
            if not attempt:
                raise SimpleJobException(
                    f"Index attempt not found: index_attempt={index_attempt_id}",
                    code=IndexingWatchdogTerminalStatus.INDEX_ATTEMPT_MISMATCH.code,
                )

            cc_pair = get_connector_credential_pair_from_id(
                db_session=db_session,
                cc_pair_id=cc_pair_id,
            )

            if not cc_pair:
                raise SimpleJobException(
                    f"cc_pair not found: cc_pair={cc_pair_id}",
                    code=IndexingWatchdogTerminalStatus.INDEX_ATTEMPT_MISMATCH.code,
                )

            if not cc_pair.connector:
                raise SimpleJobException(
                    f"Connector not found: cc_pair={cc_pair_id} connector={cc_pair.connector_id}",
                    code=IndexingWatchdogTerminalStatus.INDEX_ATTEMPT_MISMATCH.code,
                )

            if not cc_pair.credential:
                raise SimpleJobException(
                    f"Credential not found: cc_pair={cc_pair_id} credential={cc_pair.credential_id}",
                    code=IndexingWatchdogTerminalStatus.INDEX_ATTEMPT_MISMATCH.code,
                )

        # define a callback class
        callback = IndexingCallback(
            os.getppid(),
            redis_connector,
            lock,
            r,
            redis_connector_index,
        )

        logger.info(
            f"Indexing spawned task running entrypoint: attempt={index_attempt_id} "
            f"tenant={tenant_id} "
            f"cc_pair={cc_pair_id} "
            f"search_settings={search_settings_id}"
        )

        # This is where the heavy/real work happens
        run_indexing_entrypoint(
            index_attempt_id,
            tenant_id,
            cc_pair_id,
            is_ee,
            callback=callback,
        )

        # get back the total number of indexed docs and return it
        n_final_progress = redis_connector_index.get_progress()
        redis_connector_index.set_generator_complete(HTTPStatus.OK.value)
    except Exception as e:
        logger.exception(
            f"Indexing spawned task failed: attempt={index_attempt_id} "
            f"tenant={tenant_id} "
            f"cc_pair={cc_pair_id} "
            f"search_settings={search_settings_id}"
        )

        raise e
    finally:
        if lock.owned():
            lock.release()

    logger.info(
        f"Indexing spawned task finished: attempt={index_attempt_id} "
        f"cc_pair={cc_pair_id} "
        f"search_settings={search_settings_id}"
    )
    return n_final_progress


def process_job_result(
    job: SimpleJob,
    connector_source: str | None,
    redis_connector_index: RedisConnectorIndex,
    log_builder: ConnectorIndexingLogBuilder,
) -> SimpleJobResult:
    result = SimpleJobResult()
    result.connector_source = connector_source

    if job.process:
        result.exit_code = job.process.exitcode

    if job.status != "error":
        result.status = IndexingWatchdogTerminalStatus.SUCCEEDED
        return result

    ignore_exitcode = False

    # In EKS, there is an edge case where successful tasks return exit
    # code 1 in the cloud due to the set_spawn_method not sticking.
    # We've since worked around this, but the following is a safe way to
    # work around this issue. Basically, we ignore the job error state
    # if the completion signal is OK.
    status_int = redis_connector_index.get_completion()
    if status_int:
        status_enum = HTTPStatus(status_int)
        if status_enum == HTTPStatus.OK:
            ignore_exitcode = True

    if ignore_exitcode:
        result.status = IndexingWatchdogTerminalStatus.SUCCEEDED
        task_logger.warning(
            log_builder.build(
                "Indexing watchdog - spawned task has non-zero exit code "
                "but completion signal is OK. Continuing...",
                exit_code=str(result.exit_code),
            )
        )
    else:
        if result.exit_code is not None:
            result.status = IndexingWatchdogTerminalStatus.from_code(result.exit_code)

        result.exception_str = job.exception()

    return result


@shared_task(
    name=OnyxCeleryTask.CONNECTOR_INDEXING_PROXY_TASK,
    bind=True,
    acks_late=False,
    track_started=True,
)
def connector_indexing_proxy_task(
    self: Task,
    index_attempt_id: int,
    cc_pair_id: int,
    search_settings_id: int,
    tenant_id: str | None,
) -> None:
    """celery out of process task execution strategy is pool=prefork, but it uses fork,
    and forking is inherently unstable.

    To work around this, we use pool=threads and proxy our work to a spawned task.

    TODO(rkuo): refactor this so that there is a single return path where we canonically
    log the result of running this function.
    """
    start = time.monotonic()

    result = SimpleJobResult()

    ctx = ConnectorIndexingContext(
        tenant_id=tenant_id,
        cc_pair_id=cc_pair_id,
        search_settings_id=search_settings_id,
        index_attempt_id=index_attempt_id,
    )

    log_builder = ConnectorIndexingLogBuilder(ctx)

    task_logger.info(
        log_builder.build(
            "Indexing watchdog - starting",
            mp_start_method=str(multiprocessing.get_start_method()),
        )
    )

    if not self.request.id:
        task_logger.error("self.request.id is None!")

    client = SimpleJobClient()

    job = client.submit(
        connector_indexing_task,
        index_attempt_id,
        cc_pair_id,
        search_settings_id,
        tenant_id,
        global_version.is_ee_version(),
        pure=False,
    )

<<<<<<< HEAD
    if not job or not job.process:
=======
    if not job:
        result.status = IndexingWatchdogTerminalStatus.SPAWN_FAILED
>>>>>>> 2829e671
        task_logger.info(
            log_builder.build(
                "Indexing watchdog - finished",
                status=str(result.status.value),
                exit_code=str(result.exit_code),
            )
        )
        return

<<<<<<< HEAD
    # Ensure the process has moved out of the starting state
    num_waits = 0
    while True:
        if num_waits > 15:
            task_logger.warning(
                f"Indexing watchdog - wait for spawn timed out: "
                f"attempt={index_attempt_id} "
                f"tenant={tenant_id} "
                f"cc_pair={cc_pair_id} "
                f"search_settings={search_settings_id}"
            )
            job.release()
            raise RuntimeError("Indexing watchdog - wait for spawn timed out")

        if job.process.is_alive() or job.process.exitcode is not None:
            break

        sleep(1)
        num_waits += 1

    task_logger.info(
        f"Indexing watchdog - spawn succeeded: "
        f"attempt={index_attempt_id} "
        f"cc_pair={cc_pair_id} "
        f"search_settings={search_settings_id} "
        f"pid={job.process.pid}"
    )
=======
    task_logger.info(log_builder.build("Indexing watchdog - spawn succeeded"))
>>>>>>> 2829e671

    redis_connector = RedisConnector(tenant_id, cc_pair_id)
    redis_connector_index = redis_connector.new_index(search_settings_id)

<<<<<<< HEAD
    redis_connector_index.set_active()  # renew active signal
    redis_connector_index.set_connector_active()  # prime the connective active signal

    while True:
        sleep(5)
=======
    try:
        with get_session_with_tenant(tenant_id) as db_session:
            index_attempt = get_index_attempt(
                db_session=db_session, index_attempt_id=index_attempt_id
            )
            if not index_attempt:
                raise RuntimeError("Index attempt not found")
>>>>>>> 2829e671

            result.connector_source = (
                index_attempt.connector_credential_pair.connector.source.value
            )

<<<<<<< HEAD
        # if the job is done, clean up and break
        if job.done():
            exit_code: int | None
            try:
                if job.status == "error":
                    ignore_exitcode = False

                    exit_code = None
                    if job.process:
                        exit_code = job.process.exitcode

                    # seeing odd behavior where spawned tasks usually return exit code 1 in the cloud,
                    # even though logging clearly indicates successful completion
                    # to work around this, we ignore the job error state if the completion signal is OK
                    status_int = redis_connector_index.get_completion()
                    if status_int:
                        status_enum = HTTPStatus(status_int)
                        if status_enum == HTTPStatus.OK:
                            ignore_exitcode = True

                    if not ignore_exitcode:
                        raise RuntimeError("Spawned task exceptioned.")

                    task_logger.warning(
                        "Indexing watchdog - spawned task has non-zero exit code "
                        "but completion signal is OK. Continuing...: "
                        f"attempt={index_attempt_id} "
                        f"tenant={tenant_id} "
                        f"cc_pair={cc_pair_id} "
                        f"search_settings={search_settings_id} "
                        f"exit_code={exit_code}"
                    )
            except Exception:
                task_logger.error(
                    "Indexing watchdog - spawned task exceptioned: "
                    f"attempt={index_attempt_id} "
                    f"tenant={tenant_id} "
                    f"cc_pair={cc_pair_id} "
                    f"search_settings={search_settings_id} "
                    f"exit_code={exit_code} "
                    f"error={job.exception()}"
                )
=======
        while True:
            sleep(5)

            # renew watchdog signal (this has a shorter timeout than set_active)
            redis_connector_index.set_watchdog(True)
>>>>>>> 2829e671

            # renew active signal
            redis_connector_index.set_active()

            # if the job is done, clean up and break
            if job.done():
                try:
                    result = process_job_result(
                        job, result.connector_source, redis_connector_index, log_builder
                    )
                except Exception:
                    task_logger.exception(
                        log_builder.build(
                            "Indexing watchdog - spawned task exceptioned"
                        )
                    )
                finally:
                    job.release()
                    break

            # if a termination signal is detected, clean up and break
            if self.request.id and redis_connector_index.terminating(self.request.id):
                task_logger.warning(
                    log_builder.build("Indexing watchdog - termination signal detected")
                )

<<<<<<< HEAD
        if not redis_connector_index.connector_active():
            task_logger.warning(
                "Indexing watchdog - activity timeout exceeded: "
                f"attempt={index_attempt_id} "
                f"cc_pair={cc_pair_id} "
                f"search_settings={search_settings_id} "
                f"timeout={CELERY_INDEXING_WATCHDOG_CONNECTOR_TIMEOUT}s"
            )

            try:
                with get_session_with_tenant(tenant_id) as db_session:
                    mark_attempt_failed(
                        index_attempt_id,
                        db_session,
                        "Indexing watchdog - activity timeout exceeded: "
                        f"attempt={index_attempt_id} "
                        f"timeout={CELERY_INDEXING_WATCHDOG_CONNECTOR_TIMEOUT}s",
                    )
            except Exception:
                # if the DB exceptions, we'll just get an unfriendly failure message
                # in the UI instead of the cancellation message
                logger.exception(
                    "Indexing watchdog - transient exception marking index attempt as failed: "
                    f"attempt={index_attempt_id} "
                    f"tenant={tenant_id} "
                    f"cc_pair={cc_pair_id} "
                    f"search_settings={search_settings_id}"
                )

            job.cancel()
            break

        # if a termination signal is detected, clean up and break
        if self.request.id and redis_connector_index.terminating(self.request.id):
            task_logger.warning(
                "Indexing watchdog - termination signal detected: "
                f"attempt={index_attempt_id} "
                f"cc_pair={cc_pair_id} "
                f"search_settings={search_settings_id}"
            )
=======
                result.status = IndexingWatchdogTerminalStatus.TERMINATED_BY_SIGNAL
                break
>>>>>>> 2829e671

            # if the spawned task is still running, restart the check once again
            # if the index attempt is not in a finished status
            try:
                with get_session_with_tenant(tenant_id) as db_session:
                    index_attempt = get_index_attempt(
                        db_session=db_session, index_attempt_id=index_attempt_id
                    )

                    if not index_attempt:
                        continue

                    if not index_attempt.is_finished():
                        continue
            except Exception:
                # if the DB exceptioned, just restart the check.
                # polling the index attempt status doesn't need to be strongly consistent
                task_logger.exception(
                    log_builder.build(
                        "Indexing watchdog - transient exception looking up index attempt"
                    )
                )
                continue
    except Exception:
        result.status = IndexingWatchdogTerminalStatus.WATCHDOG_EXCEPTIONED
        result.exception_str = traceback.format_exc()

    # handle exit and reporting
    elapsed = time.monotonic() - start
    if result.exception_str is not None:
        # print with exception
        try:
            with get_session_with_tenant(tenant_id) as db_session:
                failure_reason = (
                    f"Spawned task exceptioned: exit_code={result.exit_code}"
                )
                mark_attempt_failed(
                    ctx.index_attempt_id,
                    db_session,
                    failure_reason=failure_reason,
                    full_exception_trace=result.exception_str,
                )
        except Exception:
            task_logger.exception(
                log_builder.build(
                    "Indexing watchdog - transient exception marking index attempt as failed"
                )
            )

        normalized_exception_str = "None"
        if result.exception_str:
            normalized_exception_str = result.exception_str.replace(
                "\n", "\\n"
            ).replace('"', '\\"')

        task_logger.warning(
            log_builder.build(
                "Indexing watchdog - finished",
                source=result.connector_source,
                status=result.status.value,
                exit_code=str(result.exit_code),
                exception=f'"{normalized_exception_str}"',
                elapsed=f"{elapsed:.2f}s",
            )
        )

        redis_connector_index.set_watchdog(False)
        raise RuntimeError(f"Exception encountered: traceback={result.exception_str}")

    # print without exception
    if result.status == IndexingWatchdogTerminalStatus.TERMINATED_BY_SIGNAL:
        try:
            with get_session_with_tenant(tenant_id) as db_session:
                mark_attempt_canceled(
                    index_attempt_id,
                    db_session,
                    "Connector termination signal detected",
                )
        except Exception:
            # if the DB exceptions, we'll just get an unfriendly failure message
            # in the UI instead of the cancellation message
            task_logger.exception(
                log_builder.build(
                    "Indexing watchdog - transient exception marking index attempt as canceled"
                )
            )

        job.cancel()

    task_logger.info(
        log_builder.build(
            "Indexing watchdog - finished",
            source=result.connector_source,
            status=str(result.status.value),
            exit_code=str(result.exit_code),
            elapsed=f"{elapsed:.2f}s",
        )
    )

    redis_connector_index.set_watchdog(False)
    return<|MERGE_RESOLUTION|>--- conflicted
+++ resolved
@@ -86,6 +86,9 @@
     SUCCEEDED = "succeeded"
 
     SPAWN_FAILED = "spawn_failed"  # connector spawn failed
+    SPAWN_NOT_ALIVE = (
+        "spawn_not_alive"  # spawn succeeded but process did not come alive
+    )
 
     BLOCKED_BY_DELETION = "blocked_by_deletion"
     BLOCKED_BY_STOP_SIGNAL = "blocked_by_stop_signal"
@@ -108,6 +111,8 @@
     # the watchdog terminated the task due to no activity
     TERMINATED_BY_ACTIVITY_TIMEOUT = "terminated_by_activity_timeout"
 
+    # NOTE: this may actually be the same as SIGKILL, but parsed differently by python
+    # consolidate once we know more
     OUT_OF_MEMORY = "out_of_memory"
 
     PROCESS_SIGNAL_SIGKILL = "process_signal_sigkill"
@@ -133,6 +138,7 @@
     def from_code(cls, code: int) -> "IndexingWatchdogTerminalStatus":
         _CODE_TO_ENUM: dict[int, IndexingWatchdogTerminalStatus] = {
             -9: IndexingWatchdogTerminalStatus.PROCESS_SIGNAL_SIGKILL,
+            137: IndexingWatchdogTerminalStatus.OUT_OF_MEMORY,
             248: IndexingWatchdogTerminalStatus.BLOCKED_BY_DELETION,
             249: IndexingWatchdogTerminalStatus.BLOCKED_BY_STOP_SIGNAL,
             250: IndexingWatchdogTerminalStatus.FENCE_NOT_FOUND,
@@ -908,12 +914,8 @@
         pure=False,
     )
 
-<<<<<<< HEAD
     if not job or not job.process:
-=======
-    if not job:
         result.status = IndexingWatchdogTerminalStatus.SPAWN_FAILED
->>>>>>> 2829e671
         task_logger.info(
             log_builder.build(
                 "Indexing watchdog - finished",
@@ -923,20 +925,20 @@
         )
         return
 
-<<<<<<< HEAD
     # Ensure the process has moved out of the starting state
     num_waits = 0
     while True:
         if num_waits > 15:
-            task_logger.warning(
-                f"Indexing watchdog - wait for spawn timed out: "
-                f"attempt={index_attempt_id} "
-                f"tenant={tenant_id} "
-                f"cc_pair={cc_pair_id} "
-                f"search_settings={search_settings_id}"
+            result.status = IndexingWatchdogTerminalStatus.SPAWN_NOT_ALIVE
+            task_logger.info(
+                log_builder.build(
+                    "Indexing watchdog - finished",
+                    status=str(result.status.value),
+                    exit_code=str(result.exit_code),
+                )
             )
             job.release()
-            raise RuntimeError("Indexing watchdog - wait for spawn timed out")
+            return
 
         if job.process.is_alive() or job.process.exitcode is not None:
             break
@@ -945,26 +947,15 @@
         num_waits += 1
 
     task_logger.info(
-        f"Indexing watchdog - spawn succeeded: "
-        f"attempt={index_attempt_id} "
-        f"cc_pair={cc_pair_id} "
-        f"search_settings={search_settings_id} "
-        f"pid={job.process.pid}"
-    )
-=======
-    task_logger.info(log_builder.build("Indexing watchdog - spawn succeeded"))
->>>>>>> 2829e671
+        log_builder.build(
+            "Indexing watchdog - Indexing watchdog - spawn succeeded",
+            pid=str(job.process.pid),
+        )
+    )
 
     redis_connector = RedisConnector(tenant_id, cc_pair_id)
     redis_connector_index = redis_connector.new_index(search_settings_id)
 
-<<<<<<< HEAD
-    redis_connector_index.set_active()  # renew active signal
-    redis_connector_index.set_connector_active()  # prime the connective active signal
-
-    while True:
-        sleep(5)
-=======
     try:
         with get_session_with_tenant(tenant_id) as db_session:
             index_attempt = get_index_attempt(
@@ -972,62 +963,19 @@
             )
             if not index_attempt:
                 raise RuntimeError("Index attempt not found")
->>>>>>> 2829e671
 
             result.connector_source = (
                 index_attempt.connector_credential_pair.connector.source.value
             )
 
-<<<<<<< HEAD
-        # if the job is done, clean up and break
-        if job.done():
-            exit_code: int | None
-            try:
-                if job.status == "error":
-                    ignore_exitcode = False
-
-                    exit_code = None
-                    if job.process:
-                        exit_code = job.process.exitcode
-
-                    # seeing odd behavior where spawned tasks usually return exit code 1 in the cloud,
-                    # even though logging clearly indicates successful completion
-                    # to work around this, we ignore the job error state if the completion signal is OK
-                    status_int = redis_connector_index.get_completion()
-                    if status_int:
-                        status_enum = HTTPStatus(status_int)
-                        if status_enum == HTTPStatus.OK:
-                            ignore_exitcode = True
-
-                    if not ignore_exitcode:
-                        raise RuntimeError("Spawned task exceptioned.")
-
-                    task_logger.warning(
-                        "Indexing watchdog - spawned task has non-zero exit code "
-                        "but completion signal is OK. Continuing...: "
-                        f"attempt={index_attempt_id} "
-                        f"tenant={tenant_id} "
-                        f"cc_pair={cc_pair_id} "
-                        f"search_settings={search_settings_id} "
-                        f"exit_code={exit_code}"
-                    )
-            except Exception:
-                task_logger.error(
-                    "Indexing watchdog - spawned task exceptioned: "
-                    f"attempt={index_attempt_id} "
-                    f"tenant={tenant_id} "
-                    f"cc_pair={cc_pair_id} "
-                    f"search_settings={search_settings_id} "
-                    f"exit_code={exit_code} "
-                    f"error={job.exception()}"
-                )
-=======
+        redis_connector_index.set_active()  # renew active signal
+        redis_connector_index.set_connector_active()  # prime the connective active signal
+
         while True:
             sleep(5)
 
             # renew watchdog signal (this has a shorter timeout than set_active)
             redis_connector_index.set_watchdog(True)
->>>>>>> 2829e671
 
             # renew active signal
             redis_connector_index.set_active()
@@ -1054,51 +1002,40 @@
                     log_builder.build("Indexing watchdog - termination signal detected")
                 )
 
-<<<<<<< HEAD
-        if not redis_connector_index.connector_active():
-            task_logger.warning(
-                "Indexing watchdog - activity timeout exceeded: "
-                f"attempt={index_attempt_id} "
-                f"cc_pair={cc_pair_id} "
-                f"search_settings={search_settings_id} "
-                f"timeout={CELERY_INDEXING_WATCHDOG_CONNECTOR_TIMEOUT}s"
-            )
-
-            try:
-                with get_session_with_tenant(tenant_id) as db_session:
-                    mark_attempt_failed(
-                        index_attempt_id,
-                        db_session,
-                        "Indexing watchdog - activity timeout exceeded: "
-                        f"attempt={index_attempt_id} "
-                        f"timeout={CELERY_INDEXING_WATCHDOG_CONNECTOR_TIMEOUT}s",
-                    )
-            except Exception:
-                # if the DB exceptions, we'll just get an unfriendly failure message
-                # in the UI instead of the cancellation message
-                logger.exception(
-                    "Indexing watchdog - transient exception marking index attempt as failed: "
-                    f"attempt={index_attempt_id} "
-                    f"tenant={tenant_id} "
-                    f"cc_pair={cc_pair_id} "
-                    f"search_settings={search_settings_id}"
-                )
-
-            job.cancel()
-            break
-
-        # if a termination signal is detected, clean up and break
-        if self.request.id and redis_connector_index.terminating(self.request.id):
-            task_logger.warning(
-                "Indexing watchdog - termination signal detected: "
-                f"attempt={index_attempt_id} "
-                f"cc_pair={cc_pair_id} "
-                f"search_settings={search_settings_id}"
-            )
-=======
                 result.status = IndexingWatchdogTerminalStatus.TERMINATED_BY_SIGNAL
                 break
->>>>>>> 2829e671
+
+            if not redis_connector_index.connector_active():
+                task_logger.warning(
+                    log_builder.build(
+                        "Indexing watchdog - activity timeout exceeded",
+                        f"timeout={CELERY_INDEXING_WATCHDOG_CONNECTOR_TIMEOUT}s",
+                    )
+                )
+
+                try:
+                    with get_session_with_tenant(tenant_id) as db_session:
+                        mark_attempt_failed(
+                            index_attempt_id,
+                            db_session,
+                            "Indexing watchdog - activity timeout exceeded: "
+                            f"attempt={index_attempt_id} "
+                            f"timeout={CELERY_INDEXING_WATCHDOG_CONNECTOR_TIMEOUT}s",
+                        )
+                except Exception:
+                    # if the DB exceptions, we'll just get an unfriendly failure message
+                    # in the UI instead of the cancellation message
+                    logger.exception(
+                        log_builder.build(
+                            "Indexing watchdog - transient exception marking index attempt as failed"
+                        )
+                    )
+
+                job.cancel()
+                result.status = (
+                    IndexingWatchdogTerminalStatus.TERMINATED_BY_ACTIVITY_TIMEOUT
+                )
+                break
 
             # if the spawned task is still running, restart the check once again
             # if the index attempt is not in a finished status
