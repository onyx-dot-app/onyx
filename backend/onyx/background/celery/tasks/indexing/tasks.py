--- conflicted
+++ resolved
@@ -57,133 +57,6 @@
 logger = setup_logger()
 
 
-<<<<<<< HEAD
-class IndexingCallback(IndexingHeartbeatInterface):
-    PARENT_CHECK_INTERVAL = 60
-
-    def __init__(
-        self,
-        parent_pid: int,
-        stop_key: str,
-        generator_progress_key: str,
-        redis_lock: RedisLock,
-        redis_client: Redis,
-    ):
-        super().__init__()
-        self.parent_pid = parent_pid
-        self.redis_lock: RedisLock = redis_lock
-        self.stop_key: str = stop_key
-        self.generator_progress_key: str = generator_progress_key
-        self.redis_client = redis_client
-        self.started: datetime = datetime.now(timezone.utc)
-        self.redis_lock.reacquire()
-
-        self.last_tag: str = "IndexingCallback.__init__"
-        self.last_lock_reacquire: datetime = datetime.now(timezone.utc)
-        self.last_lock_monotonic = time.monotonic()
-
-        self.last_parent_check = time.monotonic()
-
-    def should_stop(self) -> bool:
-        if self.redis_client.exists(self.stop_key):
-            return True
-
-        return False
-
-    def progress(self, tag: str, amount: int) -> None:
-        # rkuo: the following commented code shouldn't be necessary yet
-        # because we spawn the process this runs inside with daemon = True.
-        # However, it seems likely some indexing tasks will need to spawn other
-        # processes eventually, so leave this code in until we're ready to test it.
-
-        # if self.parent_pid:
-        #     # check if the parent pid is alive so we aren't running as a zombie
-        #     now = time.monotonic()
-        #     if now - self.last_parent_check > IndexingCallback.PARENT_CHECK_INTERVAL:
-        #         try:
-        #             # this is unintuitive, but it checks if the parent pid is still running
-        #             os.kill(self.parent_pid, 0)
-        #         except Exception:
-        #             logger.exception("IndexingCallback - parent pid check exceptioned")
-        #             raise
-        #         self.last_parent_check = now
-
-        try:
-            current_time = time.monotonic()
-            if current_time - self.last_lock_monotonic >= (
-                CELERY_VESPA_SYNC_BEAT_LOCK_TIMEOUT / 4
-            ):
-                self.redis_lock.reacquire()
-                self.last_lock_reacquire = datetime.now(timezone.utc)
-                self.last_lock_monotonic = time.monotonic()
-
-            self.last_tag = tag
-        except LockError:
-            logger.exception(
-                f"IndexingCallback - lock.reacquire exceptioned: "
-                f"lock_timeout={self.redis_lock.timeout} "
-                f"start={self.started} "
-                f"last_tag={self.last_tag} "
-                f"last_reacquired={self.last_lock_reacquire} "
-                f"now={datetime.now(timezone.utc)}"
-            )
-
-            redis_lock_dump(self.redis_lock, self.redis_client)
-            raise
-
-        self.redis_client.incrby(self.generator_progress_key, amount)
-
-
-def get_unfenced_index_attempt_ids(db_session: Session, r: redis.Redis) -> list[int]:
-    """Gets a list of unfenced index attempts. Should not be possible, so we'd typically
-    want to clean them up.
-
-    Unfenced = attempt not in terminal state and fence does not exist.
-    """
-    unfenced_attempts: list[int] = []
-
-    # inner/outer/inner double check pattern to avoid race conditions when checking for
-    # bad state
-    # inner = index_attempt in non terminal state
-    # outer = r.fence_key down
-
-    # check the db for index attempts in a non terminal state
-    attempts: list[IndexAttempt] = []
-    attempts.extend(
-        get_all_index_attempts_by_status(IndexingStatus.NOT_STARTED, db_session)
-    )
-    attempts.extend(
-        get_all_index_attempts_by_status(IndexingStatus.IN_PROGRESS, db_session)
-    )
-
-    for attempt in attempts:
-        fence_key = RedisConnectorIndex.fence_key_with_ids(
-            attempt.connector_credential_pair_id, attempt.search_settings_id
-        )
-
-        # if the fence is down / doesn't exist, possible error but not confirmed
-        if r.exists(fence_key):
-            continue
-
-        # Between the time the attempts are first looked up and the time we see the fence down,
-        # the attempt may have completed and taken down the fence normally.
-
-        # We need to double check that the index attempt is still in a non terminal state
-        # and matches the original state, which confirms we are really in a bad state.
-        attempt_2 = get_index_attempt(db_session, attempt.id)
-        if not attempt_2:
-            continue
-
-        if attempt.status != attempt_2.status:
-            continue
-
-        unfenced_attempts.append(attempt.id)
-
-    return unfenced_attempts
-
-
-=======
->>>>>>> e6258847
 @shared_task(
     name=OnyxCeleryTask.CHECK_FOR_INDEXING,
     soft_time_limit=300,
