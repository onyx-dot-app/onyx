import multiprocessing
import os
import sys
import time
from datetime import datetime
from datetime import timezone
from http import HTTPStatus
from time import sleep

import sentry_sdk
from celery import shared_task
from celery import Task
from celery.exceptions import SoftTimeLimitExceeded
from redis import Redis
from redis.lock import Lock as RedisLock

from onyx.background.celery.apps.app_base import task_logger
from onyx.background.celery.tasks.indexing.utils import _should_index
from onyx.background.celery.tasks.indexing.utils import get_unfenced_index_attempt_ids
from onyx.background.celery.tasks.indexing.utils import IndexingCallback
from onyx.background.celery.tasks.indexing.utils import try_creating_indexing_task
from onyx.background.celery.tasks.indexing.utils import validate_indexing_fences
from onyx.background.indexing.job_client import SimpleJobClient
from onyx.background.indexing.run_indexing import run_indexing_entrypoint
from onyx.configs.constants import CELERY_GENERIC_BEAT_LOCK_TIMEOUT
from onyx.configs.constants import CELERY_INDEXING_LOCK_TIMEOUT
from onyx.configs.constants import CELERY_TASK_WAIT_FOR_FENCE_TIMEOUT
from onyx.configs.constants import OnyxCeleryTask
from onyx.configs.constants import OnyxRedisLocks
from onyx.configs.constants import OnyxRedisSignals
from onyx.db.connector import mark_ccpair_with_indexing_trigger
from onyx.db.connector_credential_pair import fetch_connector_credential_pairs
from onyx.db.connector_credential_pair import get_connector_credential_pair_from_id
from onyx.db.engine import get_session_with_tenant
from onyx.db.enums import IndexingMode
from onyx.db.index_attempt import get_index_attempt
from onyx.db.index_attempt import get_last_attempt_for_cc_pair
from onyx.db.index_attempt import mark_attempt_canceled
from onyx.db.index_attempt import mark_attempt_failed
from onyx.db.models import SearchSettings
from onyx.db.search_settings import get_active_search_settings
from onyx.db.search_settings import get_current_search_settings
from onyx.db.swap_index import check_index_swap
from onyx.natural_language_processing.search_nlp_models import EmbeddingModel
from onyx.natural_language_processing.search_nlp_models import warm_up_bi_encoder
from onyx.redis.redis_connector import RedisConnector
from onyx.redis.redis_pool import get_redis_client
from onyx.redis.redis_pool import get_redis_replica_client
from onyx.redis.redis_pool import redis_lock_dump
from onyx.utils.logger import setup_logger
from onyx.utils.variable_functionality import global_version
from shared_configs.configs import INDEXING_MODEL_SERVER_HOST
from shared_configs.configs import INDEXING_MODEL_SERVER_PORT
from shared_configs.configs import MULTI_TENANT
from shared_configs.configs import SENTRY_DSN

logger = setup_logger()


@shared_task(
    name=OnyxCeleryTask.CHECK_FOR_INDEXING,
    soft_time_limit=300,
    bind=True,
)
def check_for_indexing(self: Task, *, tenant_id: str | None) -> int | None:
    """a lightweight task used to kick off indexing tasks.
    Occcasionally does some validation of existing state to clear up error conditions"""
    time_start = time.monotonic()

    tasks_created = 0
    locked = False
    redis_client = get_redis_client(tenant_id=tenant_id)
    redis_client_replica = get_redis_replica_client(tenant_id=tenant_id)

    # we need to use celery's redis client to access its redis data
    # (which lives on a different db number)
    redis_client_celery: Redis = self.app.broker_connection().channel().client  # type: ignore

    lock_beat: RedisLock = redis_client.lock(
        OnyxRedisLocks.CHECK_INDEXING_BEAT_LOCK,
        timeout=CELERY_GENERIC_BEAT_LOCK_TIMEOUT,
    )

    # these tasks should never overlap
    if not lock_beat.acquire(blocking=False):
        return None

    try:
        locked = True

        # check for search settings swap
        with get_session_with_tenant(tenant_id=tenant_id) as db_session:
            old_search_settings = check_index_swap(db_session=db_session)
            current_search_settings = get_current_search_settings(db_session)
            # So that the first time users aren't surprised by really slow speed of first
            # batch of documents indexed
            if current_search_settings.provider_type is None and not MULTI_TENANT:
                if old_search_settings:
                    embedding_model = EmbeddingModel.from_db_model(
                        search_settings=current_search_settings,
                        server_host=INDEXING_MODEL_SERVER_HOST,
                        server_port=INDEXING_MODEL_SERVER_PORT,
                    )

                    # only warm up if search settings were changed
                    warm_up_bi_encoder(
                        embedding_model=embedding_model,
                    )

        # gather cc_pair_ids
        lock_beat.reacquire()
        cc_pair_ids: list[int] = []
        with get_session_with_tenant(tenant_id) as db_session:
            cc_pairs = fetch_connector_credential_pairs(db_session)
            for cc_pair_entry in cc_pairs:
                cc_pair_ids.append(cc_pair_entry.id)

        # kick off index attempts
        for cc_pair_id in cc_pair_ids:
            lock_beat.reacquire()

            redis_connector = RedisConnector(tenant_id, cc_pair_id)
            with get_session_with_tenant(tenant_id) as db_session:
                search_settings_list: list[SearchSettings] = get_active_search_settings(
                    db_session
                )
                for search_settings_instance in search_settings_list:
                    redis_connector_index = redis_connector.new_index(
                        search_settings_instance.id
                    )
                    if redis_connector_index.fenced:
                        continue

                    cc_pair = get_connector_credential_pair_from_id(
                        db_session=db_session,
                        cc_pair_id=cc_pair_id,
                    )
                    if not cc_pair:
                        continue

                    last_attempt = get_last_attempt_for_cc_pair(
                        cc_pair.id, search_settings_instance.id, db_session
                    )

                    search_settings_primary = False
                    if search_settings_instance.id == search_settings_list[0].id:
                        search_settings_primary = True

                    if not _should_index(
                        cc_pair=cc_pair,
                        last_index=last_attempt,
                        search_settings_instance=search_settings_instance,
                        search_settings_primary=search_settings_primary,
                        secondary_index_building=len(search_settings_list) > 1,
                        db_session=db_session,
                    ):
                        continue

                    reindex = False
                    if search_settings_instance.id == search_settings_list[0].id:
                        # the indexing trigger is only checked and cleared with the primary search settings
                        if cc_pair.indexing_trigger is not None:
                            if cc_pair.indexing_trigger == IndexingMode.REINDEX:
                                reindex = True

                            task_logger.info(
                                f"Connector indexing manual trigger detected: "
                                f"cc_pair={cc_pair.id} "
                                f"search_settings={search_settings_instance.id} "
                                f"indexing_mode={cc_pair.indexing_trigger}"
                            )

                            mark_ccpair_with_indexing_trigger(
                                cc_pair.id, None, db_session
                            )

                    # using a task queue and only allowing one task per cc_pair/search_setting
                    # prevents us from starving out certain attempts
                    attempt_id = try_creating_indexing_task(
                        self.app,
                        cc_pair,
                        search_settings_instance,
                        reindex,
                        db_session,
                        redis_client,
                        tenant_id,
                    )
                    if attempt_id:
                        task_logger.info(
                            f"Connector indexing queued: "
                            f"index_attempt={attempt_id} "
                            f"cc_pair={cc_pair.id} "
                            f"search_settings={search_settings_instance.id}"
                        )
                        tasks_created += 1

        lock_beat.reacquire()

        # Fail any index attempts in the DB that don't have fences
        # This shouldn't ever happen!
        with get_session_with_tenant(tenant_id) as db_session:
            unfenced_attempt_ids = get_unfenced_index_attempt_ids(
                db_session, redis_client
            )

            for attempt_id in unfenced_attempt_ids:
                lock_beat.reacquire()

                attempt = get_index_attempt(db_session, attempt_id)
                if not attempt:
                    continue

                failure_reason = (
                    f"Unfenced index attempt found in DB: "
                    f"index_attempt={attempt.id} "
                    f"cc_pair={attempt.connector_credential_pair_id} "
                    f"search_settings={attempt.search_settings_id}"
                )
                task_logger.error(failure_reason)
                mark_attempt_failed(
                    attempt.id, db_session, failure_reason=failure_reason
                )

        lock_beat.reacquire()
        # we want to run this less frequently than the overall task
        if not redis_client.exists(OnyxRedisSignals.VALIDATE_INDEXING_FENCES):
            # clear any indexing fences that don't have associated celery tasks in progress
            # tasks can be in the queue in redis, in reserved tasks (prefetched by the worker),
            # or be currently executing
            try:
                validate_indexing_fences(
                    tenant_id, redis_client_replica, redis_client_celery, lock_beat
                )
            except Exception:
                task_logger.exception("Exception while validating indexing fences")

            redis_client.set(OnyxRedisSignals.VALIDATE_INDEXING_FENCES, 1, ex=60)
    except SoftTimeLimitExceeded:
        task_logger.info(
            "Soft time limit exceeded, task is being terminated gracefully."
        )
    except Exception:
        task_logger.exception("Unexpected exception during indexing check")
    finally:
        if locked:
            if lock_beat.owned():
                lock_beat.release()
            else:
                task_logger.error(
                    "check_for_indexing - Lock not owned on completion: "
                    f"tenant={tenant_id}"
                )
                redis_lock_dump(lock_beat, redis_client)

    time_elapsed = time.monotonic() - time_start
    task_logger.info(f"check_for_indexing finished: elapsed={time_elapsed:.2f}")
    return tasks_created


def connector_indexing_task(
    index_attempt_id: int,
    cc_pair_id: int,
    search_settings_id: int,
    tenant_id: str | None,
    is_ee: bool,
) -> int | None:
    """Indexing task. For a cc pair, this task pulls all document IDs from the source
    and compares those IDs to locally stored documents and deletes all locally stored IDs missing
    from the most recently pulled document ID list

    acks_late must be set to False. Otherwise, celery's visibility timeout will
    cause any task that runs longer than the timeout to be redispatched by the broker.
    There appears to be no good workaround for this, so we need to handle redispatching
    manually.

    Returns None if the task did not run (possibly due to a conflict).
    Otherwise, returns an int >= 0 representing the number of indexed docs.

    NOTE: if an exception is raised out of this task, the primary worker will detect
    that the task transitioned to a "READY" state but the generator_complete_key doesn't exist.
    This will cause the primary worker to abort the indexing attempt and clean up.
    """

    # Since connector_indexing_proxy_task spawns a new process using this function as
    # the entrypoint, we init Sentry here.
    if SENTRY_DSN:
        sentry_sdk.init(
            dsn=SENTRY_DSN,
            traces_sample_rate=0.1,
        )
        logger.info("Sentry initialized")
    else:
        logger.debug("Sentry DSN not provided, skipping Sentry initialization")

    logger.info(
        f"Indexing spawned task starting: "
        f"attempt={index_attempt_id} "
        f"tenant={tenant_id} "
        f"cc_pair={cc_pair_id} "
        f"search_settings={search_settings_id}"
    )

    attempt_found = False
    n_final_progress: int | None = None

    redis_connector = RedisConnector(tenant_id, cc_pair_id)
    redis_connector_index = redis_connector.new_index(search_settings_id)

    r = get_redis_client(tenant_id=tenant_id)

    if redis_connector.delete.fenced:
        raise RuntimeError(
            f"Indexing will not start because connector deletion is in progress: "
            f"attempt={index_attempt_id} "
            f"cc_pair={cc_pair_id} "
            f"fence={redis_connector.delete.fence_key}"
        )

    if redis_connector.stop.fenced:
        raise RuntimeError(
            f"Indexing will not start because a connector stop signal was detected: "
            f"attempt={index_attempt_id} "
            f"cc_pair={cc_pair_id} "
            f"fence={redis_connector.stop.fence_key}"
        )

    # this wait is needed to avoid a race condition where
    # the primary worker sends the task and it is immediately executed
    # before the primary worker can finalize the fence
    start = time.monotonic()
    while True:
        if time.monotonic() - start > CELERY_TASK_WAIT_FOR_FENCE_TIMEOUT:
            raise ValueError(
                f"connector_indexing_task - timed out waiting for fence to be ready: "
                f"fence={redis_connector.permissions.fence_key}"
            )

        if not redis_connector_index.fenced:  # The fence must exist
            raise ValueError(
                f"connector_indexing_task - fence not found: fence={redis_connector_index.fence_key}"
            )

        payload = redis_connector_index.payload  # The payload must exist
        if not payload:
            raise ValueError("connector_indexing_task: payload invalid or not found")

        if payload.index_attempt_id is None or payload.celery_task_id is None:
            logger.info(
                f"connector_indexing_task - Waiting for fence: fence={redis_connector_index.fence_key}"
            )
            sleep(1)
            continue

        if payload.index_attempt_id != index_attempt_id:
            raise ValueError(
                f"connector_indexing_task - id mismatch. Task may be left over from previous run.: "
                f"task_index_attempt={index_attempt_id} "
                f"payload_index_attempt={payload.index_attempt_id}"
            )

        logger.info(
            f"connector_indexing_task - Fence found, continuing...: fence={redis_connector_index.fence_key}"
        )
        break

    # set thread_local=False since we don't control what thread the indexing/pruning
    # might run our callback with
    lock: RedisLock = r.lock(
        redis_connector_index.generator_lock_key,
        timeout=CELERY_INDEXING_LOCK_TIMEOUT,
        thread_local=False,
    )

    acquired = lock.acquire(blocking=False)
    if not acquired:
        logger.warning(
            f"Indexing task already running, exiting...: "
            f"index_attempt={index_attempt_id} "
            f"cc_pair={cc_pair_id} "
            f"search_settings={search_settings_id}"
        )
        return None

    payload.started = datetime.now(timezone.utc)
    redis_connector_index.set_fence(payload)

    try:
        with get_session_with_tenant(tenant_id) as db_session:
            attempt = get_index_attempt(db_session, index_attempt_id)
            if not attempt:
                raise ValueError(
                    f"Index attempt not found: index_attempt={index_attempt_id}"
                )
            attempt_found = True

            cc_pair = get_connector_credential_pair_from_id(
                db_session=db_session,
                cc_pair_id=cc_pair_id,
            )

            if not cc_pair:
                raise ValueError(f"cc_pair not found: cc_pair={cc_pair_id}")

            if not cc_pair.connector:
                raise ValueError(
                    f"Connector not found: cc_pair={cc_pair_id} connector={cc_pair.connector_id}"
                )

            if not cc_pair.credential:
                raise ValueError(
                    f"Credential not found: cc_pair={cc_pair_id} credential={cc_pair.credential_id}"
                )

        # define a callback class
        callback = IndexingCallback(
            os.getppid(),
            redis_connector.stop.fence_key,
            redis_connector_index.generator_progress_key,
            lock,
            r,
        )

        logger.info(
            f"Indexing spawned task running entrypoint: attempt={index_attempt_id} "
            f"tenant={tenant_id} "
            f"cc_pair={cc_pair_id} "
            f"search_settings={search_settings_id}"
        )

        # This is where the heavy/real work happens
        run_indexing_entrypoint(
            index_attempt_id,
            tenant_id,
            cc_pair_id,
            is_ee,
            callback=callback,
        )

        # get back the total number of indexed docs and return it
        n_final_progress = redis_connector_index.get_progress()
        redis_connector_index.set_generator_complete(HTTPStatus.OK.value)
    except Exception as e:
        logger.exception(
            f"Indexing spawned task failed: attempt={index_attempt_id} "
            f"tenant={tenant_id} "
            f"cc_pair={cc_pair_id} "
            f"search_settings={search_settings_id}"
        )
        if attempt_found:
            try:
                with get_session_with_tenant(tenant_id) as db_session:
                    mark_attempt_failed(
                        index_attempt_id, db_session, failure_reason=str(e)
                    )
            except Exception:
                logger.exception(
                    "Indexing watchdog - transient exception looking up index attempt: "
                    f"attempt={index_attempt_id} "
                    f"tenant={tenant_id} "
                    f"cc_pair={cc_pair_id} "
                    f"search_settings={search_settings_id}"
                )

        raise e
    finally:
        if lock.owned():
            lock.release()

    logger.info(
        f"Indexing spawned task finished: attempt={index_attempt_id} "
        f"cc_pair={cc_pair_id} "
        f"search_settings={search_settings_id}"
    )
    return n_final_progress


def connector_indexing_task_wrapper(
    index_attempt_id: int,
    cc_pair_id: int,
    search_settings_id: int,
    tenant_id: str | None,
    is_ee: bool,
) -> int | None:
    """Just wraps connector_indexing_task so we can log any exceptions before
    re-raising it."""
    result: int | None = None

    try:
        result = connector_indexing_task(
            index_attempt_id,
            cc_pair_id,
            search_settings_id,
            tenant_id,
            is_ee,
        )
    except Exception:
        logger.exception(
            f"connector_indexing_task exceptioned: "
            f"tenant={tenant_id} "
            f"index_attempt={index_attempt_id} "
            f"cc_pair={cc_pair_id} "
            f"search_settings={search_settings_id}"
        )

        # There is a cloud related bug outside of our code
        # where spawned tasks return with an exit code of 1.
        # Unfortunately, exceptions also return with an exit code of 1,
        # so just raising an exception isn't informative
        # Exiting with 255 makes it possible to distinguish between normal exits
        # and exceptions.
        sys.exit(255)

    return result


@shared_task(
    name=OnyxCeleryTask.CONNECTOR_INDEXING_PROXY_TASK,
    bind=True,
    acks_late=False,
    track_started=True,
)
def connector_indexing_proxy_task(
    self: Task,
    index_attempt_id: int,
    cc_pair_id: int,
    search_settings_id: int,
    tenant_id: str | None,
) -> None:
    """celery tasks are forked, but forking is unstable.  This proxies work to a spawned task."""
    task_logger.info(
        f"Indexing watchdog - starting: attempt={index_attempt_id} "
        f"cc_pair={cc_pair_id} "
        f"search_settings={search_settings_id} "
        f"mp_start_method={multiprocessing.get_start_method()}"
    )

    if not self.request.id:
        task_logger.error("self.request.id is None!")

    client = SimpleJobClient()

    job = client.submit(
        connector_indexing_task_wrapper,
        index_attempt_id,
        cc_pair_id,
        search_settings_id,
        tenant_id,
        global_version.is_ee_version(),
        pure=False,
    )

    if not job:
        task_logger.info(
            f"Indexing watchdog - spawn failed: attempt={index_attempt_id} "
            f"cc_pair={cc_pair_id} "
            f"search_settings={search_settings_id}"
        )
        return

    task_logger.info(
        f"Indexing watchdog - spawn succeeded: attempt={index_attempt_id} "
        f"cc_pair={cc_pair_id} "
        f"search_settings={search_settings_id}"
    )

    redis_connector = RedisConnector(tenant_id, cc_pair_id)
    redis_connector_index = redis_connector.new_index(search_settings_id)

    while True:
        sleep(5)

        # renew watchdog signal (this has a shorter timeout than set_active)
        redis_connector_index.set_watchdog(True)

        # renew active signal
        redis_connector_index.set_active()

        # if the job is done, clean up and break
        if job.done():
            try:
                if job.status == "error":
                    ignore_exitcode = False

                    exit_code: int | None = None
                    if job.process:
                        exit_code = job.process.exitcode

                    # seeing odd behavior where spawned tasks usually return exit code 1 in the cloud,
                    # even though logging clearly indicates successful completion
                    # to work around this, we ignore the job error state if the completion signal is OK
                    status_int = redis_connector_index.get_completion()
                    if status_int:
                        status_enum = HTTPStatus(status_int)
                        if status_enum == HTTPStatus.OK:
                            ignore_exitcode = True

                    if not ignore_exitcode:
                        raise RuntimeError("Spawned task exceptioned.")

                    task_logger.warning(
                        "Indexing watchdog - spawned task has non-zero exit code "
                        "but completion signal is OK. Continuing...: "
                        f"attempt={index_attempt_id} "
                        f"tenant={tenant_id} "
                        f"cc_pair={cc_pair_id} "
                        f"search_settings={search_settings_id} "
                        f"exit_code={exit_code}"
                    )
            except Exception:
                task_logger.error(
                    "Indexing watchdog - spawned task exceptioned: "
                    f"attempt={index_attempt_id} "
                    f"tenant={tenant_id} "
                    f"cc_pair={cc_pair_id} "
                    f"search_settings={search_settings_id} "
                    f"exit_code={exit_code} "
                    f"error={job.exception()}"
                )

                raise
            finally:
                job.release()

            break

        # if a termination signal is detected, clean up and break
        if self.request.id and redis_connector_index.terminating(self.request.id):
            task_logger.warning(
                "Indexing watchdog - termination signal detected: "
                f"attempt={index_attempt_id} "
                f"cc_pair={cc_pair_id} "
                f"search_settings={search_settings_id}"
            )

            try:
                with get_session_with_tenant(tenant_id) as db_session:
                    mark_attempt_canceled(
                        index_attempt_id,
                        db_session,
                        "Connector termination signal detected",
                    )
            except Exception:
                # if the DB exceptions, we'll just get an unfriendly failure message
                # in the UI instead of the cancellation message
                logger.exception(
                    "Indexing watchdog - transient exception marking index attempt as canceled: "
                    f"attempt={index_attempt_id} "
                    f"tenant={tenant_id} "
                    f"cc_pair={cc_pair_id} "
                    f"search_settings={search_settings_id}"
                )

            job.cancel()
            break

        # if the spawned task is still running, restart the check once again
        # if the index attempt is not in a finished status
        try:
            with get_session_with_tenant(tenant_id) as db_session:
                index_attempt = get_index_attempt(
                    db_session=db_session, index_attempt_id=index_attempt_id
                )

                if not index_attempt:
                    continue

                if not index_attempt.is_finished():
                    continue
        except Exception:
            # if the DB exceptioned, just restart the check.
            # polling the index attempt status doesn't need to be strongly consistent
            logger.exception(
                "Indexing watchdog - transient exception looking up index attempt: "
                f"attempt={index_attempt_id} "
                f"tenant={tenant_id} "
                f"cc_pair={cc_pair_id} "
                f"search_settings={search_settings_id}"
            )
            continue

    redis_connector_index.set_watchdog(False)
    task_logger.info(
        f"Indexing watchdog - finished: attempt={index_attempt_id} "
        f"cc_pair={cc_pair_id} "
        f"search_settings={search_settings_id}"
    )
<<<<<<< HEAD
    return


@shared_task(
    name=OnyxCeleryTask.CLOUD_CHECK_FOR_INDEXING,
    ignore_result=True,
    trail=False,
    bind=True,
)
def cloud_check_for_indexing(self: Task) -> bool | None:
    """a lightweight task used to kick off individual check tasks for each tenant."""
    time_start = time.monotonic()

    redis_client = get_redis_client(tenant_id=ONYX_CLOUD_TENANT_ID)

    lock_beat: RedisLock = redis_client.lock(
        OnyxRedisLocks.CLOUD_CHECK_INDEXING_BEAT_LOCK,
        timeout=CELERY_GENERIC_BEAT_LOCK_TIMEOUT,
    )

    # these tasks should never overlap
    if not lock_beat.acquire(blocking=False):
        return None

    last_lock_time = time.monotonic()

    try:
        tenant_ids = get_all_tenant_ids()
        for tenant_id in tenant_ids:
            current_time = time.monotonic()
            if current_time - last_lock_time >= (CELERY_GENERIC_BEAT_LOCK_TIMEOUT / 4):
                lock_beat.reacquire()
                last_lock_time = current_time

            self.app.send_task(
                OnyxCeleryTask.CHECK_FOR_INDEXING,
                kwargs=dict(
                    tenant_id=tenant_id,
                ),
                priority=OnyxCeleryPriority.HIGH,
                expires=BEAT_EXPIRES_DEFAULT,
            )
    except SoftTimeLimitExceeded:
        task_logger.info(
            "Soft time limit exceeded, task is being terminated gracefully."
        )
    except Exception:
        task_logger.exception("Unexpected exception during cloud indexing check")
    finally:
        if lock_beat.owned():
            lock_beat.release()
        else:
            task_logger.error("cloud_check_for_indexing - Lock not owned on completion")
            redis_lock_dump(lock_beat, redis_client)

    time_elapsed = time.monotonic() - time_start
    task_logger.info(
        f"cloud_check_for_indexing finished: num_tenants={len(tenant_ids)} elapsed={time_elapsed:.2f}"
    )
    return True
=======
    return
>>>>>>> b9561fc4
<|MERGE_RESOLUTION|>--- conflicted
+++ resolved
@@ -684,67 +684,4 @@
         f"cc_pair={cc_pair_id} "
         f"search_settings={search_settings_id}"
     )
-<<<<<<< HEAD
-    return
-
-
-@shared_task(
-    name=OnyxCeleryTask.CLOUD_CHECK_FOR_INDEXING,
-    ignore_result=True,
-    trail=False,
-    bind=True,
-)
-def cloud_check_for_indexing(self: Task) -> bool | None:
-    """a lightweight task used to kick off individual check tasks for each tenant."""
-    time_start = time.monotonic()
-
-    redis_client = get_redis_client(tenant_id=ONYX_CLOUD_TENANT_ID)
-
-    lock_beat: RedisLock = redis_client.lock(
-        OnyxRedisLocks.CLOUD_CHECK_INDEXING_BEAT_LOCK,
-        timeout=CELERY_GENERIC_BEAT_LOCK_TIMEOUT,
-    )
-
-    # these tasks should never overlap
-    if not lock_beat.acquire(blocking=False):
-        return None
-
-    last_lock_time = time.monotonic()
-
-    try:
-        tenant_ids = get_all_tenant_ids()
-        for tenant_id in tenant_ids:
-            current_time = time.monotonic()
-            if current_time - last_lock_time >= (CELERY_GENERIC_BEAT_LOCK_TIMEOUT / 4):
-                lock_beat.reacquire()
-                last_lock_time = current_time
-
-            self.app.send_task(
-                OnyxCeleryTask.CHECK_FOR_INDEXING,
-                kwargs=dict(
-                    tenant_id=tenant_id,
-                ),
-                priority=OnyxCeleryPriority.HIGH,
-                expires=BEAT_EXPIRES_DEFAULT,
-            )
-    except SoftTimeLimitExceeded:
-        task_logger.info(
-            "Soft time limit exceeded, task is being terminated gracefully."
-        )
-    except Exception:
-        task_logger.exception("Unexpected exception during cloud indexing check")
-    finally:
-        if lock_beat.owned():
-            lock_beat.release()
-        else:
-            task_logger.error("cloud_check_for_indexing - Lock not owned on completion")
-            redis_lock_dump(lock_beat, redis_client)
-
-    time_elapsed = time.monotonic() - time_start
-    task_logger.info(
-        f"cloud_check_for_indexing finished: num_tenants={len(tenant_ids)} elapsed={time_elapsed:.2f}"
-    )
-    return True
-=======
-    return
->>>>>>> b9561fc4
+    return