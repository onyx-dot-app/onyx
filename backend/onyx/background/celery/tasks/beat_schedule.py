from datetime import timedelta
from typing import Any

from onyx.configs.app_configs import LLM_MODEL_UPDATE_API_URL
from onyx.configs.constants import ONYX_CLOUD_CELERY_TASK_PREFIX
from onyx.configs.constants import OnyxCeleryPriority
from onyx.configs.constants import OnyxCeleryQueues
from onyx.configs.constants import OnyxCeleryTask
from shared_configs.configs import MULTI_TENANT

# choosing 15 minutes because it roughly gives us enough time to process many tasks
# we might be able to reduce this greatly if we can run a unified
# loop across all tenants rather than tasks per tenant

# we set expires because it isn't necessary to queue up these tasks
# it's only important that they run relatively regularly
BEAT_EXPIRES_DEFAULT = 15 * 60  # 15 minutes (in seconds)

<<<<<<< HEAD
# tasks that run in either self-hosted on cloud
beat_task_templates: list[dict] = []

beat_task_templates.extend(
    [
        {
            "name": "check-for-indexing",
            "task": OnyxCeleryTask.CHECK_FOR_INDEXING,
            "schedule": timedelta(seconds=15),
            "options": {
                "priority": OnyxCeleryPriority.MEDIUM,
                "expires": BEAT_EXPIRES_DEFAULT,
            },
        },
        {
            "name": "check-for-connector-deletion",
            "task": OnyxCeleryTask.CHECK_FOR_CONNECTOR_DELETION,
            "schedule": timedelta(seconds=20),
            "options": {
                "priority": OnyxCeleryPriority.MEDIUM,
                "expires": BEAT_EXPIRES_DEFAULT,
            },
        },
        {
            "name": "check-for-vespa-sync",
            "task": OnyxCeleryTask.CHECK_FOR_VESPA_SYNC_TASK,
            "schedule": timedelta(seconds=20),
            "options": {
                "priority": OnyxCeleryPriority.MEDIUM,
                "expires": BEAT_EXPIRES_DEFAULT,
            },
        },
        {
            "name": "check-for-pruning",
            "task": OnyxCeleryTask.CHECK_FOR_PRUNING,
            "schedule": timedelta(hours=1),
            "options": {
                "priority": OnyxCeleryPriority.MEDIUM,
                "expires": BEAT_EXPIRES_DEFAULT,
            },
        },
        {
            "name": "monitor-vespa-sync",
            "task": OnyxCeleryTask.MONITOR_VESPA_SYNC,
            "schedule": timedelta(seconds=5),
            "options": {
                "priority": OnyxCeleryPriority.MEDIUM,
                "expires": BEAT_EXPIRES_DEFAULT,
            },
        },
        {
            "name": "check-for-doc-permissions-sync",
            "task": OnyxCeleryTask.CHECK_FOR_DOC_PERMISSIONS_SYNC,
            "schedule": timedelta(seconds=30),
            "options": {
                "priority": OnyxCeleryPriority.MEDIUM,
                "expires": BEAT_EXPIRES_DEFAULT,
            },
        },
        {
            "name": "check-for-external-group-sync",
            "task": OnyxCeleryTask.CHECK_FOR_EXTERNAL_GROUP_SYNC,
            "schedule": timedelta(seconds=20),
=======
# hack to slow down task dispatch in the cloud until
# we have a better implementation (backpressure, etc)
CLOUD_BEAT_SCHEDULE_MULTIPLIER = 4

# tasks that only run in the cloud
# the name attribute must start with ONYX_CLOUD_CELERY_TASK_PREFIX = "cloud" to be filtered
# by the DynamicTenantScheduler
cloud_tasks_to_schedule = [
    # cloud specific tasks
    {
        "name": f"{ONYX_CLOUD_CELERY_TASK_PREFIX}_check-alembic",
        "task": OnyxCeleryTask.CLOUD_CHECK_ALEMBIC,
        "schedule": timedelta(hours=1 * CLOUD_BEAT_SCHEDULE_MULTIPLIER),
        "options": {
            "queue": OnyxCeleryQueues.MONITORING,
            "priority": OnyxCeleryPriority.HIGH,
            "expires": BEAT_EXPIRES_DEFAULT,
        },
    },
    # remaining tasks are cloud generators for per tenant tasks
    {
        "name": f"{ONYX_CLOUD_CELERY_TASK_PREFIX}_check-for-indexing",
        "task": OnyxCeleryTask.CLOUD_BEAT_TASK_GENERATOR,
        "schedule": timedelta(seconds=15 * CLOUD_BEAT_SCHEDULE_MULTIPLIER),
        "options": {
            "priority": OnyxCeleryPriority.HIGHEST,
            "expires": BEAT_EXPIRES_DEFAULT,
        },
        "kwargs": {
            "task_name": OnyxCeleryTask.CHECK_FOR_INDEXING,
        },
    },
    {
        "name": f"{ONYX_CLOUD_CELERY_TASK_PREFIX}_check-for-connector-deletion",
        "task": OnyxCeleryTask.CLOUD_BEAT_TASK_GENERATOR,
        "schedule": timedelta(seconds=20 * CLOUD_BEAT_SCHEDULE_MULTIPLIER),
        "options": {
            "priority": OnyxCeleryPriority.HIGHEST,
            "expires": BEAT_EXPIRES_DEFAULT,
        },
        "kwargs": {
            "task_name": OnyxCeleryTask.CHECK_FOR_CONNECTOR_DELETION,
        },
    },
    {
        "name": f"{ONYX_CLOUD_CELERY_TASK_PREFIX}_check-for-vespa-sync",
        "task": OnyxCeleryTask.CLOUD_BEAT_TASK_GENERATOR,
        "schedule": timedelta(seconds=20 * CLOUD_BEAT_SCHEDULE_MULTIPLIER),
        "options": {
            "priority": OnyxCeleryPriority.HIGHEST,
            "expires": BEAT_EXPIRES_DEFAULT,
        },
        "kwargs": {
            "task_name": OnyxCeleryTask.CHECK_FOR_VESPA_SYNC_TASK,
        },
    },
    {
        "name": f"{ONYX_CLOUD_CELERY_TASK_PREFIX}_check-for-prune",
        "task": OnyxCeleryTask.CLOUD_BEAT_TASK_GENERATOR,
        "schedule": timedelta(seconds=15 * CLOUD_BEAT_SCHEDULE_MULTIPLIER),
        "options": {
            "priority": OnyxCeleryPriority.HIGHEST,
            "expires": BEAT_EXPIRES_DEFAULT,
        },
        "kwargs": {
            "task_name": OnyxCeleryTask.CHECK_FOR_PRUNING,
        },
    },
    {
        "name": f"{ONYX_CLOUD_CELERY_TASK_PREFIX}_monitor-vespa-sync",
        "task": OnyxCeleryTask.CLOUD_BEAT_TASK_GENERATOR,
        "schedule": timedelta(seconds=15 * CLOUD_BEAT_SCHEDULE_MULTIPLIER),
        "options": {
            "priority": OnyxCeleryPriority.HIGHEST,
            "expires": BEAT_EXPIRES_DEFAULT,
        },
        "kwargs": {
            "task_name": OnyxCeleryTask.MONITOR_VESPA_SYNC,
        },
    },
    {
        "name": f"{ONYX_CLOUD_CELERY_TASK_PREFIX}_check-for-doc-permissions-sync",
        "task": OnyxCeleryTask.CLOUD_BEAT_TASK_GENERATOR,
        "schedule": timedelta(seconds=30 * CLOUD_BEAT_SCHEDULE_MULTIPLIER),
        "options": {
            "priority": OnyxCeleryPriority.HIGHEST,
            "expires": BEAT_EXPIRES_DEFAULT,
        },
        "kwargs": {
            "task_name": OnyxCeleryTask.CHECK_FOR_DOC_PERMISSIONS_SYNC,
        },
    },
    {
        "name": f"{ONYX_CLOUD_CELERY_TASK_PREFIX}_check-for-external-group-sync",
        "task": OnyxCeleryTask.CLOUD_BEAT_TASK_GENERATOR,
        "schedule": timedelta(seconds=20 * CLOUD_BEAT_SCHEDULE_MULTIPLIER),
        "options": {
            "priority": OnyxCeleryPriority.HIGHEST,
            "expires": BEAT_EXPIRES_DEFAULT,
        },
        "kwargs": {
            "task_name": OnyxCeleryTask.CHECK_FOR_EXTERNAL_GROUP_SYNC,
        },
    },
    {
        "name": f"{ONYX_CLOUD_CELERY_TASK_PREFIX}_monitor-background-processes",
        "task": OnyxCeleryTask.CLOUD_BEAT_TASK_GENERATOR,
        "schedule": timedelta(minutes=5 * CLOUD_BEAT_SCHEDULE_MULTIPLIER),
        "options": {
            "priority": OnyxCeleryPriority.HIGHEST,
            "expires": BEAT_EXPIRES_DEFAULT,
        },
        "kwargs": {
            "task_name": OnyxCeleryTask.MONITOR_BACKGROUND_PROCESSES,
            "queue": OnyxCeleryQueues.MONITORING,
            "priority": OnyxCeleryPriority.LOW,
        },
    },
]

if LLM_MODEL_UPDATE_API_URL:
    cloud_tasks_to_schedule.append(
        {
            "name": f"{ONYX_CLOUD_CELERY_TASK_PREFIX}_check-for-llm-model-update",
            "task": OnyxCeleryTask.CLOUD_BEAT_TASK_GENERATOR,
            "schedule": timedelta(
                hours=1 * CLOUD_BEAT_SCHEDULE_MULTIPLIER
            ),  # Check every hour
>>>>>>> 3bc4e0d1
            "options": {
                "priority": OnyxCeleryPriority.HIGHEST,
                "expires": BEAT_EXPIRES_DEFAULT,
            },
<<<<<<< HEAD
        },
        {
            "name": "monitor-background-processes",
            "task": OnyxCeleryTask.MONITOR_BACKGROUND_PROCESSES,
            "schedule": timedelta(minutes=5),
            "options": {
                "priority": OnyxCeleryPriority.LOW,
                "expires": BEAT_EXPIRES_DEFAULT,
                "queue": OnyxCeleryQueues.MONITORING,
            },
        },
    ]
)

# Only add the LLM model update task if the API URL is configured
if LLM_MODEL_UPDATE_API_URL:
    beat_task_templates.append(
        {
            "name": "check-for-llm-model-update",
            "task": OnyxCeleryTask.CHECK_FOR_LLM_MODEL_UPDATE,
            "schedule": timedelta(hours=1),  # Check every hour
            "options": {
                "priority": OnyxCeleryPriority.LOW,
                "expires": BEAT_EXPIRES_DEFAULT,
=======
            "kwargs": {
                "task_name": OnyxCeleryTask.CHECK_FOR_LLM_MODEL_UPDATE,
                "priority": OnyxCeleryPriority.LOW,
            },
        }
    )

# tasks that run in either self-hosted on cloud
tasks_to_schedule: list[dict] = []

if not MULTI_TENANT:
    tasks_to_schedule.extend(
        [
            {
                "name": "check-for-indexing",
                "task": OnyxCeleryTask.CHECK_FOR_INDEXING,
                "schedule": timedelta(seconds=15),
                "options": {
                    "priority": OnyxCeleryPriority.MEDIUM,
                    "expires": BEAT_EXPIRES_DEFAULT,
                },
>>>>>>> 3bc4e0d1
            },
            {
                "name": "check-for-connector-deletion",
                "task": OnyxCeleryTask.CHECK_FOR_CONNECTOR_DELETION,
                "schedule": timedelta(seconds=20),
                "options": {
                    "priority": OnyxCeleryPriority.MEDIUM,
                    "expires": BEAT_EXPIRES_DEFAULT,
                },
            },
            {
                "name": "check-for-vespa-sync",
                "task": OnyxCeleryTask.CHECK_FOR_VESPA_SYNC_TASK,
                "schedule": timedelta(seconds=20),
                "options": {
                    "priority": OnyxCeleryPriority.MEDIUM,
                    "expires": BEAT_EXPIRES_DEFAULT,
                },
            },
            {
                "name": "check-for-pruning",
                "task": OnyxCeleryTask.CHECK_FOR_PRUNING,
                "schedule": timedelta(hours=1),
                "options": {
                    "priority": OnyxCeleryPriority.MEDIUM,
                    "expires": BEAT_EXPIRES_DEFAULT,
                },
            },
            {
                "name": "monitor-vespa-sync",
                "task": OnyxCeleryTask.MONITOR_VESPA_SYNC,
                "schedule": timedelta(seconds=5),
                "options": {
                    "priority": OnyxCeleryPriority.MEDIUM,
                    "expires": BEAT_EXPIRES_DEFAULT,
                },
            },
            {
                "name": "check-for-doc-permissions-sync",
                "task": OnyxCeleryTask.CHECK_FOR_DOC_PERMISSIONS_SYNC,
                "schedule": timedelta(seconds=30),
                "options": {
                    "priority": OnyxCeleryPriority.MEDIUM,
                    "expires": BEAT_EXPIRES_DEFAULT,
                },
            },
            {
                "name": "check-for-external-group-sync",
                "task": OnyxCeleryTask.CHECK_FOR_EXTERNAL_GROUP_SYNC,
                "schedule": timedelta(seconds=20),
                "options": {
                    "priority": OnyxCeleryPriority.MEDIUM,
                    "expires": BEAT_EXPIRES_DEFAULT,
                },
            },
            {
                "name": "monitor-background-processes",
                "task": OnyxCeleryTask.MONITOR_BACKGROUND_PROCESSES,
                "schedule": timedelta(minutes=15),
                "options": {
                    "priority": OnyxCeleryPriority.LOW,
                    "expires": BEAT_EXPIRES_DEFAULT,
                    "queue": OnyxCeleryQueues.MONITORING,
                },
            },
        ]
    )

    # Only add the LLM model update task if the API URL is configured
    if LLM_MODEL_UPDATE_API_URL:
        tasks_to_schedule.append(
            {
                "name": "check-for-llm-model-update",
                "task": OnyxCeleryTask.CHECK_FOR_LLM_MODEL_UPDATE,
                "schedule": timedelta(hours=1),  # Check every hour
                "options": {
                    "priority": OnyxCeleryPriority.LOW,
                    "expires": BEAT_EXPIRES_DEFAULT,
                },
            }
        )


def make_cloud_generator_task(task: dict[str, Any]) -> dict[str, Any]:
    cloud_task: dict[str, Any] = {}

    # constant options for cloud beat task generators
    cloud_task["schedule"] = task["schedule"]
    cloud_task["options"] = {}
    cloud_task["options"]["priority"] = OnyxCeleryPriority.HIGHEST
    cloud_task["options"]["expires"] = BEAT_EXPIRES_DEFAULT

    # settings dependent on the original task
    cloud_task["name"] = f"{ONYX_CLOUD_CELERY_TASK_PREFIX}_{task['name']}"
    cloud_task["task"] = OnyxCeleryTask.CLOUD_BEAT_TASK_GENERATOR
    cloud_task["kwargs"] = {}
    cloud_task["kwargs"]["task_name"] = task["task"]

    optional_fields = ["queue", "priority", "expires"]
    for field in optional_fields:
        if field in task["options"]:
            cloud_task["kwargs"][field] = task["options"][field]

    return cloud_task


# tasks that only run in the cloud
# the name attribute must start with ONYX_CLOUD_CELERY_TASK_PREFIX = "cloud" to be filtered
# by the DynamicTenantScheduler
cloud_tasks_to_schedule: list[dict] = [
    # cloud specific tasks
    {
        "name": f"{ONYX_CLOUD_CELERY_TASK_PREFIX}_check-alembic",
        "task": OnyxCeleryTask.CLOUD_CHECK_ALEMBIC,
        "schedule": timedelta(hours=1),
        "options": {
            "queue": OnyxCeleryQueues.MONITORING,
            "priority": OnyxCeleryPriority.HIGH,
            "expires": BEAT_EXPIRES_DEFAULT,
        },
    },
]

for beat_task_template in beat_task_templates:
    cloud_task = make_cloud_generator_task(beat_task_template)
    cloud_tasks_to_schedule.append(cloud_task)

tasks_to_schedule: list[dict] = []
if not MULTI_TENANT:
    tasks_to_schedule = beat_task_templates


def get_cloud_tasks_to_schedule() -> list[dict[str, Any]]:
    return cloud_tasks_to_schedule


def get_tasks_to_schedule() -> list[dict[str, Any]]:
    return tasks_to_schedule<|MERGE_RESOLUTION|>--- conflicted
+++ resolved
@@ -16,7 +16,10 @@
 # it's only important that they run relatively regularly
 BEAT_EXPIRES_DEFAULT = 15 * 60  # 15 minutes (in seconds)
 
-<<<<<<< HEAD
+# hack to slow down task dispatch in the cloud until
+# we have a better implementation (backpressure, etc)
+CLOUD_BEAT_SCHEDULE_MULTIPLIER = 4
+
 # tasks that run in either self-hosted on cloud
 beat_task_templates: list[dict] = []
 
@@ -25,7 +28,7 @@
         {
             "name": "check-for-indexing",
             "task": OnyxCeleryTask.CHECK_FOR_INDEXING,
-            "schedule": timedelta(seconds=15),
+            "schedule": timedelta(seconds=15 * CLOUD_BEAT_SCHEDULE_MULTIPLIER),
             "options": {
                 "priority": OnyxCeleryPriority.MEDIUM,
                 "expires": BEAT_EXPIRES_DEFAULT,
@@ -34,7 +37,7 @@
         {
             "name": "check-for-connector-deletion",
             "task": OnyxCeleryTask.CHECK_FOR_CONNECTOR_DELETION,
-            "schedule": timedelta(seconds=20),
+            "schedule": timedelta(seconds=20 * CLOUD_BEAT_SCHEDULE_MULTIPLIER),
             "options": {
                 "priority": OnyxCeleryPriority.MEDIUM,
                 "expires": BEAT_EXPIRES_DEFAULT,
@@ -43,7 +46,7 @@
         {
             "name": "check-for-vespa-sync",
             "task": OnyxCeleryTask.CHECK_FOR_VESPA_SYNC_TASK,
-            "schedule": timedelta(seconds=20),
+            "schedule": timedelta(seconds=20 * CLOUD_BEAT_SCHEDULE_MULTIPLIER),
             "options": {
                 "priority": OnyxCeleryPriority.MEDIUM,
                 "expires": BEAT_EXPIRES_DEFAULT,
@@ -52,7 +55,7 @@
         {
             "name": "check-for-pruning",
             "task": OnyxCeleryTask.CHECK_FOR_PRUNING,
-            "schedule": timedelta(hours=1),
+            "schedule": timedelta(hours=1 * CLOUD_BEAT_SCHEDULE_MULTIPLIER),
             "options": {
                 "priority": OnyxCeleryPriority.MEDIUM,
                 "expires": BEAT_EXPIRES_DEFAULT,
@@ -61,7 +64,7 @@
         {
             "name": "monitor-vespa-sync",
             "task": OnyxCeleryTask.MONITOR_VESPA_SYNC,
-            "schedule": timedelta(seconds=5),
+            "schedule": timedelta(seconds=5 * CLOUD_BEAT_SCHEDULE_MULTIPLIER),
             "options": {
                 "priority": OnyxCeleryPriority.MEDIUM,
                 "expires": BEAT_EXPIRES_DEFAULT,
@@ -70,7 +73,7 @@
         {
             "name": "check-for-doc-permissions-sync",
             "task": OnyxCeleryTask.CHECK_FOR_DOC_PERMISSIONS_SYNC,
-            "schedule": timedelta(seconds=30),
+            "schedule": timedelta(seconds=30 * CLOUD_BEAT_SCHEDULE_MULTIPLIER),
             "options": {
                 "priority": OnyxCeleryPriority.MEDIUM,
                 "expires": BEAT_EXPIRES_DEFAULT,
@@ -79,147 +82,16 @@
         {
             "name": "check-for-external-group-sync",
             "task": OnyxCeleryTask.CHECK_FOR_EXTERNAL_GROUP_SYNC,
-            "schedule": timedelta(seconds=20),
-=======
-# hack to slow down task dispatch in the cloud until
-# we have a better implementation (backpressure, etc)
-CLOUD_BEAT_SCHEDULE_MULTIPLIER = 4
-
-# tasks that only run in the cloud
-# the name attribute must start with ONYX_CLOUD_CELERY_TASK_PREFIX = "cloud" to be filtered
-# by the DynamicTenantScheduler
-cloud_tasks_to_schedule = [
-    # cloud specific tasks
-    {
-        "name": f"{ONYX_CLOUD_CELERY_TASK_PREFIX}_check-alembic",
-        "task": OnyxCeleryTask.CLOUD_CHECK_ALEMBIC,
-        "schedule": timedelta(hours=1 * CLOUD_BEAT_SCHEDULE_MULTIPLIER),
-        "options": {
-            "queue": OnyxCeleryQueues.MONITORING,
-            "priority": OnyxCeleryPriority.HIGH,
-            "expires": BEAT_EXPIRES_DEFAULT,
-        },
-    },
-    # remaining tasks are cloud generators for per tenant tasks
-    {
-        "name": f"{ONYX_CLOUD_CELERY_TASK_PREFIX}_check-for-indexing",
-        "task": OnyxCeleryTask.CLOUD_BEAT_TASK_GENERATOR,
-        "schedule": timedelta(seconds=15 * CLOUD_BEAT_SCHEDULE_MULTIPLIER),
-        "options": {
-            "priority": OnyxCeleryPriority.HIGHEST,
-            "expires": BEAT_EXPIRES_DEFAULT,
-        },
-        "kwargs": {
-            "task_name": OnyxCeleryTask.CHECK_FOR_INDEXING,
-        },
-    },
-    {
-        "name": f"{ONYX_CLOUD_CELERY_TASK_PREFIX}_check-for-connector-deletion",
-        "task": OnyxCeleryTask.CLOUD_BEAT_TASK_GENERATOR,
-        "schedule": timedelta(seconds=20 * CLOUD_BEAT_SCHEDULE_MULTIPLIER),
-        "options": {
-            "priority": OnyxCeleryPriority.HIGHEST,
-            "expires": BEAT_EXPIRES_DEFAULT,
-        },
-        "kwargs": {
-            "task_name": OnyxCeleryTask.CHECK_FOR_CONNECTOR_DELETION,
-        },
-    },
-    {
-        "name": f"{ONYX_CLOUD_CELERY_TASK_PREFIX}_check-for-vespa-sync",
-        "task": OnyxCeleryTask.CLOUD_BEAT_TASK_GENERATOR,
-        "schedule": timedelta(seconds=20 * CLOUD_BEAT_SCHEDULE_MULTIPLIER),
-        "options": {
-            "priority": OnyxCeleryPriority.HIGHEST,
-            "expires": BEAT_EXPIRES_DEFAULT,
-        },
-        "kwargs": {
-            "task_name": OnyxCeleryTask.CHECK_FOR_VESPA_SYNC_TASK,
-        },
-    },
-    {
-        "name": f"{ONYX_CLOUD_CELERY_TASK_PREFIX}_check-for-prune",
-        "task": OnyxCeleryTask.CLOUD_BEAT_TASK_GENERATOR,
-        "schedule": timedelta(seconds=15 * CLOUD_BEAT_SCHEDULE_MULTIPLIER),
-        "options": {
-            "priority": OnyxCeleryPriority.HIGHEST,
-            "expires": BEAT_EXPIRES_DEFAULT,
-        },
-        "kwargs": {
-            "task_name": OnyxCeleryTask.CHECK_FOR_PRUNING,
-        },
-    },
-    {
-        "name": f"{ONYX_CLOUD_CELERY_TASK_PREFIX}_monitor-vespa-sync",
-        "task": OnyxCeleryTask.CLOUD_BEAT_TASK_GENERATOR,
-        "schedule": timedelta(seconds=15 * CLOUD_BEAT_SCHEDULE_MULTIPLIER),
-        "options": {
-            "priority": OnyxCeleryPriority.HIGHEST,
-            "expires": BEAT_EXPIRES_DEFAULT,
-        },
-        "kwargs": {
-            "task_name": OnyxCeleryTask.MONITOR_VESPA_SYNC,
-        },
-    },
-    {
-        "name": f"{ONYX_CLOUD_CELERY_TASK_PREFIX}_check-for-doc-permissions-sync",
-        "task": OnyxCeleryTask.CLOUD_BEAT_TASK_GENERATOR,
-        "schedule": timedelta(seconds=30 * CLOUD_BEAT_SCHEDULE_MULTIPLIER),
-        "options": {
-            "priority": OnyxCeleryPriority.HIGHEST,
-            "expires": BEAT_EXPIRES_DEFAULT,
-        },
-        "kwargs": {
-            "task_name": OnyxCeleryTask.CHECK_FOR_DOC_PERMISSIONS_SYNC,
-        },
-    },
-    {
-        "name": f"{ONYX_CLOUD_CELERY_TASK_PREFIX}_check-for-external-group-sync",
-        "task": OnyxCeleryTask.CLOUD_BEAT_TASK_GENERATOR,
-        "schedule": timedelta(seconds=20 * CLOUD_BEAT_SCHEDULE_MULTIPLIER),
-        "options": {
-            "priority": OnyxCeleryPriority.HIGHEST,
-            "expires": BEAT_EXPIRES_DEFAULT,
-        },
-        "kwargs": {
-            "task_name": OnyxCeleryTask.CHECK_FOR_EXTERNAL_GROUP_SYNC,
-        },
-    },
-    {
-        "name": f"{ONYX_CLOUD_CELERY_TASK_PREFIX}_monitor-background-processes",
-        "task": OnyxCeleryTask.CLOUD_BEAT_TASK_GENERATOR,
-        "schedule": timedelta(minutes=5 * CLOUD_BEAT_SCHEDULE_MULTIPLIER),
-        "options": {
-            "priority": OnyxCeleryPriority.HIGHEST,
-            "expires": BEAT_EXPIRES_DEFAULT,
-        },
-        "kwargs": {
-            "task_name": OnyxCeleryTask.MONITOR_BACKGROUND_PROCESSES,
-            "queue": OnyxCeleryQueues.MONITORING,
-            "priority": OnyxCeleryPriority.LOW,
-        },
-    },
-]
-
-if LLM_MODEL_UPDATE_API_URL:
-    cloud_tasks_to_schedule.append(
-        {
-            "name": f"{ONYX_CLOUD_CELERY_TASK_PREFIX}_check-for-llm-model-update",
-            "task": OnyxCeleryTask.CLOUD_BEAT_TASK_GENERATOR,
-            "schedule": timedelta(
-                hours=1 * CLOUD_BEAT_SCHEDULE_MULTIPLIER
-            ),  # Check every hour
->>>>>>> 3bc4e0d1
+            "schedule": timedelta(seconds=20 * CLOUD_BEAT_SCHEDULE_MULTIPLIER),
             "options": {
-                "priority": OnyxCeleryPriority.HIGHEST,
+                "priority": OnyxCeleryPriority.MEDIUM,
                 "expires": BEAT_EXPIRES_DEFAULT,
             },
-<<<<<<< HEAD
         },
         {
             "name": "monitor-background-processes",
             "task": OnyxCeleryTask.MONITOR_BACKGROUND_PROCESSES,
-            "schedule": timedelta(minutes=5),
+            "schedule": timedelta(minutes=5 * CLOUD_BEAT_SCHEDULE_MULTIPLIER),
             "options": {
                 "priority": OnyxCeleryPriority.LOW,
                 "expires": BEAT_EXPIRES_DEFAULT,
@@ -235,114 +107,15 @@
         {
             "name": "check-for-llm-model-update",
             "task": OnyxCeleryTask.CHECK_FOR_LLM_MODEL_UPDATE,
-            "schedule": timedelta(hours=1),  # Check every hour
+            "schedule": timedelta(
+                hours=1 * CLOUD_BEAT_SCHEDULE_MULTIPLIER
+            ),  # Check every hour
             "options": {
                 "priority": OnyxCeleryPriority.LOW,
                 "expires": BEAT_EXPIRES_DEFAULT,
-=======
-            "kwargs": {
-                "task_name": OnyxCeleryTask.CHECK_FOR_LLM_MODEL_UPDATE,
-                "priority": OnyxCeleryPriority.LOW,
             },
         }
     )
-
-# tasks that run in either self-hosted on cloud
-tasks_to_schedule: list[dict] = []
-
-if not MULTI_TENANT:
-    tasks_to_schedule.extend(
-        [
-            {
-                "name": "check-for-indexing",
-                "task": OnyxCeleryTask.CHECK_FOR_INDEXING,
-                "schedule": timedelta(seconds=15),
-                "options": {
-                    "priority": OnyxCeleryPriority.MEDIUM,
-                    "expires": BEAT_EXPIRES_DEFAULT,
-                },
->>>>>>> 3bc4e0d1
-            },
-            {
-                "name": "check-for-connector-deletion",
-                "task": OnyxCeleryTask.CHECK_FOR_CONNECTOR_DELETION,
-                "schedule": timedelta(seconds=20),
-                "options": {
-                    "priority": OnyxCeleryPriority.MEDIUM,
-                    "expires": BEAT_EXPIRES_DEFAULT,
-                },
-            },
-            {
-                "name": "check-for-vespa-sync",
-                "task": OnyxCeleryTask.CHECK_FOR_VESPA_SYNC_TASK,
-                "schedule": timedelta(seconds=20),
-                "options": {
-                    "priority": OnyxCeleryPriority.MEDIUM,
-                    "expires": BEAT_EXPIRES_DEFAULT,
-                },
-            },
-            {
-                "name": "check-for-pruning",
-                "task": OnyxCeleryTask.CHECK_FOR_PRUNING,
-                "schedule": timedelta(hours=1),
-                "options": {
-                    "priority": OnyxCeleryPriority.MEDIUM,
-                    "expires": BEAT_EXPIRES_DEFAULT,
-                },
-            },
-            {
-                "name": "monitor-vespa-sync",
-                "task": OnyxCeleryTask.MONITOR_VESPA_SYNC,
-                "schedule": timedelta(seconds=5),
-                "options": {
-                    "priority": OnyxCeleryPriority.MEDIUM,
-                    "expires": BEAT_EXPIRES_DEFAULT,
-                },
-            },
-            {
-                "name": "check-for-doc-permissions-sync",
-                "task": OnyxCeleryTask.CHECK_FOR_DOC_PERMISSIONS_SYNC,
-                "schedule": timedelta(seconds=30),
-                "options": {
-                    "priority": OnyxCeleryPriority.MEDIUM,
-                    "expires": BEAT_EXPIRES_DEFAULT,
-                },
-            },
-            {
-                "name": "check-for-external-group-sync",
-                "task": OnyxCeleryTask.CHECK_FOR_EXTERNAL_GROUP_SYNC,
-                "schedule": timedelta(seconds=20),
-                "options": {
-                    "priority": OnyxCeleryPriority.MEDIUM,
-                    "expires": BEAT_EXPIRES_DEFAULT,
-                },
-            },
-            {
-                "name": "monitor-background-processes",
-                "task": OnyxCeleryTask.MONITOR_BACKGROUND_PROCESSES,
-                "schedule": timedelta(minutes=15),
-                "options": {
-                    "priority": OnyxCeleryPriority.LOW,
-                    "expires": BEAT_EXPIRES_DEFAULT,
-                    "queue": OnyxCeleryQueues.MONITORING,
-                },
-            },
-        ]
-    )
-
-    # Only add the LLM model update task if the API URL is configured
-    if LLM_MODEL_UPDATE_API_URL:
-        tasks_to_schedule.append(
-            {
-                "name": "check-for-llm-model-update",
-                "task": OnyxCeleryTask.CHECK_FOR_LLM_MODEL_UPDATE,
-                "schedule": timedelta(hours=1),  # Check every hour
-                "options": {
-                    "priority": OnyxCeleryPriority.LOW,
-                    "expires": BEAT_EXPIRES_DEFAULT,
-                },
-            }
-        )
 
 
 def make_cloud_generator_task(task: dict[str, Any]) -> dict[str, Any]:
@@ -385,6 +158,7 @@
     },
 ]
 
+# generate our cloud and self-hosted beat tasks from the templates
 for beat_task_template in beat_task_templates:
     cloud_task = make_cloud_generator_task(beat_task_template)
     cloud_tasks_to_schedule.append(cloud_task)
