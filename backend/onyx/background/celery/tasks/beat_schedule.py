import copy
from datetime import timedelta
from typing import Any

from onyx.configs.app_configs import ENTERPRISE_EDITION_ENABLED
from onyx.configs.app_configs import LLM_MODEL_UPDATE_API_URL
from onyx.configs.constants import ONYX_CLOUD_CELERY_TASK_PREFIX
from onyx.configs.constants import OnyxCeleryPriority
from onyx.configs.constants import OnyxCeleryQueues
from onyx.configs.constants import OnyxCeleryTask
from shared_configs.configs import MULTI_TENANT

# choosing 15 minutes because it roughly gives us enough time to process many tasks
# we might be able to reduce this greatly if we can run a unified
# loop across all tenants rather than tasks per tenant

# we set expires because it isn't necessary to queue up these tasks
# it's only important that they run relatively regularly
BEAT_EXPIRES_DEFAULT = 15 * 60  # 15 minutes (in seconds)

# hack to slow down task dispatch in the cloud until
# we have a better implementation (backpressure, etc)
# Note that DynamicTenantScheduler can adjust the runtime value for this via Redis
CLOUD_BEAT_MULTIPLIER_DEFAULT = 8.0
CLOUD_DOC_PERMISSION_SYNC_MULTIPLIER_DEFAULT = 1.0

# tasks that run in either self-hosted on cloud
beat_task_templates: list[dict] = [
    {
        "name": "check-for-kg-processing",
        "task": OnyxCeleryTask.CHECK_KG_PROCESSING,
        "schedule": timedelta(seconds=60),
        "options": {
            "priority": OnyxCeleryPriority.MEDIUM,
            "expires": BEAT_EXPIRES_DEFAULT,
        },
    },
    {
        "name": "check-for-kg-processing-clustering-only",
        "task": OnyxCeleryTask.CHECK_KG_PROCESSING_CLUSTERING_ONLY,
        "schedule": timedelta(seconds=600),
        "options": {
            "priority": OnyxCeleryPriority.LOW,
            "expires": BEAT_EXPIRES_DEFAULT,
        },
    },
    {
        "name": "check-for-indexing",
        "task": OnyxCeleryTask.CHECK_FOR_INDEXING,
        "schedule": timedelta(seconds=15),
        "options": {
            "priority": OnyxCeleryPriority.MEDIUM,
            "expires": BEAT_EXPIRES_DEFAULT,
        },
    },
    {
        "name": "check-for-checkpoint-cleanup",
        "task": OnyxCeleryTask.CHECK_FOR_CHECKPOINT_CLEANUP,
        "schedule": timedelta(hours=1),
        "options": {
            "priority": OnyxCeleryPriority.LOW,
            "expires": BEAT_EXPIRES_DEFAULT,
        },
    },
    {
        "name": "check-for-connector-deletion",
        "task": OnyxCeleryTask.CHECK_FOR_CONNECTOR_DELETION,
        "schedule": timedelta(seconds=20),
        "options": {
            "priority": OnyxCeleryPriority.MEDIUM,
            "expires": BEAT_EXPIRES_DEFAULT,
        },
    },
    {
        "name": "check-for-vespa-sync",
        "task": OnyxCeleryTask.CHECK_FOR_VESPA_SYNC_TASK,
        "schedule": timedelta(seconds=20),
        "options": {
            "priority": OnyxCeleryPriority.MEDIUM,
            "expires": BEAT_EXPIRES_DEFAULT,
        },
    },
    {
        "name": "check-for-user-file-folder-sync",
        "task": OnyxCeleryTask.CHECK_FOR_USER_FILE_FOLDER_SYNC,
        "schedule": timedelta(
            days=1
        ),  # This should essentially always be triggered manually for user folder updates.
        "options": {
            "priority": OnyxCeleryPriority.MEDIUM,
            "expires": BEAT_EXPIRES_DEFAULT,
        },
    },
    {
        "name": "check-for-pruning",
        "task": OnyxCeleryTask.CHECK_FOR_PRUNING,
        "schedule": timedelta(seconds=20),
        "options": {
            "priority": OnyxCeleryPriority.MEDIUM,
            "expires": BEAT_EXPIRES_DEFAULT,
        },
    },
<<<<<<< HEAD
#    {
#        # maybe should be disabled
#        "name": "check-for-doc-permissions-sync",
#        "task": OnyxCeleryTask.CHECK_FOR_DOC_PERMISSIONS_SYNC,
#        "schedule": timedelta(seconds=30),
#        "options": {
#            "priority": OnyxCeleryPriority.MEDIUM,
#            "expires": BEAT_EXPIRES_DEFAULT,
#        },
#    },
#    {
#        # maybe should be disabled
#        "name": "check-for-external-group-sync",
#        "task": OnyxCeleryTask.CHECK_FOR_EXTERNAL_GROUP_SYNC,
#        "schedule": timedelta(seconds=20),
#        "options": {
#            "priority": OnyxCeleryPriority.MEDIUM,
#            "expires": BEAT_EXPIRES_DEFAULT,
#        },
#    },
=======
>>>>>>> 565fb424
    {
        "name": "monitor-background-processes",
        "task": OnyxCeleryTask.MONITOR_BACKGROUND_PROCESSES,
        "schedule": timedelta(minutes=5),
        "options": {
            "priority": OnyxCeleryPriority.LOW,
            "expires": BEAT_EXPIRES_DEFAULT,
            "queue": OnyxCeleryQueues.MONITORING,
        },
    },
]

if ENTERPRISE_EDITION_ENABLED:
    beat_task_templates.extend(
        [
            {
                "name": "check-for-doc-permissions-sync",
                "task": OnyxCeleryTask.CHECK_FOR_DOC_PERMISSIONS_SYNC,
                "schedule": timedelta(seconds=30),
                "options": {
                    "priority": OnyxCeleryPriority.MEDIUM,
                    "expires": BEAT_EXPIRES_DEFAULT,
                },
            },
            {
                "name": "check-for-external-group-sync",
                "task": OnyxCeleryTask.CHECK_FOR_EXTERNAL_GROUP_SYNC,
                "schedule": timedelta(seconds=20),
                "options": {
                    "priority": OnyxCeleryPriority.MEDIUM,
                    "expires": BEAT_EXPIRES_DEFAULT,
                },
            },
        ]
    )

# Only add the LLM model update task if the API URL is configured
if LLM_MODEL_UPDATE_API_URL:
    beat_task_templates.append(
        {
            "name": "check-for-llm-model-update",
            "task": OnyxCeleryTask.CHECK_FOR_LLM_MODEL_UPDATE,
            "schedule": timedelta(hours=1),  # Check every hour
            "options": {
                "priority": OnyxCeleryPriority.LOW,
                "expires": BEAT_EXPIRES_DEFAULT,
            },
        }
    )


def make_cloud_generator_task(task: dict[str, Any]) -> dict[str, Any]:
    cloud_task: dict[str, Any] = {}

    # constant options for cloud beat task generators
    task_schedule: timedelta = task["schedule"]
    cloud_task["schedule"] = task_schedule
    cloud_task["options"] = {}
    cloud_task["options"]["priority"] = OnyxCeleryPriority.HIGHEST
    cloud_task["options"]["expires"] = BEAT_EXPIRES_DEFAULT

    # settings dependent on the original task
    cloud_task["name"] = f"{ONYX_CLOUD_CELERY_TASK_PREFIX}_{task['name']}"
    cloud_task["task"] = OnyxCeleryTask.CLOUD_BEAT_TASK_GENERATOR
    cloud_task["kwargs"] = {}
    cloud_task["kwargs"]["task_name"] = task["task"]

    optional_fields = ["queue", "priority", "expires"]
    for field in optional_fields:
        if field in task["options"]:
            cloud_task["kwargs"][field] = task["options"][field]

    return cloud_task


# tasks that only run in the cloud and are system wide
# the name attribute must start with ONYX_CLOUD_CELERY_TASK_PREFIX = "cloud" to be seen
# by the DynamicTenantScheduler as system wide task and not a per tenant task
beat_cloud_tasks: list[dict] = [
    # cloud specific tasks
    {
        "name": f"{ONYX_CLOUD_CELERY_TASK_PREFIX}_monitor-alembic",
        "task": OnyxCeleryTask.CLOUD_MONITOR_ALEMBIC,
        "schedule": timedelta(hours=1),
        "options": {
            "queue": OnyxCeleryQueues.MONITORING,
            "priority": OnyxCeleryPriority.HIGH,
            "expires": BEAT_EXPIRES_DEFAULT,
        },
    },
    {
        "name": f"{ONYX_CLOUD_CELERY_TASK_PREFIX}_monitor-celery-queues",
        "task": OnyxCeleryTask.CLOUD_MONITOR_CELERY_QUEUES,
        "schedule": timedelta(seconds=30),
        "options": {
            "queue": OnyxCeleryQueues.MONITORING,
            "priority": OnyxCeleryPriority.HIGH,
            "expires": BEAT_EXPIRES_DEFAULT,
        },
    },
    {
        "name": f"{ONYX_CLOUD_CELERY_TASK_PREFIX}_check-available-tenants",
        "task": OnyxCeleryTask.CLOUD_CHECK_AVAILABLE_TENANTS,
        "schedule": timedelta(minutes=10),
        "options": {
            "queue": OnyxCeleryQueues.MONITORING,
            "priority": OnyxCeleryPriority.HIGH,
            "expires": BEAT_EXPIRES_DEFAULT,
        },
    },
    {
        "name": f"{ONYX_CLOUD_CELERY_TASK_PREFIX}_monitor-celery-pidbox",
        "task": OnyxCeleryTask.CLOUD_MONITOR_CELERY_PIDBOX,
        "schedule": timedelta(hours=4),
        "options": {
            "queue": OnyxCeleryQueues.MONITORING,
            "priority": OnyxCeleryPriority.HIGH,
            "expires": BEAT_EXPIRES_DEFAULT,
        },
    },
]

# tasks that only run self hosted
tasks_to_schedule: list[dict] = []
if not MULTI_TENANT:
    tasks_to_schedule.extend(
        [
            {
                "name": "monitor-celery-queues",
                "task": OnyxCeleryTask.MONITOR_CELERY_QUEUES,
                "schedule": timedelta(seconds=10),
                "options": {
                    "priority": OnyxCeleryPriority.MEDIUM,
                    "expires": BEAT_EXPIRES_DEFAULT,
                    "queue": OnyxCeleryQueues.MONITORING,
                },
            },
            {
                "name": "monitor-process-memory",
                "task": OnyxCeleryTask.MONITOR_PROCESS_MEMORY,
                "schedule": timedelta(minutes=5),
                "options": {
                    "priority": OnyxCeleryPriority.LOW,
                    "expires": BEAT_EXPIRES_DEFAULT,
                    "queue": OnyxCeleryQueues.MONITORING,
                },
            },
            {
                "name": "celery-beat-heartbeat",
                "task": OnyxCeleryTask.CELERY_BEAT_HEARTBEAT,
                "schedule": timedelta(minutes=1),
                "options": {
                    "priority": OnyxCeleryPriority.HIGHEST,
                    "expires": BEAT_EXPIRES_DEFAULT,
                    "queue": OnyxCeleryQueues.PRIMARY,
                },
            },
        ]
    )

    tasks_to_schedule.extend(beat_task_templates)


def generate_cloud_tasks(beat_tasks: list[dict], beat_templates: list[dict], beat_multiplier: float) -> list[dict[str, Any]]:
    """
    beat_tasks: system wide tasks that can be sent as is
    beat_templates: task templates that will be transformed into per tenant tasks via
    the cloud_beat_task_generator
    beat_multiplier: a multiplier that can be applied on top of the task schedule
    to speed up or slow down the task generation rate. useful in production.

    Returns a list of cloud tasks, which consists of incoming tasks + tasks generated
    from incoming templates.
    """

    if beat_multiplier <= 0:
        raise ValueError("beat_multiplier must be positive!")

    cloud_tasks: list[dict] = []

    # generate our tenant aware cloud tasks from the templates
    for beat_template in beat_templates:
        cloud_task = make_cloud_generator_task(beat_template)
        cloud_tasks.append(cloud_task)

    # factor in the cloud multiplier for the above
    for cloud_task in cloud_tasks:
        cloud_task["schedule"] = cloud_task["schedule"] * beat_multiplier

    # add the fixed cloud/system beat tasks. No multiplier for these.
    cloud_tasks.extend(copy.deepcopy(beat_tasks))
    return cloud_tasks


def get_cloud_tasks_to_schedule(beat_multiplier: float) -> list[dict[str, Any]]:
    return generate_cloud_tasks(beat_cloud_tasks, beat_task_templates, beat_multiplier)


def get_tasks_to_schedule() -> list[dict[str, Any]]:
    return tasks_to_schedule<|MERGE_RESOLUTION|>--- conflicted
+++ resolved
@@ -100,29 +100,6 @@
             "expires": BEAT_EXPIRES_DEFAULT,
         },
     },
-<<<<<<< HEAD
-#    {
-#        # maybe should be disabled
-#        "name": "check-for-doc-permissions-sync",
-#        "task": OnyxCeleryTask.CHECK_FOR_DOC_PERMISSIONS_SYNC,
-#        "schedule": timedelta(seconds=30),
-#        "options": {
-#            "priority": OnyxCeleryPriority.MEDIUM,
-#            "expires": BEAT_EXPIRES_DEFAULT,
-#        },
-#    },
-#    {
-#        # maybe should be disabled
-#        "name": "check-for-external-group-sync",
-#        "task": OnyxCeleryTask.CHECK_FOR_EXTERNAL_GROUP_SYNC,
-#        "schedule": timedelta(seconds=20),
-#        "options": {
-#            "priority": OnyxCeleryPriority.MEDIUM,
-#            "expires": BEAT_EXPIRES_DEFAULT,
-#        },
-#    },
-=======
->>>>>>> 565fb424
     {
         "name": "monitor-background-processes",
         "task": OnyxCeleryTask.MONITOR_BACKGROUND_PROCESSES,
