import copy
from datetime import timedelta
from typing import Any

from onyx.configs.app_configs import ENTERPRISE_EDITION_ENABLED
from onyx.configs.app_configs import LLM_MODEL_UPDATE_API_URL
from onyx.configs.constants import ONYX_CLOUD_CELERY_TASK_PREFIX
from onyx.configs.constants import OnyxCeleryPriority
from onyx.configs.constants import OnyxCeleryQueues
from onyx.configs.constants import OnyxCeleryTask
from shared_configs.configs import MULTI_TENANT

# choosing 15 minutes because it roughly gives us enough time to process many tasks
# we might be able to reduce this greatly if we can run a unified
# loop across all tenants rather than tasks per tenant

# we set expires because it isn't necessary to queue up these tasks
# it's only important that they run relatively regularly
BEAT_EXPIRES_DEFAULT = 15 * 60  # 15 minutes (in seconds)

# hack to slow down task dispatch in the cloud until
# we have a better implementation (backpressure, etc)
# Note that DynamicTenantScheduler can adjust the runtime value for this via Redis
CLOUD_BEAT_MULTIPLIER_DEFAULT = 8.0
CLOUD_DOC_PERMISSION_SYNC_MULTIPLIER_DEFAULT = 1.0

# tasks that run in either self-hosted on cloud
beat_task_templates: list[dict] = [
    {
        "name": "check-for-kg-processing",
        "task": OnyxCeleryTask.CHECK_KG_PROCESSING,
        "schedule": timedelta(seconds=60),
        "options": {
            "priority": OnyxCeleryPriority.MEDIUM,
            "expires": BEAT_EXPIRES_DEFAULT,
        },
    },
    {
        "name": "check-for-kg-processing-clustering-only",
        "task": OnyxCeleryTask.CHECK_KG_PROCESSING_CLUSTERING_ONLY,
        "schedule": timedelta(seconds=600),
        "options": {
            "priority": OnyxCeleryPriority.LOW,
            "expires": BEAT_EXPIRES_DEFAULT,
        },
    },
    {
        "name": "check-for-indexing",
        "task": OnyxCeleryTask.CHECK_FOR_INDEXING,
        "schedule": timedelta(seconds=15),
        "options": {
            "priority": OnyxCeleryPriority.MEDIUM,
            "expires": BEAT_EXPIRES_DEFAULT,
        },
    },
    {
        "name": "check-for-checkpoint-cleanup",
        "task": OnyxCeleryTask.CHECK_FOR_CHECKPOINT_CLEANUP,
        "schedule": timedelta(hours=1),
        "options": {
            "priority": OnyxCeleryPriority.LOW,
            "expires": BEAT_EXPIRES_DEFAULT,
        },
<<<<<<< HEAD
        {
            "name": "check-for-user-file-folder-sync",
            "task": OnyxCeleryTask.CHECK_FOR_USER_FILE_FOLDER_SYNC,
            # This should essentially always be triggered manually for user folder updates.
            "schedule": timedelta(days=1),
            "options": {
                "priority": OnyxCeleryPriority.MEDIUM,
                "expires": BEAT_EXPIRES_DEFAULT,
            },
=======
    },
    {
        "name": "check-for-connector-deletion",
        "task": OnyxCeleryTask.CHECK_FOR_CONNECTOR_DELETION,
        "schedule": timedelta(seconds=20),
        "options": {
            "priority": OnyxCeleryPriority.MEDIUM,
            "expires": BEAT_EXPIRES_DEFAULT,
>>>>>>> 10330079
        },
    },
    {
        "name": "check-for-vespa-sync",
        "task": OnyxCeleryTask.CHECK_FOR_VESPA_SYNC_TASK,
        "schedule": timedelta(seconds=20),
        "options": {
            "priority": OnyxCeleryPriority.MEDIUM,
            "expires": BEAT_EXPIRES_DEFAULT,
        },
<<<<<<< HEAD
        # tibi: disabled these two tasks, they're enterprise edition
        # {
        #     "name": "check-for-doc-permissions-sync",
        #     "task": OnyxCeleryTask.CHECK_FOR_DOC_PERMISSIONS_SYNC,
        #     "schedule": timedelta(seconds=30),
        #     "options": {
        #         "priority": OnyxCeleryPriority.MEDIUM,
        #         "expires": BEAT_EXPIRES_DEFAULT,
        #     },
        # },
        # {
        #     "name": "check-for-external-group-sync",
        #     "task": OnyxCeleryTask.CHECK_FOR_EXTERNAL_GROUP_SYNC,
        #     "schedule": timedelta(seconds=20),
        #     "options": {
        #         "priority": OnyxCeleryPriority.MEDIUM,
        #         "expires": BEAT_EXPIRES_DEFAULT,
        #     },
        # },
        {
            "name": "monitor-background-processes",
            "task": OnyxCeleryTask.MONITOR_BACKGROUND_PROCESSES,
            "schedule": timedelta(minutes=5),
            "options": {
                "priority": OnyxCeleryPriority.LOW,
                "expires": BEAT_EXPIRES_DEFAULT,
                "queue": OnyxCeleryQueues.MONITORING,
            },
=======
    },
    {
        "name": "check-for-user-file-folder-sync",
        "task": OnyxCeleryTask.CHECK_FOR_USER_FILE_FOLDER_SYNC,
        "schedule": timedelta(
            days=1
        ),  # This should essentially always be triggered manually for user folder updates.
        "options": {
            "priority": OnyxCeleryPriority.MEDIUM,
            "expires": BEAT_EXPIRES_DEFAULT,
        },
    },
    {
        "name": "check-for-pruning",
        "task": OnyxCeleryTask.CHECK_FOR_PRUNING,
        "schedule": timedelta(seconds=20),
        "options": {
            "priority": OnyxCeleryPriority.MEDIUM,
            "expires": BEAT_EXPIRES_DEFAULT,
        },
    },
    {
        "name": "check-for-doc-permissions-sync",
        "task": OnyxCeleryTask.CHECK_FOR_DOC_PERMISSIONS_SYNC,
        "schedule": timedelta(seconds=30),
        "options": {
            "priority": OnyxCeleryPriority.MEDIUM,
            "expires": BEAT_EXPIRES_DEFAULT,
        },
    },
    {
        "name": "check-for-external-group-sync",
        "task": OnyxCeleryTask.CHECK_FOR_EXTERNAL_GROUP_SYNC,
        "schedule": timedelta(seconds=20),
        "options": {
            "priority": OnyxCeleryPriority.MEDIUM,
            "expires": BEAT_EXPIRES_DEFAULT,
>>>>>>> 10330079
        },
    },
    {
        "name": "monitor-background-processes",
        "task": OnyxCeleryTask.MONITOR_BACKGROUND_PROCESSES,
        "schedule": timedelta(minutes=5),
        "options": {
            "priority": OnyxCeleryPriority.LOW,
            "expires": BEAT_EXPIRES_DEFAULT,
            "queue": OnyxCeleryQueues.MONITORING,
        },
    },
]

if ENTERPRISE_EDITION_ENABLED:
    beat_task_templates.extend(
        [
            {
                "name": "check-for-doc-permissions-sync",
                "task": OnyxCeleryTask.CHECK_FOR_DOC_PERMISSIONS_SYNC,
                "schedule": timedelta(seconds=30),
                "options": {
                    "priority": OnyxCeleryPriority.MEDIUM,
                    "expires": BEAT_EXPIRES_DEFAULT,
                },
            },
            {
                "name": "check-for-external-group-sync",
                "task": OnyxCeleryTask.CHECK_FOR_EXTERNAL_GROUP_SYNC,
                "schedule": timedelta(seconds=20),
                "options": {
                    "priority": OnyxCeleryPriority.MEDIUM,
                    "expires": BEAT_EXPIRES_DEFAULT,
                },
            },
        ]
    )

# Only add the LLM model update task if the API URL is configured
if LLM_MODEL_UPDATE_API_URL:
    beat_task_templates.append(
        {
            "name": "check-for-llm-model-update",
            "task": OnyxCeleryTask.CHECK_FOR_LLM_MODEL_UPDATE,
            "schedule": timedelta(hours=1),  # Check every hour
            "options": {
                "priority": OnyxCeleryPriority.LOW,
                "expires": BEAT_EXPIRES_DEFAULT,
            },
        }
    )


def make_cloud_generator_task(task: dict[str, Any]) -> dict[str, Any]:
    cloud_task: dict[str, Any] = {}

    # constant options for cloud beat task generators
    task_schedule: timedelta = task["schedule"]
    cloud_task["schedule"] = task_schedule
    cloud_task["options"] = {}
    cloud_task["options"]["priority"] = OnyxCeleryPriority.HIGHEST
    cloud_task["options"]["expires"] = BEAT_EXPIRES_DEFAULT

    # settings dependent on the original task
    cloud_task["name"] = f"{ONYX_CLOUD_CELERY_TASK_PREFIX}_{task['name']}"
    cloud_task["task"] = OnyxCeleryTask.CLOUD_BEAT_TASK_GENERATOR
    cloud_task["kwargs"] = {}
    cloud_task["kwargs"]["task_name"] = task["task"]

    optional_fields = ["queue", "priority", "expires"]
    for field in optional_fields:
        if field in task["options"]:
            cloud_task["kwargs"][field] = task["options"][field]

    return cloud_task


# tasks that only run in the cloud and are system wide
# the name attribute must start with ONYX_CLOUD_CELERY_TASK_PREFIX = "cloud" to be seen
# by the DynamicTenantScheduler as system wide task and not a per tenant task
beat_cloud_tasks: list[dict] = [
    # cloud specific tasks
    {
        "name": f"{ONYX_CLOUD_CELERY_TASK_PREFIX}_monitor-alembic",
        "task": OnyxCeleryTask.CLOUD_MONITOR_ALEMBIC,
        "schedule": timedelta(hours=1),
        "options": {
            "queue": OnyxCeleryQueues.MONITORING,
            "priority": OnyxCeleryPriority.HIGH,
            "expires": BEAT_EXPIRES_DEFAULT,
        },
    },
    {
        "name": f"{ONYX_CLOUD_CELERY_TASK_PREFIX}_monitor-celery-queues",
        "task": OnyxCeleryTask.CLOUD_MONITOR_CELERY_QUEUES,
        "schedule": timedelta(seconds=30),
        "options": {
            "queue": OnyxCeleryQueues.MONITORING,
            "priority": OnyxCeleryPriority.HIGH,
            "expires": BEAT_EXPIRES_DEFAULT,
        },
    },
    {
        "name": f"{ONYX_CLOUD_CELERY_TASK_PREFIX}_check-available-tenants",
        "task": OnyxCeleryTask.CLOUD_CHECK_AVAILABLE_TENANTS,
        "schedule": timedelta(minutes=10),
        "options": {
            "queue": OnyxCeleryQueues.MONITORING,
            "priority": OnyxCeleryPriority.HIGH,
            "expires": BEAT_EXPIRES_DEFAULT,
        },
    },
    {
        "name": f"{ONYX_CLOUD_CELERY_TASK_PREFIX}_monitor-celery-pidbox",
        "task": OnyxCeleryTask.CLOUD_MONITOR_CELERY_PIDBOX,
        "schedule": timedelta(hours=4),
        "options": {
            "queue": OnyxCeleryQueues.MONITORING,
            "priority": OnyxCeleryPriority.HIGH,
            "expires": BEAT_EXPIRES_DEFAULT,
        },
    },
]

# tasks that only run self hosted
tasks_to_schedule: list[dict] = []
if not MULTI_TENANT:
    tasks_to_schedule.extend(
        [
            {
                "name": "monitor-celery-queues",
                "task": OnyxCeleryTask.MONITOR_CELERY_QUEUES,
                "schedule": timedelta(seconds=10),
                "options": {
                    "priority": OnyxCeleryPriority.MEDIUM,
                    "expires": BEAT_EXPIRES_DEFAULT,
                    "queue": OnyxCeleryQueues.MONITORING,
                },
            },
            {
                "name": "monitor-process-memory",
                "task": OnyxCeleryTask.MONITOR_PROCESS_MEMORY,
                "schedule": timedelta(minutes=5),
                "options": {
                    "priority": OnyxCeleryPriority.LOW,
                    "expires": BEAT_EXPIRES_DEFAULT,
                    "queue": OnyxCeleryQueues.MONITORING,
                },
            },
            {
                "name": "celery-beat-heartbeat",
                "task": OnyxCeleryTask.CELERY_BEAT_HEARTBEAT,
                "schedule": timedelta(minutes=1),
                "options": {
                    "priority": OnyxCeleryPriority.HIGHEST,
                    "expires": BEAT_EXPIRES_DEFAULT,
                    "queue": OnyxCeleryQueues.PRIMARY,
                },
            },
        ]
    )

    tasks_to_schedule.extend(beat_task_templates)


def generate_cloud_tasks(beat_tasks: list[dict], beat_templates: list[dict], beat_multiplier: float) -> list[dict[str, Any]]:
    """
    beat_tasks: system wide tasks that can be sent as is
    beat_templates: task templates that will be transformed into per tenant tasks via
    the cloud_beat_task_generator
    beat_multiplier: a multiplier that can be applied on top of the task schedule
    to speed up or slow down the task generation rate. useful in production.

    Returns a list of cloud tasks, which consists of incoming tasks + tasks generated
    from incoming templates.
    """

    if beat_multiplier <= 0:
        raise ValueError("beat_multiplier must be positive!")

    cloud_tasks: list[dict] = []

    # generate our tenant aware cloud tasks from the templates
    for beat_template in beat_templates:
        cloud_task = make_cloud_generator_task(beat_template)
        cloud_tasks.append(cloud_task)

    # factor in the cloud multiplier for the above
    for cloud_task in cloud_tasks:
        cloud_task["schedule"] = cloud_task["schedule"] * beat_multiplier

    # add the fixed cloud/system beat tasks. No multiplier for these.
    cloud_tasks.extend(copy.deepcopy(beat_tasks))
    return cloud_tasks


def get_cloud_tasks_to_schedule(beat_multiplier: float) -> list[dict[str, Any]]:
    return generate_cloud_tasks(beat_cloud_tasks, beat_task_templates, beat_multiplier)


def get_tasks_to_schedule() -> list[dict[str, Any]]:
    return tasks_to_schedule<|MERGE_RESOLUTION|>--- conflicted
+++ resolved
@@ -61,17 +61,6 @@
             "priority": OnyxCeleryPriority.LOW,
             "expires": BEAT_EXPIRES_DEFAULT,
         },
-<<<<<<< HEAD
-        {
-            "name": "check-for-user-file-folder-sync",
-            "task": OnyxCeleryTask.CHECK_FOR_USER_FILE_FOLDER_SYNC,
-            # This should essentially always be triggered manually for user folder updates.
-            "schedule": timedelta(days=1),
-            "options": {
-                "priority": OnyxCeleryPriority.MEDIUM,
-                "expires": BEAT_EXPIRES_DEFAULT,
-            },
-=======
     },
     {
         "name": "check-for-connector-deletion",
@@ -80,7 +69,6 @@
         "options": {
             "priority": OnyxCeleryPriority.MEDIUM,
             "expires": BEAT_EXPIRES_DEFAULT,
->>>>>>> 10330079
         },
     },
     {
@@ -91,36 +79,6 @@
             "priority": OnyxCeleryPriority.MEDIUM,
             "expires": BEAT_EXPIRES_DEFAULT,
         },
-<<<<<<< HEAD
-        # tibi: disabled these two tasks, they're enterprise edition
-        # {
-        #     "name": "check-for-doc-permissions-sync",
-        #     "task": OnyxCeleryTask.CHECK_FOR_DOC_PERMISSIONS_SYNC,
-        #     "schedule": timedelta(seconds=30),
-        #     "options": {
-        #         "priority": OnyxCeleryPriority.MEDIUM,
-        #         "expires": BEAT_EXPIRES_DEFAULT,
-        #     },
-        # },
-        # {
-        #     "name": "check-for-external-group-sync",
-        #     "task": OnyxCeleryTask.CHECK_FOR_EXTERNAL_GROUP_SYNC,
-        #     "schedule": timedelta(seconds=20),
-        #     "options": {
-        #         "priority": OnyxCeleryPriority.MEDIUM,
-        #         "expires": BEAT_EXPIRES_DEFAULT,
-        #     },
-        # },
-        {
-            "name": "monitor-background-processes",
-            "task": OnyxCeleryTask.MONITOR_BACKGROUND_PROCESSES,
-            "schedule": timedelta(minutes=5),
-            "options": {
-                "priority": OnyxCeleryPriority.LOW,
-                "expires": BEAT_EXPIRES_DEFAULT,
-                "queue": OnyxCeleryQueues.MONITORING,
-            },
-=======
     },
     {
         "name": "check-for-user-file-folder-sync",
@@ -142,25 +100,26 @@
             "expires": BEAT_EXPIRES_DEFAULT,
         },
     },
-    {
-        "name": "check-for-doc-permissions-sync",
-        "task": OnyxCeleryTask.CHECK_FOR_DOC_PERMISSIONS_SYNC,
-        "schedule": timedelta(seconds=30),
-        "options": {
-            "priority": OnyxCeleryPriority.MEDIUM,
-            "expires": BEAT_EXPIRES_DEFAULT,
-        },
-    },
-    {
-        "name": "check-for-external-group-sync",
-        "task": OnyxCeleryTask.CHECK_FOR_EXTERNAL_GROUP_SYNC,
-        "schedule": timedelta(seconds=20),
-        "options": {
-            "priority": OnyxCeleryPriority.MEDIUM,
-            "expires": BEAT_EXPIRES_DEFAULT,
->>>>>>> 10330079
-        },
-    },
+#    {
+#        # maybe should be disabled
+#        "name": "check-for-doc-permissions-sync",
+#        "task": OnyxCeleryTask.CHECK_FOR_DOC_PERMISSIONS_SYNC,
+#        "schedule": timedelta(seconds=30),
+#        "options": {
+#            "priority": OnyxCeleryPriority.MEDIUM,
+#            "expires": BEAT_EXPIRES_DEFAULT,
+#        },
+#    },
+#    {
+#        # maybe should be disabled
+#        "name": "check-for-external-group-sync",
+#        "task": OnyxCeleryTask.CHECK_FOR_EXTERNAL_GROUP_SYNC,
+#        "schedule": timedelta(seconds=20),
+#        "options": {
+#            "priority": OnyxCeleryPriority.MEDIUM,
+#            "expires": BEAT_EXPIRES_DEFAULT,
+#        },
+#    },
     {
         "name": "monitor-background-processes",
         "task": OnyxCeleryTask.MONITOR_BACKGROUND_PROCESSES,
