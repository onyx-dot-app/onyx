import threading
import time
from collections.abc import Callable
from concurrent.futures import as_completed
from concurrent.futures import ThreadPoolExecutor
from functools import wraps
from typing import Any

import requests
from httpx import HTTPError
from requests import JSONDecodeError
from requests import RequestException
from requests import Response
from retry import retry

from onyx.configs.app_configs import INDEXING_EMBEDDING_MODEL_NUM_THREADS
from onyx.configs.app_configs import LARGE_CHUNK_RATIO
from onyx.configs.app_configs import SKIP_WARM_UP
from onyx.configs.model_configs import BATCH_SIZE_ENCODE_CHUNKS
from onyx.configs.model_configs import (
    BATCH_SIZE_ENCODE_CHUNKS_FOR_API_EMBEDDING_SERVICES,
)
from onyx.configs.model_configs import DOC_EMBEDDING_CONTEXT_SIZE
from onyx.db.models import SearchSettings
from onyx.indexing.indexing_heartbeat import IndexingHeartbeatInterface
from onyx.natural_language_processing.exceptions import (
    ModelServerRateLimitError,
)
from onyx.natural_language_processing.utils import get_tokenizer
from onyx.natural_language_processing.utils import tokenizer_trim_content
from onyx.utils.logger import setup_logger
from shared_configs.configs import INDEXING_MODEL_SERVER_HOST
from shared_configs.configs import INDEXING_MODEL_SERVER_PORT
from shared_configs.configs import MODEL_SERVER_HOST
from shared_configs.configs import MODEL_SERVER_PORT
from shared_configs.enums import EmbeddingProvider
from shared_configs.enums import EmbedTextType
from shared_configs.enums import RerankerProvider
from shared_configs.model_server_models import ConnectorClassificationRequest
from shared_configs.model_server_models import ConnectorClassificationResponse
from shared_configs.model_server_models import ContentClassificationPrediction
from shared_configs.model_server_models import Embedding
from shared_configs.model_server_models import EmbedRequest
from shared_configs.model_server_models import EmbedResponse
from shared_configs.model_server_models import InformationContentClassificationResponses
from shared_configs.model_server_models import IntentRequest
from shared_configs.model_server_models import IntentResponse
from shared_configs.model_server_models import RerankRequest
from shared_configs.model_server_models import RerankResponse
from shared_configs.utils import batch_list

logger = setup_logger()


WARM_UP_STRINGS = [
    "Onyx is amazing!",
    "Check out our easy deployment guide at",
    "https://docs.onyx.app/quickstart",
]


def clean_model_name(model_str: str) -> str:
    return model_str.replace("/", "_").replace("-", "_").replace(".", "_")


def build_model_server_url(
    model_server_host: str,
    model_server_port: int,
) -> str:
    model_server_url = f"{model_server_host}:{model_server_port}"

    # use protocol if provided
    if "http" in model_server_url:
        return model_server_url

    # otherwise default to http
    return f"http://{model_server_url}"


class EmbeddingModel:
    def __init__(
        self,
        server_host: str,  # Changes depending on indexing or inference
        server_port: int,
        model_name: str | None,
        normalize: bool,
        query_prefix: str | None,
        passage_prefix: str | None,
        api_key: str | None,
        api_url: str | None,
        provider_type: EmbeddingProvider | None,
        retrim_content: bool = False,
        callback: IndexingHeartbeatInterface | None = None,
        api_version: str | None = None,
        deployment_name: str | None = None,
        reduced_dimension: int | None = None,
    ) -> None:
        self.api_key = api_key
        self.provider_type = provider_type
        self.query_prefix = query_prefix
        self.passage_prefix = passage_prefix
        self.normalize = normalize
        self.model_name = model_name
        self.retrim_content = retrim_content
        self.api_url = api_url
        self.api_version = api_version
        self.deployment_name = deployment_name
        self.reduced_dimension = reduced_dimension
        self.tokenizer = get_tokenizer(
            model_name=model_name, provider_type=provider_type
        )
        self.callback = callback

        model_server_url = build_model_server_url(server_host, server_port)
        self.embed_server_endpoint = f"{model_server_url}/encoder/bi-encoder-embed"

    def _make_model_server_request(self, embed_request: EmbedRequest) -> EmbedResponse:
        def _make_request() -> Response:
            response = requests.post(
                self.embed_server_endpoint, json=embed_request.model_dump()
            )
            # signify that this is a rate limit error
            if response.status_code == 429:
                raise ModelServerRateLimitError(response.text)

            response.raise_for_status()
            return response

        final_make_request_func = _make_request

        # if the text type is a passage, add some default
        # retries + handling for rate limiting
        if embed_request.text_type == EmbedTextType.PASSAGE:
            final_make_request_func = retry(
                tries=3,
                delay=5,
                exceptions=(RequestException, ValueError, JSONDecodeError),
            )(final_make_request_func)
            # use 10 second delay as per Azure suggestion
            final_make_request_func = retry(
                tries=10, delay=10, exceptions=ModelServerRateLimitError
            )(final_make_request_func)

        response: Response | None = None

        try:
            response = final_make_request_func()
            return EmbedResponse(**response.json())
        except requests.HTTPError as e:
            if not response:
                raise HTTPError("HTTP error occurred - response is None.") from e

            try:
                error_detail = response.json().get("detail", str(e))
            except Exception:
                error_detail = response.text
            raise HTTPError(f"HTTP error occurred: {error_detail}") from e
        except requests.RequestException as e:
            raise HTTPError(f"Request failed: {str(e)}") from e

    def _batch_encode_texts(
        self,
        texts: list[str],
        text_type: EmbedTextType,
        batch_size: int,
        max_seq_length: int,
        num_threads: int = INDEXING_EMBEDDING_MODEL_NUM_THREADS,
    ) -> list[Embedding]:
        text_batches = batch_list(texts, batch_size)

        logger.debug(
            f"Encoding {len(texts)} texts in {len(text_batches)} batches for local model"
        )

        embeddings: list[Embedding] = []

        def process_batch(
            batch_idx: int, batch_len: int, text_batch: list[str]
        ) -> tuple[int, list[Embedding]]:
            if self.callback:
                if self.callback.should_stop():
                    raise RuntimeError("_batch_encode_texts detected stop signal")

            embed_request = EmbedRequest(
                model_name=self.model_name,
                texts=text_batch,
                api_version=self.api_version,
                deployment_name=self.deployment_name,
                max_context_length=max_seq_length,
                normalize_embeddings=self.normalize,
                api_key=self.api_key,
                provider_type=self.provider_type,
                text_type=text_type,
                manual_query_prefix=self.query_prefix,
                manual_passage_prefix=self.passage_prefix,
                api_url=self.api_url,
                reduced_dimension=self.reduced_dimension,
            )

            start_time = time.time()
            response = self._make_model_server_request(embed_request)
            end_time = time.time()

            processing_time = end_time - start_time
<<<<<<< HEAD
            logger.info(
                f"Batch {batch_idx}/{batch_len} processing time: {processing_time:.2f} seconds"
=======
            logger.debug(
                f"EmbeddingModel.process_batch: Batch {batch_idx} processing time: {processing_time:.2f} seconds"
>>>>>>> 839c8611
            )

            return batch_idx, response.embeddings

        # only multi thread if:
        #   1. num_threads is greater than 1
        #   2. we are using an API-based embedding model (provider_type is not None)
        #   3. there are more than 1 batch (no point in threading if only 1)
        if num_threads >= 1 and self.provider_type and len(text_batches) > 1:
            with ThreadPoolExecutor(max_workers=num_threads) as executor:
                future_to_batch = {
                    executor.submit(process_batch, idx, len(text_batches), batch): idx
                    for idx, batch in enumerate(text_batches, start=1)
                }

                # Collect results in order
                batch_results: list[tuple[int, list[Embedding]]] = []
                for future in as_completed(future_to_batch):
                    try:
                        result = future.result()
                        batch_results.append(result)
                        if self.callback:
                            self.callback.progress("_batch_encode_texts", 1)
                    except Exception as e:
                        logger.exception("Embedding model failed to process batch")
                        raise e

                # Sort by batch index and extend embeddings
                batch_results.sort(key=lambda x: x[0])
                for _, batch_embeddings in batch_results:
                    embeddings.extend(batch_embeddings)
        else:
            # Original sequential processing
            for idx, text_batch in enumerate(text_batches, start=1):
                _, batch_embeddings = process_batch(idx, len(text_batches), text_batch)
                embeddings.extend(batch_embeddings)
                if self.callback:
                    self.callback.progress("_batch_encode_texts", 1)

        return embeddings

    def encode(
        self,
        texts: list[str],
        text_type: EmbedTextType,
        large_chunks_present: bool = False,
        local_embedding_batch_size: int = BATCH_SIZE_ENCODE_CHUNKS,
        api_embedding_batch_size: int = BATCH_SIZE_ENCODE_CHUNKS_FOR_API_EMBEDDING_SERVICES,
        max_seq_length: int = DOC_EMBEDDING_CONTEXT_SIZE,
    ) -> list[Embedding]:
        if not texts or not all(texts):
            raise ValueError(f"Empty or missing text for embedding: {texts}")

        if large_chunks_present:
            max_seq_length *= LARGE_CHUNK_RATIO

        if self.retrim_content:
            # This is applied during indexing as a catchall for overly long titles (or other uncapped fields)
            # Note that this uses just the default tokenizer which may also lead to very minor miscountings
            # However this slight miscounting is very unlikely to have any material impact.
            texts = [
                tokenizer_trim_content(
                    content=text,
                    desired_length=max_seq_length,
                    tokenizer=self.tokenizer,
                )
                for text in texts
            ]

        batch_size = (
            api_embedding_batch_size
            if self.provider_type
            else local_embedding_batch_size
        )

        return self._batch_encode_texts(
            texts=texts,
            text_type=text_type,
            batch_size=batch_size,
            max_seq_length=max_seq_length,
        )

    @classmethod
    def from_db_model(
        cls,
        search_settings: SearchSettings,
        server_host: str,  # Changes depending on indexing or inference
        server_port: int,
        retrim_content: bool = False,
    ) -> "EmbeddingModel":
        return cls(
            server_host=server_host,
            server_port=server_port,
            model_name=search_settings.model_name,
            normalize=search_settings.normalize,
            query_prefix=search_settings.query_prefix,
            passage_prefix=search_settings.passage_prefix,
            api_key=search_settings.api_key,
            provider_type=search_settings.provider_type,
            api_url=search_settings.api_url,
            retrim_content=retrim_content,
            api_version=search_settings.api_version,
            deployment_name=search_settings.deployment_name,
            reduced_dimension=search_settings.reduced_dimension,
        )


class RerankingModel:
    def __init__(
        self,
        model_name: str,
        provider_type: RerankerProvider | None,
        api_key: str | None,
        api_url: str | None,
        model_server_host: str = MODEL_SERVER_HOST,
        model_server_port: int = MODEL_SERVER_PORT,
    ) -> None:
        model_server_url = build_model_server_url(model_server_host, model_server_port)
        self.rerank_server_endpoint = model_server_url + "/encoder/cross-encoder-scores"
        self.model_name = model_name
        self.provider_type = provider_type
        self.api_key = api_key
        self.api_url = api_url

    def predict(self, query: str, passages: list[str]) -> list[float]:
        rerank_request = RerankRequest(
            query=query,
            documents=passages,
            model_name=self.model_name,
            provider_type=self.provider_type,
            api_key=self.api_key,
            api_url=self.api_url,
        )

        response = requests.post(
            self.rerank_server_endpoint, json=rerank_request.model_dump()
        )
        response.raise_for_status()

        return RerankResponse(**response.json()).scores


class QueryAnalysisModel:
    def __init__(
        self,
        model_server_host: str = MODEL_SERVER_HOST,
        model_server_port: int = MODEL_SERVER_PORT,
        # Lean heavily towards not throwing out keywords
        keyword_percent_threshold: float = 0.1,
        # Lean towards semantic which is the default
        semantic_percent_threshold: float = 0.4,
    ) -> None:
        model_server_url = build_model_server_url(model_server_host, model_server_port)
        self.intent_server_endpoint = model_server_url + "/custom/query-analysis"
        self.keyword_percent_threshold = keyword_percent_threshold
        self.semantic_percent_threshold = semantic_percent_threshold

    def predict(
        self,
        query: str,
    ) -> tuple[bool, list[str]]:
        intent_request = IntentRequest(
            query=query,
            keyword_percent_threshold=self.keyword_percent_threshold,
            semantic_percent_threshold=self.semantic_percent_threshold,
        )

        response = requests.post(
            self.intent_server_endpoint, json=intent_request.model_dump()
        )
        response.raise_for_status()

        response_model = IntentResponse(**response.json())

        return response_model.is_keyword, response_model.keywords


class InformationContentClassificationModel:
    def __init__(
        self,
        model_server_host: str = INDEXING_MODEL_SERVER_HOST,
        model_server_port: int = INDEXING_MODEL_SERVER_PORT,
    ) -> None:
        model_server_url = build_model_server_url(model_server_host, model_server_port)
        self.content_server_endpoint = (
            model_server_url + "/custom/content-classification"
        )

    def predict(
        self,
        queries: list[str],
    ) -> list[ContentClassificationPrediction]:
        response = requests.post(self.content_server_endpoint, json=queries)
        response.raise_for_status()

        model_responses = InformationContentClassificationResponses(
            information_content_classifications=response.json()
        )

        return model_responses.information_content_classifications


class ConnectorClassificationModel:
    def __init__(
        self,
        model_server_host: str = MODEL_SERVER_HOST,
        model_server_port: int = MODEL_SERVER_PORT,
    ):
        model_server_url = build_model_server_url(model_server_host, model_server_port)
        self.connector_classification_endpoint = (
            model_server_url + "/custom/connector-classification"
        )

    def predict(
        self,
        query: str,
        available_connectors: list[str],
    ) -> list[str]:
        connector_classification_request = ConnectorClassificationRequest(
            available_connectors=available_connectors,
            query=query,
        )
        response = requests.post(
            self.connector_classification_endpoint,
            json=connector_classification_request.dict(),
        )
        response.raise_for_status()

        response_model = ConnectorClassificationResponse(**response.json())

        return response_model.connectors


def warm_up_retry(
    func: Callable[..., Any],
    tries: int = 20,
    delay: int = 5,
    *args: Any,
    **kwargs: Any,
) -> Callable[..., Any]:
    @wraps(func)
    def wrapper(*args: Any, **kwargs: Any) -> Any:
        exceptions = []
        for attempt in range(tries):
            try:
                return func(*args, **kwargs)
            except Exception as e:
                exceptions.append(e)
                logger.info(
                    f"Attempt {attempt + 1}/{tries} failed; retrying in {delay} seconds..."
                )
                time.sleep(delay)
        raise Exception(f"All retries failed: {exceptions}")

    return wrapper


def warm_up_bi_encoder(
    embedding_model: EmbeddingModel,
    non_blocking: bool = False,
) -> None:
    if SKIP_WARM_UP:
        return

    warm_up_str = " ".join(WARM_UP_STRINGS)

    logger.debug(f"Warming up encoder model: {embedding_model.model_name}")
    get_tokenizer(
        model_name=embedding_model.model_name,
        provider_type=embedding_model.provider_type,
    ).encode(warm_up_str)

    def _warm_up() -> None:
        try:
            embedding_model.encode(texts=[warm_up_str], text_type=EmbedTextType.QUERY)
            logger.debug(
                f"Warm-up complete for encoder model: {embedding_model.model_name}"
            )
        except Exception as e:
            logger.warning(
                f"Warm-up request failed for encoder model {embedding_model.model_name}: {e}"
            )

    if non_blocking:
        threading.Thread(target=_warm_up, daemon=True).start()
        logger.debug(
            f"Started non-blocking warm-up for encoder model: {embedding_model.model_name}"
        )
    else:
        retry_encode = warm_up_retry(embedding_model.encode)
        retry_encode(texts=[warm_up_str], text_type=EmbedTextType.QUERY)


def warm_up_cross_encoder(
    rerank_model_name: str,
    non_blocking: bool = False,
) -> None:
    logger.debug(f"Warming up reranking model: {rerank_model_name}")

    reranking_model = RerankingModel(
        model_name=rerank_model_name,
        provider_type=None,
        api_url=None,
        api_key=None,
    )

    def _warm_up() -> None:
        try:
            reranking_model.predict(WARM_UP_STRINGS[0], WARM_UP_STRINGS[1:])
            logger.debug(f"Warm-up complete for reranking model: {rerank_model_name}")
        except Exception as e:
            logger.warning(
                f"Warm-up request failed for reranking model {rerank_model_name}: {e}"
            )

    if non_blocking:
        threading.Thread(target=_warm_up, daemon=True).start()
        logger.debug(
            f"Started non-blocking warm-up for reranking model: {rerank_model_name}"
        )
    else:
        retry_rerank = warm_up_retry(reranking_model.predict)
        retry_rerank(WARM_UP_STRINGS[0], WARM_UP_STRINGS[1:])<|MERGE_RESOLUTION|>--- conflicted
+++ resolved
@@ -202,13 +202,8 @@
             end_time = time.time()
 
             processing_time = end_time - start_time
-<<<<<<< HEAD
-            logger.info(
-                f"Batch {batch_idx}/{batch_len} processing time: {processing_time:.2f} seconds"
-=======
             logger.debug(
-                f"EmbeddingModel.process_batch: Batch {batch_idx} processing time: {processing_time:.2f} seconds"
->>>>>>> 839c8611
+                f"EmbeddingModel.process_batch: Batch {batch_idx}/{batch_len} processing time: {processing_time:.2f} seconds"
             )
 
             return batch_idx, response.embeddings
