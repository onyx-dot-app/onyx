--- conflicted
+++ resolved
@@ -144,12 +144,7 @@
     </tr>
     <tr>
       <td class="footer">
-<<<<<<< HEAD
         EEA GPT Lab is powered by open source LLMs, and software such as Onyx, Litellm, Langfuse, vLLM, Vespa.
-=======
-        © {year} {application_name}. All rights reserved.
-        {community_link_fragment}
->>>>>>> 7794a897
       </td>
     </tr>
   </table>
@@ -165,15 +160,9 @@
     cta_text: str | None = None,
     cta_link: str | None = None,
 ) -> str:
-<<<<<<< HEAD
-    slack_fragment = ""
-    # if application_name == ONYX_DEFAULT_APPLICATION_NAME:
-    #     slack_fragment = f'<br>Have questions? Join our Slack community <a href="{ONYX_SLACK_URL}">here</a>.'
-=======
     community_link_fragment = ""
     if application_name == ONYX_DEFAULT_APPLICATION_NAME:
         community_link_fragment = f'<br>Have questions? Join our Discord community <a href="{ONYX_DISCORD_URL}">here</a>.'
->>>>>>> 7794a897
 
     if cta_text and cta_link:
         cta_block = f'<a class="cta-button" href="{cta_link}">{cta_text}</a>'
