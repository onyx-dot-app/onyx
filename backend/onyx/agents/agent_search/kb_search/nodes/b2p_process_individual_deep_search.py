--- conflicted
+++ resolved
@@ -90,22 +90,6 @@
         kg_entity_filters = None
         kg_relationship_filters = None
 
-<<<<<<< HEAD
-    # Step 4 - stream out the research query
-    if state.individual_flow:
-        write_custom_event(
-            "subqueries",
-            SubQueryPiece(
-                sub_query=f"{get_doc_information_for_entity(object).semantic_entity_name}",
-                level=0,
-                level_question_num=_KG_STEP_NR,
-                query_id=research_nr + 1,
-            ),
-            writer,
-        )
-
-=======
->>>>>>> 009b7f60
     if source_filters and (len(source_filters) > KG_MAX_SEARCH_DOCUMENTS):
         logger.debug(
             f"Too many sources ({len(source_filters)}), setting to None and effectively filtered search"
