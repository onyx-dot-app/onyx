<<<<<<< HEAD
# import copy
# from datetime import datetime
# from typing import cast

# from langchain_core.messages import HumanMessage
# from langchain_core.runnables import RunnableConfig
# from langgraph.types import StreamWriter

# from onyx.agents.agent_search.kb_search.graph_utils import build_document_context
# from onyx.agents.agent_search.kb_search.ops import research
# from onyx.agents.agent_search.kb_search.states import KGSourceDivisionType
# from onyx.agents.agent_search.kb_search.states import ResearchObjectInput
# from onyx.agents.agent_search.kb_search.states import ResearchObjectUpdate
# from onyx.agents.agent_search.models import GraphConfig
# from onyx.agents.agent_search.shared_graph_utils.agent_prompt_ops import (
#     trim_prompt_piece,
# )
# from onyx.agents.agent_search.shared_graph_utils.utils import (
#     get_langgraph_node_log_string,
# )
# from onyx.chat.models import LlmDoc
# from onyx.configs.kg_configs import KG_MAX_SEARCH_DOCUMENTS
# from onyx.configs.kg_configs import KG_OBJECT_SOURCE_RESEARCH_TIMEOUT
# from onyx.context.search.models import InferenceSection
# from onyx.kg.utils.formatting_utils import split_entity_id
# from onyx.prompts.kg_prompts import KG_OBJECT_SOURCE_RESEARCH_PROMPT
# from onyx.utils.logger import setup_logger
# from onyx.utils.threadpool_concurrency import run_with_timeout

# logger = setup_logger()


# def process_individual_deep_search(
#     state: ResearchObjectInput,
#     config: RunnableConfig,
#     writer: StreamWriter = lambda _: None,
# ) -> ResearchObjectUpdate:
#     """
#     LangGraph node to start the agentic search process.
#     """

#     node_start_time = datetime.now()

#     graph_config = cast(GraphConfig, config["metadata"]["config"])
#     search_tool = graph_config.tooling.search_tool
#     question = state.broken_down_question
#     segment_type = state.segment_type

#     object = state.entity.replace("::", ":: ").lower()

#     if not search_tool:
#         raise ValueError("search_tool is not provided")

#     state.research_nr

#     if segment_type == KGSourceDivisionType.ENTITY.value:

#         object_id = split_entity_id(object)[1].strip()
#         extended_question = f"{question} in regards to {object}"
#         source_filters = state.source_entity_filters

#         # TODO: this does not really occur in V1. But needs to be changed for V2
#         raw_kg_entity_filters = copy.deepcopy(
#             list(
#                 set((state.vespa_filter_results.global_entity_filters + [state.entity]))
#             )
#         )

#         kg_entity_filters = []
#         for raw_kg_entity_filter in raw_kg_entity_filters:
#             if "::" not in raw_kg_entity_filter:
#                 raw_kg_entity_filter += "::*"
#             kg_entity_filters.append(raw_kg_entity_filter)

#         kg_relationship_filters = copy.deepcopy(
#             state.vespa_filter_results.global_relationship_filters
#         )

#         logger.debug("Research for object: " + object)
#         logger.debug(f"kg_entity_filters: {kg_entity_filters}")
#         logger.debug(f"kg_relationship_filters: {kg_relationship_filters}")

#     else:
#         # if we came through the entity view route, in KG V1 the state entity
#         # is the document to search for. No need to set other filters then.
#         object_id = state.entity  # source doc in this case
#         extended_question = f"{question}"
#         source_filters = [object_id]

#         kg_entity_filters = None
#         kg_relationship_filters = None

#     if source_filters and (len(source_filters) > KG_MAX_SEARCH_DOCUMENTS):
#         logger.debug(
#             f"Too many sources ({len(source_filters)}), setting to None and effectively filtered search"
#         )
#         source_filters = None

#     retrieved_docs = research(
#         question=extended_question,
#         kg_entities=kg_entity_filters,
#         kg_relationships=kg_relationship_filters,
#         kg_sources=source_filters,
#         search_tool=search_tool,
#     )

#     document_texts_list = []

#     for doc_num, retrieved_doc in enumerate(retrieved_docs):
#         if not isinstance(retrieved_doc, (InferenceSection, LlmDoc)):
#             raise ValueError(f"Unexpected document type: {type(retrieved_doc)}")
#         chunk_text = build_document_context(retrieved_doc, doc_num + 1)
#         document_texts_list.append(chunk_text)

#     document_texts = "\n\n".join(document_texts_list)

#     # Built prompt

#     kg_object_source_research_prompt = KG_OBJECT_SOURCE_RESEARCH_PROMPT.format(
#         question=extended_question,
#         document_text=document_texts,
#     )

#     # Run LLM

#     msg = [
#         HumanMessage(
#             content=trim_prompt_piece(
#                 config=graph_config.tooling.primary_llm.config,
#                 prompt_piece=kg_object_source_research_prompt,
#                 reserved_str="",
#             ),
#         )
#     ]
#     primary_llm = graph_config.tooling.primary_llm
#     # Grader
#     try:
#         llm_response = run_with_timeout(
#             KG_OBJECT_SOURCE_RESEARCH_TIMEOUT,
#             primary_llm.invoke,
#             prompt=msg,
#             timeout_override=KG_OBJECT_SOURCE_RESEARCH_TIMEOUT,
#             max_tokens=300,
#         )

#         object_research_results = str(llm_response.content).replace("```json\n", "")

#     except Exception as e:
#         raise ValueError(f"Error in research_object_source: {e}")

#     logger.debug("DivCon Step A2 - Object Source Research - completed for an object")

#     return ResearchObjectUpdate(
#         research_object_results=[
#             {
#                 "object": object.replace("::", ":: ").capitalize(),
#                 "results": object_research_results,
#             }
#         ],
#         log_messages=[
#             get_langgraph_node_log_string(
#                 graph_component="main",
#                 node_name="process individual deep search",
#                 node_start_time=node_start_time,
#             )
#         ],
#         step_results=[],
#     )
=======
import copy
from datetime import datetime
from typing import cast

from langchain_core.messages import HumanMessage
from langchain_core.runnables import RunnableConfig
from langgraph.types import StreamWriter

from onyx.agents.agent_search.kb_search.graph_utils import build_document_context
from onyx.agents.agent_search.kb_search.ops import research
from onyx.agents.agent_search.kb_search.states import KGSourceDivisionType
from onyx.agents.agent_search.kb_search.states import ResearchObjectInput
from onyx.agents.agent_search.kb_search.states import ResearchObjectUpdate
from onyx.agents.agent_search.models import GraphConfig
from onyx.agents.agent_search.shared_graph_utils.agent_prompt_ops import (
    trim_prompt_piece,
)
from onyx.agents.agent_search.shared_graph_utils.utils import (
    get_langgraph_node_log_string,
)
from onyx.chat.models import LlmDoc
from onyx.configs.kg_configs import KG_MAX_SEARCH_DOCUMENTS
from onyx.configs.kg_configs import KG_OBJECT_SOURCE_RESEARCH_TIMEOUT
from onyx.context.search.models import InferenceSection
from onyx.kg.utils.formatting_utils import split_entity_id
from onyx.prompts.kg_prompts import KG_OBJECT_SOURCE_RESEARCH_PROMPT
from onyx.utils.logger import setup_logger
from onyx.utils.threadpool_concurrency import run_with_timeout

logger = setup_logger()


def process_individual_deep_search(
    state: ResearchObjectInput,
    config: RunnableConfig,
    writer: StreamWriter = lambda _: None,
) -> ResearchObjectUpdate:
    """
    LangGraph node to start the agentic search process.
    """

    node_start_time = datetime.now()

    graph_config = cast(GraphConfig, config["metadata"]["config"])
    search_tool = graph_config.tooling.search_tool
    question = state.broken_down_question
    segment_type = state.segment_type

    object = state.entity.replace("::", ":: ").lower()

    if not search_tool:
        raise ValueError("search_tool is not provided")

    state.research_nr

    if segment_type == KGSourceDivisionType.ENTITY.value:

        object_id = split_entity_id(object)[1].strip()
        extended_question = f"{question} in regards to {object}"
        source_filters = state.source_entity_filters

        # TODO: this does not really occur in V1. But needs to be changed for V2
        raw_kg_entity_filters = copy.deepcopy(
            list(
                set((state.vespa_filter_results.global_entity_filters + [state.entity]))
            )
        )

        kg_entity_filters = []
        for raw_kg_entity_filter in raw_kg_entity_filters:
            if "::" not in raw_kg_entity_filter:
                raw_kg_entity_filter += "::*"
            kg_entity_filters.append(raw_kg_entity_filter)

        kg_relationship_filters = copy.deepcopy(
            state.vespa_filter_results.global_relationship_filters
        )

        logger.debug("Research for object: " + object)
        logger.debug(f"kg_entity_filters: {kg_entity_filters}")
        logger.debug(f"kg_relationship_filters: {kg_relationship_filters}")

    else:
        # if we came through the entity view route, in KG V1 the state entity
        # is the document to search for. No need to set other filters then.
        object_id = state.entity  # source doc in this case
        extended_question = f"{question}"
        source_filters = [object_id]

        kg_entity_filters = None
        kg_relationship_filters = None

    if source_filters and (len(source_filters) > KG_MAX_SEARCH_DOCUMENTS):
        logger.debug(
            f"Too many sources ({len(source_filters)}), setting to None and effectively filtered search"
        )
        source_filters = None

    retrieved_docs = research(
        question=extended_question,
        kg_entities=kg_entity_filters,
        kg_relationships=kg_relationship_filters,
        kg_sources=source_filters,
        search_tool=search_tool,
    )

    document_texts_list = []

    for doc_num, retrieved_doc in enumerate(retrieved_docs):
        if not isinstance(retrieved_doc, (InferenceSection, LlmDoc)):
            raise ValueError(f"Unexpected document type: {type(retrieved_doc)}")
        chunk_text = build_document_context(retrieved_doc, doc_num + 1)
        document_texts_list.append(chunk_text)

    document_texts = "\n\n".join(document_texts_list)

    # Built prompt

    kg_object_source_research_prompt = KG_OBJECT_SOURCE_RESEARCH_PROMPT.format(
        question=extended_question,
        document_text=document_texts,
    )

    # Run LLM

    msg = [
        HumanMessage(
            content=trim_prompt_piece(
                config=graph_config.tooling.primary_llm.config,
                prompt_piece=kg_object_source_research_prompt,
                reserved_str="",
            ),
        )
    ]
    primary_llm = graph_config.tooling.primary_llm
    # Grader
    try:
        llm_response = run_with_timeout(
            KG_OBJECT_SOURCE_RESEARCH_TIMEOUT,
            primary_llm.invoke_langchain,
            prompt=msg,
            timeout_override=KG_OBJECT_SOURCE_RESEARCH_TIMEOUT,
            max_tokens=300,
        )

        object_research_results = str(llm_response.content).replace("```json\n", "")

    except Exception as e:
        raise ValueError(f"Error in research_object_source: {e}")

    logger.debug("DivCon Step A2 - Object Source Research - completed for an object")

    return ResearchObjectUpdate(
        research_object_results=[
            {
                "object": object.replace("::", ":: ").capitalize(),
                "results": object_research_results,
            }
        ],
        log_messages=[
            get_langgraph_node_log_string(
                graph_component="main",
                node_name="process individual deep search",
                node_start_time=node_start_time,
            )
        ],
        step_results=[],
    )
>>>>>>> dbf06c6a
<|MERGE_RESOLUTION|>--- conflicted
+++ resolved
@@ -1,4 +1,3 @@
-<<<<<<< HEAD
 # import copy
 # from datetime import datetime
 # from typing import cast
@@ -124,25 +123,25 @@
 
 #     # Run LLM
 
-#     msg = [
-#         HumanMessage(
-#             content=trim_prompt_piece(
-#                 config=graph_config.tooling.primary_llm.config,
-#                 prompt_piece=kg_object_source_research_prompt,
-#                 reserved_str="",
-#             ),
-#         )
-#     ]
-#     primary_llm = graph_config.tooling.primary_llm
-#     # Grader
-#     try:
-#         llm_response = run_with_timeout(
-#             KG_OBJECT_SOURCE_RESEARCH_TIMEOUT,
-#             primary_llm.invoke,
-#             prompt=msg,
-#             timeout_override=KG_OBJECT_SOURCE_RESEARCH_TIMEOUT,
-#             max_tokens=300,
-#         )
+# msg = [
+#     HumanMessage(
+#         content=trim_prompt_piece(
+#             config=graph_config.tooling.primary_llm.config,
+#             prompt_piece=kg_object_source_research_prompt,
+#             reserved_str="",
+#         ),
+#     )
+# ]
+# primary_llm = graph_config.tooling.primary_llm
+# # Grader
+# try:
+#     llm_response = run_with_timeout(
+#         KG_OBJECT_SOURCE_RESEARCH_TIMEOUT,
+#         primary_llm.invoke_langchain,
+#         prompt=msg,
+#         timeout_override=KG_OBJECT_SOURCE_RESEARCH_TIMEOUT,
+#         max_tokens=300,
+#     )
 
 #         object_research_results = str(llm_response.content).replace("```json\n", "")
 
@@ -166,174 +165,4 @@
 #             )
 #         ],
 #         step_results=[],
-#     )
-=======
-import copy
-from datetime import datetime
-from typing import cast
-
-from langchain_core.messages import HumanMessage
-from langchain_core.runnables import RunnableConfig
-from langgraph.types import StreamWriter
-
-from onyx.agents.agent_search.kb_search.graph_utils import build_document_context
-from onyx.agents.agent_search.kb_search.ops import research
-from onyx.agents.agent_search.kb_search.states import KGSourceDivisionType
-from onyx.agents.agent_search.kb_search.states import ResearchObjectInput
-from onyx.agents.agent_search.kb_search.states import ResearchObjectUpdate
-from onyx.agents.agent_search.models import GraphConfig
-from onyx.agents.agent_search.shared_graph_utils.agent_prompt_ops import (
-    trim_prompt_piece,
-)
-from onyx.agents.agent_search.shared_graph_utils.utils import (
-    get_langgraph_node_log_string,
-)
-from onyx.chat.models import LlmDoc
-from onyx.configs.kg_configs import KG_MAX_SEARCH_DOCUMENTS
-from onyx.configs.kg_configs import KG_OBJECT_SOURCE_RESEARCH_TIMEOUT
-from onyx.context.search.models import InferenceSection
-from onyx.kg.utils.formatting_utils import split_entity_id
-from onyx.prompts.kg_prompts import KG_OBJECT_SOURCE_RESEARCH_PROMPT
-from onyx.utils.logger import setup_logger
-from onyx.utils.threadpool_concurrency import run_with_timeout
-
-logger = setup_logger()
-
-
-def process_individual_deep_search(
-    state: ResearchObjectInput,
-    config: RunnableConfig,
-    writer: StreamWriter = lambda _: None,
-) -> ResearchObjectUpdate:
-    """
-    LangGraph node to start the agentic search process.
-    """
-
-    node_start_time = datetime.now()
-
-    graph_config = cast(GraphConfig, config["metadata"]["config"])
-    search_tool = graph_config.tooling.search_tool
-    question = state.broken_down_question
-    segment_type = state.segment_type
-
-    object = state.entity.replace("::", ":: ").lower()
-
-    if not search_tool:
-        raise ValueError("search_tool is not provided")
-
-    state.research_nr
-
-    if segment_type == KGSourceDivisionType.ENTITY.value:
-
-        object_id = split_entity_id(object)[1].strip()
-        extended_question = f"{question} in regards to {object}"
-        source_filters = state.source_entity_filters
-
-        # TODO: this does not really occur in V1. But needs to be changed for V2
-        raw_kg_entity_filters = copy.deepcopy(
-            list(
-                set((state.vespa_filter_results.global_entity_filters + [state.entity]))
-            )
-        )
-
-        kg_entity_filters = []
-        for raw_kg_entity_filter in raw_kg_entity_filters:
-            if "::" not in raw_kg_entity_filter:
-                raw_kg_entity_filter += "::*"
-            kg_entity_filters.append(raw_kg_entity_filter)
-
-        kg_relationship_filters = copy.deepcopy(
-            state.vespa_filter_results.global_relationship_filters
-        )
-
-        logger.debug("Research for object: " + object)
-        logger.debug(f"kg_entity_filters: {kg_entity_filters}")
-        logger.debug(f"kg_relationship_filters: {kg_relationship_filters}")
-
-    else:
-        # if we came through the entity view route, in KG V1 the state entity
-        # is the document to search for. No need to set other filters then.
-        object_id = state.entity  # source doc in this case
-        extended_question = f"{question}"
-        source_filters = [object_id]
-
-        kg_entity_filters = None
-        kg_relationship_filters = None
-
-    if source_filters and (len(source_filters) > KG_MAX_SEARCH_DOCUMENTS):
-        logger.debug(
-            f"Too many sources ({len(source_filters)}), setting to None and effectively filtered search"
-        )
-        source_filters = None
-
-    retrieved_docs = research(
-        question=extended_question,
-        kg_entities=kg_entity_filters,
-        kg_relationships=kg_relationship_filters,
-        kg_sources=source_filters,
-        search_tool=search_tool,
-    )
-
-    document_texts_list = []
-
-    for doc_num, retrieved_doc in enumerate(retrieved_docs):
-        if not isinstance(retrieved_doc, (InferenceSection, LlmDoc)):
-            raise ValueError(f"Unexpected document type: {type(retrieved_doc)}")
-        chunk_text = build_document_context(retrieved_doc, doc_num + 1)
-        document_texts_list.append(chunk_text)
-
-    document_texts = "\n\n".join(document_texts_list)
-
-    # Built prompt
-
-    kg_object_source_research_prompt = KG_OBJECT_SOURCE_RESEARCH_PROMPT.format(
-        question=extended_question,
-        document_text=document_texts,
-    )
-
-    # Run LLM
-
-    msg = [
-        HumanMessage(
-            content=trim_prompt_piece(
-                config=graph_config.tooling.primary_llm.config,
-                prompt_piece=kg_object_source_research_prompt,
-                reserved_str="",
-            ),
-        )
-    ]
-    primary_llm = graph_config.tooling.primary_llm
-    # Grader
-    try:
-        llm_response = run_with_timeout(
-            KG_OBJECT_SOURCE_RESEARCH_TIMEOUT,
-            primary_llm.invoke_langchain,
-            prompt=msg,
-            timeout_override=KG_OBJECT_SOURCE_RESEARCH_TIMEOUT,
-            max_tokens=300,
-        )
-
-        object_research_results = str(llm_response.content).replace("```json\n", "")
-
-    except Exception as e:
-        raise ValueError(f"Error in research_object_source: {e}")
-
-    logger.debug("DivCon Step A2 - Object Source Research - completed for an object")
-
-    return ResearchObjectUpdate(
-        research_object_results=[
-            {
-                "object": object.replace("::", ":: ").capitalize(),
-                "results": object_research_results,
-            }
-        ],
-        log_messages=[
-            get_langgraph_node_log_string(
-                graph_component="main",
-                node_name="process individual deep search",
-                node_start_time=node_start_time,
-            )
-        ],
-        step_results=[],
-    )
->>>>>>> dbf06c6a
+#     )