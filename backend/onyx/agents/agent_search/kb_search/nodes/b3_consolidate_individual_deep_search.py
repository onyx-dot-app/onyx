from datetime import datetime

from langchain_core.runnables import RunnableConfig
from langgraph.types import StreamWriter

from onyx.agents.agent_search.kb_search.graph_utils import get_near_empty_step_results
from onyx.agents.agent_search.kb_search.graph_utils import rename_entities_in_answer
<<<<<<< HEAD
from onyx.agents.agent_search.kb_search.graph_utils import (
    stream_kg_search_close_step_answer,
)
from onyx.agents.agent_search.kb_search.graph_utils import (
    stream_write_kg_search_answer_explicit,
)
=======
>>>>>>> 009b7f60
from onyx.agents.agent_search.kb_search.states import ConsolidatedResearchUpdate
from onyx.agents.agent_search.kb_search.states import MainState
from onyx.agents.agent_search.shared_graph_utils.utils import (
    get_langgraph_node_log_string,
)
from onyx.utils.logger import setup_logger

logger = setup_logger()


def consolidate_individual_deep_search(
    state: MainState, config: RunnableConfig, writer: StreamWriter = lambda _: None
) -> ConsolidatedResearchUpdate:
    """
    LangGraph node to start the agentic search process.
    """

    _KG_STEP_NR = 4
    node_start_time = datetime.now()

    research_object_results = state.research_object_results

    consolidated_research_object_results_str = "\n".join(
        [f"{x['object']}: {x['results']}" for x in research_object_results]
    )

    consolidated_research_object_results_str = rename_entities_in_answer(
        consolidated_research_object_results_str
    )

    step_answer = "All research is complete. Consolidating results..."

<<<<<<< HEAD
    if state.individual_flow:
        stream_write_kg_search_answer_explicit(
            writer, answer=step_answer, level=0, step_nr=_KG_STEP_NR
        )

        stream_kg_search_close_step_answer(writer, level=0, step_nr=_KG_STEP_NR)

=======
>>>>>>> 009b7f60
    return ConsolidatedResearchUpdate(
        consolidated_research_object_results_str=consolidated_research_object_results_str,
        log_messages=[
            get_langgraph_node_log_string(
                graph_component="main",
                node_name="consolidate individual deep search",
                node_start_time=node_start_time,
            )
        ],
        step_results=[
            get_near_empty_step_results(
                step_number=_KG_STEP_NR, step_answer=step_answer
            )
        ],
    )<|MERGE_RESOLUTION|>--- conflicted
+++ resolved
@@ -5,15 +5,6 @@
 
 from onyx.agents.agent_search.kb_search.graph_utils import get_near_empty_step_results
 from onyx.agents.agent_search.kb_search.graph_utils import rename_entities_in_answer
-<<<<<<< HEAD
-from onyx.agents.agent_search.kb_search.graph_utils import (
-    stream_kg_search_close_step_answer,
-)
-from onyx.agents.agent_search.kb_search.graph_utils import (
-    stream_write_kg_search_answer_explicit,
-)
-=======
->>>>>>> 009b7f60
 from onyx.agents.agent_search.kb_search.states import ConsolidatedResearchUpdate
 from onyx.agents.agent_search.kb_search.states import MainState
 from onyx.agents.agent_search.shared_graph_utils.utils import (
@@ -46,16 +37,6 @@
 
     step_answer = "All research is complete. Consolidating results..."
 
-<<<<<<< HEAD
-    if state.individual_flow:
-        stream_write_kg_search_answer_explicit(
-            writer, answer=step_answer, level=0, step_nr=_KG_STEP_NR
-        )
-
-        stream_kg_search_close_step_answer(writer, level=0, step_nr=_KG_STEP_NR)
-
-=======
->>>>>>> 009b7f60
     return ConsolidatedResearchUpdate(
         consolidated_research_object_results_str=consolidated_research_object_results_str,
         log_messages=[
