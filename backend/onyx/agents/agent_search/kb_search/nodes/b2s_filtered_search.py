<<<<<<< HEAD
# from datetime import datetime
# from typing import cast

# from langchain_core.messages import HumanMessage
# from langchain_core.runnables import RunnableConfig
# from langgraph.types import StreamWriter

# from onyx.agents.agent_search.kb_search.graph_utils import build_document_context
# from onyx.agents.agent_search.kb_search.graph_utils import get_near_empty_step_results
# from onyx.agents.agent_search.kb_search.ops import research
# from onyx.agents.agent_search.kb_search.states import ConsolidatedResearchUpdate
# from onyx.agents.agent_search.kb_search.states import MainState
# from onyx.agents.agent_search.models import GraphConfig
# from onyx.agents.agent_search.shared_graph_utils.agent_prompt_ops import (
#     trim_prompt_piece,
# )
# from onyx.agents.agent_search.shared_graph_utils.calculations import (
#     get_answer_generation_documents,
# )
# from onyx.agents.agent_search.shared_graph_utils.utils import (
#     get_langgraph_node_log_string,
# )
# from onyx.configs.kg_configs import KG_FILTERED_SEARCH_TIMEOUT
# from onyx.configs.kg_configs import KG_RESEARCH_NUM_RETRIEVED_DOCS
# from onyx.context.search.models import InferenceSection
# from onyx.prompts.kg_prompts import KG_SEARCH_PROMPT
# from onyx.utils.logger import setup_logger
# from onyx.utils.threadpool_concurrency import run_with_timeout


# logger = setup_logger()


# def filtered_search(
#     state: MainState, config: RunnableConfig, writer: StreamWriter = lambda _: None
# ) -> ConsolidatedResearchUpdate:
#     """
#     LangGraph node to do a filtered search.
#     """
#     _KG_STEP_NR = 4

#     node_start_time = datetime.now()

#     graph_config = cast(GraphConfig, config["metadata"]["config"])
#     search_tool = graph_config.tooling.search_tool
#     question = state.question

#     if not search_tool:
#         raise ValueError("search_tool is not provided")

#     if not state.vespa_filter_results:
#         raise ValueError("vespa_filter_results is not provided")
#     raw_kg_entity_filters = list(
#         set((state.vespa_filter_results.global_entity_filters))
#     )

#     kg_entity_filters = []
#     for raw_kg_entity_filter in raw_kg_entity_filters:
#         if "::" not in raw_kg_entity_filter:
#             raw_kg_entity_filter += "::*"
#         kg_entity_filters.append(raw_kg_entity_filter)

#     kg_relationship_filters = state.vespa_filter_results.global_relationship_filters

#     logger.debug("Starting filtered search")
#     logger.debug(f"kg_entity_filters: {kg_entity_filters}")
#     logger.debug(f"kg_relationship_filters: {kg_relationship_filters}")

#     retrieved_docs = cast(
#         list[InferenceSection],
#         research(
#             question=question,
#             kg_entities=kg_entity_filters,
#             kg_relationships=kg_relationship_filters,
#             kg_sources=None,
#             search_tool=search_tool,
#             inference_sections_only=True,
#         ),
#     )

#     source_link_dict = {
#         num + 1: doc.center_chunk.source_links[0]
#         for num, doc in enumerate(retrieved_docs)
#         if doc.center_chunk.source_links
#     }

#     answer_generation_documents = get_answer_generation_documents(
#         relevant_docs=retrieved_docs,
#         context_documents=retrieved_docs,
#         original_question_docs=retrieved_docs,
#         max_docs=KG_RESEARCH_NUM_RETRIEVED_DOCS,
#     )

#     document_texts_list = []

#     for doc_num, retrieved_doc in enumerate(
#         answer_generation_documents.context_documents
#     ):
#         chunk_text = build_document_context(retrieved_doc, doc_num + 1)
#         document_texts_list.append(chunk_text)

#     document_texts = "\n\n".join(document_texts_list)

#     # Built prompt

#     datetime.now().strftime("%A, %Y-%m-%d")

#     kg_object_source_research_prompt = KG_SEARCH_PROMPT.format(
#         question=question,
#         document_text=document_texts,
#     )

#     # Run LLM

#     msg = [
#         HumanMessage(
#             content=trim_prompt_piece(
#                 config=graph_config.tooling.primary_llm.config,
#                 prompt_piece=kg_object_source_research_prompt,
#                 reserved_str="",
#             ),
#         )
#     ]
#     primary_llm = graph_config.tooling.primary_llm
#     llm = primary_llm
#     # Grader
#     try:
#         llm_response = run_with_timeout(
#             KG_FILTERED_SEARCH_TIMEOUT,
#             llm.invoke,
#             prompt=msg,
#             timeout_override=30,
#             max_tokens=300,
#         )

#         filtered_search_answer = str(llm_response.content).replace("```json\n", "")

#         # TODO: make sure the citations look correct. Currently, they do not.
#         for source_link_num, source_link in source_link_dict.items():
#             if f"[{source_link_num}]" in filtered_search_answer:
#                 filtered_search_answer = filtered_search_answer.replace(
#                     f"[{source_link_num}]", f"[{source_link_num}]({source_link})"
#                 )

#     except Exception as e:
#         raise ValueError(f"Error in filtered_search: {e}")

#     step_answer = "Filtered search is complete."

#     return ConsolidatedResearchUpdate(
#         consolidated_research_object_results_str=filtered_search_answer,
#         log_messages=[
#             get_langgraph_node_log_string(
#                 graph_component="main",
#                 node_name="filtered search",
#                 node_start_time=node_start_time,
#             )
#         ],
#         step_results=[
#             get_near_empty_step_results(
#                 step_number=_KG_STEP_NR,
#                 step_answer=step_answer,
#                 verified_reranked_documents=retrieved_docs,
#             )
#         ],
#     )
=======
from datetime import datetime
from typing import cast

from langchain_core.messages import HumanMessage
from langchain_core.runnables import RunnableConfig
from langgraph.types import StreamWriter

from onyx.agents.agent_search.kb_search.graph_utils import build_document_context
from onyx.agents.agent_search.kb_search.graph_utils import get_near_empty_step_results
from onyx.agents.agent_search.kb_search.ops import research
from onyx.agents.agent_search.kb_search.states import ConsolidatedResearchUpdate
from onyx.agents.agent_search.kb_search.states import MainState
from onyx.agents.agent_search.models import GraphConfig
from onyx.agents.agent_search.shared_graph_utils.agent_prompt_ops import (
    trim_prompt_piece,
)
from onyx.agents.agent_search.shared_graph_utils.calculations import (
    get_answer_generation_documents,
)
from onyx.agents.agent_search.shared_graph_utils.utils import (
    get_langgraph_node_log_string,
)
from onyx.configs.kg_configs import KG_FILTERED_SEARCH_TIMEOUT
from onyx.configs.kg_configs import KG_RESEARCH_NUM_RETRIEVED_DOCS
from onyx.context.search.models import InferenceSection
from onyx.prompts.kg_prompts import KG_SEARCH_PROMPT
from onyx.utils.logger import setup_logger
from onyx.utils.threadpool_concurrency import run_with_timeout


logger = setup_logger()


def filtered_search(
    state: MainState, config: RunnableConfig, writer: StreamWriter = lambda _: None
) -> ConsolidatedResearchUpdate:
    """
    LangGraph node to do a filtered search.
    """
    _KG_STEP_NR = 4

    node_start_time = datetime.now()

    graph_config = cast(GraphConfig, config["metadata"]["config"])
    search_tool = graph_config.tooling.search_tool
    question = state.question

    if not search_tool:
        raise ValueError("search_tool is not provided")

    if not state.vespa_filter_results:
        raise ValueError("vespa_filter_results is not provided")
    raw_kg_entity_filters = list(
        set((state.vespa_filter_results.global_entity_filters))
    )

    kg_entity_filters = []
    for raw_kg_entity_filter in raw_kg_entity_filters:
        if "::" not in raw_kg_entity_filter:
            raw_kg_entity_filter += "::*"
        kg_entity_filters.append(raw_kg_entity_filter)

    kg_relationship_filters = state.vespa_filter_results.global_relationship_filters

    logger.debug("Starting filtered search")
    logger.debug(f"kg_entity_filters: {kg_entity_filters}")
    logger.debug(f"kg_relationship_filters: {kg_relationship_filters}")

    retrieved_docs = cast(
        list[InferenceSection],
        research(
            question=question,
            kg_entities=kg_entity_filters,
            kg_relationships=kg_relationship_filters,
            kg_sources=None,
            search_tool=search_tool,
            inference_sections_only=True,
        ),
    )

    source_link_dict = {
        num + 1: doc.center_chunk.source_links[0]
        for num, doc in enumerate(retrieved_docs)
        if doc.center_chunk.source_links
    }

    answer_generation_documents = get_answer_generation_documents(
        relevant_docs=retrieved_docs,
        context_documents=retrieved_docs,
        original_question_docs=retrieved_docs,
        max_docs=KG_RESEARCH_NUM_RETRIEVED_DOCS,
    )

    document_texts_list = []

    for doc_num, retrieved_doc in enumerate(
        answer_generation_documents.context_documents
    ):
        chunk_text = build_document_context(retrieved_doc, doc_num + 1)
        document_texts_list.append(chunk_text)

    document_texts = "\n\n".join(document_texts_list)

    # Built prompt

    datetime.now().strftime("%A, %Y-%m-%d")

    kg_object_source_research_prompt = KG_SEARCH_PROMPT.format(
        question=question,
        document_text=document_texts,
    )

    # Run LLM

    msg = [
        HumanMessage(
            content=trim_prompt_piece(
                config=graph_config.tooling.primary_llm.config,
                prompt_piece=kg_object_source_research_prompt,
                reserved_str="",
            ),
        )
    ]
    primary_llm = graph_config.tooling.primary_llm
    llm = primary_llm
    # Grader
    try:
        llm_response = run_with_timeout(
            KG_FILTERED_SEARCH_TIMEOUT,
            llm.invoke_langchain,
            prompt=msg,
            timeout_override=30,
            max_tokens=300,
        )

        filtered_search_answer = str(llm_response.content).replace("```json\n", "")

        # TODO: make sure the citations look correct. Currently, they do not.
        for source_link_num, source_link in source_link_dict.items():
            if f"[{source_link_num}]" in filtered_search_answer:
                filtered_search_answer = filtered_search_answer.replace(
                    f"[{source_link_num}]", f"[{source_link_num}]({source_link})"
                )

    except Exception as e:
        raise ValueError(f"Error in filtered_search: {e}")

    step_answer = "Filtered search is complete."

    return ConsolidatedResearchUpdate(
        consolidated_research_object_results_str=filtered_search_answer,
        log_messages=[
            get_langgraph_node_log_string(
                graph_component="main",
                node_name="filtered search",
                node_start_time=node_start_time,
            )
        ],
        step_results=[
            get_near_empty_step_results(
                step_number=_KG_STEP_NR,
                step_answer=step_answer,
                verified_reranked_documents=retrieved_docs,
            )
        ],
    )
>>>>>>> dbf06c6a
<|MERGE_RESOLUTION|>--- conflicted
+++ resolved
@@ -1,4 +1,3 @@
-<<<<<<< HEAD
 # from datetime import datetime
 # from typing import cast
 
@@ -113,26 +112,26 @@
 
 #     # Run LLM
 
-#     msg = [
-#         HumanMessage(
-#             content=trim_prompt_piece(
-#                 config=graph_config.tooling.primary_llm.config,
-#                 prompt_piece=kg_object_source_research_prompt,
-#                 reserved_str="",
-#             ),
-#         )
-#     ]
-#     primary_llm = graph_config.tooling.primary_llm
-#     llm = primary_llm
-#     # Grader
-#     try:
-#         llm_response = run_with_timeout(
-#             KG_FILTERED_SEARCH_TIMEOUT,
-#             llm.invoke,
-#             prompt=msg,
-#             timeout_override=30,
-#             max_tokens=300,
-#         )
+# msg = [
+#     HumanMessage(
+#         content=trim_prompt_piece(
+#             config=graph_config.tooling.primary_llm.config,
+#             prompt_piece=kg_object_source_research_prompt,
+#             reserved_str="",
+#         ),
+#     )
+# ]
+# primary_llm = graph_config.tooling.primary_llm
+# llm = primary_llm
+# # Grader
+# try:
+#     llm_response = run_with_timeout(
+#         KG_FILTERED_SEARCH_TIMEOUT,
+#         llm.invoke_langchain,
+#         prompt=msg,
+#         timeout_override=30,
+#         max_tokens=300,
+#     )
 
 #         filtered_search_answer = str(llm_response.content).replace("```json\n", "")
 
@@ -164,172 +163,4 @@
 #                 verified_reranked_documents=retrieved_docs,
 #             )
 #         ],
-#     )
-=======
-from datetime import datetime
-from typing import cast
-
-from langchain_core.messages import HumanMessage
-from langchain_core.runnables import RunnableConfig
-from langgraph.types import StreamWriter
-
-from onyx.agents.agent_search.kb_search.graph_utils import build_document_context
-from onyx.agents.agent_search.kb_search.graph_utils import get_near_empty_step_results
-from onyx.agents.agent_search.kb_search.ops import research
-from onyx.agents.agent_search.kb_search.states import ConsolidatedResearchUpdate
-from onyx.agents.agent_search.kb_search.states import MainState
-from onyx.agents.agent_search.models import GraphConfig
-from onyx.agents.agent_search.shared_graph_utils.agent_prompt_ops import (
-    trim_prompt_piece,
-)
-from onyx.agents.agent_search.shared_graph_utils.calculations import (
-    get_answer_generation_documents,
-)
-from onyx.agents.agent_search.shared_graph_utils.utils import (
-    get_langgraph_node_log_string,
-)
-from onyx.configs.kg_configs import KG_FILTERED_SEARCH_TIMEOUT
-from onyx.configs.kg_configs import KG_RESEARCH_NUM_RETRIEVED_DOCS
-from onyx.context.search.models import InferenceSection
-from onyx.prompts.kg_prompts import KG_SEARCH_PROMPT
-from onyx.utils.logger import setup_logger
-from onyx.utils.threadpool_concurrency import run_with_timeout
-
-
-logger = setup_logger()
-
-
-def filtered_search(
-    state: MainState, config: RunnableConfig, writer: StreamWriter = lambda _: None
-) -> ConsolidatedResearchUpdate:
-    """
-    LangGraph node to do a filtered search.
-    """
-    _KG_STEP_NR = 4
-
-    node_start_time = datetime.now()
-
-    graph_config = cast(GraphConfig, config["metadata"]["config"])
-    search_tool = graph_config.tooling.search_tool
-    question = state.question
-
-    if not search_tool:
-        raise ValueError("search_tool is not provided")
-
-    if not state.vespa_filter_results:
-        raise ValueError("vespa_filter_results is not provided")
-    raw_kg_entity_filters = list(
-        set((state.vespa_filter_results.global_entity_filters))
-    )
-
-    kg_entity_filters = []
-    for raw_kg_entity_filter in raw_kg_entity_filters:
-        if "::" not in raw_kg_entity_filter:
-            raw_kg_entity_filter += "::*"
-        kg_entity_filters.append(raw_kg_entity_filter)
-
-    kg_relationship_filters = state.vespa_filter_results.global_relationship_filters
-
-    logger.debug("Starting filtered search")
-    logger.debug(f"kg_entity_filters: {kg_entity_filters}")
-    logger.debug(f"kg_relationship_filters: {kg_relationship_filters}")
-
-    retrieved_docs = cast(
-        list[InferenceSection],
-        research(
-            question=question,
-            kg_entities=kg_entity_filters,
-            kg_relationships=kg_relationship_filters,
-            kg_sources=None,
-            search_tool=search_tool,
-            inference_sections_only=True,
-        ),
-    )
-
-    source_link_dict = {
-        num + 1: doc.center_chunk.source_links[0]
-        for num, doc in enumerate(retrieved_docs)
-        if doc.center_chunk.source_links
-    }
-
-    answer_generation_documents = get_answer_generation_documents(
-        relevant_docs=retrieved_docs,
-        context_documents=retrieved_docs,
-        original_question_docs=retrieved_docs,
-        max_docs=KG_RESEARCH_NUM_RETRIEVED_DOCS,
-    )
-
-    document_texts_list = []
-
-    for doc_num, retrieved_doc in enumerate(
-        answer_generation_documents.context_documents
-    ):
-        chunk_text = build_document_context(retrieved_doc, doc_num + 1)
-        document_texts_list.append(chunk_text)
-
-    document_texts = "\n\n".join(document_texts_list)
-
-    # Built prompt
-
-    datetime.now().strftime("%A, %Y-%m-%d")
-
-    kg_object_source_research_prompt = KG_SEARCH_PROMPT.format(
-        question=question,
-        document_text=document_texts,
-    )
-
-    # Run LLM
-
-    msg = [
-        HumanMessage(
-            content=trim_prompt_piece(
-                config=graph_config.tooling.primary_llm.config,
-                prompt_piece=kg_object_source_research_prompt,
-                reserved_str="",
-            ),
-        )
-    ]
-    primary_llm = graph_config.tooling.primary_llm
-    llm = primary_llm
-    # Grader
-    try:
-        llm_response = run_with_timeout(
-            KG_FILTERED_SEARCH_TIMEOUT,
-            llm.invoke_langchain,
-            prompt=msg,
-            timeout_override=30,
-            max_tokens=300,
-        )
-
-        filtered_search_answer = str(llm_response.content).replace("```json\n", "")
-
-        # TODO: make sure the citations look correct. Currently, they do not.
-        for source_link_num, source_link in source_link_dict.items():
-            if f"[{source_link_num}]" in filtered_search_answer:
-                filtered_search_answer = filtered_search_answer.replace(
-                    f"[{source_link_num}]", f"[{source_link_num}]({source_link})"
-                )
-
-    except Exception as e:
-        raise ValueError(f"Error in filtered_search: {e}")
-
-    step_answer = "Filtered search is complete."
-
-    return ConsolidatedResearchUpdate(
-        consolidated_research_object_results_str=filtered_search_answer,
-        log_messages=[
-            get_langgraph_node_log_string(
-                graph_component="main",
-                node_name="filtered search",
-                node_start_time=node_start_time,
-            )
-        ],
-        step_results=[
-            get_near_empty_step_results(
-                step_number=_KG_STEP_NR,
-                step_answer=step_answer,
-                verified_reranked_documents=retrieved_docs,
-            )
-        ],
-    )
->>>>>>> dbf06c6a
+#     )