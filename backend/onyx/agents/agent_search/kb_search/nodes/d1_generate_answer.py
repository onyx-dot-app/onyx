--- conflicted
+++ resolved
@@ -6,12 +6,6 @@
 
 from onyx.access.access import get_acl_for_user
 from onyx.agents.agent_search.kb_search.graph_utils import rename_entities_in_answer
-<<<<<<< HEAD
-from onyx.agents.agent_search.kb_search.graph_utils import (
-    stream_write_kg_search_close_steps,
-)
-=======
->>>>>>> 009b7f60
 from onyx.agents.agent_search.kb_search.ops import research
 from onyx.agents.agent_search.kb_search.states import FinalAnswerUpdate
 from onyx.agents.agent_search.kb_search.states import MainState
@@ -20,10 +14,6 @@
     get_answer_generation_documents,
 )
 from onyx.agents.agent_search.shared_graph_utils.llm import get_answer_from_llm
-<<<<<<< HEAD
-from onyx.agents.agent_search.shared_graph_utils.llm import stream_llm_answer
-=======
->>>>>>> 009b7f60
 from onyx.agents.agent_search.shared_graph_utils.utils import (
     get_langgraph_node_log_string,
 )
@@ -74,12 +64,6 @@
 
     # DECLARE STEPS DONE
 
-<<<<<<< HEAD
-    if state.individual_flow:
-        stream_write_kg_search_close_steps(writer)
-
-=======
->>>>>>> 009b7f60
     ## MAIN ANSWER
 
     # identify whether documents have already been retrieved
@@ -137,22 +121,8 @@
         get_section_relevance=lambda: relevance_list,
         search_tool=graph_config.tooling.search_tool,
     ):
-<<<<<<< HEAD
-        if state.individual_flow:
-            write_custom_event(
-                "tool_response",
-                ExtendedToolResponse(
-                    id=tool_response.id,
-                    response=tool_response.response,
-                    level=0,
-                    level_question_num=0,  # 0, 0 is the base question
-                ),
-                writer,
-            )
-=======
         # original document streaming
         pass
->>>>>>> 009b7f60
 
     # continue with the answer generation
 
@@ -216,33 +186,6 @@
         raise ValueError("No research results or introductory answer provided")
 
     try:
-<<<<<<< HEAD
-        if state.individual_flow:
-
-            stream_results, _, _ = run_with_timeout(
-                KG_TIMEOUT_LLM_INITIAL_ANSWER_GENERATION,
-                lambda: stream_llm_answer(
-                    llm=graph_config.tooling.primary_llm,
-                    prompt=msg,
-                    event_name="initial_agent_answer",
-                    writer=writer,
-                    agent_answer_level=0,
-                    agent_answer_question_num=0,
-                    agent_answer_type="agent_level_answer",
-                    timeout_override=KG_TIMEOUT_CONNECT_LLM_INITIAL_ANSWER_GENERATION,
-                    max_tokens=KG_MAX_TOKENS_ANSWER_GENERATION,
-                ),
-            )
-            final_answer = "".join(stream_results)
-        else:
-            final_answer = get_answer_from_llm(
-                llm=graph_config.tooling.primary_llm,
-                prompt=output_format_prompt,
-                stream=False,
-                json_string_flag=False,
-                timeout_override=KG_TIMEOUT_CONNECT_LLM_INITIAL_ANSWER_GENERATION,
-            )
-=======
 
         final_answer = get_answer_from_llm(
             llm=graph_config.tooling.primary_llm,
@@ -251,7 +194,6 @@
             json_string_flag=False,
             timeout_override=KG_TIMEOUT_CONNECT_LLM_INITIAL_ANSWER_GENERATION,
         )
->>>>>>> 009b7f60
 
     except Exception as e:
         raise ValueError(f"Could not generate the answer. Error {e}")
