--- conflicted
+++ resolved
@@ -1,4 +1,3 @@
-<<<<<<< HEAD
 # from datetime import datetime
 # from typing import cast
 
@@ -85,21 +84,21 @@
 #         )
 #     )
 
-#     msg = [
-#         HumanMessage(
-#             content=search_filter_construction_prompt,
-#         )
-#     ]
-#     llm = graph_config.tooling.primary_llm
-#     # Grader
-#     try:
-#         llm_response = run_with_timeout(
-#             KG_FILTER_CONSTRUCTION_TIMEOUT,
-#             llm.invoke,
-#             prompt=msg,
-#             timeout_override=15,
-#             max_tokens=1400,
-#         )
+# msg = [
+#     HumanMessage(
+#         content=search_filter_construction_prompt,
+#     )
+# ]
+# llm = graph_config.tooling.primary_llm
+# # Grader
+# try:
+#     llm_response = run_with_timeout(
+#         KG_FILTER_CONSTRUCTION_TIMEOUT,
+#         llm.invoke_langchain,
+#         prompt=msg,
+#         timeout_override=15,
+#         max_tokens=1400,
+#     )
 
 #         cleaned_response = (
 #             str(llm_response.content)
@@ -183,191 +182,4 @@
 #             )
 #         ],
 #         step_results=[],
-#     )
-=======
-from datetime import datetime
-from typing import cast
-
-from langchain_core.messages import HumanMessage
-from langchain_core.runnables import RunnableConfig
-from langgraph.types import StreamWriter
-
-from onyx.agents.agent_search.kb_search.states import DeepSearchFilterUpdate
-from onyx.agents.agent_search.kb_search.states import KGFilterConstructionResults
-from onyx.agents.agent_search.kb_search.states import MainState
-from onyx.agents.agent_search.models import GraphConfig
-from onyx.agents.agent_search.shared_graph_utils.utils import (
-    get_langgraph_node_log_string,
-)
-from onyx.configs.kg_configs import KG_FILTER_CONSTRUCTION_TIMEOUT
-from onyx.db.engine.sql_engine import get_session_with_current_tenant
-from onyx.db.entity_type import get_entity_types_with_grounded_source_name
-from onyx.kg.utils.formatting_utils import make_entity_id
-from onyx.prompts.kg_prompts import SEARCH_FILTER_CONSTRUCTION_PROMPT
-from onyx.utils.logger import setup_logger
-from onyx.utils.threadpool_concurrency import run_with_timeout
-
-
-logger = setup_logger()
-
-
-def construct_deep_search_filters(
-    state: MainState, config: RunnableConfig, writer: StreamWriter
-) -> DeepSearchFilterUpdate:
-    """
-    LangGraph node to start the agentic search process.
-    """
-
-    node_start_time = datetime.now()
-
-    graph_config = cast(GraphConfig, config["metadata"]["config"])
-    question = state.question
-
-    entities_types_str = state.entities_types_str
-    entities = state.query_graph_entities_no_attributes
-    relationships = state.query_graph_relationships
-    simple_sql_query = state.sql_query
-    simple_sql_results = state.sql_query_results
-    source_document_results = state.source_document_results
-    if simple_sql_results:
-        simple_sql_results_str = "\n".join([str(x) for x in simple_sql_results])
-    else:
-        simple_sql_results_str = "(no SQL results generated)"
-    if source_document_results:
-        source_document_results_str = "\n".join(
-            [str(x) for x in source_document_results]
-        )
-    else:
-        source_document_results_str = "(no source document results generated)"
-
-    search_filter_construction_prompt = (
-        SEARCH_FILTER_CONSTRUCTION_PROMPT.replace(
-            "---entity_type_descriptions---",
-            entities_types_str,
-        )
-        .replace(
-            "---entity_filters---",
-            "\n".join(entities),
-        )
-        .replace(
-            "---relationship_filters---",
-            "\n".join(relationships),
-        )
-        .replace(
-            "---sql_query---",
-            simple_sql_query or "(no SQL generated)",
-        )
-        .replace(
-            "---sql_results---",
-            simple_sql_results_str or "(no SQL results generated)",
-        )
-        .replace(
-            "---source_document_results---",
-            source_document_results_str or "(no source document results generated)",
-        )
-        .replace(
-            "---question---",
-            question,
-        )
-    )
-
-    msg = [
-        HumanMessage(
-            content=search_filter_construction_prompt,
-        )
-    ]
-    llm = graph_config.tooling.primary_llm
-    # Grader
-    try:
-        llm_response = run_with_timeout(
-            KG_FILTER_CONSTRUCTION_TIMEOUT,
-            llm.invoke_langchain,
-            prompt=msg,
-            timeout_override=15,
-            max_tokens=1400,
-        )
-
-        cleaned_response = (
-            str(llm_response.content)
-            .replace("```json\n", "")
-            .replace("\n```", "")
-            .replace("\n", "")
-        )
-        first_bracket = cleaned_response.find("{")
-        last_bracket = cleaned_response.rfind("}")
-
-        if last_bracket == -1 or first_bracket == -1:
-            raise ValueError("No valid JSON found in LLM response - no brackets found")
-        cleaned_response = cleaned_response[first_bracket : last_bracket + 1]
-        cleaned_response = cleaned_response.replace("{{", '{"')
-        cleaned_response = cleaned_response.replace("}}", '"}')
-
-        try:
-
-            filter_results = KGFilterConstructionResults.model_validate_json(
-                cleaned_response
-            )
-        except ValueError:
-            logger.error(
-                "Failed to parse LLM response as JSON in Entity-Term Extraction"
-            )
-            filter_results = KGFilterConstructionResults(
-                global_entity_filters=[],
-                global_relationship_filters=[],
-                local_entity_filters=[],
-                source_document_filters=[],
-                structure=[],
-            )
-
-    except Exception as e:
-        logger.error(f"Error in construct_deep_search_filters: {e}")
-        filter_results = KGFilterConstructionResults(
-            global_entity_filters=[],
-            global_relationship_filters=[],
-            local_entity_filters=[],
-            source_document_filters=[],
-            structure=[],
-        )
-
-    div_con_structure = filter_results.structure
-
-    logger.info(f"div_con_structure: {div_con_structure}")
-
-    with get_session_with_current_tenant() as db_session:
-        double_grounded_entity_types = get_entity_types_with_grounded_source_name(
-            db_session
-        )
-
-    source_division = False
-
-    if div_con_structure:
-        for entity_type in double_grounded_entity_types:
-            # entity_type is guaranteed to have grounded_source_name
-            if (
-                cast(str, entity_type.grounded_source_name).lower()
-                in div_con_structure[0].lower()
-            ):
-                source_division = True
-                break
-
-    return DeepSearchFilterUpdate(
-        vespa_filter_results=filter_results,
-        div_con_entities=div_con_structure,
-        source_division=source_division,
-        global_entity_filters=[
-            make_entity_id(global_filter, "*")
-            for global_filter in filter_results.global_entity_filters
-        ],
-        global_relationship_filters=filter_results.global_relationship_filters,
-        local_entity_filters=filter_results.local_entity_filters,
-        source_filters=filter_results.source_document_filters,
-        log_messages=[
-            get_langgraph_node_log_string(
-                graph_component="main",
-                node_name="construct deep search filters",
-                node_start_time=node_start_time,
-            )
-        ],
-        step_results=[],
-    )
->>>>>>> dbf06c6a
+#     )