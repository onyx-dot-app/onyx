from datetime import datetime

from langchain_core.runnables import RunnableConfig
from langgraph.types import StreamWriter

from onyx.agents.agent_search.kb_search.graph_utils import get_near_empty_step_results
<<<<<<< HEAD
from onyx.agents.agent_search.kb_search.graph_utils import (
    stream_kg_search_close_step_answer,
)
from onyx.agents.agent_search.kb_search.graph_utils import (
    stream_write_kg_search_answer_explicit,
)
=======
>>>>>>> 009b7f60
from onyx.agents.agent_search.kb_search.states import MainState
from onyx.agents.agent_search.kb_search.states import ResultsDataUpdate
from onyx.agents.agent_search.shared_graph_utils.utils import (
    get_langgraph_node_log_string,
)
from onyx.db.document import get_base_llm_doc_information
from onyx.db.engine.sql_engine import get_session_with_current_tenant
from onyx.utils.logger import setup_logger


logger = setup_logger()


def _get_formated_source_reference_results(
    source_document_results: list[str] | None,
) -> str | None:
    """
    Generate reference results from the query results data string.
    """

    if source_document_results is None:
        return None

    # get all entities that correspond to an Onyx document
    document_ids = source_document_results

    with get_session_with_current_tenant() as session:
        llm_doc_information_results = get_base_llm_doc_information(
            session, document_ids
        )

    if len(llm_doc_information_results) == 0:
        return ""

    return (
        f"\n \n Here are {len(llm_doc_information_results)} supporting documents or examples: \n \n "
        + " \n \n ".join(llm_doc_information_results)
    )


def process_kg_only_answers(
    state: MainState, config: RunnableConfig, writer: StreamWriter = lambda _: None
) -> ResultsDataUpdate:
    """
    LangGraph node to start the agentic search process.
    """

    _KG_STEP_NR = 4

    node_start_time = datetime.now()

    query_results = state.sql_query_results
    source_document_results = state.source_document_results

<<<<<<< HEAD
    # we use this stream write explicitly

    if state.individual_flow:
        write_custom_event(
            "subqueries",
            SubQueryPiece(
                sub_query="Formatted References",
                level=0,
                level_question_num=_KG_STEP_NR,
                query_id=1,
            ),
            writer,
        )

=======
>>>>>>> 009b7f60
    if query_results:
        query_results_data_str = "\n".join(
            str(query_result).replace("::", ":: ").capitalize()
            for query_result in query_results
        )
    else:
        logger.warning("No query results were found")
        query_results_data_str = "(No query results were found)"

    source_reference_result_str = _get_formated_source_reference_results(
        source_document_results
    )

    ## STEP 4 - same components as Step 1

    step_answer = (
        "No further research is needed, the answer is derived from the knowledge graph."
    )

<<<<<<< HEAD
    if state.individual_flow:
        stream_write_kg_search_answer_explicit(
            writer, step_nr=_KG_STEP_NR, answer=step_answer
        )

        stream_kg_search_close_step_answer(writer, _KG_STEP_NR)

=======
>>>>>>> 009b7f60
    return ResultsDataUpdate(
        query_results_data_str=query_results_data_str,
        individualized_query_results_data_str="",
        reference_results_str=source_reference_result_str,
        log_messages=[
            get_langgraph_node_log_string(
                graph_component="main",
                node_name="kg query results data processing",
                node_start_time=node_start_time,
            )
        ],
        step_results=[
            get_near_empty_step_results(
                step_number=_KG_STEP_NR, step_answer=step_answer
            )
        ],
    )<|MERGE_RESOLUTION|>--- conflicted
+++ resolved
@@ -4,15 +4,6 @@
 from langgraph.types import StreamWriter
 
 from onyx.agents.agent_search.kb_search.graph_utils import get_near_empty_step_results
-<<<<<<< HEAD
-from onyx.agents.agent_search.kb_search.graph_utils import (
-    stream_kg_search_close_step_answer,
-)
-from onyx.agents.agent_search.kb_search.graph_utils import (
-    stream_write_kg_search_answer_explicit,
-)
-=======
->>>>>>> 009b7f60
 from onyx.agents.agent_search.kb_search.states import MainState
 from onyx.agents.agent_search.kb_search.states import ResultsDataUpdate
 from onyx.agents.agent_search.shared_graph_utils.utils import (
@@ -67,23 +58,6 @@
     query_results = state.sql_query_results
     source_document_results = state.source_document_results
 
-<<<<<<< HEAD
-    # we use this stream write explicitly
-
-    if state.individual_flow:
-        write_custom_event(
-            "subqueries",
-            SubQueryPiece(
-                sub_query="Formatted References",
-                level=0,
-                level_question_num=_KG_STEP_NR,
-                query_id=1,
-            ),
-            writer,
-        )
-
-=======
->>>>>>> 009b7f60
     if query_results:
         query_results_data_str = "\n".join(
             str(query_result).replace("::", ":: ").capitalize()
@@ -103,16 +77,6 @@
         "No further research is needed, the answer is derived from the knowledge graph."
     )
 
-<<<<<<< HEAD
-    if state.individual_flow:
-        stream_write_kg_search_answer_explicit(
-            writer, step_nr=_KG_STEP_NR, answer=step_answer
-        )
-
-        stream_kg_search_close_step_answer(writer, _KG_STEP_NR)
-
-=======
->>>>>>> 009b7f60
     return ResultsDataUpdate(
         query_results_data_str=query_results_data_str,
         individualized_query_results_data_str="",
