from datetime import datetime
from typing import cast

from langchain_core.messages import HumanMessage
from langchain_core.runnables import RunnableConfig
from langgraph.types import StreamWriter
from pydantic import ValidationError

from onyx.agents.agent_search.kb_search.graph_utils import get_near_empty_step_results
<<<<<<< HEAD
from onyx.agents.agent_search.kb_search.graph_utils import (
    stream_kg_search_close_step_answer,
)
from onyx.agents.agent_search.kb_search.graph_utils import (
    stream_write_kg_search_activities,
)
from onyx.agents.agent_search.kb_search.graph_utils import (
    stream_write_kg_search_answer_explicit,
)
from onyx.agents.agent_search.kb_search.graph_utils import (
    stream_write_kg_search_structure,
)
=======
>>>>>>> 009b7f60
from onyx.agents.agent_search.kb_search.models import KGQuestionEntityExtractionResult
from onyx.agents.agent_search.kb_search.models import (
    KGQuestionRelationshipExtractionResult,
)
from onyx.agents.agent_search.kb_search.states import EntityRelationshipExtractionUpdate
from onyx.agents.agent_search.kb_search.states import MainState
from onyx.agents.agent_search.models import GraphConfig
from onyx.agents.agent_search.shared_graph_utils.utils import (
    get_langgraph_node_log_string,
)
from onyx.configs.kg_configs import KG_ENTITY_EXTRACTION_TIMEOUT
from onyx.configs.kg_configs import KG_RELATIONSHIP_EXTRACTION_TIMEOUT
from onyx.db.engine.sql_engine import get_session_with_current_tenant
from onyx.db.kg_temp_view import create_views
from onyx.db.kg_temp_view import get_user_view_names
from onyx.db.relationships import get_allowed_relationship_type_pairs
from onyx.kg.utils.extraction_utils import get_entity_types_str
from onyx.kg.utils.extraction_utils import get_relationship_types_str
from onyx.prompts.kg_prompts import QUERY_ENTITY_EXTRACTION_PROMPT
from onyx.prompts.kg_prompts import QUERY_RELATIONSHIP_EXTRACTION_PROMPT
from onyx.utils.logger import setup_logger
from onyx.utils.threadpool_concurrency import run_with_timeout
from shared_configs.contextvars import get_current_tenant_id

logger = setup_logger()


def extract_ert(
    state: MainState, config: RunnableConfig, writer: StreamWriter = lambda _: None
) -> EntityRelationshipExtractionUpdate:
    """
    LangGraph node to start the agentic search process.
    """

    # recheck KG enablement at outset KG graph

    if not config["metadata"]["config"].behavior.kg_config_settings.KG_ENABLED:
        logger.error("KG approach is not enabled, the KG agent flow cannot run.")
        raise ValueError("KG approach is not enabled, the KG agent flow cannot run.")

    _KG_STEP_NR = 1

    node_start_time = datetime.now()

    graph_config = cast(GraphConfig, config["metadata"]["config"])

    if graph_config.tooling.search_tool is None:
        raise ValueError("Search tool is not set")
    elif graph_config.tooling.search_tool.user is None:
        raise ValueError("User is not set")
    else:
        user_email = graph_config.tooling.search_tool.user.email
        user_name = user_email.split("@")[0] or "unknown"

    # first four lines duplicates from generate_initial_answer
    question = state.question
    today_date = datetime.now().strftime("%A, %Y-%m-%d")

    all_entity_types = get_entity_types_str(active=True)
    all_relationship_types = get_relationship_types_str(active=True)

<<<<<<< HEAD
    if state.individual_flow:
        # Stream structure of substeps out to the UI
        stream_write_kg_search_structure(writer)

        stream_write_kg_search_activities(writer, _KG_STEP_NR)

=======
>>>>>>> 009b7f60
    # Create temporary views. TODO: move into parallel step, if ultimately materialized
    tenant_id = get_current_tenant_id()
    kg_views = get_user_view_names(user_email, tenant_id)
    with get_session_with_current_tenant() as db_session:
        create_views(
            db_session,
            tenant_id=tenant_id,
            user_email=user_email,
            allowed_docs_view_name=kg_views.allowed_docs_view_name,
            kg_relationships_view_name=kg_views.kg_relationships_view_name,
            kg_entity_view_name=kg_views.kg_entity_view_name,
        )

    ### get the entities, terms, and filters

    query_extraction_pre_prompt = QUERY_ENTITY_EXTRACTION_PROMPT.format(
        entity_types=all_entity_types,
        relationship_types=all_relationship_types,
    )

    query_extraction_prompt = (
        query_extraction_pre_prompt.replace("---content---", question)
        .replace("---today_date---", today_date)
        .replace("---user_name---", f"EMPLOYEE:{user_name}")
        .replace("{{", "{")
        .replace("}}", "}")
    )

    msg = [
        HumanMessage(
            content=query_extraction_prompt,
        )
    ]
    primary_llm = graph_config.tooling.primary_llm
    # Grader
    try:
        llm_response = run_with_timeout(
            KG_ENTITY_EXTRACTION_TIMEOUT,
            primary_llm.invoke,
            prompt=msg,
            timeout_override=15,
            max_tokens=300,
        )

        cleaned_response = (
            str(llm_response.content)
            .replace("{{", "{")
            .replace("}}", "}")
            .replace("```json\n", "")
            .replace("\n```", "")
            .replace("\n", "")
        )
        first_bracket = cleaned_response.find("{")
        last_bracket = cleaned_response.rfind("}")
        cleaned_response = cleaned_response[first_bracket : last_bracket + 1]

        entity_extraction_result = KGQuestionEntityExtractionResult.model_validate_json(
            cleaned_response
        )
    except ValidationError:
        logger.error("Failed to parse LLM response as JSON in Entity Extraction")
        entity_extraction_result = KGQuestionEntityExtractionResult(
            entities=[], time_filter=""
        )
    except Exception as e:
        logger.error(f"Error in extract_ert: {e}")
        entity_extraction_result = KGQuestionEntityExtractionResult(
            entities=[], time_filter=""
        )

    # remove the attribute filters from the entities to for the purpose of the relationship
    entities_no_attributes = [
        entity.split("--")[0] for entity in entity_extraction_result.entities
    ]
    ert_entities_string = f"Entities: {entities_no_attributes}\n"

    ### get the relationships

    # find the relationship types that match the extracted entity types

    with get_session_with_current_tenant() as db_session:
        allowed_relationship_pairs = get_allowed_relationship_type_pairs(
            db_session, entity_extraction_result.entities
        )

    query_relationship_extraction_prompt = (
        QUERY_RELATIONSHIP_EXTRACTION_PROMPT.replace("---question---", question)
        .replace("---today_date---", today_date)
        .replace(
            "---relationship_type_options---",
            "  - " + "\n  - ".join(allowed_relationship_pairs),
        )
        .replace("---identified_entities---", ert_entities_string)
        .replace("---entity_types---", all_entity_types)
        .replace("{{", "{")
        .replace("}}", "}")
    )

    msg = [
        HumanMessage(
            content=query_relationship_extraction_prompt,
        )
    ]
    primary_llm = graph_config.tooling.primary_llm
    # Grader
    try:
        llm_response = run_with_timeout(
            KG_RELATIONSHIP_EXTRACTION_TIMEOUT,
            primary_llm.invoke,
            prompt=msg,
            timeout_override=15,
            max_tokens=300,
        )

        cleaned_response = (
            str(llm_response.content)
            .replace("{{", "{")
            .replace("}}", "}")
            .replace("```json\n", "")
            .replace("\n```", "")
            .replace("\n", "")
        )
        first_bracket = cleaned_response.find("{")
        last_bracket = cleaned_response.rfind("}")
        cleaned_response = cleaned_response[first_bracket : last_bracket + 1]
        cleaned_response = cleaned_response.replace("{{", '{"')
        cleaned_response = cleaned_response.replace("}}", '"}')

        try:
            relationship_extraction_result = (
                KGQuestionRelationshipExtractionResult.model_validate_json(
                    cleaned_response
                )
            )
        except ValidationError:
            logger.error(
                "Failed to parse LLM response as JSON in Relationship Extraction"
            )
            relationship_extraction_result = KGQuestionRelationshipExtractionResult(
                relationships=[],
            )
    except Exception as e:
        logger.error(f"Error in extract_ert: {e}")
        relationship_extraction_result = KGQuestionRelationshipExtractionResult(
            relationships=[],
        )

    ## STEP 1
    # Stream answer pieces out to the UI for Step 1

    extracted_entity_string = " \n ".join(
        [x.split("--")[0] for x in entity_extraction_result.entities]
    )
    extracted_relationship_string = " \n ".join(
        relationship_extraction_result.relationships
    )

    step_answer = f"""Entities and relationships have been extracted from query - \n \
Entities: {extracted_entity_string} - \n Relationships: {extracted_relationship_string}"""

<<<<<<< HEAD
    if state.individual_flow:
        stream_write_kg_search_answer_explicit(writer, step_nr=1, answer=step_answer)

        # Finish Step 1
        stream_kg_search_close_step_answer(writer, _KG_STEP_NR)

=======
>>>>>>> 009b7f60
    return EntityRelationshipExtractionUpdate(
        entities_types_str=all_entity_types,
        relationship_types_str=all_relationship_types,
        extracted_entities_w_attributes=entity_extraction_result.entities,
        extracted_entities_no_attributes=entities_no_attributes,
        extracted_relationships=relationship_extraction_result.relationships,
        time_filter=entity_extraction_result.time_filter,
        kg_doc_temp_view_name=kg_views.allowed_docs_view_name,
        kg_rel_temp_view_name=kg_views.kg_relationships_view_name,
        kg_entity_temp_view_name=kg_views.kg_entity_view_name,
        log_messages=[
            get_langgraph_node_log_string(
                graph_component="main",
                node_name="extract entities terms",
                node_start_time=node_start_time,
            )
        ],
        step_results=[
            get_near_empty_step_results(
                step_number=_KG_STEP_NR,
                step_answer=step_answer,
                verified_reranked_documents=[],
            )
        ],
    )<|MERGE_RESOLUTION|>--- conflicted
+++ resolved
@@ -7,21 +7,6 @@
 from pydantic import ValidationError
 
 from onyx.agents.agent_search.kb_search.graph_utils import get_near_empty_step_results
-<<<<<<< HEAD
-from onyx.agents.agent_search.kb_search.graph_utils import (
-    stream_kg_search_close_step_answer,
-)
-from onyx.agents.agent_search.kb_search.graph_utils import (
-    stream_write_kg_search_activities,
-)
-from onyx.agents.agent_search.kb_search.graph_utils import (
-    stream_write_kg_search_answer_explicit,
-)
-from onyx.agents.agent_search.kb_search.graph_utils import (
-    stream_write_kg_search_structure,
-)
-=======
->>>>>>> 009b7f60
 from onyx.agents.agent_search.kb_search.models import KGQuestionEntityExtractionResult
 from onyx.agents.agent_search.kb_search.models import (
     KGQuestionRelationshipExtractionResult,
@@ -83,15 +68,6 @@
     all_entity_types = get_entity_types_str(active=True)
     all_relationship_types = get_relationship_types_str(active=True)
 
-<<<<<<< HEAD
-    if state.individual_flow:
-        # Stream structure of substeps out to the UI
-        stream_write_kg_search_structure(writer)
-
-        stream_write_kg_search_activities(writer, _KG_STEP_NR)
-
-=======
->>>>>>> 009b7f60
     # Create temporary views. TODO: move into parallel step, if ultimately materialized
     tenant_id = get_current_tenant_id()
     kg_views = get_user_view_names(user_email, tenant_id)
@@ -252,15 +228,6 @@
     step_answer = f"""Entities and relationships have been extracted from query - \n \
 Entities: {extracted_entity_string} - \n Relationships: {extracted_relationship_string}"""
 
-<<<<<<< HEAD
-    if state.individual_flow:
-        stream_write_kg_search_answer_explicit(writer, step_nr=1, answer=step_answer)
-
-        # Finish Step 1
-        stream_kg_search_close_step_answer(writer, _KG_STEP_NR)
-
-=======
->>>>>>> 009b7f60
     return EntityRelationshipExtractionUpdate(
         entities_types_str=all_entity_types,
         relationship_types_str=all_relationship_types,
