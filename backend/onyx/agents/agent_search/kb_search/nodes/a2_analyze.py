--- conflicted
+++ resolved
@@ -9,18 +9,6 @@
     create_minimal_connected_query_graph,
 )
 from onyx.agents.agent_search.kb_search.graph_utils import get_near_empty_step_results
-<<<<<<< HEAD
-from onyx.agents.agent_search.kb_search.graph_utils import (
-    stream_kg_search_close_step_answer,
-)
-from onyx.agents.agent_search.kb_search.graph_utils import (
-    stream_write_kg_search_activities,
-)
-from onyx.agents.agent_search.kb_search.graph_utils import (
-    stream_write_kg_search_answer_explicit,
-)
-=======
->>>>>>> 009b7f60
 from onyx.agents.agent_search.kb_search.models import KGAnswerApproach
 from onyx.agents.agent_search.kb_search.states import AnalysisUpdate
 from onyx.agents.agent_search.kb_search.states import KGAnswerFormat
@@ -157,12 +145,6 @@
 
     ## STEP 2 - stream out goals
 
-<<<<<<< HEAD
-    if state.individual_flow:
-        stream_write_kg_search_activities(writer, _KG_STEP_NR)
-
-=======
->>>>>>> 009b7f60
     # Continue with node
 
     normalized_entities = normalize_entities(
@@ -288,16 +270,6 @@
     else:
         query_type = KGRelationshipDetection.NO_RELATIONSHIPS.value
 
-<<<<<<< HEAD
-    if state.individual_flow:
-        stream_write_kg_search_answer_explicit(
-            writer, step_nr=_KG_STEP_NR, answer=step_answer
-        )
-
-        stream_kg_search_close_step_answer(writer, _KG_STEP_NR)
-
-=======
->>>>>>> 009b7f60
     # End node
 
     return AnalysisUpdate(
