--- conflicted
+++ resolved
@@ -1,4 +1,3 @@
-<<<<<<< HEAD
 # from datetime import datetime
 # from typing import cast
 
@@ -192,22 +191,22 @@
 #         .replace("---question---", question)
 #     )
 
-#     msg = [
-#         HumanMessage(
-#             content=strategy_generation_prompt,
-#         )
-#     ]
-#     primary_llm = graph_config.tooling.primary_llm
-#     # Grader
-#     try:
-#         llm_response = run_with_timeout(
-#             KG_STRATEGY_GENERATION_TIMEOUT,
-#             # fast_llm.invoke,
-#             primary_llm.invoke,
-#             prompt=msg,
-#             timeout_override=5,
-#             max_tokens=100,
-#         )
+# msg = [
+#     HumanMessage(
+#         content=strategy_generation_prompt,
+#     )
+# ]
+# primary_llm = graph_config.tooling.primary_llm
+# # Grader
+# try:
+#     llm_response = run_with_timeout(
+#         KG_STRATEGY_GENERATION_TIMEOUT,
+#         # fast_llm.invoke,
+#         primary_llm.invoke_langchain,
+#         prompt=msg,
+#         timeout_override=5,
+#         max_tokens=100,
+#     )
 
 #         cleaned_response = (
 #             str(llm_response.content)
@@ -310,318 +309,4 @@
 #                 relationship_normalization_map=normalized_relationships.relationship_normalization_map,
 #             )
 #         ],
-#     )
-=======
-from datetime import datetime
-from typing import cast
-
-from langchain_core.messages import HumanMessage
-from langchain_core.runnables import RunnableConfig
-from langgraph.types import StreamWriter
-
-from onyx.agents.agent_search.kb_search.graph_utils import (
-    create_minimal_connected_query_graph,
-)
-from onyx.agents.agent_search.kb_search.graph_utils import get_near_empty_step_results
-from onyx.agents.agent_search.kb_search.models import KGAnswerApproach
-from onyx.agents.agent_search.kb_search.states import AnalysisUpdate
-from onyx.agents.agent_search.kb_search.states import KGAnswerFormat
-from onyx.agents.agent_search.kb_search.states import KGAnswerStrategy
-from onyx.agents.agent_search.kb_search.states import KGRelationshipDetection
-from onyx.agents.agent_search.kb_search.states import KGSearchType
-from onyx.agents.agent_search.kb_search.states import MainState
-from onyx.agents.agent_search.kb_search.states import YesNoEnum
-from onyx.agents.agent_search.models import GraphConfig
-from onyx.agents.agent_search.shared_graph_utils.utils import (
-    get_langgraph_node_log_string,
-)
-from onyx.configs.kg_configs import KG_STRATEGY_GENERATION_TIMEOUT
-from onyx.db.engine.sql_engine import get_session_with_current_tenant
-from onyx.db.entities import get_document_id_for_entity
-from onyx.kg.clustering.normalizations import normalize_entities
-from onyx.kg.clustering.normalizations import normalize_relationships
-from onyx.kg.utils.formatting_utils import split_relationship_id
-from onyx.prompts.kg_prompts import STRATEGY_GENERATION_PROMPT
-from onyx.utils.logger import setup_logger
-from onyx.utils.threadpool_concurrency import run_with_timeout
-
-logger = setup_logger()
-
-
-def _articulate_normalizations(
-    entity_normalization_map: dict[str, str],
-    relationship_normalization_map: dict[str, str],
-) -> str:
-
-    remark_list: list[str] = []
-
-    if entity_normalization_map:
-        remark_list.append("\n Entities:")
-        for extracted_entity, normalized_entity in entity_normalization_map.items():
-            remark_list.append(f"  - {extracted_entity} -> {normalized_entity}")
-
-    if relationship_normalization_map:
-        remark_list.append(" \n Relationships:")
-        for (
-            extracted_relationship,
-            normalized_relationship,
-        ) in relationship_normalization_map.items():
-            remark_list.append(
-                f"  - {extracted_relationship} -> {normalized_relationship}"
-            )
-
-    return " \n ".join(remark_list)
-
-
-def _get_fully_connected_entities(
-    entities: list[str], relationships: list[str]
-) -> list[str]:
-    """
-    Analyze the connectedness of the entities and relationships.
-    """
-    # Build a dictionary to track connections for each entity
-    entity_connections: dict[str, set[str]] = {entity: set() for entity in entities}
-
-    # Parse relationships to build connection graph
-    for relationship in relationships:
-        # Split relationship into parts. Test for proper formatting just in case.
-        # Should never be an error though at this point.
-        parts = split_relationship_id(relationship)
-        if len(parts) != 3:
-            raise ValueError(f"Invalid relationship: {relationship}")
-
-        entity1 = parts[0]
-        entity2 = parts[2]
-
-        # Add bidirectional connections
-        if entity1 in entity_connections:
-            entity_connections[entity1].add(entity2)
-        if entity2 in entity_connections:
-            entity_connections[entity2].add(entity1)
-
-    # Find entities connected to all others
-    fully_connected_entities = []
-    all_entities = set(entities)
-
-    for entity, connections in entity_connections.items():
-        # Check if this entity is connected to all other entities
-        if connections == all_entities - {entity}:
-            fully_connected_entities.append(entity)
-
-    return fully_connected_entities
-
-
-def _check_for_single_doc(
-    normalized_entities: list[str],
-    raw_entities: list[str],
-    normalized_relationship_strings: list[str],
-    raw_relationships: list[str],
-    normalized_time_filter: str | None,
-) -> str | None:
-    """
-    Check if the query is for a single document, like 'Summarize ticket ENG-2243K'.
-    None is returned if the query is not for a single document.
-    """
-    if (
-        len(normalized_entities) == 1
-        and len(raw_entities) == 1
-        and len(normalized_relationship_strings) == 0
-        and len(raw_relationships) == 0
-        and normalized_time_filter is None
-    ):
-        with get_session_with_current_tenant() as db_session:
-            single_doc_id = get_document_id_for_entity(
-                db_session, normalized_entities[0]
-            )
-    else:
-        single_doc_id = None
-    return single_doc_id
-
-
-def analyze(
-    state: MainState, config: RunnableConfig, writer: StreamWriter = lambda _: None
-) -> AnalysisUpdate:
-    """
-    LangGraph node to start the agentic search process.
-    """
-
-    _KG_STEP_NR = 2
-
-    node_start_time = datetime.now()
-
-    graph_config = cast(GraphConfig, config["metadata"]["config"])
-    question = state.question
-    entities = (
-        state.extracted_entities_no_attributes
-    )  # attribute knowledge is not required for this step
-    relationships = state.extracted_relationships
-    time_filter = state.time_filter
-
-    ## STEP 2 - stream out goals
-
-    # Continue with node
-
-    normalized_entities = normalize_entities(
-        entities,
-        state.extracted_entities_w_attributes,
-        allowed_docs_temp_view_name=state.kg_doc_temp_view_name,
-    )
-
-    normalized_relationships = normalize_relationships(
-        relationships, normalized_entities.entity_normalization_map
-    )
-    normalized_time_filter = time_filter
-
-    # If single-doc inquiry, send to single-doc processing directly
-
-    single_doc_id = _check_for_single_doc(
-        normalized_entities=normalized_entities.entities,
-        raw_entities=entities,
-        normalized_relationship_strings=normalized_relationships.relationships,
-        raw_relationships=relationships,
-        normalized_time_filter=normalized_time_filter,
-    )
-
-    # Expand the entities and relationships to make sure that entities are connected
-
-    graph_expansion = create_minimal_connected_query_graph(
-        normalized_entities.entities,
-        normalized_relationships.relationships,
-        max_depth=2,
-    )
-
-    query_graph_entities = graph_expansion.entities
-    query_graph_relationships = graph_expansion.relationships
-
-    # Evaluate whether a search needs to be done after identifying all entities and relationships
-
-    strategy_generation_prompt = (
-        STRATEGY_GENERATION_PROMPT.replace(
-            "---entities---", "\n".join(query_graph_entities)
-        )
-        .replace("---relationships---", "\n".join(query_graph_relationships))
-        .replace("---possible_entities---", state.entities_types_str)
-        .replace("---possible_relationships---", state.relationship_types_str)
-        .replace("---question---", question)
-    )
-
-    msg = [
-        HumanMessage(
-            content=strategy_generation_prompt,
-        )
-    ]
-    primary_llm = graph_config.tooling.primary_llm
-    # Grader
-    try:
-        llm_response = run_with_timeout(
-            KG_STRATEGY_GENERATION_TIMEOUT,
-            # fast_llm.invoke,
-            primary_llm.invoke_langchain,
-            prompt=msg,
-            timeout_override=5,
-            max_tokens=100,
-        )
-
-        cleaned_response = (
-            str(llm_response.content)
-            .replace("```json\n", "")
-            .replace("\n```", "")
-            .replace("\n", "")
-        )
-        first_bracket = cleaned_response.find("{")
-        last_bracket = cleaned_response.rfind("}")
-        cleaned_response = cleaned_response[first_bracket : last_bracket + 1]
-
-        try:
-            approach_extraction_result = KGAnswerApproach.model_validate_json(
-                cleaned_response
-            )
-            search_type = approach_extraction_result.search_type
-            search_strategy = approach_extraction_result.search_strategy
-            relationship_detection = (
-                approach_extraction_result.relationship_detection.value
-            )
-            output_format = approach_extraction_result.format
-            broken_down_question = approach_extraction_result.broken_down_question
-            divide_and_conquer = approach_extraction_result.divide_and_conquer
-        except ValueError:
-            logger.error(
-                "Failed to parse LLM response as JSON in Entity-Term Extraction"
-            )
-            search_type = KGSearchType.SEARCH
-            search_strategy = KGAnswerStrategy.DEEP
-            relationship_detection = KGRelationshipDetection.RELATIONSHIPS.value
-            output_format = KGAnswerFormat.TEXT
-            broken_down_question = None
-            divide_and_conquer = YesNoEnum.NO
-        if search_strategy is None or output_format is None:
-            raise ValueError(f"Invalid strategy: {cleaned_response}")
-
-    except Exception as e:
-        logger.error(f"Error in strategy generation: {e}")
-        raise e
-
-    # Stream out relevant results
-
-    if single_doc_id:
-        search_strategy = (
-            KGAnswerStrategy.DEEP
-        )  # if a single doc is identified, we will want to look at the details.
-
-    step_answer = f"Strategy and format have been extracted from query. Strategy: {search_strategy.value}, \
-Format: {output_format.value}, Broken down question: {broken_down_question}"
-
-    extraction_detected_relationships = len(query_graph_relationships) > 0
-    if extraction_detected_relationships:
-        query_type = KGRelationshipDetection.RELATIONSHIPS.value
-
-        if extraction_detected_relationships:
-            logger.warning(
-                "Fyi - Extraction detected relationships: "
-                f"{extraction_detected_relationships}, "
-                f"but relationship detection: {relationship_detection}"
-            )
-    else:
-        query_type = KGRelationshipDetection.NO_RELATIONSHIPS.value
-
-    # End node
-
-    return AnalysisUpdate(
-        normalized_core_entities=normalized_entities.entities,
-        normalized_core_relationships=normalized_relationships.relationships,
-        entity_normalization_map=normalized_entities.entity_normalization_map,
-        relationship_normalization_map=normalized_relationships.relationship_normalization_map,
-        query_graph_entities_no_attributes=query_graph_entities,
-        query_graph_entities_w_attributes=normalized_entities.entities_w_attributes,
-        query_graph_relationships=query_graph_relationships,
-        normalized_terms=[],  # TODO: remove fully later
-        normalized_time_filter=normalized_time_filter,
-        strategy=search_strategy,
-        broken_down_question=broken_down_question,
-        output_format=output_format,
-        divide_and_conquer=divide_and_conquer,
-        single_doc_id=single_doc_id,
-        search_type=search_type,
-        query_type=query_type,
-        log_messages=[
-            get_langgraph_node_log_string(
-                graph_component="main",
-                node_name="analyze",
-                node_start_time=node_start_time,
-            )
-        ],
-        step_results=[
-            get_near_empty_step_results(
-                step_number=_KG_STEP_NR,
-                step_answer=step_answer,
-                verified_reranked_documents=[],
-            )
-        ],
-        remarks=[
-            _articulate_normalizations(
-                entity_normalization_map=normalized_entities.entity_normalization_map,
-                relationship_normalization_map=normalized_relationships.relationship_normalization_map,
-            )
-        ],
-    )
->>>>>>> dbf06c6a
+#     )