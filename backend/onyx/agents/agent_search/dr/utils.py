--- conflicted
+++ resolved
@@ -266,11 +266,7 @@
     is_internet: bool = False,
 ) -> list[SavedSearchDoc]:
     # Convert InferenceSections to SavedSearchDocs
-<<<<<<< HEAD
-    search_docs = SearchDoc.chunks_or_sections_to_search_docs(inference_sections)
-=======
     search_docs = SearchDoc.from_chunks_or_sections(inference_sections)
->>>>>>> 64b45a35
     for search_doc in search_docs:
         search_doc.is_internet = is_internet
 
