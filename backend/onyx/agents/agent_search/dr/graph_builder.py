--- conflicted
+++ resolved
@@ -52,13 +52,8 @@
     kg_search_graph = dr_kg_search_graph_builder().compile()
     graph.add_node(DRPath.KNOWLEDGE_GRAPH, kg_search_graph)
 
-<<<<<<< HEAD
-    web_search_graph = dr_is_graph_builder().compile()
-    graph.add_node(DRPath.WEB_SEARCH, web_search_graph)
-=======
     internet_search_graph = dr_ws_graph_builder().compile()
     graph.add_node(DRPath.INTERNET_SEARCH, internet_search_graph)
->>>>>>> 719a092a
 
     image_generation_graph = dr_image_generation_graph_builder().compile()
     graph.add_node(DRPath.IMAGE_GENERATION, image_generation_graph)
