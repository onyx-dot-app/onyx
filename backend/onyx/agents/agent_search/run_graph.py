from collections.abc import Iterable
from typing import cast

from langchain_core.runnables.schema import CustomStreamEvent
from langchain_core.runnables.schema import StreamEvent
from langgraph.graph.state import CompiledStateGraph

from onyx.agents.agent_search.dc_search_analysis.graph_builder import (
    divide_and_conquer_graph_builder,
)
from onyx.agents.agent_search.dc_search_analysis.states import MainInput as DCMainInput
<<<<<<< HEAD
from onyx.agents.agent_search.deep_search.main.graph_builder import (
    agent_search_graph_builder as agent_search_graph_builder,
)
from onyx.agents.agent_search.deep_search.main.states import (
    MainInput as MainInput,
)
=======
>>>>>>> 009b7f60
from onyx.agents.agent_search.dr.graph_builder import dr_graph_builder
from onyx.agents.agent_search.dr.states import MainInput as DRMainInput
from onyx.agents.agent_search.kb_search.graph_builder import kb_graph_builder
from onyx.agents.agent_search.kb_search.states import MainInput as KBMainInput
from onyx.agents.agent_search.models import GraphConfig
<<<<<<< HEAD
from onyx.agents.agent_search.shared_graph_utils.utils import get_test_config
from onyx.chat.models import AgentAnswerPiece
from onyx.chat.models import AnswerStream
from onyx.chat.models import ExtendedToolResponse
from onyx.chat.models import RefinedAnswerImprovement
from onyx.chat.models import SubQueryPiece
from onyx.chat.models import SubQuestionPiece
from onyx.context.search.models import SearchRequest
from onyx.db.engine.sql_engine import get_session_with_current_tenant
from onyx.llm.factory import get_default_llms
from onyx.server.query_and_chat.streaming_models import Packet
from onyx.tools.tool_runner import ToolCallKickoff
=======
from onyx.chat.models import AnswerStream
from onyx.server.query_and_chat.streaming_models import Packet
>>>>>>> 009b7f60
from onyx.utils.logger import setup_logger


logger = setup_logger()

<<<<<<< HEAD
GraphInput = BasicInput | MainInput | DCMainInput | KBMainInput | DRMainInput

_COMPILED_GRAPH: CompiledStateGraph | None = None
=======
GraphInput = DCMainInput | KBMainInput | DRMainInput
>>>>>>> 009b7f60


def manage_sync_streaming(
    compiled_graph: CompiledStateGraph,
    config: GraphConfig,
    graph_input: GraphInput,
) -> Iterable[StreamEvent]:
    message_id = config.persistence.message_id if config.persistence else None
    for event in compiled_graph.stream(
        stream_mode="custom",
        input=graph_input,
        config={"metadata": {"config": config, "thread_id": str(message_id)}},
    ):
        yield cast(CustomStreamEvent, event)


def run_graph(
    compiled_graph: CompiledStateGraph,
    config: GraphConfig,
    input: GraphInput,
) -> AnswerStream:

    for event in manage_sync_streaming(
        compiled_graph=compiled_graph, config=config, graph_input=input
    ):
<<<<<<< HEAD

        yield cast(Packet, event["data"])
=======
>>>>>>> 009b7f60

        yield cast(Packet, event["data"])


def run_kb_graph(
    config: GraphConfig,
) -> AnswerStream:
    graph = kb_graph_builder()
    compiled_graph = graph.compile()
    input = KBMainInput(
        log_messages=[], question=config.inputs.prompt_builder.raw_user_query
    )

    yield from run_graph(compiled_graph, config, input)


def run_dr_graph(
    config: GraphConfig,
) -> AnswerStream:
    graph = dr_graph_builder()
    compiled_graph = graph.compile()
<<<<<<< HEAD
    input = KBMainInput(
        log_messages=[], question=config.inputs.prompt_builder.raw_user_query
    )
=======
    input = DRMainInput(log_messages=[])
>>>>>>> 009b7f60

    yield from run_graph(compiled_graph, config, input)


def run_dr_graph(
    config: GraphConfig,
) -> AnswerStream:
    graph = dr_graph_builder()
    compiled_graph = graph.compile()
    input = DRMainInput(log_messages=[])

    yield from run_graph(compiled_graph, config, input)


def run_dc_graph(
    config: GraphConfig,
) -> AnswerStream:
    graph = divide_and_conquer_graph_builder()
    compiled_graph = graph.compile()
    input = DCMainInput(log_messages=[])
    config.inputs.prompt_builder.raw_user_query = (
        config.inputs.prompt_builder.raw_user_query.strip()
    )
    return run_graph(compiled_graph, config, input)<|MERGE_RESOLUTION|>--- conflicted
+++ resolved
@@ -9,49 +9,19 @@
     divide_and_conquer_graph_builder,
 )
 from onyx.agents.agent_search.dc_search_analysis.states import MainInput as DCMainInput
-<<<<<<< HEAD
-from onyx.agents.agent_search.deep_search.main.graph_builder import (
-    agent_search_graph_builder as agent_search_graph_builder,
-)
-from onyx.agents.agent_search.deep_search.main.states import (
-    MainInput as MainInput,
-)
-=======
->>>>>>> 009b7f60
 from onyx.agents.agent_search.dr.graph_builder import dr_graph_builder
 from onyx.agents.agent_search.dr.states import MainInput as DRMainInput
 from onyx.agents.agent_search.kb_search.graph_builder import kb_graph_builder
 from onyx.agents.agent_search.kb_search.states import MainInput as KBMainInput
 from onyx.agents.agent_search.models import GraphConfig
-<<<<<<< HEAD
-from onyx.agents.agent_search.shared_graph_utils.utils import get_test_config
-from onyx.chat.models import AgentAnswerPiece
-from onyx.chat.models import AnswerStream
-from onyx.chat.models import ExtendedToolResponse
-from onyx.chat.models import RefinedAnswerImprovement
-from onyx.chat.models import SubQueryPiece
-from onyx.chat.models import SubQuestionPiece
-from onyx.context.search.models import SearchRequest
-from onyx.db.engine.sql_engine import get_session_with_current_tenant
-from onyx.llm.factory import get_default_llms
-from onyx.server.query_and_chat.streaming_models import Packet
-from onyx.tools.tool_runner import ToolCallKickoff
-=======
 from onyx.chat.models import AnswerStream
 from onyx.server.query_and_chat.streaming_models import Packet
->>>>>>> 009b7f60
 from onyx.utils.logger import setup_logger
 
 
 logger = setup_logger()
 
-<<<<<<< HEAD
-GraphInput = BasicInput | MainInput | DCMainInput | KBMainInput | DRMainInput
-
-_COMPILED_GRAPH: CompiledStateGraph | None = None
-=======
 GraphInput = DCMainInput | KBMainInput | DRMainInput
->>>>>>> 009b7f60
 
 
 def manage_sync_streaming(
@@ -77,11 +47,6 @@
     for event in manage_sync_streaming(
         compiled_graph=compiled_graph, config=config, graph_input=input
     ):
-<<<<<<< HEAD
-
-        yield cast(Packet, event["data"])
-=======
->>>>>>> 009b7f60
 
         yield cast(Packet, event["data"])
 
@@ -94,22 +59,6 @@
     input = KBMainInput(
         log_messages=[], question=config.inputs.prompt_builder.raw_user_query
     )
-
-    yield from run_graph(compiled_graph, config, input)
-
-
-def run_dr_graph(
-    config: GraphConfig,
-) -> AnswerStream:
-    graph = dr_graph_builder()
-    compiled_graph = graph.compile()
-<<<<<<< HEAD
-    input = KBMainInput(
-        log_messages=[], question=config.inputs.prompt_builder.raw_user_query
-    )
-=======
-    input = DRMainInput(log_messages=[])
->>>>>>> 009b7f60
 
     yield from run_graph(compiled_graph, config, input)
 
