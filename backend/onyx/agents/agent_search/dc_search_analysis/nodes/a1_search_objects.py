--- conflicted
+++ resolved
@@ -1,4 +1,3 @@
-<<<<<<< HEAD
 # from typing import cast
 
 # from langchain_core.messages import HumanMessage
@@ -108,25 +107,25 @@
 #             objects_of_interest=agent_1_output_objective,
 #         )
 
-#     msg = [
-#         HumanMessage(
-#             content=trim_prompt_piece(
-#                 config=graph_config.tooling.primary_llm.config,
-#                 prompt_piece=dc_object_extraction_prompt,
-#                 reserved_str="",
-#             ),
-#         )
-#     ]
-#     primary_llm = graph_config.tooling.primary_llm
-#     # Grader
-#     try:
-#         llm_response = run_with_timeout(
-#             30,
-#             primary_llm.invoke,
-#             prompt=msg,
-#             timeout_override=30,
-#             max_tokens=300,
-#         )
+# msg = [
+#     HumanMessage(
+#         content=trim_prompt_piece(
+#             config=graph_config.tooling.primary_llm.config,
+#             prompt_piece=dc_object_extraction_prompt,
+#             reserved_str="",
+#         ),
+#     )
+# ]
+# primary_llm = graph_config.tooling.primary_llm
+# # Grader
+# try:
+#     llm_response = run_with_timeout(
+#         30,
+#         primary_llm.invoke_langchain,
+#         prompt=msg,
+#         timeout_override=30,
+#         max_tokens=300,
+#     )
 
 #         cleaned_response = (
 #             str(llm_response.content)
@@ -144,152 +143,4 @@
 #         analysis_objects=object_list,
 #         analysis_sources=document_sources,
 #         log_messages=["Agent 1 Task done"],
-#     )
-=======
-from typing import cast
-
-from langchain_core.messages import HumanMessage
-from langchain_core.runnables import RunnableConfig
-from langgraph.types import StreamWriter
-
-from onyx.agents.agent_search.dc_search_analysis.ops import extract_section
-from onyx.agents.agent_search.dc_search_analysis.ops import research
-from onyx.agents.agent_search.dc_search_analysis.states import MainState
-from onyx.agents.agent_search.dc_search_analysis.states import (
-    SearchSourcesObjectsUpdate,
-)
-from onyx.agents.agent_search.models import GraphConfig
-from onyx.agents.agent_search.shared_graph_utils.agent_prompt_ops import (
-    trim_prompt_piece,
-)
-from onyx.prompts.agents.dc_prompts import DC_OBJECT_NO_BASE_DATA_EXTRACTION_PROMPT
-from onyx.prompts.agents.dc_prompts import DC_OBJECT_SEPARATOR
-from onyx.prompts.agents.dc_prompts import DC_OBJECT_WITH_BASE_DATA_EXTRACTION_PROMPT
-from onyx.secondary_llm_flows.source_filter import strings_to_document_sources
-from onyx.utils.logger import setup_logger
-from onyx.utils.threadpool_concurrency import run_with_timeout
-
-logger = setup_logger()
-
-
-def search_objects(
-    state: MainState, config: RunnableConfig, writer: StreamWriter = lambda _: None
-) -> SearchSourcesObjectsUpdate:
-    """
-    LangGraph node to start the agentic search process.
-    """
-
-    graph_config = cast(GraphConfig, config["metadata"]["config"])
-    question = graph_config.inputs.prompt_builder.raw_user_query
-    search_tool = graph_config.tooling.search_tool
-
-    if search_tool is None or graph_config.inputs.persona is None:
-        raise ValueError("Search tool and persona must be provided for DivCon search")
-
-    try:
-        instructions = graph_config.inputs.persona.system_prompt or ""
-
-        agent_1_instructions = extract_section(
-            instructions, "Agent Step 1:", "Agent Step 2:"
-        )
-        if agent_1_instructions is None:
-            raise ValueError("Agent 1 instructions not found")
-
-        agent_1_base_data = extract_section(instructions, "|Start Data|", "|End Data|")
-
-        agent_1_task = extract_section(
-            agent_1_instructions, "Task:", "Independent Research Sources:"
-        )
-        if agent_1_task is None:
-            raise ValueError("Agent 1 task not found")
-
-        agent_1_independent_sources_str = extract_section(
-            agent_1_instructions, "Independent Research Sources:", "Output Objective:"
-        )
-        if agent_1_independent_sources_str is None:
-            raise ValueError("Agent 1 Independent Research Sources not found")
-
-        document_sources = strings_to_document_sources(
-            [
-                x.strip().lower()
-                for x in agent_1_independent_sources_str.split(DC_OBJECT_SEPARATOR)
-            ]
-        )
-
-        agent_1_output_objective = extract_section(
-            agent_1_instructions, "Output Objective:"
-        )
-        if agent_1_output_objective is None:
-            raise ValueError("Agent 1 output objective not found")
-
-    except Exception as e:
-        raise ValueError(
-            f"Agent 1 instructions not found or not formatted correctly: {e}"
-        )
-
-    # Extract objects
-
-    if agent_1_base_data is None:
-        # Retrieve chunks for objects
-
-        retrieved_docs = research(question, search_tool)[:10]
-
-        document_texts_list = []
-        for doc_num, doc in enumerate(retrieved_docs):
-            chunk_text = "Document " + str(doc_num) + ":\n" + doc.content
-            document_texts_list.append(chunk_text)
-
-        document_texts = "\n\n".join(document_texts_list)
-
-        dc_object_extraction_prompt = DC_OBJECT_NO_BASE_DATA_EXTRACTION_PROMPT.format(
-            question=question,
-            task=agent_1_task,
-            document_text=document_texts,
-            objects_of_interest=agent_1_output_objective,
-        )
-    else:
-        dc_object_extraction_prompt = DC_OBJECT_WITH_BASE_DATA_EXTRACTION_PROMPT.format(
-            question=question,
-            task=agent_1_task,
-            base_data=agent_1_base_data,
-            objects_of_interest=agent_1_output_objective,
-        )
-
-    msg = [
-        HumanMessage(
-            content=trim_prompt_piece(
-                config=graph_config.tooling.primary_llm.config,
-                prompt_piece=dc_object_extraction_prompt,
-                reserved_str="",
-            ),
-        )
-    ]
-    primary_llm = graph_config.tooling.primary_llm
-    # Grader
-    try:
-        llm_response = run_with_timeout(
-            30,
-            primary_llm.invoke_langchain,
-            prompt=msg,
-            timeout_override=30,
-            max_tokens=300,
-        )
-
-        cleaned_response = (
-            str(llm_response.content)
-            .replace("```json\n", "")
-            .replace("\n```", "")
-            .replace("\n", "")
-        )
-        cleaned_response = cleaned_response.split("OBJECTS:")[1]
-        object_list = [x.strip() for x in cleaned_response.split(";")]
-
-    except Exception as e:
-        raise ValueError(f"Error in search_objects: {e}")
-
-    return SearchSourcesObjectsUpdate(
-        analysis_objects=object_list,
-        analysis_sources=document_sources,
-        log_messages=["Agent 1 Task done"],
-    )
->>>>>>> dbf06c6a
+#     )