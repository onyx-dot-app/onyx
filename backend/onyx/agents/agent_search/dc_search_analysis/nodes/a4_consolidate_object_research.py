<<<<<<< HEAD
# from typing import cast

# from langchain_core.messages import HumanMessage
# from langchain_core.runnables import RunnableConfig
# from langgraph.types import StreamWriter

# from onyx.agents.agent_search.dc_search_analysis.ops import extract_section
# from onyx.agents.agent_search.dc_search_analysis.states import ObjectInformationInput
# from onyx.agents.agent_search.dc_search_analysis.states import ObjectResearchUpdate
# from onyx.agents.agent_search.models import GraphConfig
# from onyx.agents.agent_search.shared_graph_utils.agent_prompt_ops import (
#     trim_prompt_piece,
# )
# from onyx.prompts.agents.dc_prompts import DC_OBJECT_CONSOLIDATION_PROMPT
# from onyx.utils.logger import setup_logger
# from onyx.utils.threadpool_concurrency import run_with_timeout

# logger = setup_logger()


# def consolidate_object_research(
#     state: ObjectInformationInput,
#     config: RunnableConfig,
#     writer: StreamWriter = lambda _: None,
# ) -> ObjectResearchUpdate:
#     """
#     LangGraph node to start the agentic search process.
#     """
#     graph_config = cast(GraphConfig, config["metadata"]["config"])
#     search_tool = graph_config.tooling.search_tool
#     question = graph_config.inputs.prompt_builder.raw_user_query

#     if search_tool is None or graph_config.inputs.persona is None:
#         raise ValueError("Search tool and persona must be provided for DivCon search")

#     instructions = graph_config.inputs.persona.system_prompt or ""

#     agent_4_instructions = extract_section(
#         instructions, "Agent Step 4:", "Agent Step 5:"
#     )
#     if agent_4_instructions is None:
#         raise ValueError("Agent 4 instructions not found")
#     agent_4_output_objective = extract_section(
#         agent_4_instructions, "Output Objective:"
#     )
#     if agent_4_output_objective is None:
#         raise ValueError("Agent 4 output objective not found")

#     object_information = state.object_information

#     object = object_information["object"]
#     information = object_information["information"]

#     # Create a prompt for the object consolidation

#     dc_object_consolidation_prompt = DC_OBJECT_CONSOLIDATION_PROMPT.format(
#         question=question,
#         object=object,
#         information=information,
#         format=agent_4_output_objective,
#     )

#     # Run LLM

#     msg = [
#         HumanMessage(
#             content=trim_prompt_piece(
#                 config=graph_config.tooling.primary_llm.config,
#                 prompt_piece=dc_object_consolidation_prompt,
#                 reserved_str="",
#             ),
#         )
#     ]
#     primary_llm = graph_config.tooling.primary_llm
#     # Grader
#     try:
#         llm_response = run_with_timeout(
#             30,
#             primary_llm.invoke,
#             prompt=msg,
#             timeout_override=30,
#             max_tokens=300,
#         )

#         cleaned_response = str(llm_response.content).replace("```json\n", "")
#         consolidated_information = cleaned_response.split("INFORMATION:")[1]

#     except Exception as e:
#         raise ValueError(f"Error in consolidate_object_research: {e}")

#     object_research_results = {
#         "object": object,
#         "research_result": consolidated_information,
#     }

#     logger.debug(
#         "DivCon Step A4 - Object Research Consolidation - completed for an object"
#     )

#     return ObjectResearchUpdate(
#         object_research_results=[object_research_results],
#         log_messages=["Agent Source Consilidation done"],
#     )
=======
from typing import cast

from langchain_core.messages import HumanMessage
from langchain_core.runnables import RunnableConfig
from langgraph.types import StreamWriter

from onyx.agents.agent_search.dc_search_analysis.ops import extract_section
from onyx.agents.agent_search.dc_search_analysis.states import ObjectInformationInput
from onyx.agents.agent_search.dc_search_analysis.states import ObjectResearchUpdate
from onyx.agents.agent_search.models import GraphConfig
from onyx.agents.agent_search.shared_graph_utils.agent_prompt_ops import (
    trim_prompt_piece,
)
from onyx.prompts.agents.dc_prompts import DC_OBJECT_CONSOLIDATION_PROMPT
from onyx.utils.logger import setup_logger
from onyx.utils.threadpool_concurrency import run_with_timeout

logger = setup_logger()


def consolidate_object_research(
    state: ObjectInformationInput,
    config: RunnableConfig,
    writer: StreamWriter = lambda _: None,
) -> ObjectResearchUpdate:
    """
    LangGraph node to start the agentic search process.
    """
    graph_config = cast(GraphConfig, config["metadata"]["config"])
    search_tool = graph_config.tooling.search_tool
    question = graph_config.inputs.prompt_builder.raw_user_query

    if search_tool is None or graph_config.inputs.persona is None:
        raise ValueError("Search tool and persona must be provided for DivCon search")

    instructions = graph_config.inputs.persona.system_prompt or ""

    agent_4_instructions = extract_section(
        instructions, "Agent Step 4:", "Agent Step 5:"
    )
    if agent_4_instructions is None:
        raise ValueError("Agent 4 instructions not found")
    agent_4_output_objective = extract_section(
        agent_4_instructions, "Output Objective:"
    )
    if agent_4_output_objective is None:
        raise ValueError("Agent 4 output objective not found")

    object_information = state.object_information

    object = object_information["object"]
    information = object_information["information"]

    # Create a prompt for the object consolidation

    dc_object_consolidation_prompt = DC_OBJECT_CONSOLIDATION_PROMPT.format(
        question=question,
        object=object,
        information=information,
        format=agent_4_output_objective,
    )

    # Run LLM

    msg = [
        HumanMessage(
            content=trim_prompt_piece(
                config=graph_config.tooling.primary_llm.config,
                prompt_piece=dc_object_consolidation_prompt,
                reserved_str="",
            ),
        )
    ]
    primary_llm = graph_config.tooling.primary_llm
    # Grader
    try:
        llm_response = run_with_timeout(
            30,
            primary_llm.invoke_langchain,
            prompt=msg,
            timeout_override=30,
            max_tokens=300,
        )

        cleaned_response = str(llm_response.content).replace("```json\n", "")
        consolidated_information = cleaned_response.split("INFORMATION:")[1]

    except Exception as e:
        raise ValueError(f"Error in consolidate_object_research: {e}")

    object_research_results = {
        "object": object,
        "research_result": consolidated_information,
    }

    logger.debug(
        "DivCon Step A4 - Object Research Consolidation - completed for an object"
    )

    return ObjectResearchUpdate(
        object_research_results=[object_research_results],
        log_messages=["Agent Source Consilidation done"],
    )
>>>>>>> dbf06c6a
<|MERGE_RESOLUTION|>--- conflicted
+++ resolved
@@ -1,4 +1,3 @@
-<<<<<<< HEAD
 # from typing import cast
 
 # from langchain_core.messages import HumanMessage
@@ -63,25 +62,25 @@
 
 #     # Run LLM
 
-#     msg = [
-#         HumanMessage(
-#             content=trim_prompt_piece(
-#                 config=graph_config.tooling.primary_llm.config,
-#                 prompt_piece=dc_object_consolidation_prompt,
-#                 reserved_str="",
-#             ),
-#         )
-#     ]
-#     primary_llm = graph_config.tooling.primary_llm
-#     # Grader
-#     try:
-#         llm_response = run_with_timeout(
-#             30,
-#             primary_llm.invoke,
-#             prompt=msg,
-#             timeout_override=30,
-#             max_tokens=300,
-#         )
+# msg = [
+#     HumanMessage(
+#         content=trim_prompt_piece(
+#             config=graph_config.tooling.primary_llm.config,
+#             prompt_piece=dc_object_consolidation_prompt,
+#             reserved_str="",
+#         ),
+#     )
+# ]
+# primary_llm = graph_config.tooling.primary_llm
+# # Grader
+# try:
+#     llm_response = run_with_timeout(
+#         30,
+#         primary_llm.invoke_langchain,
+#         prompt=msg,
+#         timeout_override=30,
+#         max_tokens=300,
+#     )
 
 #         cleaned_response = str(llm_response.content).replace("```json\n", "")
 #         consolidated_information = cleaned_response.split("INFORMATION:")[1]
@@ -101,109 +100,4 @@
 #     return ObjectResearchUpdate(
 #         object_research_results=[object_research_results],
 #         log_messages=["Agent Source Consilidation done"],
-#     )
-=======
-from typing import cast
-
-from langchain_core.messages import HumanMessage
-from langchain_core.runnables import RunnableConfig
-from langgraph.types import StreamWriter
-
-from onyx.agents.agent_search.dc_search_analysis.ops import extract_section
-from onyx.agents.agent_search.dc_search_analysis.states import ObjectInformationInput
-from onyx.agents.agent_search.dc_search_analysis.states import ObjectResearchUpdate
-from onyx.agents.agent_search.models import GraphConfig
-from onyx.agents.agent_search.shared_graph_utils.agent_prompt_ops import (
-    trim_prompt_piece,
-)
-from onyx.prompts.agents.dc_prompts import DC_OBJECT_CONSOLIDATION_PROMPT
-from onyx.utils.logger import setup_logger
-from onyx.utils.threadpool_concurrency import run_with_timeout
-
-logger = setup_logger()
-
-
-def consolidate_object_research(
-    state: ObjectInformationInput,
-    config: RunnableConfig,
-    writer: StreamWriter = lambda _: None,
-) -> ObjectResearchUpdate:
-    """
-    LangGraph node to start the agentic search process.
-    """
-    graph_config = cast(GraphConfig, config["metadata"]["config"])
-    search_tool = graph_config.tooling.search_tool
-    question = graph_config.inputs.prompt_builder.raw_user_query
-
-    if search_tool is None or graph_config.inputs.persona is None:
-        raise ValueError("Search tool and persona must be provided for DivCon search")
-
-    instructions = graph_config.inputs.persona.system_prompt or ""
-
-    agent_4_instructions = extract_section(
-        instructions, "Agent Step 4:", "Agent Step 5:"
-    )
-    if agent_4_instructions is None:
-        raise ValueError("Agent 4 instructions not found")
-    agent_4_output_objective = extract_section(
-        agent_4_instructions, "Output Objective:"
-    )
-    if agent_4_output_objective is None:
-        raise ValueError("Agent 4 output objective not found")
-
-    object_information = state.object_information
-
-    object = object_information["object"]
-    information = object_information["information"]
-
-    # Create a prompt for the object consolidation
-
-    dc_object_consolidation_prompt = DC_OBJECT_CONSOLIDATION_PROMPT.format(
-        question=question,
-        object=object,
-        information=information,
-        format=agent_4_output_objective,
-    )
-
-    # Run LLM
-
-    msg = [
-        HumanMessage(
-            content=trim_prompt_piece(
-                config=graph_config.tooling.primary_llm.config,
-                prompt_piece=dc_object_consolidation_prompt,
-                reserved_str="",
-            ),
-        )
-    ]
-    primary_llm = graph_config.tooling.primary_llm
-    # Grader
-    try:
-        llm_response = run_with_timeout(
-            30,
-            primary_llm.invoke_langchain,
-            prompt=msg,
-            timeout_override=30,
-            max_tokens=300,
-        )
-
-        cleaned_response = str(llm_response.content).replace("```json\n", "")
-        consolidated_information = cleaned_response.split("INFORMATION:")[1]
-
-    except Exception as e:
-        raise ValueError(f"Error in consolidate_object_research: {e}")
-
-    object_research_results = {
-        "object": object,
-        "research_result": consolidated_information,
-    }
-
-    logger.debug(
-        "DivCon Step A4 - Object Research Consolidation - completed for an object"
-    )
-
-    return ObjectResearchUpdate(
-        object_research_results=[object_research_results],
-        log_messages=["Agent Source Consilidation done"],
-    )
->>>>>>> dbf06c6a
+#     )