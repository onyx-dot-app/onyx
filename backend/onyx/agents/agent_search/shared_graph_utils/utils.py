--- conflicted
+++ resolved
@@ -76,10 +76,7 @@
 )
 from onyx.prompts.prompt_utils import handle_onyx_date_awareness
 from onyx.server.query_and_chat.streaming_models import Packet
-<<<<<<< HEAD
-=======
 from onyx.server.query_and_chat.streaming_models import PacketObj
->>>>>>> 009b7f60
 from onyx.tools.force import ForceUseTool
 from onyx.tools.models import SearchToolOverrideKwargs
 from onyx.tools.tool_constructor import SearchToolConfig
@@ -447,11 +444,7 @@
 
 def write_custom_event(
     ind: int,
-<<<<<<< HEAD
-    event: AnswerPacket,
-=======
     event: PacketObj | StreamStopInfo | MessageResponseIDInfo | StreamingError,
->>>>>>> 009b7f60
     stream_writer: StreamWriter,
 ) -> None:
     # For types that are in PacketObj, wrap in Packet
@@ -465,21 +458,11 @@
             )
         )
     else:
-<<<<<<< HEAD
-        # Try to wrap in Packet for types that are compatible
-        pass
-
-=======
->>>>>>> 009b7f60
         try:
             stream_writer(
                 CustomStreamEvent(
                     event="on_custom_event",
-<<<<<<< HEAD
-                    data=Packet(ind=ind, obj=event),
-=======
                     data=Packet(ind=ind, obj=cast(PacketObj, event)),
->>>>>>> 009b7f60
                     name="",
                 )
             )
