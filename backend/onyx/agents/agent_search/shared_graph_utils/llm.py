<<<<<<< HEAD
# import re
# from datetime import datetime
# from typing import cast
# from typing import Literal
# from typing import Type
# from typing import TypeVar

# from braintrust import traced
# from langchain.schema.language_model import LanguageModelInput
# from langchain_core.messages import HumanMessage
# from langgraph.types import StreamWriter
# from pydantic import BaseModel

# from onyx.agents.agent_search.shared_graph_utils.utils import write_custom_event
# from onyx.chat.stream_processing.citation_processing import CitationProcessorGraph
# from onyx.chat.stream_processing.citation_processing import LlmDoc
# from onyx.llm.interfaces import LLM
# from onyx.llm.interfaces import ToolChoiceOptions
# from onyx.server.query_and_chat.streaming_models import CitationInfo
# from onyx.server.query_and_chat.streaming_models import MessageDelta
# from onyx.server.query_and_chat.streaming_models import ReasoningDelta
# from onyx.server.query_and_chat.streaming_models import StreamingType
# from onyx.utils.threadpool_concurrency import run_with_timeout

# SchemaType = TypeVar("SchemaType", bound=BaseModel)

# # match ```json{...}``` or ```{...}```
# JSON_PATTERN = re.compile(r"```(?:json)?\s*(\{.*?\})\s*```", re.DOTALL)


# @traced(name="stream llm", type="llm")
# def stream_llm_answer(
#     llm: LLM,
#     prompt: LanguageModelInput,
#     event_name: str,
#     writer: StreamWriter,
#     agent_answer_level: int,
#     agent_answer_question_num: int,
#     agent_answer_type: Literal["agent_level_answer", "agent_sub_answer"],
#     timeout_override: int | None = None,
#     max_tokens: int | None = None,
#     answer_piece: str | None = None,
#     ind: int | None = None,
#     context_docs: list[LlmDoc] | None = None,
#     replace_citations: bool = False,
# ) -> tuple[list[str], list[float], list[CitationInfo]]:
#     """Stream the initial answer from the LLM.

#     Args:
#         llm: The LLM to use.
#         prompt: The prompt to use.
#         event_name: The name of the event to write.
#         writer: The writer to write to.
#         agent_answer_level: The level of the agent answer.
#         agent_answer_question_num: The question number within the level.
#         agent_answer_type: The type of answer ("agent_level_answer" or "agent_sub_answer").
#         timeout_override: The LLM timeout to use.
#         max_tokens: The LLM max tokens to use.
#         answer_piece: The type of answer piece to write.
#         ind: The index of the answer piece.
#         tools: The tools to use.
#         tool_choice: The tool choice to use.
#         structured_response_format: The structured response format to use.

#     Returns:
#         A tuple of the response and the dispatch timings.
#     """
#     response: list[str] = []
#     dispatch_timings: list[float] = []
#     citation_infos: list[CitationInfo] = []

#     if context_docs:
#         citation_processor = CitationProcessorGraph(
#             context_docs=context_docs,
#         )
#     else:
#         citation_processor = None

#     for message in llm.stream(
#         prompt,
#         timeout_override=timeout_override,
#         max_tokens=max_tokens,
#     ):

#         # TODO: in principle, the answer here COULD contain images, but we don't support that yet
#         content = message.content
#         if not isinstance(content, str):
#             raise ValueError(
#                 f"Expected content to be a string, but got {type(content)}"
#             )

#         start_stream_token = datetime.now()

#         if answer_piece == StreamingType.MESSAGE_DELTA.value:
#             if ind is None:
#                 raise ValueError("index is required when answer_piece is message_delta")

#             if citation_processor:
#                 processed_token = citation_processor.process_token(content)

#                 if isinstance(processed_token, tuple):
#                     content = processed_token[0]
#                     citation_infos.extend(processed_token[1])
#                 elif isinstance(processed_token, str):
#                     content = processed_token
#                 else:
#                     continue

#             write_custom_event(
#                 ind,
#                 MessageDelta(content=content),
#                 writer,
#             )

#         elif answer_piece == StreamingType.REASONING_DELTA.value:
#             if ind is None:
#                 raise ValueError(
#                     "index is required when answer_piece is reasoning_delta"
#                 )
#             write_custom_event(
#                 ind,
#                 ReasoningDelta(reasoning=content),
#                 writer,
#             )

#         else:
#             raise ValueError(f"Invalid answer piece: {answer_piece}")

#         end_stream_token = datetime.now()

#         dispatch_timings.append((end_stream_token - start_stream_token).microseconds)
#         response.append(content)

#     return response, dispatch_timings, citation_infos


# def invoke_llm_json(
#     llm: LLM,
#     prompt: LanguageModelInput,
#     schema: Type[SchemaType],
#     tools: list[dict] | None = None,
#     tool_choice: ToolChoiceOptions | None = None,
#     timeout_override: int | None = None,
#     max_tokens: int | None = None,
# ) -> SchemaType:
#     """
#     Invoke an LLM, forcing it to respond in a specified JSON format if possible,
#     and return an object of that schema.
#     """
#     from litellm.utils import get_supported_openai_params, supports_response_schema

#     # check if the model supports response_format: json_schema
#     supports_json = "response_format" in (
#         get_supported_openai_params(llm.config.model_name, llm.config.model_provider)
#         or []
#     ) and supports_response_schema(llm.config.model_name, llm.config.model_provider)

#     response_content = str(
#         llm.invoke(
#             prompt,
#             tools=tools,
#             tool_choice=tool_choice,
#             timeout_override=timeout_override,
#             max_tokens=max_tokens,
#             **cast(
#                 dict, {"structured_response_format": schema} if supports_json else {}
#             ),
#         ).content
#     )

#     if not supports_json:
#         # remove newlines as they often lead to json decoding errors
#         response_content = response_content.replace("\n", " ")
#         # hope the prompt is structured in a way a json is outputted...
#         json_block_match = JSON_PATTERN.search(response_content)
#         if json_block_match:
#             response_content = json_block_match.group(1)
#         else:
#             first_bracket = response_content.find("{")
#             last_bracket = response_content.rfind("}")
#             response_content = response_content[first_bracket : last_bracket + 1]

#     return schema.model_validate_json(response_content)


# def get_answer_from_llm(
#     llm: LLM,
#     prompt: str,
#     timeout: int = 25,
#     timeout_override: int = 5,
#     max_tokens: int = 500,
#     stream: bool = False,
#     writer: StreamWriter = lambda _: None,
#     agent_answer_level: int = 0,
#     agent_answer_question_num: int = 0,
#     agent_answer_type: Literal[
#         "agent_sub_answer", "agent_level_answer"
#     ] = "agent_level_answer",
#     json_string_flag: bool = False,
# ) -> str:
#     msg = [
#         HumanMessage(
#             content=prompt,
#         )
#     ]

#     if stream:
#         # TODO - adjust for new UI. This is currently not working for current UI/Basic Search
#         stream_response, _, _ = run_with_timeout(
#             timeout,
#             lambda: stream_llm_answer(
#                 llm=llm,
#                 prompt=msg,
#                 event_name="sub_answers",
#                 writer=writer,
#                 agent_answer_level=agent_answer_level,
#                 agent_answer_question_num=agent_answer_question_num,
#                 agent_answer_type=agent_answer_type,
#                 timeout_override=timeout_override,
#                 max_tokens=max_tokens,
#             ),
#         )
#         content = "".join(stream_response)
#     else:
#         llm_response = run_with_timeout(
#             timeout,
#             llm.invoke,
#             prompt=msg,
#             timeout_override=timeout_override,
#             max_tokens=max_tokens,
#         )
#         content = str(llm_response.content)

#     cleaned_response = content
#     if json_string_flag:
#         cleaned_response = (
#             str(content).replace("```json\n", "").replace("\n```", "").replace("\n", "")
#         )
#         first_bracket = cleaned_response.find("{")
#         last_bracket = cleaned_response.rfind("}")
#         cleaned_response = cleaned_response[first_bracket : last_bracket + 1]

#     return cleaned_response
=======
import re
from datetime import datetime
from typing import cast
from typing import Literal
from typing import Type
from typing import TypeVar

from braintrust import traced
from langchain.schema.language_model import LanguageModelInput
from langchain_core.messages import HumanMessage
from langgraph.types import StreamWriter
from pydantic import BaseModel

from onyx.agents.agent_search.shared_graph_utils.utils import write_custom_event
from onyx.chat.stream_processing.citation_processing import CitationProcessorGraph
from onyx.chat.stream_processing.citation_processing import LlmDoc
from onyx.llm.interfaces import LLM
from onyx.llm.interfaces import ToolChoiceOptions
from onyx.server.query_and_chat.streaming_models import CitationInfo
from onyx.server.query_and_chat.streaming_models import MessageDelta
from onyx.server.query_and_chat.streaming_models import ReasoningDelta
from onyx.server.query_and_chat.streaming_models import StreamingType
from onyx.utils.threadpool_concurrency import run_with_timeout

SchemaType = TypeVar("SchemaType", bound=BaseModel)

# match ```json{...}``` or ```{...}```
JSON_PATTERN = re.compile(r"```(?:json)?\s*(\{.*?\})\s*```", re.DOTALL)


@traced(name="stream llm", type="llm")
def stream_llm_answer(
    llm: LLM,
    prompt: LanguageModelInput,
    event_name: str,
    writer: StreamWriter,
    agent_answer_level: int,
    agent_answer_question_num: int,
    agent_answer_type: Literal["agent_level_answer", "agent_sub_answer"],
    timeout_override: int | None = None,
    max_tokens: int | None = None,
    answer_piece: str | None = None,
    ind: int | None = None,
    context_docs: list[LlmDoc] | None = None,
    replace_citations: bool = False,
) -> tuple[list[str], list[float], list[CitationInfo]]:
    """Stream the initial answer from the LLM.

    Args:
        llm: The LLM to use.
        prompt: The prompt to use.
        event_name: The name of the event to write.
        writer: The writer to write to.
        agent_answer_level: The level of the agent answer.
        agent_answer_question_num: The question number within the level.
        agent_answer_type: The type of answer ("agent_level_answer" or "agent_sub_answer").
        timeout_override: The LLM timeout to use.
        max_tokens: The LLM max tokens to use.
        answer_piece: The type of answer piece to write.
        ind: The index of the answer piece.
        tools: The tools to use.
        tool_choice: The tool choice to use.
        structured_response_format: The structured response format to use.

    Returns:
        A tuple of the response and the dispatch timings.
    """
    response: list[str] = []
    dispatch_timings: list[float] = []
    citation_infos: list[CitationInfo] = []

    if context_docs:
        citation_processor = CitationProcessorGraph(
            context_docs=context_docs,
        )
    else:
        citation_processor = None

    for message in llm.stream_langchain(
        prompt,
        timeout_override=timeout_override,
        max_tokens=max_tokens,
    ):

        # TODO: in principle, the answer here COULD contain images, but we don't support that yet
        content = message.content
        if not isinstance(content, str):
            raise ValueError(
                f"Expected content to be a string, but got {type(content)}"
            )

        start_stream_token = datetime.now()

        if answer_piece == StreamingType.MESSAGE_DELTA.value:
            if ind is None:
                raise ValueError("index is required when answer_piece is message_delta")

            if citation_processor:
                processed_token = citation_processor.process_token(content)

                if isinstance(processed_token, tuple):
                    content = processed_token[0]
                    citation_infos.extend(processed_token[1])
                elif isinstance(processed_token, str):
                    content = processed_token
                else:
                    continue

            write_custom_event(
                ind,
                MessageDelta(content=content),
                writer,
            )

        elif answer_piece == StreamingType.REASONING_DELTA.value:
            if ind is None:
                raise ValueError(
                    "index is required when answer_piece is reasoning_delta"
                )
            write_custom_event(
                ind,
                ReasoningDelta(reasoning=content),
                writer,
            )

        else:
            raise ValueError(f"Invalid answer piece: {answer_piece}")

        end_stream_token = datetime.now()

        dispatch_timings.append((end_stream_token - start_stream_token).microseconds)
        response.append(content)

    return response, dispatch_timings, citation_infos


def invoke_llm_json(
    llm: LLM,
    prompt: LanguageModelInput,
    schema: Type[SchemaType],
    tools: list[dict] | None = None,
    tool_choice: ToolChoiceOptions | None = None,
    timeout_override: int | None = None,
    max_tokens: int | None = None,
) -> SchemaType:
    """
    Invoke an LLM, forcing it to respond in a specified JSON format if possible,
    and return an object of that schema.
    """
    from litellm.utils import get_supported_openai_params, supports_response_schema

    # check if the model supports response_format: json_schema
    supports_json = "response_format" in (
        get_supported_openai_params(llm.config.model_name, llm.config.model_provider)
        or []
    ) and supports_response_schema(llm.config.model_name, llm.config.model_provider)

    response_content = str(
        llm.invoke_langchain(
            prompt,
            tools=tools,
            tool_choice=tool_choice,
            timeout_override=timeout_override,
            max_tokens=max_tokens,
            **cast(
                dict, {"structured_response_format": schema} if supports_json else {}
            ),
        ).content
    )

    if not supports_json:
        # remove newlines as they often lead to json decoding errors
        response_content = response_content.replace("\n", " ")
        # hope the prompt is structured in a way a json is outputted...
        json_block_match = JSON_PATTERN.search(response_content)
        if json_block_match:
            response_content = json_block_match.group(1)
        else:
            first_bracket = response_content.find("{")
            last_bracket = response_content.rfind("}")
            response_content = response_content[first_bracket : last_bracket + 1]

    return schema.model_validate_json(response_content)


def get_answer_from_llm(
    llm: LLM,
    prompt: str,
    timeout: int = 25,
    timeout_override: int = 5,
    max_tokens: int = 500,
    stream: bool = False,
    writer: StreamWriter = lambda _: None,
    agent_answer_level: int = 0,
    agent_answer_question_num: int = 0,
    agent_answer_type: Literal[
        "agent_sub_answer", "agent_level_answer"
    ] = "agent_level_answer",
    json_string_flag: bool = False,
) -> str:
    msg = [
        HumanMessage(
            content=prompt,
        )
    ]

    if stream:
        # TODO - adjust for new UI. This is currently not working for current UI/Basic Search
        stream_response, _, _ = run_with_timeout(
            timeout,
            lambda: stream_llm_answer(
                llm=llm,
                prompt=msg,
                event_name="sub_answers",
                writer=writer,
                agent_answer_level=agent_answer_level,
                agent_answer_question_num=agent_answer_question_num,
                agent_answer_type=agent_answer_type,
                timeout_override=timeout_override,
                max_tokens=max_tokens,
            ),
        )
        content = "".join(stream_response)
    else:
        llm_response = run_with_timeout(
            timeout,
            llm.invoke_langchain,
            prompt=msg,
            timeout_override=timeout_override,
            max_tokens=max_tokens,
        )
        content = str(llm_response.content)

    cleaned_response = content
    if json_string_flag:
        cleaned_response = (
            str(content).replace("```json\n", "").replace("\n```", "").replace("\n", "")
        )
        first_bracket = cleaned_response.find("{")
        last_bracket = cleaned_response.rfind("}")
        cleaned_response = cleaned_response[first_bracket : last_bracket + 1]

    return cleaned_response
>>>>>>> dbf06c6a
<|MERGE_RESOLUTION|>--- conflicted
+++ resolved
@@ -1,4 +1,3 @@
-<<<<<<< HEAD
 # import re
 # from datetime import datetime
 # from typing import cast
@@ -77,11 +76,11 @@
 #     else:
 #         citation_processor = None
 
-#     for message in llm.stream(
-#         prompt,
-#         timeout_override=timeout_override,
-#         max_tokens=max_tokens,
-#     ):
+# for message in llm.stream_langchain(
+#     prompt,
+#     timeout_override=timeout_override,
+#     max_tokens=max_tokens,
+# ):
 
 #         # TODO: in principle, the answer here COULD contain images, but we don't support that yet
 #         content = message.content
@@ -156,18 +155,18 @@
 #         or []
 #     ) and supports_response_schema(llm.config.model_name, llm.config.model_provider)
 
-#     response_content = str(
-#         llm.invoke(
-#             prompt,
-#             tools=tools,
-#             tool_choice=tool_choice,
-#             timeout_override=timeout_override,
-#             max_tokens=max_tokens,
-#             **cast(
-#                 dict, {"structured_response_format": schema} if supports_json else {}
-#             ),
-#         ).content
-#     )
+# response_content = str(
+#     llm.invoke_langchain(
+#         prompt,
+#         tools=tools,
+#         tool_choice=tool_choice,
+#         timeout_override=timeout_override,
+#         max_tokens=max_tokens,
+#         **cast(
+#             dict, {"structured_response_format": schema} if supports_json else {}
+#         ),
+#     ).content
+# )
 
 #     if not supports_json:
 #         # remove newlines as they often lead to json decoding errors
@@ -205,32 +204,32 @@
 #         )
 #     ]
 
-#     if stream:
-#         # TODO - adjust for new UI. This is currently not working for current UI/Basic Search
-#         stream_response, _, _ = run_with_timeout(
-#             timeout,
-#             lambda: stream_llm_answer(
-#                 llm=llm,
-#                 prompt=msg,
-#                 event_name="sub_answers",
-#                 writer=writer,
-#                 agent_answer_level=agent_answer_level,
-#                 agent_answer_question_num=agent_answer_question_num,
-#                 agent_answer_type=agent_answer_type,
-#                 timeout_override=timeout_override,
-#                 max_tokens=max_tokens,
-#             ),
-#         )
-#         content = "".join(stream_response)
-#     else:
-#         llm_response = run_with_timeout(
-#             timeout,
-#             llm.invoke,
+# if stream:
+#     # TODO - adjust for new UI. This is currently not working for current UI/Basic Search
+#     stream_response, _, _ = run_with_timeout(
+#         timeout,
+#         lambda: stream_llm_answer(
+#             llm=llm,
 #             prompt=msg,
+#             event_name="sub_answers",
+#             writer=writer,
+#             agent_answer_level=agent_answer_level,
+#             agent_answer_question_num=agent_answer_question_num,
+#             agent_answer_type=agent_answer_type,
 #             timeout_override=timeout_override,
 #             max_tokens=max_tokens,
-#         )
-#         content = str(llm_response.content)
+#         ),
+#     )
+#     content = "".join(stream_response)
+# else:
+#     llm_response = run_with_timeout(
+#         timeout,
+#         llm.invoke_langchain,
+#         prompt=msg,
+#         timeout_override=timeout_override,
+#         max_tokens=max_tokens,
+#     )
+#     content = str(llm_response.content)
 
 #     cleaned_response = content
 #     if json_string_flag:
@@ -241,249 +240,4 @@
 #         last_bracket = cleaned_response.rfind("}")
 #         cleaned_response = cleaned_response[first_bracket : last_bracket + 1]
 
-#     return cleaned_response
-=======
-import re
-from datetime import datetime
-from typing import cast
-from typing import Literal
-from typing import Type
-from typing import TypeVar
-
-from braintrust import traced
-from langchain.schema.language_model import LanguageModelInput
-from langchain_core.messages import HumanMessage
-from langgraph.types import StreamWriter
-from pydantic import BaseModel
-
-from onyx.agents.agent_search.shared_graph_utils.utils import write_custom_event
-from onyx.chat.stream_processing.citation_processing import CitationProcessorGraph
-from onyx.chat.stream_processing.citation_processing import LlmDoc
-from onyx.llm.interfaces import LLM
-from onyx.llm.interfaces import ToolChoiceOptions
-from onyx.server.query_and_chat.streaming_models import CitationInfo
-from onyx.server.query_and_chat.streaming_models import MessageDelta
-from onyx.server.query_and_chat.streaming_models import ReasoningDelta
-from onyx.server.query_and_chat.streaming_models import StreamingType
-from onyx.utils.threadpool_concurrency import run_with_timeout
-
-SchemaType = TypeVar("SchemaType", bound=BaseModel)
-
-# match ```json{...}``` or ```{...}```
-JSON_PATTERN = re.compile(r"```(?:json)?\s*(\{.*?\})\s*```", re.DOTALL)
-
-
-@traced(name="stream llm", type="llm")
-def stream_llm_answer(
-    llm: LLM,
-    prompt: LanguageModelInput,
-    event_name: str,
-    writer: StreamWriter,
-    agent_answer_level: int,
-    agent_answer_question_num: int,
-    agent_answer_type: Literal["agent_level_answer", "agent_sub_answer"],
-    timeout_override: int | None = None,
-    max_tokens: int | None = None,
-    answer_piece: str | None = None,
-    ind: int | None = None,
-    context_docs: list[LlmDoc] | None = None,
-    replace_citations: bool = False,
-) -> tuple[list[str], list[float], list[CitationInfo]]:
-    """Stream the initial answer from the LLM.
-
-    Args:
-        llm: The LLM to use.
-        prompt: The prompt to use.
-        event_name: The name of the event to write.
-        writer: The writer to write to.
-        agent_answer_level: The level of the agent answer.
-        agent_answer_question_num: The question number within the level.
-        agent_answer_type: The type of answer ("agent_level_answer" or "agent_sub_answer").
-        timeout_override: The LLM timeout to use.
-        max_tokens: The LLM max tokens to use.
-        answer_piece: The type of answer piece to write.
-        ind: The index of the answer piece.
-        tools: The tools to use.
-        tool_choice: The tool choice to use.
-        structured_response_format: The structured response format to use.
-
-    Returns:
-        A tuple of the response and the dispatch timings.
-    """
-    response: list[str] = []
-    dispatch_timings: list[float] = []
-    citation_infos: list[CitationInfo] = []
-
-    if context_docs:
-        citation_processor = CitationProcessorGraph(
-            context_docs=context_docs,
-        )
-    else:
-        citation_processor = None
-
-    for message in llm.stream_langchain(
-        prompt,
-        timeout_override=timeout_override,
-        max_tokens=max_tokens,
-    ):
-
-        # TODO: in principle, the answer here COULD contain images, but we don't support that yet
-        content = message.content
-        if not isinstance(content, str):
-            raise ValueError(
-                f"Expected content to be a string, but got {type(content)}"
-            )
-
-        start_stream_token = datetime.now()
-
-        if answer_piece == StreamingType.MESSAGE_DELTA.value:
-            if ind is None:
-                raise ValueError("index is required when answer_piece is message_delta")
-
-            if citation_processor:
-                processed_token = citation_processor.process_token(content)
-
-                if isinstance(processed_token, tuple):
-                    content = processed_token[0]
-                    citation_infos.extend(processed_token[1])
-                elif isinstance(processed_token, str):
-                    content = processed_token
-                else:
-                    continue
-
-            write_custom_event(
-                ind,
-                MessageDelta(content=content),
-                writer,
-            )
-
-        elif answer_piece == StreamingType.REASONING_DELTA.value:
-            if ind is None:
-                raise ValueError(
-                    "index is required when answer_piece is reasoning_delta"
-                )
-            write_custom_event(
-                ind,
-                ReasoningDelta(reasoning=content),
-                writer,
-            )
-
-        else:
-            raise ValueError(f"Invalid answer piece: {answer_piece}")
-
-        end_stream_token = datetime.now()
-
-        dispatch_timings.append((end_stream_token - start_stream_token).microseconds)
-        response.append(content)
-
-    return response, dispatch_timings, citation_infos
-
-
-def invoke_llm_json(
-    llm: LLM,
-    prompt: LanguageModelInput,
-    schema: Type[SchemaType],
-    tools: list[dict] | None = None,
-    tool_choice: ToolChoiceOptions | None = None,
-    timeout_override: int | None = None,
-    max_tokens: int | None = None,
-) -> SchemaType:
-    """
-    Invoke an LLM, forcing it to respond in a specified JSON format if possible,
-    and return an object of that schema.
-    """
-    from litellm.utils import get_supported_openai_params, supports_response_schema
-
-    # check if the model supports response_format: json_schema
-    supports_json = "response_format" in (
-        get_supported_openai_params(llm.config.model_name, llm.config.model_provider)
-        or []
-    ) and supports_response_schema(llm.config.model_name, llm.config.model_provider)
-
-    response_content = str(
-        llm.invoke_langchain(
-            prompt,
-            tools=tools,
-            tool_choice=tool_choice,
-            timeout_override=timeout_override,
-            max_tokens=max_tokens,
-            **cast(
-                dict, {"structured_response_format": schema} if supports_json else {}
-            ),
-        ).content
-    )
-
-    if not supports_json:
-        # remove newlines as they often lead to json decoding errors
-        response_content = response_content.replace("\n", " ")
-        # hope the prompt is structured in a way a json is outputted...
-        json_block_match = JSON_PATTERN.search(response_content)
-        if json_block_match:
-            response_content = json_block_match.group(1)
-        else:
-            first_bracket = response_content.find("{")
-            last_bracket = response_content.rfind("}")
-            response_content = response_content[first_bracket : last_bracket + 1]
-
-    return schema.model_validate_json(response_content)
-
-
-def get_answer_from_llm(
-    llm: LLM,
-    prompt: str,
-    timeout: int = 25,
-    timeout_override: int = 5,
-    max_tokens: int = 500,
-    stream: bool = False,
-    writer: StreamWriter = lambda _: None,
-    agent_answer_level: int = 0,
-    agent_answer_question_num: int = 0,
-    agent_answer_type: Literal[
-        "agent_sub_answer", "agent_level_answer"
-    ] = "agent_level_answer",
-    json_string_flag: bool = False,
-) -> str:
-    msg = [
-        HumanMessage(
-            content=prompt,
-        )
-    ]
-
-    if stream:
-        # TODO - adjust for new UI. This is currently not working for current UI/Basic Search
-        stream_response, _, _ = run_with_timeout(
-            timeout,
-            lambda: stream_llm_answer(
-                llm=llm,
-                prompt=msg,
-                event_name="sub_answers",
-                writer=writer,
-                agent_answer_level=agent_answer_level,
-                agent_answer_question_num=agent_answer_question_num,
-                agent_answer_type=agent_answer_type,
-                timeout_override=timeout_override,
-                max_tokens=max_tokens,
-            ),
-        )
-        content = "".join(stream_response)
-    else:
-        llm_response = run_with_timeout(
-            timeout,
-            llm.invoke_langchain,
-            prompt=msg,
-            timeout_override=timeout_override,
-            max_tokens=max_tokens,
-        )
-        content = str(llm_response.content)
-
-    cleaned_response = content
-    if json_string_flag:
-        cleaned_response = (
-            str(content).replace("```json\n", "").replace("\n```", "").replace("\n", "")
-        )
-        first_bracket = cleaned_response.find("{")
-        last_bracket = cleaned_response.rfind("}")
-        cleaned_response = cleaned_response[first_bracket : last_bracket + 1]
-
-    return cleaned_response
->>>>>>> dbf06c6a
+#     return cleaned_response