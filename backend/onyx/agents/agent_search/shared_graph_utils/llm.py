--- conflicted
+++ resolved
@@ -74,11 +74,7 @@
             context_docs=context_docs,
         )
     else:
-<<<<<<< HEAD
-        replace_citations = False
-=======
         citation_processor = None
->>>>>>> 009b7f60
 
     for message in llm.stream(
         prompt,
@@ -99,11 +95,7 @@
             if ind is None:
                 raise ValueError("index is required when answer_piece is message_delta")
 
-<<<<<<< HEAD
-            if replace_citations:
-=======
             if citation_processor:
->>>>>>> 009b7f60
                 processed_token = citation_processor.process_token(content)
 
                 if isinstance(processed_token, tuple):
