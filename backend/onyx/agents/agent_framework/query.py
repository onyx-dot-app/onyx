import json
from collections.abc import Iterator
from collections.abc import Sequence
from dataclasses import dataclass
from typing import Any

from onyx.agents.agent_framework.models import RunItemStreamEvent
from onyx.agents.agent_framework.models import StreamEvent
from onyx.agents.agent_framework.models import ToolCallStreamItem
from onyx.llm.interfaces import LanguageModelInput
from onyx.llm.interfaces import LLM
from onyx.llm.interfaces import ToolChoiceOptions
from onyx.llm.message_types import ChatCompletionMessage
from onyx.llm.message_types import ToolCall
from onyx.llm.model_response import ModelResponseStream
from onyx.tools.tool import Tool


@dataclass
class QueryResult:
    stream: Iterator[StreamEvent]
    new_messages_stateful: list[ChatCompletionMessage]


def _serialize_tool_output(output: Any) -> str:
    if isinstance(output, str):
        return output
    try:
        return json.dumps(output)
    except TypeError:
        return str(output)


def _update_tool_call_with_delta(
    tool_calls_in_progress: dict[int, dict[str, Any]],
    tool_call_delta: Any,
) -> None:
    index = tool_call_delta.index

    if index not in tool_calls_in_progress:
        tool_calls_in_progress[index] = {
            "id": None,
            "name": None,
            "arguments": "",
        }

    if tool_call_delta.id:
        tool_calls_in_progress[index]["id"] = tool_call_delta.id

    if tool_call_delta.function:
        if tool_call_delta.function.name:
            tool_calls_in_progress[index]["name"] = tool_call_delta.function.name

        if tool_call_delta.function.arguments:
            tool_calls_in_progress[index][
                "arguments"
            ] += tool_call_delta.function.arguments


def query(
    llm_with_default_settings: LLM,
    messages: LanguageModelInput,
    tools: Sequence[Tool],
    context: Any,
    tool_choice: ToolChoiceOptions | None = None,
) -> QueryResult:
    tool_definitions = [tool.tool_definition() for tool in tools]
    tools_by_name = {tool.name: tool for tool in tools}

    new_messages_stateful: list[ChatCompletionMessage] = []

    def stream_generator() -> Iterator[StreamEvent]:
        reasoning_started = False
        message_started = False

        tool_calls_in_progress: dict[int, dict[str, Any]] = {}

        content_parts: list[str] = []
        reasoning_parts: list[str] = []

        for chunk in llm_with_default_settings.stream(
            prompt=messages,
            tools=tool_definitions,
            tool_choice=tool_choice,
        ):
            assert isinstance(chunk, ModelResponseStream)

            delta = chunk.choice.delta
            finish_reason = chunk.choice.finish_reason

            if delta.reasoning_content:
                reasoning_parts.append(delta.reasoning_content)
                if not reasoning_started:
                    yield RunItemStreamEvent(type="reasoning_start")
                    reasoning_started = True

            if delta.content:
                content_parts.append(delta.content)
                if reasoning_started:
                    yield RunItemStreamEvent(type="reasoning_done")
                    reasoning_started = False
                if not message_started:
                    yield RunItemStreamEvent(type="message_start")
                    message_started = True

            if delta.tool_calls:
                if reasoning_started and not message_started:
                    yield RunItemStreamEvent(type="reasoning_done")
                    reasoning_started = False
                if message_started:
                    yield RunItemStreamEvent(type="message_done")
                    message_started = False

                for tool_call_delta in delta.tool_calls:
                    _update_tool_call_with_delta(
                        tool_calls_in_progress, tool_call_delta
                    )

            yield chunk

            if not finish_reason:
                continue
            if message_started:
                yield RunItemStreamEvent(type="message_done")
                message_started = False

            if finish_reason == "tool_calls" and tool_calls_in_progress:
                sorted_tool_calls = sorted(tool_calls_in_progress.items())

                # Build tool calls for the message and execute tools
                assistant_tool_calls: list[ToolCall] = []
                tool_outputs: dict[str, str] = {}

<<<<<<< HEAD
                if name in tools_by_name:
                    tools_by_name[name]
                    json.loads(arguments_str)

                    # run_context = RunContextWrapper(context=context)

                    # TODO: Instead of executing sequentially, execute in parallel
                    # In practice, it's not a must right now since we don't use parallel
                    # tool calls, so kicking the can down the road for now.

                    # TODO broken for now, no need for a run_v2
                    # output = tool.run_v2(run_context, **arguments)

                    # yield RunItemStreamEvent(
                    #     type="tool_call_output",
                    #     details=ToolCallOutputStreamItem(
                    #         call_id=call_id,
                    #         output=output,
                    #     ),
                    # )
=======
                for _, tool_call_data in sorted_tool_calls:
                    call_id = tool_call_data["id"]
                    name = tool_call_data["name"]
                    arguments_str = tool_call_data["arguments"]

                    if call_id is None or name is None:
                        continue

                    assistant_tool_calls.append(
                        {
                            "id": call_id,
                            "type": "function",
                            "function": {
                                "name": name,
                                "arguments": arguments_str,
                            },
                        }
                    )

                    yield RunItemStreamEvent(
                        type="tool_call",
                        details=ToolCallStreamItem(
                            call_id=call_id,
                            name=name,
                            arguments=arguments_str,
                        ),
                    )

                    if name in tools_by_name:
                        tool = tools_by_name[name]
                        arguments = json.loads(arguments_str)

                        run_context = RunContextWrapper(context=context)

                        # TODO: Instead of executing sequentially, execute in parallel
                        # In practice, it's not a must right now since we don't use parallel
                        # tool calls, so kicking the can down the road for now.
                        output = tool.run_v2(run_context, **arguments)
                        tool_outputs[call_id] = _serialize_tool_output(output)

                        yield RunItemStreamEvent(
                            type="tool_call_output",
                            details=ToolCallOutputStreamItem(
                                call_id=call_id,
                                output=output,
                            ),
                        )

                new_messages_stateful.append(
                    {
                        "role": "assistant",
                        "content": None,
                        "tool_calls": assistant_tool_calls,
                    }
                )

                for _, tool_call_data in sorted_tool_calls:
                    call_id = tool_call_data["id"]

                    if call_id in tool_outputs:
                        new_messages_stateful.append(
                            {
                                "role": "tool",
                                "content": tool_outputs[call_id],
                                "tool_call_id": call_id,
                            }
                        )

            elif finish_reason == "stop" and content_parts:
                new_messages_stateful.append(
                    {
                        "role": "assistant",
                        "content": "".join(content_parts),
                    }
                )

    return QueryResult(
        stream=stream_generator(),
        new_messages_stateful=new_messages_stateful,
    )
>>>>>>> 30147c03
<|MERGE_RESOLUTION|>--- conflicted
+++ resolved
@@ -6,6 +6,7 @@
 
 from onyx.agents.agent_framework.models import RunItemStreamEvent
 from onyx.agents.agent_framework.models import StreamEvent
+from onyx.agents.agent_framework.models import ToolCallOutputStreamItem
 from onyx.agents.agent_framework.models import ToolCallStreamItem
 from onyx.llm.interfaces import LanguageModelInput
 from onyx.llm.interfaces import LLM
@@ -131,28 +132,6 @@
                 assistant_tool_calls: list[ToolCall] = []
                 tool_outputs: dict[str, str] = {}
 
-<<<<<<< HEAD
-                if name in tools_by_name:
-                    tools_by_name[name]
-                    json.loads(arguments_str)
-
-                    # run_context = RunContextWrapper(context=context)
-
-                    # TODO: Instead of executing sequentially, execute in parallel
-                    # In practice, it's not a must right now since we don't use parallel
-                    # tool calls, so kicking the can down the road for now.
-
-                    # TODO broken for now, no need for a run_v2
-                    # output = tool.run_v2(run_context, **arguments)
-
-                    # yield RunItemStreamEvent(
-                    #     type="tool_call_output",
-                    #     details=ToolCallOutputStreamItem(
-                    #         call_id=call_id,
-                    #         output=output,
-                    #     ),
-                    # )
-=======
                 for _, tool_call_data in sorted_tool_calls:
                     call_id = tool_call_data["id"]
                     name = tool_call_data["name"]
@@ -185,7 +164,7 @@
                         tool = tools_by_name[name]
                         arguments = json.loads(arguments_str)
 
-                        run_context = RunContextWrapper(context=context)
+                        run_context = context
 
                         # TODO: Instead of executing sequentially, execute in parallel
                         # In practice, it's not a must right now since we don't use parallel
@@ -232,5 +211,4 @@
     return QueryResult(
         stream=stream_generator(),
         new_messages_stateful=new_messages_stateful,
-    )
->>>>>>> 30147c03
+    )