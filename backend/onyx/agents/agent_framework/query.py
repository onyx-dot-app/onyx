import json
from collections.abc import Callable
from collections.abc import Iterator
from collections.abc import Sequence
from dataclasses import dataclass
from typing import Any

from onyx.agents.agent_framework.models import RunItemStreamEvent
from onyx.agents.agent_framework.models import StreamEvent
from onyx.agents.agent_framework.models import ToolCallOutputStreamItem
from onyx.agents.agent_framework.models import ToolCallStreamItem
from onyx.llm.interfaces import LanguageModelInput
from onyx.llm.interfaces import LLM
from onyx.llm.interfaces import ToolChoiceOptions
from onyx.llm.message_types import ChatCompletionMessage
from onyx.llm.message_types import ToolCall
from onyx.llm.model_response import ModelResponseStream
from onyx.tools.tool import RunContextWrapper
from onyx.tools.tool import Tool
from onyx.tracing import _error_tracing
from onyx.tracing.create import agent_span
from onyx.tracing.create import function_span
from onyx.tracing.create import generation_span
from onyx.tracing.spans import SpanError


@dataclass
class QueryResult:
    stream: Iterator[StreamEvent]
    new_messages_stateful: list[ChatCompletionMessage]


def _serialize_tool_output(output: Any) -> str:
    if isinstance(output, str):
        return output
    try:
        return json.dumps(output)
    except TypeError:
        return str(output)


def _parse_tool_calls_from_message_content(
    content: str,
) -> list[dict[str, Any]]:
    """Parse JSON content that represents tool call instructions."""
    try:
        parsed_content = json.loads(content)
    except json.JSONDecodeError:
        return []

    if isinstance(parsed_content, dict):
        candidates = [parsed_content]
    elif isinstance(parsed_content, list):
        candidates = [item for item in parsed_content if isinstance(item, dict)]
    else:
        return []

    tool_calls: list[dict[str, Any]] = []

    for candidate in candidates:
        name = candidate.get("name")
        arguments = candidate.get("arguments")

        if not isinstance(name, str) or arguments is None:
            continue

<<<<<<< HEAD
        call_id = candidate.get("id")

        if isinstance(arguments, str):
            arguments_str = arguments
        else:
            try:
                arguments_str = json.dumps(arguments)
            except TypeError:
                continue

=======
        if not isinstance(arguments, dict):
            continue

        call_id = candidate.get("id")
        arguments_str = json.dumps(arguments)
>>>>>>> 482b2c42
        tool_calls.append(
            {
                "id": call_id,
                "name": name,
                "arguments": arguments_str,
            }
        )

    return tool_calls


def _try_convert_content_to_tool_calls_for_non_tool_calling_llms(
    tool_calls_in_progress: dict[int, dict[str, Any]],
    content_parts: list[str],
    structured_response_format: dict | None,
    next_synthetic_tool_call_id: Callable[[], str],
) -> None:
    """Populate tool_calls_in_progress when a non-tool-calling LLM returns JSON content describing tool calls."""
    if tool_calls_in_progress or not content_parts or structured_response_format:
        return

    tool_calls_from_content = _parse_tool_calls_from_message_content(
        "".join(content_parts)
    )

    if not tool_calls_from_content:
        return

    content_parts.clear()

    for index, tool_call_data in enumerate(tool_calls_from_content):
        call_id = tool_call_data["id"] or next_synthetic_tool_call_id()
        tool_calls_in_progress[index] = {
            "id": call_id,
            "name": tool_call_data["name"],
            "arguments": tool_call_data["arguments"],
        }


def _update_tool_call_with_delta(
    tool_calls_in_progress: dict[int, dict[str, Any]],
    tool_call_delta: Any,
) -> None:
    index = tool_call_delta.index

    if index not in tool_calls_in_progress:
        tool_calls_in_progress[index] = {
            "id": None,
            "name": None,
            "arguments": "",
        }

    if tool_call_delta.id:
        tool_calls_in_progress[index]["id"] = tool_call_delta.id

    if tool_call_delta.function:
        if tool_call_delta.function.name:
            tool_calls_in_progress[index]["name"] = tool_call_delta.function.name

        if tool_call_delta.function.arguments:
            tool_calls_in_progress[index][
                "arguments"
            ] += tool_call_delta.function.arguments


def query(
    llm_with_default_settings: LLM,
    messages: LanguageModelInput,
    tools: Sequence[Tool],
    context: Any,
    tool_choice: ToolChoiceOptions | None = None,
    structured_response_format: dict | None = None,
) -> QueryResult:
    tool_definitions = [tool.tool_definition() for tool in tools]
    tools_by_name = {tool.name: tool for tool in tools}

    new_messages_stateful: list[ChatCompletionMessage] = []

    current_span = agent_span(
        name="agent_framework_query",
        output_type="dict" if structured_response_format else "str",
    )
    current_span.start(mark_as_current=True)
    current_span.span_data.tools = [t.name for t in tools]

    def stream_generator() -> Iterator[StreamEvent]:
        message_started = False
        reasoning_started = False

        tool_calls_in_progress: dict[int, dict[str, Any]] = {}

        content_parts: list[str] = []
<<<<<<< HEAD
=======
        reasoning_parts: list[str] = []

        synthetic_tool_call_counter = 0

        def _next_synthetic_tool_call_id() -> str:
            nonlocal synthetic_tool_call_counter
            call_id = f"synthetic_tool_call_{synthetic_tool_call_counter}"
            synthetic_tool_call_counter += 1
            return call_id

        for chunk in llm_with_default_settings.stream(
            prompt=messages,
            tools=tool_definitions,
            tool_choice=tool_choice,
            structured_response_format=structured_response_format,
        ):
            assert isinstance(chunk, ModelResponseStream)

            delta = chunk.choice.delta
            finish_reason = chunk.choice.finish_reason

            if delta.reasoning_content:
                reasoning_parts.append(delta.reasoning_content)
                if not reasoning_started:
                    yield RunItemStreamEvent(type="reasoning_start")
                    reasoning_started = True

            if delta.content:
                content_parts.append(delta.content)
                if reasoning_started:
                    yield RunItemStreamEvent(type="reasoning_done")
                    reasoning_started = False
                if not message_started:
                    yield RunItemStreamEvent(type="message_start")
                    message_started = True
>>>>>>> 482b2c42

        synthetic_tool_call_counter = 0

        def _next_synthetic_tool_call_id() -> str:
            nonlocal synthetic_tool_call_counter
            call_id = f"synthetic_tool_call_{synthetic_tool_call_counter}"
            synthetic_tool_call_counter += 1
            return call_id

        with generation_span(  # type: ignore[misc]
            model=llm_with_default_settings.config.model_name,
            model_config={
                "base_url": str(llm_with_default_settings.config.api_base or ""),
                "model_impl": "litellm",
            },
        ) as span_generation:
            # Only set input if messages is a sequence (not a string)
            # ChatCompletionMessage TypedDicts are compatible with Mapping[str, Any] at runtime
            if isinstance(messages, Sequence) and not isinstance(messages, str):
                # Convert ChatCompletionMessage sequence to Sequence[Mapping[str, Any]]
                span_generation.span_data.input = [dict(msg) for msg in messages]  # type: ignore[assignment]
            for chunk in llm_with_default_settings.stream(
                prompt=messages,
                tools=tool_definitions,
                tool_choice=tool_choice,
                structured_response_format=structured_response_format,
            ):
                assert isinstance(chunk, ModelResponseStream)
                usage = getattr(chunk, "usage", None)
                if usage:
                    span_generation.span_data.usage = {
                        "input_tokens": usage.prompt_tokens,
                        "output_tokens": usage.completion_tokens,
                        "cache_read_input_tokens": usage.cache_read_input_tokens,
                        "cache_creation_input_tokens": usage.cache_creation_input_tokens,
                    }

                delta = chunk.choice.delta
                finish_reason = chunk.choice.finish_reason

                if delta.reasoning_content:
                    if not reasoning_started:
                        yield RunItemStreamEvent(type="reasoning_start")
                        reasoning_started = True

                if delta.content:
                    if reasoning_started:
                        yield RunItemStreamEvent(type="reasoning_done")
                        reasoning_started = False
                    content_parts.append(delta.content)
                    if not message_started:
                        yield RunItemStreamEvent(type="message_start")
                        message_started = True

                if delta.tool_calls:
                    if reasoning_started:
                        yield RunItemStreamEvent(type="reasoning_done")
                        reasoning_started = False
                    if message_started:
                        yield RunItemStreamEvent(type="message_done")
                        message_started = False

                    for tool_call_delta in delta.tool_calls:
                        _update_tool_call_with_delta(
                            tool_calls_in_progress, tool_call_delta
                        )

                yield chunk

                if not finish_reason:
                    continue
                if reasoning_started:
                    yield RunItemStreamEvent(type="reasoning_done")
                    reasoning_started = False
                if message_started:
                    yield RunItemStreamEvent(type="message_done")
                    message_started = False

                if finish_reason and tool_choice != "none":
                    _try_convert_content_to_tool_calls_for_non_tool_calling_llms(
                        tool_calls_in_progress,
                        content_parts,
                        structured_response_format,
                        _next_synthetic_tool_call_id,
                    )

<<<<<<< HEAD
                if finish_reason and content_parts:
                    new_messages_stateful.append(
=======
            yield chunk

            if not finish_reason:
                continue
            if message_started:
                yield RunItemStreamEvent(type="message_done")
                message_started = False

            if finish_reason and tool_choice != "none":
                _try_convert_content_to_tool_calls_for_non_tool_calling_llms(
                    tool_calls_in_progress,
                    content_parts,
                    structured_response_format,
                    _next_synthetic_tool_call_id,
                )

            if finish_reason and tool_calls_in_progress:
                sorted_tool_calls = sorted(tool_calls_in_progress.items())

                # Build tool calls for the message and execute tools
                assistant_tool_calls: list[ToolCall] = []
                tool_outputs: dict[str, str] = {}

                for _, tool_call_data in sorted_tool_calls:
                    call_id = tool_call_data["id"]
                    name = tool_call_data["name"]
                    arguments_str = tool_call_data["arguments"]

                    if call_id is None or name is None:
                        continue

                    assistant_tool_calls.append(
>>>>>>> 482b2c42
                        {
                            "role": "assistant",
                            "content": "".join(content_parts),
                        }
                    )
            span_generation.span_data.output = new_messages_stateful

        # Execute tool calls outside of the stream loop and generation_span
        if tool_calls_in_progress:
            sorted_tool_calls = sorted(tool_calls_in_progress.items())

            # Build tool calls for the message and execute tools
            assistant_tool_calls: list[ToolCall] = []
            tool_outputs: dict[str, str] = {}

            for _, tool_call_data in sorted_tool_calls:
                call_id = tool_call_data["id"]
                name = tool_call_data["name"]
                arguments_str = tool_call_data["arguments"]

<<<<<<< HEAD
                if call_id is None or name is None:
                    continue
=======
                        yield RunItemStreamEvent(
                            type="tool_call_output",
                            details=ToolCallOutputStreamItem(
                                call_id=call_id,
                                output=output,
                            ),
                        )
                    else:
                        not_found_output = f"Tool {name} not found"
                        tool_outputs[call_id] = _serialize_tool_output(not_found_output)
                        yield RunItemStreamEvent(
                            type="tool_call_output",
                            details=ToolCallOutputStreamItem(
                                call_id=call_id,
                                output=not_found_output,
                            ),
                        )
>>>>>>> 482b2c42

                assistant_tool_calls.append(
                    {
                        "id": call_id,
                        "type": "function",
                        "function": {
                            "name": name,
                            "arguments": arguments_str,
                        },
                    }
                )

                yield RunItemStreamEvent(
                    type="tool_call",
                    details=ToolCallStreamItem(
                        call_id=call_id,
                        name=name,
                        arguments=arguments_str,
                    ),
                )

                if name in tools_by_name:
                    tool = tools_by_name[name]
                    arguments = json.loads(arguments_str)

                    run_context = RunContextWrapper(context=context)

                    # TODO: Instead of executing sequentially, execute in parallel
                    # In practice, it's not a must right now since we don't use parallel
                    # tool calls, so kicking the can down the road for now.
                    with function_span(tool.name) as span_fn:
                        span_fn.span_data.input = arguments
                        try:
                            output = tool.run_v2(run_context, **arguments)
                            tool_outputs[call_id] = _serialize_tool_output(output)
                            span_fn.span_data.output = output
                        except Exception as e:
                            _error_tracing.attach_error_to_current_span(
                                SpanError(
                                    message="Error running tool",
                                    data={"tool_name": tool.name, "error": str(e)},
                                )
                            )
                            # Treat the error as the tool output so the framework can continue
                            error_output = f"Error: {str(e)}"
                            tool_outputs[call_id] = error_output
                            output = error_output

<<<<<<< HEAD
                    yield RunItemStreamEvent(
                        type="tool_call_output",
                        details=ToolCallOutputStreamItem(
                            call_id=call_id,
                            output=output,
                        ),
                    )
                else:
                    not_found_output = f"Tool {name} not found"
                    tool_outputs[call_id] = _serialize_tool_output(not_found_output)
                    yield RunItemStreamEvent(
                        type="tool_call_output",
                        details=ToolCallOutputStreamItem(
                            call_id=call_id,
                            output=not_found_output,
                        ),
                    )

            new_messages_stateful.append(
                {
                    "role": "assistant",
                    "content": None,
                    "tool_calls": assistant_tool_calls,
                }
            )

            for _, tool_call_data in sorted_tool_calls:
                call_id = tool_call_data["id"]

                if call_id in tool_outputs:
                    new_messages_stateful.append(
                        {
                            "role": "tool",
                            "content": tool_outputs[call_id],
                            "tool_call_id": call_id,
                        }
                    )
        current_span.finish(reset_current=True)
=======
            elif finish_reason and content_parts:
                new_messages_stateful.append(
                    {
                        "role": "assistant",
                        "content": "".join(content_parts),
                    }
                )
>>>>>>> 482b2c42

    return QueryResult(
        stream=stream_generator(),
        new_messages_stateful=new_messages_stateful,
    )<|MERGE_RESOLUTION|>--- conflicted
+++ resolved
@@ -64,24 +64,11 @@
         if not isinstance(name, str) or arguments is None:
             continue
 
-<<<<<<< HEAD
-        call_id = candidate.get("id")
-
-        if isinstance(arguments, str):
-            arguments_str = arguments
-        else:
-            try:
-                arguments_str = json.dumps(arguments)
-            except TypeError:
-                continue
-
-=======
         if not isinstance(arguments, dict):
             continue
 
         call_id = candidate.get("id")
         arguments_str = json.dumps(arguments)
->>>>>>> 482b2c42
         tool_calls.append(
             {
                 "id": call_id,
@@ -174,44 +161,6 @@
         tool_calls_in_progress: dict[int, dict[str, Any]] = {}
 
         content_parts: list[str] = []
-<<<<<<< HEAD
-=======
-        reasoning_parts: list[str] = []
-
-        synthetic_tool_call_counter = 0
-
-        def _next_synthetic_tool_call_id() -> str:
-            nonlocal synthetic_tool_call_counter
-            call_id = f"synthetic_tool_call_{synthetic_tool_call_counter}"
-            synthetic_tool_call_counter += 1
-            return call_id
-
-        for chunk in llm_with_default_settings.stream(
-            prompt=messages,
-            tools=tool_definitions,
-            tool_choice=tool_choice,
-            structured_response_format=structured_response_format,
-        ):
-            assert isinstance(chunk, ModelResponseStream)
-
-            delta = chunk.choice.delta
-            finish_reason = chunk.choice.finish_reason
-
-            if delta.reasoning_content:
-                reasoning_parts.append(delta.reasoning_content)
-                if not reasoning_started:
-                    yield RunItemStreamEvent(type="reasoning_start")
-                    reasoning_started = True
-
-            if delta.content:
-                content_parts.append(delta.content)
-                if reasoning_started:
-                    yield RunItemStreamEvent(type="reasoning_done")
-                    reasoning_started = False
-                if not message_started:
-                    yield RunItemStreamEvent(type="message_start")
-                    message_started = True
->>>>>>> 482b2c42
 
         synthetic_tool_call_counter = 0
 
@@ -298,43 +247,8 @@
                         _next_synthetic_tool_call_id,
                     )
 
-<<<<<<< HEAD
                 if finish_reason and content_parts:
                     new_messages_stateful.append(
-=======
-            yield chunk
-
-            if not finish_reason:
-                continue
-            if message_started:
-                yield RunItemStreamEvent(type="message_done")
-                message_started = False
-
-            if finish_reason and tool_choice != "none":
-                _try_convert_content_to_tool_calls_for_non_tool_calling_llms(
-                    tool_calls_in_progress,
-                    content_parts,
-                    structured_response_format,
-                    _next_synthetic_tool_call_id,
-                )
-
-            if finish_reason and tool_calls_in_progress:
-                sorted_tool_calls = sorted(tool_calls_in_progress.items())
-
-                # Build tool calls for the message and execute tools
-                assistant_tool_calls: list[ToolCall] = []
-                tool_outputs: dict[str, str] = {}
-
-                for _, tool_call_data in sorted_tool_calls:
-                    call_id = tool_call_data["id"]
-                    name = tool_call_data["name"]
-                    arguments_str = tool_call_data["arguments"]
-
-                    if call_id is None or name is None:
-                        continue
-
-                    assistant_tool_calls.append(
->>>>>>> 482b2c42
                         {
                             "role": "assistant",
                             "content": "".join(content_parts),
@@ -355,28 +269,8 @@
                 name = tool_call_data["name"]
                 arguments_str = tool_call_data["arguments"]
 
-<<<<<<< HEAD
                 if call_id is None or name is None:
                     continue
-=======
-                        yield RunItemStreamEvent(
-                            type="tool_call_output",
-                            details=ToolCallOutputStreamItem(
-                                call_id=call_id,
-                                output=output,
-                            ),
-                        )
-                    else:
-                        not_found_output = f"Tool {name} not found"
-                        tool_outputs[call_id] = _serialize_tool_output(not_found_output)
-                        yield RunItemStreamEvent(
-                            type="tool_call_output",
-                            details=ToolCallOutputStreamItem(
-                                call_id=call_id,
-                                output=not_found_output,
-                            ),
-                        )
->>>>>>> 482b2c42
 
                 assistant_tool_calls.append(
                     {
@@ -425,7 +319,6 @@
                             tool_outputs[call_id] = error_output
                             output = error_output
 
-<<<<<<< HEAD
                     yield RunItemStreamEvent(
                         type="tool_call_output",
                         details=ToolCallOutputStreamItem(
@@ -464,15 +357,6 @@
                         }
                     )
         current_span.finish(reset_current=True)
-=======
-            elif finish_reason and content_parts:
-                new_messages_stateful.append(
-                    {
-                        "role": "assistant",
-                        "content": "".join(content_parts),
-                    }
-                )
->>>>>>> 482b2c42
 
     return QueryResult(
         stream=stream_generator(),
