import os
import traceback
from collections.abc import Iterator
from typing import Any
from typing import cast
from typing import TYPE_CHECKING
from typing import Union

from langchain_core.messages import BaseMessage

from onyx.configs.app_configs import MOCK_LLM_RESPONSE
from onyx.configs.app_configs import SEND_USER_METADATA_TO_LLM_PROVIDER
from onyx.configs.chat_configs import QA_TIMEOUT
from onyx.configs.model_configs import GEN_AI_TEMPERATURE
from onyx.configs.model_configs import LITELLM_EXTRA_BODY
from onyx.llm.interfaces import LanguageModelInput
from onyx.llm.interfaces import LLM
from onyx.llm.interfaces import LLMConfig
<<<<<<< HEAD
from onyx.llm.interfaces import LLMUserIdentity
from onyx.llm.interfaces import STANDARD_TOOL_CHOICE_OPTIONS
=======
from onyx.llm.interfaces import ReasoningEffort
>>>>>>> 212cbcb6
from onyx.llm.interfaces import ToolChoiceOptions
from onyx.llm.llm_provider_options import AZURE_PROVIDER_NAME
from onyx.llm.llm_provider_options import OLLAMA_PROVIDER_NAME
from onyx.llm.llm_provider_options import VERTEX_CREDENTIALS_FILE_KWARG
from onyx.llm.llm_provider_options import VERTEX_LOCATION_KWARG
from onyx.llm.model_response import ModelResponse
from onyx.llm.model_response import ModelResponseStream
from onyx.llm.models import CLAUDE_REASONING_BUDGET_TOKENS
from onyx.llm.models import OPENAI_REASONING_EFFORT
from onyx.llm.utils import is_true_openai_model
from onyx.llm.utils import model_is_reasoning_model
from onyx.server.utils import mask_string
from onyx.utils.logger import setup_logger
from onyx.utils.long_term_log import LongTermLogger
from onyx.utils.special_types import JSON_ro

logger = setup_logger()

if TYPE_CHECKING:
    from litellm import CustomStreamWrapper


_LLM_PROMPT_LONG_TERM_LOG_CATEGORY = "llm_prompt"
LEGACY_MAX_TOKENS_KWARG = "max_tokens"
STANDARD_MAX_TOKENS_KWARG = "max_completion_tokens"


class LLMTimeoutError(Exception):
    """
    Exception raised when an LLM call times out.
    """


class LLMRateLimitError(Exception):
    """
    Exception raised when an LLM call is rate limited.
    """


def _prompt_to_dicts(prompt: LanguageModelInput) -> list[dict[str, Any]]:
    """Convert Pydantic message models to dictionaries for LiteLLM.

    LiteLLM expects messages to be dictionaries (with .get() method),
    not Pydantic models. This function serializes the messages.
    """
    if isinstance(prompt, str):
        return [{"role": "user", "content": prompt}]
    return [msg.model_dump(exclude_none=True) for msg in prompt]


def _prompt_as_json(prompt: LanguageModelInput) -> JSON_ro:
    return cast(JSON_ro, _prompt_to_dicts(prompt))


class LitellmLLM(LLM):
    """Uses Litellm library to allow easy configuration to use a multitude of LLMs
    See https://python.langchain.com/docs/integrations/chat/litellm"""

    def __init__(
        self,
        api_key: str | None,
        model_provider: str,
        model_name: str,
        max_input_tokens: int,
        timeout: int | None = None,
        api_base: str | None = None,
        api_version: str | None = None,
        deployment_name: str | None = None,
        custom_llm_provider: str | None = None,
        temperature: float | None = None,
        custom_config: dict[str, str] | None = None,
        extra_headers: dict[str, str] | None = None,
        extra_body: dict | None = LITELLM_EXTRA_BODY,
        model_kwargs: dict[str, Any] | None = None,
        long_term_logger: LongTermLogger | None = None,
    ):
        self._timeout = timeout
        if timeout is None:
            if model_is_reasoning_model(model_name, model_provider):
                self._timeout = QA_TIMEOUT * 10  # Reasoning models are slow
            else:
                self._timeout = QA_TIMEOUT

        self._temperature = GEN_AI_TEMPERATURE if temperature is None else temperature

        self._model_provider = model_provider
        self._model_version = model_name
        self._api_key = api_key
        self._deployment_name = deployment_name
        self._api_base = api_base
        self._api_version = api_version
        self._custom_llm_provider = custom_llm_provider
        self._long_term_logger = long_term_logger
        self._max_input_tokens = max_input_tokens
        self._custom_config = custom_config

        # Create a dictionary for model-specific arguments if it's None
        model_kwargs = model_kwargs or {}

        # NOTE: have to set these as environment variables for Litellm since
        # not all are able to passed in but they always support them set as env
        # variables. We'll also try passing them in, since litellm just ignores
        # addtional kwargs (and some kwargs MUST be passed in rather than set as
        # env variables)
        if custom_config:
            # Specifically pass in "vertex_credentials" / "vertex_location" as a
            # model_kwarg to the completion call for vertex AI. More details here:
            # https://docs.litellm.ai/docs/providers/vertex
            for k, v in custom_config.items():
                if model_provider == "vertex_ai":
                    if k == VERTEX_CREDENTIALS_FILE_KWARG:
                        model_kwargs[k] = v
                        continue
                    elif k == VERTEX_LOCATION_KWARG:
                        model_kwargs[k] = v
                        continue

                # If there are any empty or null values,
                # they MUST NOT be set in the env
                if v is not None and v.strip():
                    os.environ[k] = v
                else:
                    os.environ.pop(k, None)
        # This is needed for Ollama to do proper function calling
        if model_provider == OLLAMA_PROVIDER_NAME and api_base is not None:
            os.environ["OLLAMA_API_BASE"] = api_base
        if extra_headers:
            model_kwargs.update({"extra_headers": extra_headers})
        if extra_body:
            model_kwargs.update({"extra_body": extra_body})

        self._model_kwargs = model_kwargs

        self._max_token_param = LEGACY_MAX_TOKENS_KWARG
        try:
            from litellm.utils import get_supported_openai_params

            params = get_supported_openai_params(model_name, model_provider)
            if STANDARD_MAX_TOKENS_KWARG in (params or []):
                self._max_token_param = STANDARD_MAX_TOKENS_KWARG
        except Exception as e:
            logger.warning(f"Error getting supported openai params: {e}")

    def _safe_model_config(self) -> dict:
        dump = self.config.model_dump()
        dump["api_key"] = mask_string(dump.get("api_key", ""))
        credentials_file = dump.get("credentials_file")
        if isinstance(credentials_file, str) and credentials_file:
            dump["credentials_file"] = mask_string(credentials_file)
        return dump

    def _record_call(
        self,
        prompt: LanguageModelInput,
    ) -> None:
        if self._long_term_logger:
            prompt_json = _prompt_as_json(prompt)
            self._long_term_logger.record(
                {
                    "prompt": prompt_json,
                    "model": cast(JSON_ro, self._safe_model_config()),
                },
                category=_LLM_PROMPT_LONG_TERM_LOG_CATEGORY,
            )

    def _record_result(
        self,
        prompt: LanguageModelInput,
        model_output: BaseMessage,
    ) -> None:
        if self._long_term_logger:
            prompt_json = _prompt_as_json(prompt)
            tool_calls = (
                model_output.tool_calls if hasattr(model_output, "tool_calls") else []
            )
            self._long_term_logger.record(
                {
                    "prompt": prompt_json,
                    "content": model_output.content,
                    "tool_calls": cast(JSON_ro, tool_calls),
                    "model": cast(JSON_ro, self._safe_model_config()),
                },
                category=_LLM_PROMPT_LONG_TERM_LOG_CATEGORY,
            )

    def _record_error(
        self,
        prompt: LanguageModelInput,
        error: Exception,
    ) -> None:
        if self._long_term_logger:
            prompt_json = _prompt_as_json(prompt)
            self._long_term_logger.record(
                {
                    "prompt": prompt_json,
                    "error": str(error),
                    "traceback": "".join(
                        traceback.format_exception(
                            type(error), error, error.__traceback__
                        )
                    ),
                    "model": cast(JSON_ro, self._safe_model_config()),
                },
                category=_LLM_PROMPT_LONG_TERM_LOG_CATEGORY,
            )

    def _completion(
        self,
        prompt: LanguageModelInput,
        tools: list[dict] | None,
        tool_choice: ToolChoiceOptions | None,
        stream: bool,
        parallel_tool_calls: bool,
        reasoning_effort: ReasoningEffort | None = None,
        structured_response_format: dict | None = None,
        timeout_override: int | None = None,
        max_tokens: int | None = None,
<<<<<<< HEAD
        is_legacy_langchain: bool = False,
        user_identity: LLMUserIdentity | None = None,
=======
>>>>>>> 212cbcb6
    ) -> Union["ModelResponse", "CustomStreamWrapper"]:
        self._record_call(prompt)
        from onyx.llm.litellm_singleton import litellm
        from litellm.exceptions import Timeout, RateLimitError

        is_reasoning = model_is_reasoning_model(
            self.config.model_name, self.config.model_provider
        )

        # Needed to get reasoning tokens from the model
        if (
            is_true_openai_model(self.config.model_provider, self.config.model_name)
            or self.config.model_provider == AZURE_PROVIDER_NAME
        ):
            model_provider = f"{self.config.model_provider}/responses"
        else:
            model_provider = self.config.model_provider

        metadata: dict[str, Any] = {}
        existing_metadata = self._model_kwargs.get("metadata")
        if isinstance(existing_metadata, dict):
            metadata.update(existing_metadata)
        if SEND_USER_METADATA_TO_LLM_PROVIDER and user_identity and user_identity.session_id:
            metadata["session_id"] = user_identity.session_id

        model_kwargs_without_metadata = {
            k: v for k, v in self._model_kwargs.items() if k != "metadata"
        }

        try:
            litellm_args: dict[str, Any] = {
                "mock_response": MOCK_LLM_RESPONSE,
                # model choice
                # model="openai/gpt-4",
                "model": f"{model_provider}/{self.config.deployment_name or self.config.model_name}",
                # NOTE: have to pass in None instead of empty string for these
                # otherwise litellm can have some issues with bedrock
                "api_key": self._api_key or None,
                "base_url": self._api_base or None,
                "api_version": self._api_version or None,
                "custom_llm_provider": self._custom_llm_provider or None,
                # actual input
<<<<<<< HEAD
                "messages": processed_prompt,
                "tools": tools,
                "tool_choice": tool_choice_formatted,
=======
                messages=_prompt_to_dicts(prompt),
                tools=tools,
                tool_choice=tool_choice if tools else None,
>>>>>>> 212cbcb6
                # streaming choice
                "stream": stream,
                # model params
                "temperature": (1 if is_reasoning else self._temperature),
                "timeout": timeout_override or self._timeout,
                **({"stream_options": {"include_usage": True}} if stream else {}),
                # For now, we don't support parallel tool calls
                # NOTE: we can't pass this in if tools are not specified
                # or else OpenAI throws an error
                **(
                    {"parallel_tool_calls": parallel_tool_calls}
                    if tools
                    and self.config.model_name
                    not in [
                        "o3-mini",
                        "o3-preview",
                        "o1",
                        "o1-preview",
                        "o1-mini",
                        "o1-mini-2024-09-12",
                        "o3-mini-2025-01-31",
                    ]
                    else {}
                ),
                # Anthropic Claude uses `thinking` with budget_tokens for extended thinking
                # This applies to Claude models on any provider (anthropic, vertex_ai, bedrock)
                **(
                    {
                        "thinking": {
                            "type": "enabled",
                            "budget_tokens": CLAUDE_REASONING_BUDGET_TOKENS[
                                reasoning_effort
                            ],
                        }
                    }
                    if reasoning_effort
                    and reasoning_effort != ReasoningEffort.OFF
                    and is_reasoning
                    and "claude" in self.config.model_name.lower()
                    else {}
                ),
                # OpenAI and other providers use reasoning_effort
                # (litellm maps this to thinking_level for Gemini 3 models)
                **(
                    {"reasoning_effort": OPENAI_REASONING_EFFORT[reasoning_effort]}
                    if reasoning_effort
                    and reasoning_effort != ReasoningEffort.OFF
                    and is_reasoning
                    and "claude" not in self.config.model_name.lower()
                    else {}
                ),
                **(
                    {"response_format": structured_response_format}
                    if structured_response_format
                    else {}
                ),
                **({self._max_token_param: max_tokens} if max_tokens else {}),
                **model_kwargs_without_metadata,
            }

            if SEND_USER_METADATA_TO_LLM_PROVIDER and user_identity:
                if user_identity.session_id:
                    metadata["session_id"] = user_identity.session_id
                if user_identity.user_id:
                    litellm_args["user"] = user_identity.user_id

                if metadata:
                    litellm_args["metadata"] = metadata
            if metadata and not litellm_args.get("metadata"):
                litellm_args["metadata"] = metadata
            return litellm.completion(**litellm_args)
        except Exception as e:

            self._record_error(prompt, e)
            # for break pointing
            if isinstance(e, Timeout):
                raise LLMTimeoutError(e)

            elif isinstance(e, RateLimitError):
                raise LLMRateLimitError(e)

            raise e

    @property
    def config(self) -> LLMConfig:
        credentials_file: str | None = (
            self._custom_config.get(VERTEX_CREDENTIALS_FILE_KWARG, None)
            if self._custom_config
            else None
        )

        return LLMConfig(
            model_provider=self._model_provider,
            model_name=self._model_version,
            temperature=self._temperature,
            api_key=self._api_key,
            api_base=self._api_base,
            api_version=self._api_version,
            deployment_name=self._deployment_name,
            credentials_file=credentials_file,
            max_input_tokens=self._max_input_tokens,
        )

<<<<<<< HEAD
    def _invoke_implementation_langchain(
        self,
        prompt: LangChainLanguageModelInput,
        tools: list[dict] | None = None,
        tool_choice: ToolChoiceOptions | None = None,
        structured_response_format: dict | None = None,
        timeout_override: int | None = None,
        max_tokens: int | None = None,
        user_identity: LLMUserIdentity | None = None,
    ) -> BaseMessage:
        from litellm import ModelResponse

        if LOG_ONYX_MODEL_INTERACTIONS:
            self.log_model_configs()

        response = cast(
            ModelResponse,
            self._completion(
                is_legacy_langchain=True,
                prompt=prompt,
                tools=tools,
                tool_choice=tool_choice,
                stream=False,
                structured_response_format=structured_response_format,
                timeout_override=timeout_override,
                max_tokens=max_tokens,
                parallel_tool_calls=False,
                user_identity=user_identity,
            ),
        )
        choice = response.choices[0]
        if hasattr(choice, "message"):
            output = _convert_litellm_message_to_langchain_message(choice.message)
            if output:
                self._record_result(prompt, output, is_legacy_langchain=True)
            return output
        else:
            raise ValueError("Unexpected response choice type")

    def _stream_implementation_langchain(
        self,
        prompt: LangChainLanguageModelInput,
        tools: list[dict] | None = None,
        tool_choice: ToolChoiceOptions | None = None,
        structured_response_format: dict | None = None,
        timeout_override: int | None = None,
        max_tokens: int | None = None,
        user_identity: LLMUserIdentity | None = None,
    ) -> Iterator[BaseMessage]:
        from litellm import CustomStreamWrapper

        if LOG_ONYX_MODEL_INTERACTIONS:
            self.log_model_configs()

        if DISABLE_LITELLM_STREAMING:
            yield self.invoke_langchain(
                prompt,
                tools,
                tool_choice,
                structured_response_format,
                timeout_override,
                max_tokens,
                user_identity=user_identity,
            )
            return

        output = None
        response = cast(
            CustomStreamWrapper,
            self._completion(
                is_legacy_langchain=True,
                prompt=prompt,
                tools=tools,
                tool_choice=tool_choice,
                stream=True,
                structured_response_format=structured_response_format,
                timeout_override=timeout_override,
                max_tokens=max_tokens,
                parallel_tool_calls=False,
                reasoning_effort="minimal",
                user_identity=user_identity,
            ),
        )
        try:
            for part in response:
                if not part["choices"]:
                    continue

                choice = part["choices"][0]
                message_chunk = _convert_delta_to_message_chunk(
                    choice["delta"],
                    output,
                    stop_reason=choice["finish_reason"],
                )

                if output is None:
                    output = message_chunk
                else:
                    output += message_chunk

                yield message_chunk

        except RemoteProtocolError:
            raise RuntimeError(
                "The AI model failed partway through generation, please try again."
            )

        if output:
            self._record_result(prompt, output, is_legacy_langchain=True)

        if LOG_ONYX_MODEL_INTERACTIONS and output:
            content = output.content or ""
            if isinstance(output, AIMessage):
                if content:
                    log_msg = content
                elif output.tool_calls:
                    log_msg = "Tool Calls: " + str(
                        [
                            {
                                key: value
                                for key, value in tool_call.items()
                                if key != "index"
                            }
                            for tool_call in output.tool_calls
                        ]
                    )
                else:
                    log_msg = ""
                logger.debug(f"Raw Model Output:\n{log_msg}")
            else:
                logger.debug(f"Raw Model Output:\n{content}")

    def _invoke_implementation(
=======
    def invoke(
>>>>>>> 212cbcb6
        self,
        prompt: LanguageModelInput,
        tools: list[dict] | None = None,
        tool_choice: ToolChoiceOptions | None = None,
        structured_response_format: dict | None = None,
        timeout_override: int | None = None,
        max_tokens: int | None = None,
<<<<<<< HEAD
        reasoning_effort: str | None = "medium",
        user_identity: LLMUserIdentity | None = None,
=======
        reasoning_effort: ReasoningEffort | None = None,
>>>>>>> 212cbcb6
    ) -> ModelResponse:
        from litellm import ModelResponse as LiteLLMModelResponse

        from onyx.llm.model_response import from_litellm_model_response

        response = cast(
            LiteLLMModelResponse,
            self._completion(
                prompt=prompt,
                tools=tools,
                tool_choice=tool_choice,
                stream=False,
                structured_response_format=structured_response_format,
                timeout_override=timeout_override,
                max_tokens=max_tokens,
                parallel_tool_calls=True,
                reasoning_effort=reasoning_effort,
                user_identity=user_identity,
            ),
        )

        return from_litellm_model_response(response)

    def stream(
        self,
        prompt: LanguageModelInput,
        tools: list[dict] | None = None,
        tool_choice: ToolChoiceOptions | None = None,
        structured_response_format: dict | None = None,
        timeout_override: int | None = None,
        max_tokens: int | None = None,
<<<<<<< HEAD
        reasoning_effort: str | None = "medium",
        user_identity: LLMUserIdentity | None = None,
=======
        reasoning_effort: ReasoningEffort | None = None,
>>>>>>> 212cbcb6
    ) -> Iterator[ModelResponseStream]:
        from litellm import CustomStreamWrapper as LiteLLMCustomStreamWrapper
        from onyx.llm.model_response import from_litellm_model_response_stream

        response = cast(
            LiteLLMCustomStreamWrapper,
            self._completion(
                prompt=prompt,
                tools=tools,
                tool_choice=tool_choice,
                stream=True,
                structured_response_format=structured_response_format,
                timeout_override=timeout_override,
                max_tokens=max_tokens,
                parallel_tool_calls=True,
                reasoning_effort=reasoning_effort,
                user_identity=user_identity,
            ),
        )

        for chunk in response:
            yield from_litellm_model_response_stream(chunk)<|MERGE_RESOLUTION|>--- conflicted
+++ resolved
@@ -5,8 +5,6 @@
 from typing import cast
 from typing import TYPE_CHECKING
 from typing import Union
-
-from langchain_core.messages import BaseMessage
 
 from onyx.configs.app_configs import MOCK_LLM_RESPONSE
 from onyx.configs.app_configs import SEND_USER_METADATA_TO_LLM_PROVIDER
@@ -16,12 +14,8 @@
 from onyx.llm.interfaces import LanguageModelInput
 from onyx.llm.interfaces import LLM
 from onyx.llm.interfaces import LLMConfig
-<<<<<<< HEAD
 from onyx.llm.interfaces import LLMUserIdentity
-from onyx.llm.interfaces import STANDARD_TOOL_CHOICE_OPTIONS
-=======
 from onyx.llm.interfaces import ReasoningEffort
->>>>>>> 212cbcb6
 from onyx.llm.interfaces import ToolChoiceOptions
 from onyx.llm.llm_provider_options import AZURE_PROVIDER_NAME
 from onyx.llm.llm_provider_options import OLLAMA_PROVIDER_NAME
@@ -190,17 +184,20 @@
     def _record_result(
         self,
         prompt: LanguageModelInput,
-        model_output: BaseMessage,
+        response: ModelResponse,
     ) -> None:
         if self._long_term_logger:
             prompt_json = _prompt_as_json(prompt)
+            message = response.choice.message
             tool_calls = (
-                model_output.tool_calls if hasattr(model_output, "tool_calls") else []
+                [tool_call.model_dump(exclude_none=True) for tool_call in message.tool_calls]
+                if message.tool_calls
+                else []
             )
             self._long_term_logger.record(
                 {
                     "prompt": prompt_json,
-                    "content": model_output.content,
+                    "content": message.content,
                     "tool_calls": cast(JSON_ro, tool_calls),
                     "model": cast(JSON_ro, self._safe_model_config()),
                 },
@@ -235,16 +232,12 @@
         tool_choice: ToolChoiceOptions | None,
         stream: bool,
         parallel_tool_calls: bool,
-        reasoning_effort: ReasoningEffort | None = None,
+        reasoning_effort: ReasoningEffort,
         structured_response_format: dict | None = None,
         timeout_override: int | None = None,
         max_tokens: int | None = None,
-<<<<<<< HEAD
-        is_legacy_langchain: bool = False,
         user_identity: LLMUserIdentity | None = None,
-=======
->>>>>>> 212cbcb6
-    ) -> Union["ModelResponse", "CustomStreamWrapper"]:
+    ) -> Any:
         self._record_call(prompt)
         from onyx.llm.litellm_singleton import litellm
         from litellm.exceptions import Timeout, RateLimitError
@@ -266,7 +259,11 @@
         existing_metadata = self._model_kwargs.get("metadata")
         if isinstance(existing_metadata, dict):
             metadata.update(existing_metadata)
-        if SEND_USER_METADATA_TO_LLM_PROVIDER and user_identity and user_identity.session_id:
+        if (
+            SEND_USER_METADATA_TO_LLM_PROVIDER
+            and user_identity
+            and user_identity.session_id
+        ):
             metadata["session_id"] = user_identity.session_id
 
         model_kwargs_without_metadata = {
@@ -286,15 +283,9 @@
                 "api_version": self._api_version or None,
                 "custom_llm_provider": self._custom_llm_provider or None,
                 # actual input
-<<<<<<< HEAD
-                "messages": processed_prompt,
+                "messages": _prompt_to_dicts(prompt),
                 "tools": tools,
-                "tool_choice": tool_choice_formatted,
-=======
-                messages=_prompt_to_dicts(prompt),
-                tools=tools,
-                tool_choice=tool_choice if tools else None,
->>>>>>> 212cbcb6
+                "tool_choice": tool_choice if tools else None,
                 # streaming choice
                 "stream": stream,
                 # model params
@@ -398,156 +389,16 @@
             max_input_tokens=self._max_input_tokens,
         )
 
-<<<<<<< HEAD
-    def _invoke_implementation_langchain(
-        self,
-        prompt: LangChainLanguageModelInput,
+    def _invoke_implementation(
+        self,
+        prompt: LanguageModelInput,
         tools: list[dict] | None = None,
         tool_choice: ToolChoiceOptions | None = None,
         structured_response_format: dict | None = None,
         timeout_override: int | None = None,
         max_tokens: int | None = None,
         user_identity: LLMUserIdentity | None = None,
-    ) -> BaseMessage:
-        from litellm import ModelResponse
-
-        if LOG_ONYX_MODEL_INTERACTIONS:
-            self.log_model_configs()
-
-        response = cast(
-            ModelResponse,
-            self._completion(
-                is_legacy_langchain=True,
-                prompt=prompt,
-                tools=tools,
-                tool_choice=tool_choice,
-                stream=False,
-                structured_response_format=structured_response_format,
-                timeout_override=timeout_override,
-                max_tokens=max_tokens,
-                parallel_tool_calls=False,
-                user_identity=user_identity,
-            ),
-        )
-        choice = response.choices[0]
-        if hasattr(choice, "message"):
-            output = _convert_litellm_message_to_langchain_message(choice.message)
-            if output:
-                self._record_result(prompt, output, is_legacy_langchain=True)
-            return output
-        else:
-            raise ValueError("Unexpected response choice type")
-
-    def _stream_implementation_langchain(
-        self,
-        prompt: LangChainLanguageModelInput,
-        tools: list[dict] | None = None,
-        tool_choice: ToolChoiceOptions | None = None,
-        structured_response_format: dict | None = None,
-        timeout_override: int | None = None,
-        max_tokens: int | None = None,
-        user_identity: LLMUserIdentity | None = None,
-    ) -> Iterator[BaseMessage]:
-        from litellm import CustomStreamWrapper
-
-        if LOG_ONYX_MODEL_INTERACTIONS:
-            self.log_model_configs()
-
-        if DISABLE_LITELLM_STREAMING:
-            yield self.invoke_langchain(
-                prompt,
-                tools,
-                tool_choice,
-                structured_response_format,
-                timeout_override,
-                max_tokens,
-                user_identity=user_identity,
-            )
-            return
-
-        output = None
-        response = cast(
-            CustomStreamWrapper,
-            self._completion(
-                is_legacy_langchain=True,
-                prompt=prompt,
-                tools=tools,
-                tool_choice=tool_choice,
-                stream=True,
-                structured_response_format=structured_response_format,
-                timeout_override=timeout_override,
-                max_tokens=max_tokens,
-                parallel_tool_calls=False,
-                reasoning_effort="minimal",
-                user_identity=user_identity,
-            ),
-        )
-        try:
-            for part in response:
-                if not part["choices"]:
-                    continue
-
-                choice = part["choices"][0]
-                message_chunk = _convert_delta_to_message_chunk(
-                    choice["delta"],
-                    output,
-                    stop_reason=choice["finish_reason"],
-                )
-
-                if output is None:
-                    output = message_chunk
-                else:
-                    output += message_chunk
-
-                yield message_chunk
-
-        except RemoteProtocolError:
-            raise RuntimeError(
-                "The AI model failed partway through generation, please try again."
-            )
-
-        if output:
-            self._record_result(prompt, output, is_legacy_langchain=True)
-
-        if LOG_ONYX_MODEL_INTERACTIONS and output:
-            content = output.content or ""
-            if isinstance(output, AIMessage):
-                if content:
-                    log_msg = content
-                elif output.tool_calls:
-                    log_msg = "Tool Calls: " + str(
-                        [
-                            {
-                                key: value
-                                for key, value in tool_call.items()
-                                if key != "index"
-                            }
-                            for tool_call in output.tool_calls
-                        ]
-                    )
-                else:
-                    log_msg = ""
-                logger.debug(f"Raw Model Output:\n{log_msg}")
-            else:
-                logger.debug(f"Raw Model Output:\n{content}")
-
-    def _invoke_implementation(
-=======
-    def invoke(
->>>>>>> 212cbcb6
-        self,
-        prompt: LanguageModelInput,
-        tools: list[dict] | None = None,
-        tool_choice: ToolChoiceOptions | None = None,
-        structured_response_format: dict | None = None,
-        timeout_override: int | None = None,
-        max_tokens: int | None = None,
-<<<<<<< HEAD
-        reasoning_effort: str | None = "medium",
-        user_identity: LLMUserIdentity | None = None,
-=======
-        reasoning_effort: ReasoningEffort | None = None,
->>>>>>> 212cbcb6
+        reasoning_effort: ReasoningEffort = ReasoningEffort.MEDIUM,
     ) -> ModelResponse:
         from litellm import ModelResponse as LiteLLMModelResponse
 
@@ -569,9 +420,11 @@
             ),
         )
 
-        return from_litellm_model_response(response)
-
-    def stream(
+        parsed = from_litellm_model_response(response)
+        self._record_result(prompt, parsed)
+        return parsed
+
+    def _stream_implementation(
         self,
         prompt: LanguageModelInput,
         tools: list[dict] | None = None,
@@ -579,12 +432,8 @@
         structured_response_format: dict | None = None,
         timeout_override: int | None = None,
         max_tokens: int | None = None,
-<<<<<<< HEAD
-        reasoning_effort: str | None = "medium",
         user_identity: LLMUserIdentity | None = None,
-=======
-        reasoning_effort: ReasoningEffort | None = None,
->>>>>>> 212cbcb6
+        reasoning_effort: ReasoningEffort = ReasoningEffort.MEDIUM,
     ) -> Iterator[ModelResponseStream]:
         from litellm import CustomStreamWrapper as LiteLLMCustomStreamWrapper
         from onyx.llm.model_response import from_litellm_model_response_stream
