--- conflicted
+++ resolved
@@ -48,23 +48,13 @@
 
 logger = setup_logger()
 
-<<<<<<< HEAD
-# If a user configures a different model and it doesn't support all the same
-# parameters like frequency and presence, just ignore them
-litellm.drop_params = True
-litellm.telemetry = False
-litellm.enable_preview_features = True
-
-_LLM_PROMPT_LONG_TERM_LOG_CATEGORY = "llm_prompt"
-VERTEX_CREDENTIALS_FILE_KWARG = "vertex_credentials"
-VERTEX_LOCATION_KWARG = "vertex_location"
-=======
+
 if TYPE_CHECKING:
     from litellm import ModelResponse, CustomStreamWrapper, Message
 
 
 _LLM_PROMPT_LONG_TERM_LOG_CATEGORY = "llm_prompt"
->>>>>>> 7794a897
+
 LEGACY_MAX_TOKENS_KWARG = "max_tokens"
 STANDARD_MAX_TOKENS_KWARG = "max_completion_tokens"
 
@@ -338,11 +328,8 @@
 
         self._max_token_param = LEGACY_MAX_TOKENS_KWARG
         try:
-<<<<<<< HEAD
-=======
             from litellm.utils import get_supported_openai_params
 
->>>>>>> 7794a897
             params = get_supported_openai_params(model_name, model_provider)
             if STANDARD_MAX_TOKENS_KWARG in (params or []):
                 self._max_token_param = STANDARD_MAX_TOKENS_KWARG
@@ -439,13 +426,7 @@
                 stream=stream,
                 # model params
                 temperature=(
-<<<<<<< HEAD
-                    1
-                    if self.config.model_name in ["gpt-5", "gpt-5-mini", "gpt-5-nano"]
-                    else self._temperature
-=======
                     1 if "gpt-5" in self.config.model_name else self._temperature
->>>>>>> 7794a897
                 ),
                 timeout=timeout_override or self._timeout,
                 # For now, we don't support parallel tool calls
