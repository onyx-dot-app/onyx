--- conflicted
+++ resolved
@@ -523,16 +523,11 @@
                     ]
                     else {}
                 ),
-<<<<<<< HEAD
-                thinking={"type": "enabled", "budget_tokens": 10000},
-                **{"reasoning_effort": "medium"},
-=======
                 **(
                     {"reasoning_effort": "minimal"}
                     if "gpt-5" in self.config.model_name
                     else {}
                 ),  # TODO: remove once LITELLM has better support/we change API
->>>>>>> 5ce48031
                 **(
                     {"response_format": structured_response_format}
                     if structured_response_format
