import json
import time
import uuid
from typing import Any
from typing import cast
from typing import Dict
from typing import List
from typing import Optional
from typing import Tuple
<<<<<<< HEAD
from typing import Union
=======
from typing import TypedDict
>>>>>>> bd41618d

from litellm import AllMessageValues
from litellm.completion_extras.litellm_responses_transformation.transformation import (
    OpenAiResponsesToChatCompletionStreamIterator,
)
from litellm.litellm_core_utils.prompt_templates.common_utils import (
    convert_content_list_to_str,
)

try:
    from litellm.litellm_core_utils.prompt_templates.common_utils import (
        extract_images_from_message,
    )
except ImportError:
    extract_images_from_message = None  # type: ignore[assignment]
from litellm.llms.ollama.chat.transformation import OllamaChatCompletionResponseIterator
from litellm.llms.ollama.chat.transformation import OllamaChatConfig
from litellm.llms.ollama.common_utils import OllamaError

try:
    from litellm.types.llms.ollama import OllamaChatCompletionMessage
except ImportError:

    class OllamaChatCompletionMessage(TypedDict, total=False):  # type: ignore[no-redef]
        """Fallback for LiteLLM versions where this TypedDict was removed."""

        role: str
        content: Optional[str]
        images: Optional[List[Any]]
        thinking: Optional[str]
        tool_calls: Optional[List["OllamaToolCall"]]


from litellm.types.llms.ollama import OllamaToolCall
from litellm.types.llms.ollama import OllamaToolCallFunction
from litellm.types.llms.openai import ChatCompletionAssistantToolCall
from litellm.types.utils import ChatCompletionUsageBlock
from litellm.types.utils import GenericStreamingChunk
from litellm.types.utils import ModelResponseStream
from litellm.utils import verbose_logger
from pydantic import BaseModel


if extract_images_from_message is None:

    def extract_images_from_message(
        message: AllMessageValues,
    ) -> Optional[List[Any]]:
        """Fallback for LiteLLM versions that dropped extract_images_from_message."""

        images: List[Any] = []
        content = message.get("content")
        if not isinstance(content, list):
            return None

        for item in content:
            if not isinstance(item, Dict):
                continue

            item_type = item.get("type")
            if item_type == "image_url":
                image_url = item.get("image_url")
                if isinstance(image_url, dict):
                    if image_url.get("url"):
                        images.append(image_url)
                elif image_url:
                    images.append(image_url)
            elif item_type in {"input_image", "image"}:
                image_value = item.get("image")
                if image_value:
                    images.append(image_value)

        return images or None


def _patch_ollama_transform_request() -> None:
    """
    Patches OllamaChatConfig.transform_request to handle reasoning content
    and tool calls properly for Ollama chat completions.
    """
    if (
        getattr(OllamaChatConfig.transform_request, "__name__", "")
        == "_patched_transform_request"
    ):
        return

    def _patched_transform_request(
        self: Any,
        model: str,
        messages: List[AllMessageValues],
        optional_params: dict,
        litellm_params: dict,
        headers: dict,
    ) -> dict:
        stream = optional_params.pop("stream", False)
        format = optional_params.pop("format", None)
        keep_alive = optional_params.pop("keep_alive", None)
        think = optional_params.pop("think", None)
        function_name = optional_params.pop("function_name", None)
        litellm_params["function_name"] = function_name
        tools = optional_params.pop("tools", None)

        new_messages = []
        for m in messages:
            if isinstance(
                m, BaseModel
            ):  # avoid message serialization issues - https://github.com/BerriAI/litellm/issues/5319
                m = m.model_dump(exclude_none=True)
            tool_calls = m.get("tool_calls")
            new_tools: List[OllamaToolCall] = []
            if tool_calls is not None and isinstance(tool_calls, list):
                for tool in tool_calls:
                    typed_tool = ChatCompletionAssistantToolCall(**tool)  # type: ignore[typeddict-item]
                    if typed_tool["type"] == "function":
                        arguments = {}
                        if "arguments" in typed_tool["function"]:
                            arguments = json.loads(typed_tool["function"]["arguments"])
                        ollama_tool_call = OllamaToolCall(
                            function=OllamaToolCallFunction(
                                name=typed_tool["function"].get("name") or "",
                                arguments=arguments,
                            )
                        )
                        new_tools.append(ollama_tool_call)
                cast(dict, m)["tool_calls"] = new_tools
            reasoning_content, parsed_content = _extract_reasoning_content(
                cast(dict, m)
            )
            content_str = convert_content_list_to_str(cast(AllMessageValues, m))
            images = extract_images_from_message(cast(AllMessageValues, m))

            ollama_message = OllamaChatCompletionMessage(
                role=cast(str, m.get("role")),
            )
            if reasoning_content is not None:
                ollama_message["thinking"] = reasoning_content
            if content_str is not None:
                ollama_message["content"] = content_str
            if images is not None:
                ollama_message["images"] = images
            if new_tools:
                ollama_message["tool_calls"] = new_tools

            new_messages.append(ollama_message)

            # Load Config
        config = self.get_config()
        for k, v in config.items():
            if k not in optional_params:
                optional_params[k] = v

        data = {
            "model": model,
            "messages": new_messages,
            "options": optional_params,
            "stream": stream,
        }
        if format is not None:
            data["format"] = format
        if tools is not None:
            data["tools"] = tools
        if keep_alive is not None:
            data["keep_alive"] = keep_alive
        if think is not None:
            data["think"] = think

        return data

    OllamaChatConfig.transform_request = _patched_transform_request  # type: ignore[method-assign]


def _patch_ollama_chunk_parser() -> None:
    """
    Patches OllamaChatCompletionResponseIterator.chunk_parser to properly handle
    reasoning content and content in streaming responses.
    """
    if (
        getattr(OllamaChatCompletionResponseIterator.chunk_parser, "__name__", "")
        == "_patched_chunk_parser"
    ):
        return

    def _patched_chunk_parser(self: Any, chunk: dict) -> ModelResponseStream:
        try:
            """
            Expected chunk format:
            {
                "model": "llama3.1",
                "created_at": "2025-05-24T02:12:05.859654Z",
                "message": {
                    "role": "assistant",
                    "content": "",
                    "tool_calls": [{
                        "function": {
                            "name": "get_latest_album_ratings",
                            "arguments": {
                                "artist_name": "Taylor Swift"
                            }
                        }
                    }]
                },
                "done_reason": "stop",
                "done": true,
                ...
            }
            Need to:
            - convert 'message' to 'delta'
            - return finish_reason when done is true
            - return usage when done is true
            """
            from litellm.types.utils import Delta
            from litellm.types.utils import StreamingChoices

            # process tool calls - if complete function arg - add id to tool call
            tool_calls = chunk["message"].get("tool_calls")
            if tool_calls is not None:
                for tool_call in tool_calls:
                    function_args = tool_call.get("function").get("arguments")
                    if function_args is not None and len(function_args) > 0:
                        is_function_call_complete = self._is_function_call_complete(
                            function_args
                        )
                        if is_function_call_complete:
                            tool_call["id"] = str(uuid.uuid4())

            # PROCESS REASONING CONTENT
            reasoning_content: Optional[str] = None
            content: Optional[str] = None
            if chunk["message"].get("thinking") is not None:
                # Always process thinking content when present
                reasoning_content = chunk["message"].get("thinking")
                if self.started_reasoning_content is False:
                    self.started_reasoning_content = True
            elif chunk["message"].get("content") is not None:
                # Mark thinking as finished when we start getting regular content
                if (
                    self.started_reasoning_content
                    and not self.finished_reasoning_content
                ):
                    self.finished_reasoning_content = True

                message_content = chunk["message"].get("content")
                if "<think>" in message_content:
                    message_content = message_content.replace("<think>", "")
                    self.started_reasoning_content = True
                if "</think>" in message_content and self.started_reasoning_content:
                    message_content = message_content.replace("</think>", "")
                    self.finished_reasoning_content = True
                if (
                    self.started_reasoning_content
                    and not self.finished_reasoning_content
                ):
                    reasoning_content = message_content
                else:
                    content = message_content

            delta = Delta(
                content=content,
                reasoning_content=reasoning_content,
                tool_calls=tool_calls,
            )
            if chunk["done"] is True:
                finish_reason = chunk.get("done_reason", "stop")
                choices = [
                    StreamingChoices(
                        delta=delta,
                        finish_reason=finish_reason,
                    )
                ]
            else:
                choices = [
                    StreamingChoices(
                        delta=delta,
                    )
                ]

            usage = ChatCompletionUsageBlock(
                prompt_tokens=chunk.get("prompt_eval_count", 0),
                completion_tokens=chunk.get("eval_count", 0),
                total_tokens=chunk.get("prompt_eval_count", 0)
                + chunk.get("eval_count", 0),
            )

            return ModelResponseStream(
                id=str(uuid.uuid4()),
                object="chat.completion.chunk",
                created=int(time.time()),  # ollama created_at is in UTC
                usage=usage,
                model=chunk["model"],
                choices=choices,
            )
        except KeyError as e:
            raise OllamaError(
                message=f"KeyError: {e}, Got unexpected response from Ollama: {chunk}",
                status_code=400,
                headers={"Content-Type": "application/json"},
            )
        except Exception as e:
            raise e

    OllamaChatCompletionResponseIterator.chunk_parser = _patched_chunk_parser  # type: ignore[method-assign]


def _patch_openai_responses_chunk_parser() -> None:
    """
    Patches OpenAiResponsesToChatCompletionStreamIterator.chunk_parser to properly
    handle OpenAI Responses API streaming format and convert it to chat completion format.
    """
    if (
        getattr(
            OpenAiResponsesToChatCompletionStreamIterator.chunk_parser,
            "__name__",
            "",
        )
        == "_patched_openai_responses_chunk_parser"
    ):
        return

    def _patched_openai_responses_chunk_parser(
        self: Any, chunk: dict
    ) -> Union["GenericStreamingChunk", "ModelResponseStream"]:
        # Transform responses API streaming chunk to chat completion format
        from litellm.types.llms.openai import ChatCompletionToolCallFunctionChunk
        from litellm.types.utils import (
            ChatCompletionToolCallChunk,
            GenericStreamingChunk,
        )

        verbose_logger.debug(
            f"Chat provider: transform_streaming_response called with chunk: {chunk}"
        )
        parsed_chunk = chunk
        if not parsed_chunk:
            raise ValueError("Chat provider: Empty parsed_chunk")
        if not isinstance(parsed_chunk, dict):
            raise ValueError(f"Chat provider: Invalid chunk type {type(parsed_chunk)}")
        # Handle different event types from responses API

        event_type = parsed_chunk.get("type")
        verbose_logger.debug(f"Chat provider: Processing event type: {event_type}")

        if event_type == "response.created":
            # Initial response creation event
            verbose_logger.debug(f"Chat provider: response.created -> {chunk}")
            return GenericStreamingChunk(
                text="", tool_use=None, is_finished=False, finish_reason="", usage=None
            )

        elif event_type == "response.output_item.added":
            # New output item added
            output_item = parsed_chunk.get("item", {})
            if output_item.get("type") == "function_call":
                return GenericStreamingChunk(
                    text="",
                    tool_use=ChatCompletionToolCallChunk(
                        id=output_item.get("call_id"),
                        index=0,
                        type="function",
                        function=ChatCompletionToolCallFunctionChunk(
                            name=output_item.get("name", None),
                            arguments=parsed_chunk.get("arguments", ""),
                        ),
                    ),
                    is_finished=False,
                    finish_reason="",
                    usage=None,
                )
            elif output_item.get("type") == "message":
                pass
            elif output_item.get("type") == "reasoning":
                pass
            else:
                raise ValueError(f"Chat provider: Invalid output_item  {output_item}")

        elif event_type == "response.function_call_arguments.delta":
            content_part: Optional[str] = parsed_chunk.get("delta", None)
            if content_part:
                return GenericStreamingChunk(
                    text="",
                    tool_use=ChatCompletionToolCallChunk(
                        id=None,
                        index=0,
                        type="function",
                        function=ChatCompletionToolCallFunctionChunk(
                            name=None, arguments=content_part
                        ),
                    ),
                    is_finished=False,
                    finish_reason="",
                    usage=None,
                )
            else:
                raise ValueError(
                    f"Chat provider: Invalid function argument delta {parsed_chunk}"
                )

        elif event_type == "response.output_item.done":
            # New output item added
            output_item = parsed_chunk.get("item", {})
            if output_item.get("type") == "function_call":
                return GenericStreamingChunk(
                    text="",
                    tool_use=ChatCompletionToolCallChunk(
                        id=output_item.get("call_id"),
                        index=0,
                        type="function",
                        function=ChatCompletionToolCallFunctionChunk(
                            name=parsed_chunk.get("name", None),
                            arguments="",  # responses API sends everything again, we don't
                        ),
                    ),
                    is_finished=True,
                    finish_reason="tool_calls",
                    usage=None,
                )
            elif output_item.get("type") == "message":
                return GenericStreamingChunk(
                    finish_reason="stop", is_finished=True, usage=None, text=""
                )
            elif output_item.get("type") == "reasoning":
                pass
            else:
                raise ValueError(f"Chat provider: Invalid output_item  {output_item}")

        elif event_type == "response.output_text.delta":
            # Content part added to output
            content_part = parsed_chunk.get("delta", None)
            if content_part is not None:
                return GenericStreamingChunk(
                    text=content_part,
                    tool_use=None,
                    is_finished=False,
                    finish_reason="",
                    usage=None,
                )
            else:
                raise ValueError(f"Chat provider: Invalid text delta {parsed_chunk}")

        elif event_type == "response.reasoning_summary_text.delta":
            content_part = parsed_chunk.get("delta", None)
            if content_part:
                from litellm.types.utils import (
                    Delta,
                    ModelResponseStream,
                    StreamingChoices,
                )

                return ModelResponseStream(
                    choices=[
                        StreamingChoices(
                            index=cast(int, parsed_chunk.get("summary_index")),
                            delta=Delta(reasoning_content=content_part),
                        )
                    ]
                )

        else:
            pass

        # For any unhandled event types, create a minimal valid chunk or skip
        verbose_logger.debug(
            f"Chat provider: Unhandled event type '{event_type}', creating empty chunk"
        )
        # Return a minimal valid chunk for unknown events
        return GenericStreamingChunk(
            text="", tool_use=None, is_finished=False, finish_reason="", usage=None
        )

    _patched_openai_responses_chunk_parser.__name__ = (
        "_patched_openai_responses_chunk_parser"
    )
    OpenAiResponsesToChatCompletionStreamIterator.chunk_parser = _patched_openai_responses_chunk_parser  # type: ignore[method-assign]


def apply_monkey_patches() -> None:
    """
    Apply all necessary monkey patches to LiteLLM for compatibility.

    This includes:
    - Patching OllamaChatConfig.transform_request for reasoning content support
    - Patching OllamaChatCompletionResponseIterator.chunk_parser for streaming content
    - Patching OpenAiResponsesToChatCompletionStreamIterator.chunk_parser for OpenAI Responses API
    """
    _patch_ollama_transform_request()
    _patch_ollama_chunk_parser()
    _patch_openai_responses_chunk_parser()


def _extract_reasoning_content(message: dict) -> Tuple[Optional[str], Optional[str]]:
    from litellm.litellm_core_utils.prompt_templates.common_utils import (
        _parse_content_for_reasoning,
    )

    message_content = message.get("content")
    if "reasoning_content" in message:
        return message["reasoning_content"], message["content"]
    elif "reasoning" in message:
        return message["reasoning"], message["content"]
    elif isinstance(message_content, str):
        return _parse_content_for_reasoning(message_content)
    return None, message_content<|MERGE_RESOLUTION|>--- conflicted
+++ resolved
@@ -7,11 +7,8 @@
 from typing import List
 from typing import Optional
 from typing import Tuple
-<<<<<<< HEAD
+from typing import TypedDict
 from typing import Union
-=======
-from typing import TypedDict
->>>>>>> bd41618d
 
 from litellm import AllMessageValues
 from litellm.completion_extras.litellm_responses_transformation.transformation import (
