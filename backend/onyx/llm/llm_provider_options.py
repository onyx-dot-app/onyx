from enum import Enum

from pydantic import BaseModel

from onyx.llm.constants import PROVIDER_DISPLAY_NAMES
from onyx.llm.utils import model_supports_image_input
from onyx.server.manage.llm.models import ModelConfigurationView


class CustomConfigKeyType(Enum):
    # used for configuration values that require manual input
    # i.e., textual API keys (e.g., "abcd1234")
    TEXT_INPUT = "text_input"

    # used for configuration values that require a file to be selected/drag-and-dropped
    # i.e., file based credentials (e.g., "/path/to/credentials/file.json")
    FILE_INPUT = "file_input"

    # used for configuration values that require a selection from predefined options
    SELECT = "select"


class CustomConfigOption(BaseModel):
    label: str
    value: str
    description: str | None = None


class CustomConfigKey(BaseModel):
    name: str
    display_name: str
    description: str | None = None
    is_required: bool = True
    is_secret: bool = False
    key_type: CustomConfigKeyType = CustomConfigKeyType.TEXT_INPUT
    default_value: str | None = None
    options: list[CustomConfigOption] | None = None


class WellKnownLLMProviderDescriptor(BaseModel):
    name: str
    display_name: str
    title: str
    api_key_required: bool
    api_base_required: bool
    api_version_required: bool
    custom_config_keys: list[CustomConfigKey] | None = None
    model_configurations: list[ModelConfigurationView]
    default_model: str | None = None
    default_fast_model: str | None = None
    default_api_base: str | None = None
    # set for providers like Azure, which require a deployment name.
    deployment_name_required: bool = False
    # set for providers like Azure, which support a single model per deployment.
    single_model_supported: bool = False


OPENAI_PROVIDER_NAME = "openai"
# Curated list of OpenAI models to show by default in the UI
OPENAI_VISIBLE_MODEL_NAMES = {
    "gpt-5",
    "gpt-5-mini",
    "o1",
    "o3-mini",
    "gpt-4o",
    "gpt-4o-mini",
}

BEDROCK_PROVIDER_NAME = "bedrock"
BEDROCK_DEFAULT_MODEL = "anthropic.claude-3-5-sonnet-20241022-v2:0"


def _fallback_bedrock_regions() -> list[str]:
    # Fall back to a conservative set of well-known Bedrock regions if boto3 data isn't available.
    return [
        "us-east-1",
        "us-east-2",
        "us-gov-east-1",
        "us-gov-west-1",
        "us-west-2",
        "ap-northeast-1",
        "ap-south-1",
        "ap-southeast-1",
        "ap-southeast-2",
        "ap-east-1",
        "ca-central-1",
        "eu-central-1",
        "eu-west-2",
    ]


def _build_bedrock_region_options() -> list[CustomConfigOption]:
    try:
        import boto3

        session = boto3.session.Session()
        regions: set[str] = set()
        # Include both commercial and GovCloud partitions so GovCloud users can select their region.
        for partition_name in ("aws", "aws-us-gov"):
            try:
                regions.update(
                    session.get_available_regions(
                        "bedrock", partition_name=partition_name
                    )
                )
                regions.update(
                    session.get_available_regions(
                        "bedrock-runtime", partition_name=partition_name
                    )
                )
            except Exception:
                continue
        if not regions:
            raise ValueError("No Bedrock regions returned from boto3")
        sorted_regions = sorted(regions)
    except Exception:
        sorted_regions = _fallback_bedrock_regions()

    return [CustomConfigOption(label=region, value=region) for region in sorted_regions]


BEDROCK_REGION_OPTIONS = _build_bedrock_region_options()

OLLAMA_PROVIDER_NAME = "ollama_chat"
OLLAMA_API_KEY_CONFIG_KEY = "OLLAMA_API_KEY"

# OpenRouter
OPENROUTER_PROVIDER_NAME = "openrouter"

ANTHROPIC_PROVIDER_NAME = "anthropic"
# Models to exclude from Anthropic's model list (deprecated or duplicates)
_IGNORABLE_ANTHROPIC_MODELS = {
    "claude-2",
    "claude-instant-1",
    "anthropic/claude-3-5-sonnet-20241022",
}
# Curated list of Anthropic models to show by default in the UI
ANTHROPIC_VISIBLE_MODEL_NAMES = {
    "claude-opus-4-5",
    "claude-sonnet-4-5",
    "claude-haiku-4-5",
}

AZURE_PROVIDER_NAME = "azure"


VERTEXAI_PROVIDER_NAME = "vertex_ai"
VERTEX_CREDENTIALS_FILE_KWARG = "vertex_credentials"
VERTEX_LOCATION_KWARG = "vertex_location"
VERTEXAI_DEFAULT_MODEL = "gemini-2.5-flash"
VERTEXAI_DEFAULT_FAST_MODEL = "gemini-2.5-flash-lite"
# Curated list of Vertex AI models to show by default in the UI
VERTEXAI_VISIBLE_MODEL_NAMES = {
    "gemini-2.5-flash",
    "gemini-2.5-flash-lite",
    "gemini-2.5-pro",
}


def is_obsolete_model(model_name: str, provider: str) -> bool:
    """Check if a model is obsolete and should be filtered out.

    Filters models that are 2+ major versions behind or deprecated.
    This is the single source of truth for obsolete model detection.
    """
    model_lower = model_name.lower()

    # OpenAI obsolete models
    if provider == "openai":
        # GPT-3 models are obsolete
        if "gpt-3" in model_lower:
            return True
        # Legacy models
        deprecated = {
            "text-davinci-003",
            "text-davinci-002",
            "text-curie-001",
            "text-babbage-001",
            "text-ada-001",
            "davinci",
            "curie",
            "babbage",
            "ada",
        }
        if model_lower in deprecated:
            return True

    # Anthropic obsolete models
    if provider == "anthropic":
        if "claude-2" in model_lower or "claude-instant" in model_lower:
            return True

    # Vertex AI obsolete models
    if provider == "vertex_ai":
        if "gemini-1.0" in model_lower:
            return True
        if "palm" in model_lower or "bison" in model_lower:
            return True

    return False


def _get_provider_to_models_map() -> dict[str, list[str]]:
    """Lazy-load provider model mappings to avoid importing litellm at module level.

    Dynamic providers (Bedrock, Ollama, OpenRouter) return empty lists here
    because their models are fetched directly from the source API, which is
    more up-to-date than LiteLLM's static lists.
    """
    return {
        OPENAI_PROVIDER_NAME: get_openai_model_names(),
        BEDROCK_PROVIDER_NAME: [],  # Dynamic - fetched from AWS API
        ANTHROPIC_PROVIDER_NAME: get_anthropic_model_names(),
        VERTEXAI_PROVIDER_NAME: get_vertexai_model_names(),
        OLLAMA_PROVIDER_NAME: [],  # Dynamic - fetched from Ollama API
        OPENROUTER_PROVIDER_NAME: [],  # Dynamic - fetched from OpenRouter API
    }


def get_openai_model_names() -> list[str]:
    """Get OpenAI model names dynamically from litellm."""
    import re
    import litellm

    # TODO: remove these lists once we have a comprehensive model configuration page
    # The ideal flow should be: fetch all available models --> filter by type
    # --> allow user to modify filters and select models based on current context
    non_chat_model_terms = {
        "embed",
        "audio",
        "tts",
        "whisper",
        "dall-e",
        "image",
        "moderation",
        "sora",
        "container",
    }
    deprecated_model_terms = {"babbage", "davinci", "gpt-3.5", "gpt-4-"}
    excluded_terms = non_chat_model_terms | deprecated_model_terms

    # NOTE: We are explicitly excluding all "timestamped" models
    # because they are mostly just noise in the admin configuration panel
    # e.g. gpt-4o-2025-07-16, gpt-3.5-turbo-0613, etc.
    date_pattern = re.compile(r"-\d{4}")

    def is_valid_model(model: str) -> bool:
        model_lower = model.lower()
        return not any(
            ex in model_lower for ex in excluded_terms
        ) and not date_pattern.search(model)

    return sorted(
        (
            model.removeprefix("openai/")
            for model in litellm.open_ai_chat_completion_models
<<<<<<< HEAD
            if "embed" not in model.lower()
            and "audio" not in model.lower()
            and "tts" not in model.lower()
            and "whisper" not in model.lower()
            and "dall-e" not in model.lower()
            and "moderation" not in model.lower()
            and "sora" not in model.lower()  # video generation
            and "container" not in model.lower()  # not a model
            and not is_obsolete_model(model, OPENAI_PROVIDER_NAME)
        ],
=======
            if is_valid_model(model)
        ),
>>>>>>> 2f4d39d8
        reverse=True,
    )


def get_anthropic_model_names() -> list[str]:
    """Get Anthropic model names dynamically from litellm."""
    import litellm

    return sorted(
        [
            model
            for model in litellm.anthropic_models
            if model not in _IGNORABLE_ANTHROPIC_MODELS
            and not is_obsolete_model(model, ANTHROPIC_PROVIDER_NAME)
        ],
        reverse=True,
    )


def get_vertexai_model_names() -> list[str]:
    """Get Vertex AI model names dynamically from litellm model_cost."""
    import litellm

    # Combine all vertex model sets
    vertex_models: set[str] = set()
    vertex_model_sets = [
        "vertex_chat_models",
        "vertex_language_models",
        "vertex_anthropic_models",
        "vertex_llama3_models",
        "vertex_mistral_models",
        "vertex_ai_ai21_models",
        "vertex_deepseek_models",
    ]
    for attr in vertex_model_sets:
        if hasattr(litellm, attr):
            vertex_models.update(getattr(litellm, attr))

    # Also extract from model_cost for any models not in the sets
    for key in litellm.model_cost.keys():
        if key.startswith("vertex_ai/"):
            model_name = key.replace("vertex_ai/", "")
            vertex_models.add(model_name)

    return sorted(
        [
            model
            for model in vertex_models
            if "embed" not in model.lower()
            and "image" not in model.lower()
            and "video" not in model.lower()
            and "code" not in model.lower()
            and "veo" not in model.lower()  # video generation
            and "live" not in model.lower()  # live/streaming models
            and "tts" not in model.lower()  # text-to-speech
            and "native-audio" not in model.lower()  # audio models
            and "/" not in model  # filter out prefixed models like openai/gpt-oss
            and "search_api" not in model.lower()  # not a model
            and "-maas" not in model.lower()  # marketplace models
            and not is_obsolete_model(model, VERTEXAI_PROVIDER_NAME)
        ],
        reverse=True,
    )


def fetch_available_well_known_llms() -> list[WellKnownLLMProviderDescriptor]:
    return [
        WellKnownLLMProviderDescriptor(
            name=OPENAI_PROVIDER_NAME,
            display_name="OpenAI",
            title="GPT",
            api_key_required=True,
            api_base_required=False,
            api_version_required=False,
            custom_config_keys=[],
            model_configurations=fetch_model_configurations_for_provider(
                OPENAI_PROVIDER_NAME
            ),
            default_model="gpt-4o",
            default_fast_model="gpt-4o-mini",
        ),
        WellKnownLLMProviderDescriptor(
            name=OLLAMA_PROVIDER_NAME,
            display_name="Ollama",
            title="Ollama",
            api_key_required=False,
            api_base_required=True,
            api_version_required=False,
            custom_config_keys=[
                CustomConfigKey(
                    name=OLLAMA_API_KEY_CONFIG_KEY,
                    display_name="Ollama API Key",
                    description="Optional API key used when connecting to Ollama Cloud (i.e. API base is https://ollama.com).",
                    is_required=False,
                    is_secret=True,
                )
            ],
            model_configurations=fetch_model_configurations_for_provider(
                OLLAMA_PROVIDER_NAME
            ),
            default_model=None,
            default_fast_model=None,
            default_api_base="http://127.0.0.1:11434",
        ),
        WellKnownLLMProviderDescriptor(
            name=ANTHROPIC_PROVIDER_NAME,
            display_name="Anthropic",
            title="Claude",
            api_key_required=True,
            api_base_required=False,
            api_version_required=False,
            custom_config_keys=[],
            model_configurations=fetch_model_configurations_for_provider(
                ANTHROPIC_PROVIDER_NAME
            ),
            default_model="claude-sonnet-4-5-20250929",
            default_fast_model="claude-sonnet-4-20250514",
        ),
        WellKnownLLMProviderDescriptor(
            name=AZURE_PROVIDER_NAME,
            display_name="Microsoft Azure Cloud",
            title="Azure OpenAI",
            api_key_required=True,
            api_base_required=True,
            api_version_required=True,
            custom_config_keys=[],
            model_configurations=fetch_model_configurations_for_provider(
                AZURE_PROVIDER_NAME
            ),
            deployment_name_required=True,
            single_model_supported=True,
        ),
        WellKnownLLMProviderDescriptor(
            name=BEDROCK_PROVIDER_NAME,
            display_name="AWS",
            title="Amazon Bedrock",
            api_key_required=False,
            api_base_required=False,
            api_version_required=False,
            custom_config_keys=[
                CustomConfigKey(
                    name="AWS_REGION_NAME",
                    display_name="AWS Region Name",
                    description="Region where your Amazon Bedrock models are hosted.",
                    key_type=CustomConfigKeyType.SELECT,
                    options=BEDROCK_REGION_OPTIONS,
                ),
                CustomConfigKey(
                    name="BEDROCK_AUTH_METHOD",
                    display_name="Authentication",
                    description="Choose how Onyx should authenticate with Bedrock.",
                    is_required=False,
                    key_type=CustomConfigKeyType.SELECT,
                    default_value="access_key",
                    options=[
                        CustomConfigOption(
                            label="Environment IAM Role",
                            value="iam",
                            description="Recommended for AWS environments",
                        ),
                        CustomConfigOption(
                            label="Access Key",
                            value="access_key",
                            description="For non-AWS environments",
                        ),
                        CustomConfigOption(
                            label="Long-term API Key",
                            value="long_term_api_key",
                            description="For non-AWS environments",
                        ),
                    ],
                ),
                CustomConfigKey(
                    name="AWS_ACCESS_KEY_ID",
                    display_name="AWS Access Key ID",
                    is_required=False,
                    description="If using IAM role or a long-term API key, leave this field blank.",
                ),
                CustomConfigKey(
                    name="AWS_SECRET_ACCESS_KEY",
                    display_name="AWS Secret Access Key",
                    is_required=False,
                    is_secret=True,
                    description="If using IAM role or a long-term API key, leave this field blank.",
                ),
                CustomConfigKey(
                    name="AWS_BEARER_TOKEN_BEDROCK",
                    display_name="AWS Bedrock Long-term API Key",
                    is_required=False,
                    is_secret=True,
                    description=(
                        "If using IAM role or access key, leave this field blank."
                    ),
                ),
            ],
            model_configurations=fetch_model_configurations_for_provider(
                BEDROCK_PROVIDER_NAME
            ),
            default_model=None,
            default_fast_model=None,
        ),
        WellKnownLLMProviderDescriptor(
            name=VERTEXAI_PROVIDER_NAME,
            display_name="Google Cloud Vertex AI",
            title="Gemini",
            api_key_required=False,
            api_base_required=False,
            api_version_required=False,
            model_configurations=fetch_model_configurations_for_provider(
                VERTEXAI_PROVIDER_NAME
            ),
            custom_config_keys=[
                CustomConfigKey(
                    name=VERTEX_CREDENTIALS_FILE_KWARG,
                    display_name="Credentials File",
                    description="This should be a JSON file containing some private credentials.",
                    is_required=True,
                    is_secret=False,
                    key_type=CustomConfigKeyType.FILE_INPUT,
                ),
                CustomConfigKey(
                    name=VERTEX_LOCATION_KWARG,
                    display_name="Location",
                    description="The location of the Vertex AI model. Please refer to the "
                    "[Vertex AI configuration docs](https://docs.onyx.app/admins/ai_models/google_ai) for all possible values.",
                    is_required=False,
                    is_secret=False,
                    key_type=CustomConfigKeyType.TEXT_INPUT,
                    default_value="us-east1",
                ),
            ],
            default_model=VERTEXAI_DEFAULT_MODEL,
            default_fast_model=VERTEXAI_DEFAULT_FAST_MODEL,
        ),
        WellKnownLLMProviderDescriptor(
            name=OPENROUTER_PROVIDER_NAME,
            display_name="OpenRouter",
            title="OpenRouter",
            api_key_required=True,
            api_base_required=True,
            api_version_required=False,
            custom_config_keys=[],
            model_configurations=fetch_model_configurations_for_provider(
                OPENROUTER_PROVIDER_NAME
            ),
            default_model=None,
            default_fast_model=None,
            default_api_base="https://openrouter.ai/api/v1",
        ),
    ]


def fetch_models_for_provider(provider_name: str) -> list[str]:
    return _get_provider_to_models_map().get(provider_name, [])


def fetch_model_names_for_provider_as_set(provider_name: str) -> set[str] | None:
    model_names = fetch_models_for_provider(provider_name)
    return set(model_names) if model_names else None


def fetch_visible_model_names_for_provider_as_set(
    provider_name: str,
) -> set[str] | None:
    """Get visible model names for a provider.

    Note: Since we no longer maintain separate visible model lists,
    this returns all models (same as fetch_model_names_for_provider_as_set).
    Kept for backwards compatibility with alembic migrations.
    """
    return fetch_model_names_for_provider_as_set(provider_name)


# Display names for Onyx-supported LLM providers (used in admin UI provider selection).
# These override PROVIDER_DISPLAY_NAMES for Onyx-specific branding.
_ONYX_PROVIDER_DISPLAY_NAMES: dict[str, str] = {
    OPENAI_PROVIDER_NAME: "ChatGPT (OpenAI)",
    OLLAMA_PROVIDER_NAME: "Ollama",
    ANTHROPIC_PROVIDER_NAME: "Claude (Anthropic)",
    AZURE_PROVIDER_NAME: "Azure OpenAI",
    BEDROCK_PROVIDER_NAME: "Amazon Bedrock",
    VERTEXAI_PROVIDER_NAME: "Google Vertex AI",
    OPENROUTER_PROVIDER_NAME: "OpenRouter",
}


def get_provider_display_name(provider_name: str) -> str:
    """Get human-friendly display name for an Onyx-supported provider.

    First checks Onyx-specific display names, then falls back to
    PROVIDER_DISPLAY_NAMES from constants.
    """
    if provider_name in _ONYX_PROVIDER_DISPLAY_NAMES:
        return _ONYX_PROVIDER_DISPLAY_NAMES[provider_name]
    return PROVIDER_DISPLAY_NAMES.get(
        provider_name.lower(), provider_name.replace("_", " ").title()
    )


def _get_visible_models_for_provider(provider_name: str) -> set[str]:
    """Get the set of models that should be visible by default for a provider."""
    _PROVIDER_TO_VISIBLE_MODELS: dict[str, set[str]] = {
        OPENAI_PROVIDER_NAME: OPENAI_VISIBLE_MODEL_NAMES,
        ANTHROPIC_PROVIDER_NAME: ANTHROPIC_VISIBLE_MODEL_NAMES,
        VERTEXAI_PROVIDER_NAME: VERTEXAI_VISIBLE_MODEL_NAMES,
    }
    return _PROVIDER_TO_VISIBLE_MODELS.get(provider_name, set())


def fetch_model_configurations_for_provider(
    provider_name: str,
) -> list[ModelConfigurationView]:
    """Fetch model configurations for a static provider (OpenAI, Anthropic, Vertex AI).

    Looks up max_input_tokens from LiteLLM's model_cost. If not found, stores None
    and the runtime will use the fallback (4096).

    Models in the curated visible lists (OPENAI_VISIBLE_MODEL_NAMES, etc.) are
    marked as is_visible=True by default.
    """
    from onyx.llm.utils import get_max_input_tokens

    visible_models = _get_visible_models_for_provider(provider_name)
    configs = []
    for model_name in fetch_models_for_provider(provider_name):
        max_input_tokens = get_max_input_tokens(
            model_name=model_name,
            model_provider=provider_name,
        )

        configs.append(
            ModelConfigurationView(
                name=model_name,
                is_visible=model_name in visible_models,
                max_input_tokens=max_input_tokens,
                supports_image_input=model_supports_image_input(
                    model_name=model_name,
                    model_provider=provider_name,
                ),
            )
        )
    return configs<|MERGE_RESOLUTION|>--- conflicted
+++ resolved
@@ -254,21 +254,8 @@
         (
             model.removeprefix("openai/")
             for model in litellm.open_ai_chat_completion_models
-<<<<<<< HEAD
-            if "embed" not in model.lower()
-            and "audio" not in model.lower()
-            and "tts" not in model.lower()
-            and "whisper" not in model.lower()
-            and "dall-e" not in model.lower()
-            and "moderation" not in model.lower()
-            and "sora" not in model.lower()  # video generation
-            and "container" not in model.lower()  # not a model
-            and not is_obsolete_model(model, OPENAI_PROVIDER_NAME)
-        ],
-=======
             if is_valid_model(model)
         ),
->>>>>>> 2f4d39d8
         reverse=True,
     )
 
