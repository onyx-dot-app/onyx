--- conflicted
+++ resolved
@@ -748,13 +748,8 @@
                 "this model may or may not support image input."
             )
             return False
-<<<<<<< HEAD
-        supports_vision = model_obj.get("supports_vision", False)
-        return False if supports_vision is None else supports_vision
-=======
         # The or False here is because sometimes the dict contains the key but the value is None
         return model_obj.get("supports_vision", False) or False
->>>>>>> 98822155
     except Exception:
         logger.exception(
             f"Failed to get model object for {model_provider}/{model_name}"
