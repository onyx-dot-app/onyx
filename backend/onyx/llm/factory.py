from typing import Any

from onyx.chat.models import PersonaOverrideConfig
from onyx.configs.app_configs import DISABLE_GENERATIVE_AI
from onyx.configs.model_configs import GEN_AI_MODEL_FALLBACK_MAX_TOKENS
from onyx.configs.model_configs import GEN_AI_TEMPERATURE
from onyx.db.engine import get_session_context_manager
from onyx.db.engine import get_session_with_current_tenant
from onyx.db.llm import fetch_default_provider
from onyx.db.llm import fetch_default_vision_provider
from onyx.db.llm import fetch_existing_llm_providers
from onyx.db.llm import fetch_llm_provider_view
from onyx.db.llm import fetch_model_configurations
from onyx.db.models import Persona
from onyx.llm.chat_llm import DefaultMultiLLM
from onyx.llm.exceptions import GenAIDisabledException
from onyx.llm.interfaces import LLM
from onyx.llm.override_models import LLMOverride
from onyx.llm.utils import model_supports_image_input
from onyx.server.manage.llm.models import LLMProvider
from onyx.server.manage.llm.models import LLMProviderView
from onyx.utils.headers import build_llm_extra_headers
from onyx.utils.logger import setup_logger
from onyx.utils.long_term_log import LongTermLogger

logger = setup_logger()


def _build_extra_model_kwargs(provider: str) -> dict[str, Any]:
    """Ollama requires us to specify the max context window.

    For now, just using the GEN_AI_MODEL_FALLBACK_MAX_TOKENS value.
    TODO: allow model-specific values to be configured via the UI.
    """
    return {"num_ctx": GEN_AI_MODEL_FALLBACK_MAX_TOKENS} if provider == "ollama" else {}


def get_main_llm_from_tuple(
    llms: tuple[LLM, LLM],
) -> LLM:
    return llms[0]


def get_llms_for_persona(
    persona: Persona | PersonaOverrideConfig | None,
    llm_override: LLMOverride | None = None,
    additional_headers: dict[str, str] | None = None,
    long_term_logger: LongTermLogger | None = None,
) -> tuple[LLM, LLM]:
    if persona is None:
        logger.warning("No persona provided, using default LLMs")
        return get_default_llms()

    model_provider_override = llm_override.model_provider if llm_override else None
    model_version_override = llm_override.model_version if llm_override else None
    temperature_override = llm_override.temperature if llm_override else None

    provider_name = model_provider_override or persona.llm_model_provider_override
    if not provider_name:
        return get_default_llms(
            temperature=temperature_override or GEN_AI_TEMPERATURE,
            additional_headers=additional_headers,
            long_term_logger=long_term_logger,
        )

    with get_session_context_manager() as db_session:
        llm_provider = fetch_llm_provider_view(db_session, provider_name)

    if not llm_provider:
        raise ValueError("No LLM provider found")

    model = model_version_override or persona.llm_model_version_override
    fast_model = llm_provider.fast_default_model_name or llm_provider.default_model_name
    if not model:
        raise ValueError("No model name found")
    if not fast_model:
        raise ValueError("No fast model name found")

    def _create_llm(model: str) -> LLM:
        return get_llm(
            provider=llm_provider.provider,
            model=model,
            deployment_name=llm_provider.deployment_name,
            api_key=llm_provider.api_key,
            api_base=llm_provider.api_base,
            api_version=llm_provider.api_version,
            custom_config=llm_provider.custom_config,
            temperature=temperature_override,
            additional_headers=additional_headers,
            long_term_logger=long_term_logger,
        )

    return _create_llm(model), _create_llm(fast_model)


def get_default_llm_with_vision(
    timeout: int | None = None,
    temperature: float | None = None,
    additional_headers: dict[str, str] | None = None,
    long_term_logger: LongTermLogger | None = None,
) -> LLM | None:
    """Get an LLM that supports image input, with the following priority:
    1. Use the designated default vision provider if it exists and supports image input
    2. Fall back to the first LLM provider that supports image input

    Returns None if no providers exist or if no provider supports images.
    """
    if DISABLE_GENERATIVE_AI:
        raise GenAIDisabledException()

    def create_vision_llm(provider: LLMProviderView, model: str) -> LLM:
        """Helper to create an LLM if the provider supports image input."""
        return get_llm(
            provider=provider.provider,
            model=model,
            deployment_name=provider.deployment_name,
            api_key=provider.api_key,
            api_base=provider.api_base,
            api_version=provider.api_version,
            custom_config=provider.custom_config,
            timeout=timeout,
            temperature=temperature,
            additional_headers=additional_headers,
            long_term_logger=long_term_logger,
        )

    with get_session_with_current_tenant() as db_session:
        # Try the default vision provider first
        default_provider = fetch_default_vision_provider(db_session)
        if default_provider and default_provider.default_vision_model:
            if model_supports_image_input(
                default_provider.default_vision_model, default_provider.provider
            ):
                return create_vision_llm(
                    default_provider, default_provider.default_vision_model
                )

        # Fall back to searching all providers
        providers = fetch_existing_llm_providers(db_session)

    if not providers:
        return None

    # Check all providers for viable vision models
    for provider in providers:
        provider_view = LLMProviderView.from_model(provider)

        # First priority: Check if provider has a default_vision_model
        if provider.default_vision_model and model_supports_image_input(
            provider.default_vision_model, provider.provider
        ):
<<<<<<< HEAD
            model_configuration = fetch_model_configurations(db_session, provider.id)
            return create_vision_llm(
                LLMProviderView.from_model(provider, model_configuration),
                provider.default_vision_model,
            )
=======
            return create_vision_llm(provider_view, provider.default_vision_model)

        # If no model_names are specified, try default models in priority order
        if not provider.model_names:
            # Try default_model_name
            if provider.default_model_name and model_supports_image_input(
                provider.default_model_name, provider.provider
            ):
                return create_vision_llm(provider_view, provider.default_model_name)

            # Try fast_default_model_name
            if provider.fast_default_model_name and model_supports_image_input(
                provider.fast_default_model_name, provider.provider
            ):
                return create_vision_llm(
                    provider_view, provider.fast_default_model_name
                )
        else:
            # If model_names is specified, check each model
            for model_name in provider.model_names:
                if model_supports_image_input(model_name, provider.provider):
                    return create_vision_llm(provider_view, model_name)
>>>>>>> a8cba7ab

    return None


def llm_from_provider(
    model_name: str,
    llm_provider: LLMProvider,
    timeout: int | None = None,
    temperature: float | None = None,
    additional_headers: dict[str, str] | None = None,
    long_term_logger: LongTermLogger | None = None,
) -> LLM:
    return get_llm(
        provider=llm_provider.provider,
        model=model_name,
        deployment_name=llm_provider.deployment_name,
        api_key=llm_provider.api_key,
        api_base=llm_provider.api_base,
        api_version=llm_provider.api_version,
        custom_config=llm_provider.custom_config,
        timeout=timeout,
        temperature=temperature,
        additional_headers=additional_headers,
        long_term_logger=long_term_logger,
    )


def get_llm_for_contextual_rag(model_name: str, model_provider: str) -> LLM:
    with get_session_context_manager() as db_session:
        llm_provider = fetch_llm_provider_view(db_session, model_provider)
    if not llm_provider:
        raise ValueError("No LLM provider with name {} found".format(model_provider))
    return llm_from_provider(
        model_name=model_name,
        llm_provider=llm_provider,
    )


def get_default_llms(
    timeout: int | None = None,
    temperature: float | None = None,
    additional_headers: dict[str, str] | None = None,
    long_term_logger: LongTermLogger | None = None,
) -> tuple[LLM, LLM]:
    if DISABLE_GENERATIVE_AI:
        raise GenAIDisabledException()

    with get_session_context_manager() as db_session:
        llm_provider = fetch_default_provider(db_session)

    if not llm_provider:
        raise ValueError("No default LLM provider found")

    model_name = llm_provider.default_model_name
    fast_model_name = (
        llm_provider.fast_default_model_name or llm_provider.default_model_name
    )
    if not model_name:
        raise ValueError("No default model name found")
    if not fast_model_name:
        raise ValueError("No fast default model name found")

    def _create_llm(model: str) -> LLM:
        return llm_from_provider(
            model_name=model,
            llm_provider=llm_provider,
            timeout=timeout,
            temperature=temperature,
            additional_headers=additional_headers,
            long_term_logger=long_term_logger,
        )

    return _create_llm(model_name), _create_llm(fast_model_name)


def get_llm(
    provider: str,
    model: str,
    deployment_name: str | None,
    api_key: str | None = None,
    api_base: str | None = None,
    api_version: str | None = None,
    custom_config: dict[str, str] | None = None,
    temperature: float | None = None,
    timeout: int | None = None,
    additional_headers: dict[str, str] | None = None,
    long_term_logger: LongTermLogger | None = None,
) -> LLM:
    if temperature is None:
        temperature = GEN_AI_TEMPERATURE
    return DefaultMultiLLM(
        model_provider=provider,
        model_name=model,
        deployment_name=deployment_name,
        api_key=api_key,
        api_base=api_base,
        api_version=api_version,
        timeout=timeout,
        temperature=temperature,
        custom_config=custom_config,
        extra_headers=build_llm_extra_headers(additional_headers),
        model_kwargs=_build_extra_model_kwargs(provider),
        long_term_logger=long_term_logger,
    )<|MERGE_RESOLUTION|>--- conflicted
+++ resolved
@@ -143,23 +143,17 @@
 
     # Check all providers for viable vision models
     for provider in providers:
-        provider_view = LLMProviderView.from_model(provider)
+        model_configurations = fetch_model_configurations(db_session, provider.id)
+        provider_view = LLMProviderView.from_model(provider, model_configurations)
 
         # First priority: Check if provider has a default_vision_model
         if provider.default_vision_model and model_supports_image_input(
             provider.default_vision_model, provider.provider
         ):
-<<<<<<< HEAD
-            model_configuration = fetch_model_configurations(db_session, provider.id)
-            return create_vision_llm(
-                LLMProviderView.from_model(provider, model_configuration),
-                provider.default_vision_model,
-            )
-=======
             return create_vision_llm(provider_view, provider.default_vision_model)
 
         # If no model_names are specified, try default models in priority order
-        if not provider.model_names:
+        if not model_configurations:
             # Try default_model_name
             if provider.default_model_name and model_supports_image_input(
                 provider.default_model_name, provider.provider
@@ -175,10 +169,11 @@
                 )
         else:
             # If model_names is specified, check each model
-            for model_name in provider.model_names:
-                if model_supports_image_input(model_name, provider.provider):
-                    return create_vision_llm(provider_view, model_name)
->>>>>>> a8cba7ab
+            for model_configuration in model_configurations:
+                if model_supports_image_input(
+                    model_configuration.name, provider.provider
+                ):
+                    return create_vision_llm(provider_view, model_configuration.name)
 
     return None
 
