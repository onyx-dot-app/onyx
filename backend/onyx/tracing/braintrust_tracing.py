import os
import re
from typing import Any

import braintrust

from onyx.configs.app_configs import BRAINTRUST_API_KEY
from onyx.configs.app_configs import BRAINTRUST_PROJECT
from onyx.tracing import set_trace_processors
from onyx.tracing.braintrust_tracing_processor import BraintrustTracingProcessor
from onyx.utils.logger import setup_logger

# import langfuse  # type: ignore[import-untyped]
# from braintrust_langchain import set_global_handler  # type: ignore[import-untyped]

logger = setup_logger()

MASKING_LENGTH = int(os.environ.get("BRAINTRUST_MASKING_LENGTH", "20000"))


def _truncate_str(s: str) -> str:
    tail = MASKING_LENGTH // 5
    head = MASKING_LENGTH - tail
    return f"{s[:head]}…{s[-tail:]}[TRUNCATED {len(s)} chars to {MASKING_LENGTH}]"


def _mask(data: Any) -> Any:
    """Mask data if it exceeds the maximum length threshold or contains sensitive information."""
    # Handle dictionaries recursively
    if isinstance(data, dict):
        masked_dict = {}
        for key, value in data.items():
            # Mask private keys and authorization headers
            if isinstance(key, str) and (
                "private_key" in key.lower() or "authorization" in key.lower()
            ):
                masked_dict[key] = "***REDACTED***"
            else:
                masked_dict[key] = _mask(value)
        return masked_dict

    # Handle lists recursively
    if isinstance(data, list):
        return [_mask(item) for item in data]

    # Handle strings
    if isinstance(data, str):
        # Mask private_key patterns
        if "private_key" in data.lower():
            return "***REDACTED***"

        # Mask Authorization: Bearer tokens
        # Pattern matches "Authorization: Bearer <token>" or "authorization: bearer <token>"
        if re.search(r"authorization:\s*bearer\s+\S+", data, re.IGNORECASE):
            data = re.sub(
                r"(authorization:\s*bearer\s+)\S+",
                r"\1***REDACTED***",
                data,
                flags=re.IGNORECASE,
            )

        if len(data) <= MASKING_LENGTH:
            return data
        return _truncate_str(data)

    # For other types, check length
    if len(str(data)) <= MASKING_LENGTH:
        return data
    return _truncate_str(str(data))


def setup_braintrust_if_creds_available() -> None:
    """Initialize Braintrust logger and set up global callback handler."""
    # Check if Braintrust API key is available
    if not BRAINTRUST_API_KEY:
        logger.info("Braintrust API key not provided, skipping Braintrust setup")
        return

    braintrust_logger = braintrust.init_logger(
        project=BRAINTRUST_PROJECT,
        api_key=BRAINTRUST_API_KEY,
    )
    braintrust.set_masking_function(_mask)
<<<<<<< HEAD
    # handler = BraintrustCallbackHandler()
    # set_global_handler(handler)
=======
>>>>>>> c0075d5f
    set_trace_processors([BraintrustTracingProcessor(braintrust_logger)])
    _setup_legacy_langchain_tracing()
    logger.notice("Braintrust tracing initialized")


def _setup_legacy_langchain_tracing() -> None:
    handler = BraintrustCallbackHandler()
    set_global_handler(handler)<|MERGE_RESOLUTION|>--- conflicted
+++ resolved
@@ -3,15 +3,14 @@
 from typing import Any
 
 import braintrust
+from agents import set_trace_processors
+from braintrust.wrappers.openai import BraintrustTracingProcessor
+from braintrust_langchain import set_global_handler  # type: ignore[import-untyped]
+from braintrust_langchain.callbacks import BraintrustCallbackHandler  # type: ignore[import-untyped]
 
 from onyx.configs.app_configs import BRAINTRUST_API_KEY
 from onyx.configs.app_configs import BRAINTRUST_PROJECT
-from onyx.tracing import set_trace_processors
-from onyx.tracing.braintrust_tracing_processor import BraintrustTracingProcessor
 from onyx.utils.logger import setup_logger
-
-# import langfuse  # type: ignore[import-untyped]
-# from braintrust_langchain import set_global_handler  # type: ignore[import-untyped]
 
 logger = setup_logger()
 
@@ -81,11 +80,6 @@
         api_key=BRAINTRUST_API_KEY,
     )
     braintrust.set_masking_function(_mask)
-<<<<<<< HEAD
-    # handler = BraintrustCallbackHandler()
-    # set_global_handler(handler)
-=======
->>>>>>> c0075d5f
     set_trace_processors([BraintrustTracingProcessor(braintrust_logger)])
     _setup_legacy_langchain_tracing()
     logger.notice("Braintrust tracing initialized")
