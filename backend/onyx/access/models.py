--- conflicted
+++ resolved
@@ -64,29 +64,6 @@
     # Names of user groups associated with this document
     user_groups: set[str]
 
-<<<<<<< HEAD
-    def to_acl(self) -> set[str]:
-        # all acl's are prefixed by type
-
-        acl_set: set[str] = set()
-        for user_email in self.user_emails:
-            if user_email:
-                acl_set.add(prefix_user_email(user_email))
-
-        for group_name in self.user_groups:
-            acl_set.add(prefix_user_group(group_name))
-
-        for external_user_email in self.external_user_emails:
-            acl_set.add(prefix_user_email(external_user_email))
-
-        for external_group_id in self.external_user_group_ids:
-            acl_set.add(prefix_external_group(external_group_id))
-
-        if self.is_public:
-            acl_set.add(PUBLIC_DOC_PAT)
-
-        return acl_set
-=======
     external_user_emails: set[str]
     external_user_group_ids: set[str]
     is_public: bool
@@ -95,7 +72,6 @@
         raise TypeError(
             "Use `DocumentAccess.build(...)` instead of creating an instance directly."
         )
->>>>>>> 0d0588a0
 
     def to_acl(self) -> set[str]:
         # the acl's emitted by this function are prefixed by type
@@ -129,20 +105,6 @@
         external_user_group_ids: list[str],
         is_public: bool,
     ) -> "DocumentAccess":
-<<<<<<< HEAD
-        """Don't prefix incoming data, prefix on read from to_acl!"""
-
-        return cls(
-            external_user_emails={
-                external_email for external_email in external_user_emails
-            },
-            external_user_group_ids={
-                external_group_id for external_group_id in external_user_group_ids
-            },
-            user_emails={user_email for user_email in user_emails if user_email},
-            user_groups=set(user_groups),
-            is_public=is_public,
-=======
         """Don't prefix incoming data wth acl type, prefix on read from to_acl!"""
 
         obj = object.__new__(cls)
@@ -154,7 +116,6 @@
             obj,
             "external_user_emails",
             {external_email for external_email in external_user_emails},
->>>>>>> 0d0588a0
         )
         object.__setattr__(
             obj,
