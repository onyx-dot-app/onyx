--- conflicted
+++ resolved
@@ -95,12 +95,9 @@
         )
 
         num_docs = 0
-<<<<<<< HEAD
-        for doc in db_session.scalars(stmt).yield_per(1):
-=======
+
 
         for doc in db_session.scalars(stmt).yield_per(DB_YIELD_PER_DEFAULT):
->>>>>>> 7d6d7352
             doc = cast(Document, doc)
             current_time = time.monotonic()
             if current_time - last_lock_time >= (
