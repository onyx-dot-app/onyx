import time
from typing import cast
from uuid import uuid4

from celery import Celery
from redis import Redis
from redis.lock import Lock as RedisLock
from sqlalchemy.orm import Session

from onyx.configs.app_configs import DB_YIELD_PER_DEFAULT
from onyx.configs.constants import CELERY_VESPA_SYNC_BEAT_LOCK_TIMEOUT
from onyx.configs.constants import OnyxCeleryPriority
from onyx.configs.constants import OnyxCeleryQueues
from onyx.configs.constants import OnyxCeleryTask
from onyx.db.connector_credential_pair import get_connector_credential_pair_from_id
from onyx.db.document import (
    construct_document_select_for_connector_credential_pair_by_needs_sync,
)
from onyx.db.models import Document
from onyx.redis.redis_object_helper import RedisObjectHelper


class RedisConnectorCredentialPair(RedisObjectHelper):
    """This class is used to scan documents by cc_pair in the db and collect them into
    a unified set for syncing.

    It differs from the other redis helpers in that the taskset used spans
    all connectors and is not per connector."""

    PREFIX = "connectorsync"
    FENCE_PREFIX = PREFIX + "_fence"
    TASKSET_PREFIX = PREFIX + "_taskset"

    SYNCING_PREFIX = PREFIX + ":vespa_syncing"

    def __init__(self, tenant_id: str | None, id: int) -> None:
        super().__init__(tenant_id, str(id))

        # documents that should be skipped
        self.skip_docs: set[str] = set()

    @classmethod
    def get_fence_key(cls) -> str:
        return RedisConnectorCredentialPair.FENCE_PREFIX

    @classmethod
    def get_taskset_key(cls) -> str:
        return RedisConnectorCredentialPair.TASKSET_PREFIX

    @property
    def taskset_key(self) -> str:
        """Notice that this is intentionally reusing the same taskset for all
        connector syncs"""
        # example: connector_taskset
        return f"{self.TASKSET_PREFIX}"

    def set_skip_docs(self, skip_docs: set[str]) -> None:
        # documents that should be skipped. Note that this classes updates
        # the list on the fly
        self.skip_docs = skip_docs

    @staticmethod
    def make_redis_syncing_key(doc_id: str) -> str:
        """used to create a key in redis to block a doc from syncing"""
        return f"{RedisConnectorCredentialPair.SYNCING_PREFIX}:{doc_id}"

    def generate_tasks(
        self,
        max_tasks: int,
        celery_app: Celery,
        db_session: Session,
        redis_client: Redis,
        lock: RedisLock,
        tenant_id: str | None,
    ) -> tuple[int, int] | None:
<<<<<<< HEAD
        """We can limit the number of tasks generated here, which is useful to prevent
        one tenant from overwhelming the sync queue.

        This works because the dirty state of a document is in the DB, so more docs
        get picked up after the limited set of tasks is complete.
        """
        # an arbitrary number in seconds to prevent the same doc from syncing repeatedly
        SYNC_EXPIRATION = 24 * 60 * 60

=======
>>>>>>> eb916df1
        last_lock_time = time.monotonic()

        async_results = []
        cc_pair = get_connector_credential_pair_from_id(int(self._id), db_session)
        if not cc_pair:
            return None

        stmt = construct_document_select_for_connector_credential_pair_by_needs_sync(
            cc_pair.connector_id, cc_pair.credential_id
        )

        num_docs = 0

        for doc in db_session.scalars(stmt).yield_per(DB_YIELD_PER_DEFAULT):
            doc = cast(Document, doc)
            current_time = time.monotonic()
            if current_time - last_lock_time >= (
                CELERY_VESPA_SYNC_BEAT_LOCK_TIMEOUT / 4
            ):
                lock.reacquire()
                last_lock_time = current_time

            num_docs += 1

            # check if we should skip the document (typically because it's already syncing)
            if doc.id in self.skip_docs:
                continue

            # an arbitrary number in seconds to prevent the same doc from syncing repeatedly
            # SYNC_EXPIRATION = 24 * 60 * 60

            # a quick hack that can be uncommented to prevent a doc from resyncing over and over
            # redis_syncing_key = self.make_redis_syncing_key(doc.id)
            # if redis_client.exists(redis_syncing_key):
            #     continue
            # redis_client.set(redis_syncing_key, custom_task_id, ex=SYNC_EXPIRATION)

            # celery's default task id format is "dd32ded3-00aa-4884-8b21-42f8332e7fac"
            # the key for the result is "celery-task-meta-dd32ded3-00aa-4884-8b21-42f8332e7fac"
            # we prefix the task id so it's easier to keep track of who created the task
            # aka "documentset_1_6dd32ded3-00aa-4884-8b21-42f8332e7fac"
            custom_task_id = f"{self.task_id_prefix}_{uuid4()}"

            # add to the tracking taskset in redis BEFORE creating the celery task.
            # note that for the moment we are using a single taskset key, not differentiated by cc_pair id
            redis_client.sadd(
                RedisConnectorCredentialPair.get_taskset_key(), custom_task_id
            )

            # Priority on sync's triggered by new indexing should be medium
            result = celery_app.send_task(
                OnyxCeleryTask.VESPA_METADATA_SYNC_TASK,
                kwargs=dict(document_id=doc.id, tenant_id=tenant_id),
                queue=OnyxCeleryQueues.VESPA_METADATA_SYNC,
                task_id=custom_task_id,
                priority=OnyxCeleryPriority.MEDIUM,
            )

            async_results.append(result)
            self.skip_docs.add(doc.id)

            if len(async_results) >= max_tasks:
                break

        return len(async_results), num_docs<|MERGE_RESOLUTION|>--- conflicted
+++ resolved
@@ -73,18 +73,13 @@
         lock: RedisLock,
         tenant_id: str | None,
     ) -> tuple[int, int] | None:
-<<<<<<< HEAD
         """We can limit the number of tasks generated here, which is useful to prevent
         one tenant from overwhelming the sync queue.
 
         This works because the dirty state of a document is in the DB, so more docs
         get picked up after the limited set of tasks is complete.
         """
-        # an arbitrary number in seconds to prevent the same doc from syncing repeatedly
-        SYNC_EXPIRATION = 24 * 60 * 60
 
-=======
->>>>>>> eb916df1
         last_lock_time = time.monotonic()
 
         async_results = []
