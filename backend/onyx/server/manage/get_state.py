--- conflicted
+++ resolved
@@ -48,14 +48,12 @@
 def get_version() -> VersionResponse:
     return VersionResponse(backend_version=__version__)
 
-<<<<<<< HEAD
 @router.get("/connectors_health")
 def connectors_healthcheck(
     user: User = Depends(current_curator_or_admin_user),
     db_session: Session = Depends(get_session),
 ) -> StatusResponse:
     return get_connectors_health(user=user, db_session=db_session)
-=======
 
 @router.get("/versions")
 def get_versions() -> AllVersions:
@@ -155,5 +153,4 @@
             index="vespaengine/vespa:8.277.17",
             nginx="nginx:1.23.4-alpine",
         ),
-    )
->>>>>>> 7794a897
+    )