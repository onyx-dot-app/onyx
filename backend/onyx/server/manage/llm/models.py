--- conflicted
+++ resolved
@@ -96,14 +96,11 @@
     model_configurations: list["ModelConfiguration"]
 
     @classmethod
-<<<<<<< HEAD
     def from_model(
         cls,
         llm_provider_model: "LLMProviderModel",
         model_configuration_models: list["ModelConfigurationModel"],
     ) -> "LLMProviderView":
-=======
-    def from_model(cls, llm_provider_model: "LLMProviderModel") -> "LLMProviderView":
         # Safely get groups - handle detached instance case
         try:
             groups = [group.id for group in llm_provider_model.groups]
@@ -111,7 +108,6 @@
             # If groups relationship can't be loaded (detached instance), use empty list
             groups = []
 
->>>>>>> a8cba7ab
         return cls(
             id=llm_provider_model.id,
             name=llm_provider_model.name,
