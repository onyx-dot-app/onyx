--- conflicted
+++ resolved
@@ -5,19 +5,10 @@
 from fastapi import HTTPException
 from fastapi import status
 
-<<<<<<< HEAD
-from onyx.configs.app_configs import SMTP_PASS
-from onyx.configs.app_configs import SMTP_PORT
-from onyx.configs.app_configs import SMTP_SERVER
-from onyx.configs.app_configs import SMTP_USER
-from onyx.configs.app_configs import WEB_DOMAIN
 from onyx.connectors.google_utils.shared_constants import (
     DB_CREDENTIALS_AUTHENTICATION_METHOD,
 )
-from onyx.db.models import User
 
-=======
->>>>>>> fe770b5c
 
 class BasicAuthenticationError(HTTPException):
     def __init__(self, detail: str):
@@ -74,37 +65,4 @@
             f"Recieved type: {type(val)}"
         )
 
-<<<<<<< HEAD
-    return masked_creds
-
-
-def send_user_email_invite(user_email: str, current_user: User) -> None:
-    msg = MIMEMultipart()
-    msg["Subject"] = "Invitation to Join Onyx Workspace"
-    msg["From"] = current_user.email
-    msg["To"] = user_email
-
-    email_body = dedent(
-        f"""\
-        Hello,
-
-        You have been invited to join a workspace on Onyx.
-
-        To join the workspace, please visit the following link:
-
-        {WEB_DOMAIN}/auth/login
-
-        Best regards,
-        The Onyx Team
-    """
-    )
-
-    msg.attach(MIMEText(email_body, "plain"))
-    with smtplib.SMTP(SMTP_SERVER, SMTP_PORT) as smtp_server:
-        smtp_server.starttls()
-        smtp_server.login(SMTP_USER, SMTP_PASS)
-        smtp_server.send_message(msg)
-=======
-        masked_creds[key] = mask_string(val)
-    return masked_creds
->>>>>>> fe770b5c
+    return masked_creds