--- conflicted
+++ resolved
@@ -12,18 +12,6 @@
 from onyx.db.persona import update_default_assistant_configuration
 from onyx.server.features.default_assistant.models import DefaultAssistantConfiguration
 from onyx.server.features.default_assistant.models import DefaultAssistantUpdateRequest
-<<<<<<< HEAD
-from onyx.tools.built_in_tools import get_built_in_tool_by_id
-from onyx.tools.tool_implementations.images.image_generation_tool import (
-    ImageGenerationTool,
-)
-from onyx.tools.tool_implementations.python.python_tool import PythonTool
-from onyx.tools.tool_implementations.search.search_tool import SearchTool
-from onyx.tools.tool_implementations.web_search.web_search_tool import (
-    WebSearchTool,
-)
-=======
->>>>>>> 9100afa5
 from onyx.utils.logger import setup_logger
 
 logger = setup_logger()
@@ -91,60 +79,4 @@
     except ValueError as e:
         if "Default assistant not found" in str(e):
             raise HTTPException(status_code=404, detail=str(e))
-<<<<<<< HEAD
-        raise HTTPException(status_code=400, detail=str(e))
-
-
-@router.get("/available-tools")
-def list_available_tools(
-    _: User = Depends(current_admin_user),
-    db_session: Session = Depends(get_session),
-) -> list[AvailableTool]:
-    """List available built-in tools that can be enabled for the default assistant."""
-    tools = (
-        db_session.query(ToolDBModel)
-        .filter(ToolDBModel.in_code_tool_id.isnot(None))
-        .all()
-    )
-    ORDERED_TOOL_IDS = [
-        SearchTool.__name__,
-        WebSearchTool.__name__,
-        ImageGenerationTool.__name__,
-        PythonTool.__name__,
-    ]
-    tool_by_in_code_id = {
-        tool.in_code_tool_id: tool
-        for tool in tools
-        if tool.in_code_tool_id in ORDERED_TOOL_IDS
-    }
-    ordered_tools = [
-        tool_by_in_code_id[t] for t in ORDERED_TOOL_IDS if t in tool_by_in_code_id
-    ]
-
-    # Use the same approach as tools/api.py - check tool's is_available method
-    def _is_available(in_code_id: str) -> bool:
-        try:
-            tool_cls = get_built_in_tool_by_id(in_code_id)
-            is_avail = tool_cls.is_available(db_session)
-            logger.info(f"Checking availability for {in_code_id}: {is_avail}")
-            return is_avail
-        except KeyError:
-            # If tool ID not found in registry, include it by default
-            logger.warning(
-                f"Tool {in_code_id} not found in registry, assuming not available"
-            )
-            return False
-
-    return [
-        AvailableTool(
-            id=tool.id,
-            in_code_tool_id=tool.in_code_tool_id or "",
-            display_name=tool.display_name or tool.name,
-            description=tool.description or "",
-            is_available=_is_available(tool.in_code_tool_id or ""),
-        )
-        for tool in ordered_tools
-    ]
-=======
-        raise HTTPException(status_code=400, detail=str(e))
->>>>>>> 9100afa5
+        raise HTTPException(status_code=400, detail=str(e))