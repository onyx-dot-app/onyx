from datetime import datetime
from uuid import UUID

from pydantic import BaseModel
from pydantic import Field

from onyx.context.search.enums import RecencyBiasSetting
from onyx.db.models import Persona
from onyx.db.models import PersonaLabel
from onyx.db.models import Prompt
from onyx.db.models import StarterMessage
from onyx.server.features.document_set.models import DocumentSet
from onyx.server.features.tool.models import ToolSnapshot
from onyx.server.models import MinimalUserSnapshot
from onyx.utils.logger import setup_logger


logger = setup_logger()


class PromptSnapshot(BaseModel):
    id: int
    name: str
    description: str
    system_prompt: str
    task_prompt: str
    include_citations: bool
    datetime_aware: bool
    default_prompt: bool
    # Not including persona info, not needed

    @classmethod
    def from_model(cls, prompt: Prompt) -> "PromptSnapshot":
        if prompt.deleted:
            raise ValueError("Prompt has been deleted")

        return PromptSnapshot(
            id=prompt.id,
            name=prompt.name,
            description=prompt.description,
            system_prompt=prompt.system_prompt,
            task_prompt=prompt.task_prompt,
            include_citations=prompt.include_citations,
            datetime_aware=prompt.datetime_aware,
            default_prompt=prompt.default_prompt,
        )


# More minimal request for generating a persona prompt
class GenerateStarterMessageRequest(BaseModel):
    name: str
    description: str
    instructions: str
    document_set_ids: list[int]
    generation_count: int


class PersonaUpsertRequest(BaseModel):
    name: str
    description: str
    system_prompt: str
    task_prompt: str
    datetime_aware: bool
    document_set_ids: list[int]
    num_chunks: float
    include_citations: bool
    is_public: bool
    recency_bias: RecencyBiasSetting
    prompt_ids: list[int]
    llm_filter_extraction: bool
    llm_relevance_filter: bool
    llm_model_provider_override: str | None = None
    llm_model_version_override: str | None = None
    starter_messages: list[StarterMessage] | None = None
    # For Private Personas, who should be able to access these
    users: list[UUID] = Field(default_factory=list)
    groups: list[int] = Field(default_factory=list)
    # e.g. ID of SearchTool or ImageGenerationTool or <USER_DEFINED_TOOL>
    tool_ids: list[int]
    icon_color: str | None = None
    icon_shape: int | None = None
    remove_image: bool | None = None
    uploaded_image_id: str | None = None  # New field for uploaded image
    search_start_date: datetime | None = None
    label_ids: list[int] | None = None
    is_default_persona: bool = False
    display_priority: int | None = None
    user_file_ids: list[int] | None = None
    user_folder_ids: list[int] | None = None


class PersonaSnapshot(BaseModel):
    id: int
    name: str
    description: str
    is_public: bool
    is_visible: bool
    icon_shape: int | None
    icon_color: str | None
    uploaded_image_id: str | None
    user_file_ids: list[int]
    user_folder_ids: list[int]
    display_priority: int | None
    is_default_persona: bool
    builtin_persona: bool
    starter_messages: list[StarterMessage] | None
    tools: list[ToolSnapshot]
    labels: list["PersonaLabelSnapshot"]
    owner: MinimalUserSnapshot | None
    users: list[MinimalUserSnapshot]
    groups: list[int]
    document_sets: list[DocumentSet]
    llm_model_provider_override: str | None
    llm_model_version_override: str | None
    num_chunks: float | None

    @classmethod
    def from_model(cls, persona: Persona) -> "PersonaSnapshot":
        return PersonaSnapshot(
            id=persona.id,
            name=persona.name,
            description=persona.description,
            is_public=persona.is_public,
            is_visible=persona.is_visible,
            icon_shape=persona.icon_shape,
            icon_color=persona.icon_color,
            uploaded_image_id=persona.uploaded_image_id,
            user_file_ids=[file.id for file in persona.user_files],
            user_folder_ids=[folder.id for folder in persona.user_folders],
            display_priority=persona.display_priority,
            is_default_persona=persona.is_default_persona,
            builtin_persona=persona.builtin_persona,
            starter_messages=persona.starter_messages,
            tools=[ToolSnapshot.from_model(tool) for tool in persona.tools],
            labels=[PersonaLabelSnapshot.from_model(label) for label in persona.labels],
            owner=(
                MinimalUserSnapshot(id=persona.user.id, email=persona.user.email)
                if persona.user
                else None
            ),
            users=[
                MinimalUserSnapshot(id=user.id, email=user.email)
                for user in persona.users
            ],
            groups=[user_group.id for user_group in persona.groups],
            document_sets=[
                DocumentSet.from_model(document_set_model)
                for document_set_model in persona.document_sets
            ],
            llm_model_provider_override=persona.llm_model_provider_override,
            llm_model_version_override=persona.llm_model_version_override,
            num_chunks=persona.num_chunks,
        )


# Model with full context on perona's internal settings
# This is used for flows which need to know all settings
class FullPersonaSnapshot(PersonaSnapshot):
    search_start_date: datetime | None = None
    prompts: list[PromptSnapshot] = Field(default_factory=list)
    llm_relevance_filter: bool = False
    llm_filter_extraction: bool = False

    @classmethod
    def from_model(
        cls, persona: Persona, allow_deleted: bool = False
    ) -> "FullPersonaSnapshot":
        if persona.deleted:
            error_msg = f"Persona with ID {persona.id} has been deleted"
            if not allow_deleted:
                raise ValueError(error_msg)
            else:
                logger.warning(error_msg)

        return FullPersonaSnapshot(
            id=persona.id,
            name=persona.name,
            description=persona.description,
            is_public=persona.is_public,
            is_visible=persona.is_visible,
            icon_shape=persona.icon_shape,
            icon_color=persona.icon_color,
            uploaded_image_id=persona.uploaded_image_id,
            user_file_ids=[file.id for file in persona.user_files],
            user_folder_ids=[folder.id for folder in persona.user_folders],
            display_priority=persona.display_priority,
            is_default_persona=persona.is_default_persona,
            builtin_persona=persona.builtin_persona,
            starter_messages=persona.starter_messages,
            users=[
                MinimalUserSnapshot(id=user.id, email=user.email)
                for user in persona.users
            ],
            groups=[user_group.id for user_group in persona.groups],
            tools=[ToolSnapshot.from_model(tool) for tool in persona.tools],
            labels=[PersonaLabelSnapshot.from_model(label) for label in persona.labels],
            owner=(
                MinimalUserSnapshot(id=persona.user.id, email=persona.user.email)
                if persona.user
                else None
            ),
            document_sets=[
                DocumentSet.from_model(document_set_model)
                for document_set_model in persona.document_sets
            ],
<<<<<<< HEAD
            users=[
                MinimalUserSnapshot(id=user.id, email=user.email)
                for user in persona.users
            ],
            groups=[user_group.id for user_group in persona.groups],
=======
            num_chunks=persona.num_chunks,
>>>>>>> 420d2614
            search_start_date=persona.search_start_date,
            prompts=[PromptSnapshot.from_model(prompt) for prompt in persona.prompts],
            llm_relevance_filter=persona.llm_relevance_filter,
            llm_filter_extraction=persona.llm_filter_extraction,
            llm_model_provider_override=persona.llm_model_provider_override,
            llm_model_version_override=persona.llm_model_version_override,
        )


class PromptTemplateResponse(BaseModel):
    final_prompt_template: str


class PersonaSharedNotificationData(BaseModel):
    persona_id: int


class ImageGenerationToolStatus(BaseModel):
    is_available: bool


class PersonaLabelCreate(BaseModel):
    name: str


class PersonaLabelResponse(BaseModel):
    id: int
    name: str

    @classmethod
    def from_model(cls, category: PersonaLabel) -> "PersonaLabelResponse":
        return PersonaLabelResponse(
            id=category.id,
            name=category.name,
        )


class PersonaLabelSnapshot(BaseModel):
    id: int
    name: str

    @classmethod
    def from_model(cls, label: PersonaLabel) -> "PersonaLabelSnapshot":
        return PersonaLabelSnapshot(
            id=label.id,
            name=label.name,
        )<|MERGE_RESOLUTION|>--- conflicted
+++ resolved
@@ -203,15 +203,12 @@
                 DocumentSet.from_model(document_set_model)
                 for document_set_model in persona.document_sets
             ],
-<<<<<<< HEAD
             users=[
                 MinimalUserSnapshot(id=user.id, email=user.email)
                 for user in persona.users
             ],
             groups=[user_group.id for user_group in persona.groups],
-=======
             num_chunks=persona.num_chunks,
->>>>>>> 420d2614
             search_start_date=persona.search_start_date,
             prompts=[PromptSnapshot.from_model(prompt) for prompt in persona.prompts],
             llm_relevance_filter=persona.llm_relevance_filter,
