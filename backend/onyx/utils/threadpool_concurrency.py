import asyncio
import collections.abc
import concurrent
import contextvars
import copy
import threading
import uuid
from collections.abc import Awaitable
from collections.abc import Callable
from collections.abc import Iterator
from collections.abc import MutableMapping
from collections.abc import Sequence
from concurrent.futures import as_completed
from concurrent.futures import FIRST_COMPLETED
from concurrent.futures import Future
from concurrent.futures import ThreadPoolExecutor
from concurrent.futures import wait
from typing import Any
from typing import cast
from typing import Generic
from typing import overload
from typing import Protocol
from typing import TypeVar

from pydantic import GetCoreSchemaHandler
<<<<<<< HEAD
from pydantic.type_adapter import T
=======
from pydantic.types import T
>>>>>>> eaa14a5c
from pydantic_core import core_schema

from onyx.utils.logger import setup_logger

logger = setup_logger()

R = TypeVar("R")
KT = TypeVar("KT")  # Key type
VT = TypeVar("VT")  # Value type
_T = TypeVar("_T")  # Default type


class ThreadSafeDict(MutableMapping[KT, VT]):
    """
    A thread-safe dictionary implementation that uses a lock to ensure thread safety.
    Implements the MutableMapping interface to provide a complete dictionary-like interface.

    Example usage:
        # Create a thread-safe dictionary
        safe_dict: ThreadSafeDict[str, int] = ThreadSafeDict()

        # Basic operations (atomic)
        safe_dict["key"] = 1
        value = safe_dict["key"]
        del safe_dict["key"]

        # Bulk operations (atomic)
        safe_dict.update({"key1": 1, "key2": 2})
    """

    def __init__(self, input_dict: dict[KT, VT] | None = None) -> None:
        self._dict: dict[KT, VT] = input_dict or {}
        self.lock = threading.Lock()

    def __getitem__(self, key: KT) -> VT:
        with self.lock:
            return self._dict[key]

    def __setitem__(self, key: KT, value: VT) -> None:
        with self.lock:
            self._dict[key] = value

    def __delitem__(self, key: KT) -> None:
        with self.lock:
            del self._dict[key]

    def __iter__(self) -> Iterator[KT]:
        # Return a snapshot of keys to avoid potential modification during iteration
        with self.lock:
            return iter(list(self._dict.keys()))

    def __len__(self) -> int:
        with self.lock:
            return len(self._dict)

    @classmethod
    def __get_pydantic_core_schema__(
        cls, source_type: Any, handler: GetCoreSchemaHandler
    ) -> core_schema.CoreSchema:
        return core_schema.no_info_after_validator_function(
            cls.validate, handler(dict[KT, VT])
        )

    @classmethod
    def validate(cls, v: Any) -> "ThreadSafeDict[KT, VT]":
        if isinstance(v, dict):
            return ThreadSafeDict(v)
        return v

    def __deepcopy__(self, memo: Any) -> "ThreadSafeDict[KT, VT]":
        return ThreadSafeDict(copy.deepcopy(self._dict))

    def clear(self) -> None:
        """Remove all items from the dictionary atomically."""
        with self.lock:
            self._dict.clear()

    def copy(self) -> dict[KT, VT]:
        """Return a shallow copy of the dictionary atomically."""
        with self.lock:
            return self._dict.copy()

    @overload
    def get(self, key: KT) -> VT | None: ...

    @overload
    def get(self, key: KT, default: VT | _T) -> VT | _T: ...

    def get(self, key: KT, default: Any = None) -> Any:
        """Get a value with a default, atomically."""
        with self.lock:
            return self._dict.get(key, default)

    def pop(self, key: KT, default: Any = None) -> Any:
        """Remove and return a value with optional default, atomically."""
        with self.lock:
            if default is None:
                return self._dict.pop(key)
            return self._dict.pop(key, default)

    def setdefault(self, key: KT, default: VT) -> VT:
        """Set a default value if key is missing, atomically."""
        with self.lock:
            return self._dict.setdefault(key, default)

    def update(self, *args: Any, **kwargs: VT) -> None:
        """Update the dictionary atomically from another mapping or from kwargs."""
        with self.lock:
            self._dict.update(*args, **kwargs)

    def items(self) -> collections.abc.ItemsView[KT, VT]:
        """Return a view of (key, value) pairs atomically."""
        with self.lock:
            return collections.abc.ItemsView(self)

    def keys(self) -> collections.abc.KeysView[KT]:
        """Return a view of keys atomically."""
        with self.lock:
            return collections.abc.KeysView(self)

    def values(self) -> collections.abc.ValuesView[VT]:
        """Return a view of values atomically."""
        with self.lock:
            return collections.abc.ValuesView(self)

    @overload
    def atomic_get_set(
        self, key: KT, value_callback: Callable[[VT], VT], default: VT
    ) -> tuple[VT, VT]: ...

    @overload
    def atomic_get_set(
        self, key: KT, value_callback: Callable[[VT | _T], VT], default: VT | _T
    ) -> tuple[VT | _T, VT]: ...

    def atomic_get_set(
        self, key: KT, value_callback: Callable[[Any], VT], default: Any = None
    ) -> tuple[Any, VT]:
        """Replace a value from the dict with a function applied to the previous value, atomically.

        Returns:
            A tuple of the previous value and the new value.
        """
        with self.lock:
            val = self._dict.get(key, default)
            new_val = value_callback(val)
            self._dict[key] = new_val
            return val, new_val


class CallableProtocol(Protocol):
    def __call__(self, *args: Any, **kwargs: Any) -> Any: ...


def run_functions_tuples_in_parallel(
    functions_with_args: Sequence[tuple[CallableProtocol, tuple[Any, ...]]],
    allow_failures: bool = False,
    max_workers: int | None = None,
) -> list[Any]:
    """
    Executes multiple functions in parallel and returns a list of the results for each function.
    This function preserves contextvars across threads, which is important for maintaining
    context like tenant IDs in database sessions.

    Args:
        functions_with_args: List of tuples each containing the function callable and a tuple of arguments.
        allow_failures: if set to True, then the function result will just be None
        max_workers: Max number of worker threads

    Returns:
        list: A list of results from each function, in the same order as the input functions.
    """
    workers = (
        min(max_workers, len(functions_with_args))
        if max_workers is not None
        else len(functions_with_args)
    )

    if workers <= 0:
        return []

    results = []
    with ThreadPoolExecutor(max_workers=workers) as executor:
        # The primary reason for propagating contextvars is to allow acquiring a db session
        # that respects tenant id. Context.run is expected to be low-overhead, but if we later
        # find that it is increasing latency we can make using it optional.
        future_to_index = {
            executor.submit(contextvars.copy_context().run, func, *args): i
            for i, (func, args) in enumerate(functions_with_args)
        }

        for future in as_completed(future_to_index):
            index = future_to_index[future]
            try:
                results.append((index, future.result()))
            except Exception as e:
                logger.exception(f"Function at index {index} failed due to {e}")
                results.append((index, None))  # type: ignore

                if not allow_failures:
                    raise

    results.sort(key=lambda x: x[0])
    return [result for index, result in results]


class FunctionCall(Generic[R]):
    """
    Container for run_functions_in_parallel, fetch the results from the output of
    run_functions_in_parallel via the FunctionCall.result_id.
    """

    def __init__(
        self, func: Callable[..., R], args: tuple = (), kwargs: dict | None = None
    ):
        self.func = func
        self.args = args
        self.kwargs = kwargs if kwargs is not None else {}
        self.result_id = str(uuid.uuid4())

    def execute(self) -> R:
        return self.func(*self.args, **self.kwargs)


def run_functions_in_parallel(
    function_calls: list[FunctionCall],
    allow_failures: bool = False,
) -> dict[str, Any]:
    """
    Executes a list of FunctionCalls in parallel and stores the results in a dictionary where the keys
    are the result_id of the FunctionCall and the values are the results of the call.
    """
    results: dict[str, Any] = {}

    if len(function_calls) == 0:
        return results

    with ThreadPoolExecutor(max_workers=len(function_calls)) as executor:
        future_to_id = {
            executor.submit(
                contextvars.copy_context().run, func_call.execute
            ): func_call.result_id
            for func_call in function_calls
        }

        for future in as_completed(future_to_id):
            result_id = future_to_id[future]
            try:
                results[result_id] = future.result()
            except Exception as e:
                logger.exception(f"Function with ID {result_id} failed due to {e}")
                results[result_id] = None

                if not allow_failures:
                    raise

    return results


<<<<<<< HEAD
def run_async_sync_no_cancel(coro: Awaitable[T]) -> T:
=======
def run_async_sync(coro: Awaitable[T]) -> T:
>>>>>>> eaa14a5c
    """
    async-to-sync converter. Basically just executes asyncio.run in a separate thread.
    Which is probably somehow inefficient or not ideal but fine for now.
    """
    context = contextvars.copy_context()
    with concurrent.futures.ThreadPoolExecutor(max_workers=1) as executor:
<<<<<<< HEAD
        future = executor.submit(context.run, asyncio.run, coro)
=======
        future: concurrent.futures.Future[T] = executor.submit(
            context.run, asyncio.run, coro  # type: ignore[arg-type]
        )
>>>>>>> eaa14a5c
        return future.result()


class TimeoutThread(threading.Thread, Generic[R]):
    def __init__(
        self, timeout: float, func: Callable[..., R], *args: Any, **kwargs: Any
    ):
        super().__init__()
        self.timeout = timeout
        self.func = func
        self.args = args
        self.kwargs = kwargs
        self.exception: Exception | None = None

    def run(self) -> None:
        try:
            self.result = self.func(*self.args, **self.kwargs)
        except Exception as e:
            self.exception = e

    def end(self) -> None:
        raise TimeoutError(
            f"Function {self.func.__name__} timed out after {self.timeout} seconds"
        )


def run_with_timeout(
    timeout: float, func: Callable[..., R], *args: Any, **kwargs: Any
) -> R:
    """
    Executes a function with a timeout. If the function doesn't complete within the specified
    timeout, raises TimeoutError.
    """
    context = contextvars.copy_context()
    task = TimeoutThread(timeout, context.run, func, *args, **kwargs)
    task.start()
    task.join(timeout)

    if task.exception is not None:
        raise task.exception
    if task.is_alive():
        task.end()

    return task.result  # type: ignore


# NOTE: this function should really only be used when run_functions_tuples_in_parallel is
# difficult to use. It's up to the programmer to call wait_on_background on the thread after
# the code you want to run in parallel is finished. As with all python thread parallelism,
# this is only useful for I/O bound tasks.
def run_in_background(
    func: Callable[..., R], *args: Any, **kwargs: Any
) -> TimeoutThread[R]:
    """
    Runs a function in a background thread. Returns a TimeoutThread object that can be used
    to wait for the function to finish with wait_on_background.
    """
    context = contextvars.copy_context()
    # Timeout not used in the non-blocking case
    task = TimeoutThread(-1, context.run, func, *args, **kwargs)  # type: ignore
    task.start()
    return cast(TimeoutThread[R], task)


def wait_on_background(task: TimeoutThread[R]) -> R:
    """
    Used in conjunction with run_in_background. blocks until the task is finished,
    then returns the result of the task.
    """
    task.join()

    if task.exception is not None:
        raise task.exception

    return task.result


def _next_or_none(ind: int, gen: Iterator[R]) -> tuple[int, R | None]:
    return ind, next(gen, None)


def parallel_yield(gens: list[Iterator[R]], max_workers: int = 10) -> Iterator[R]:
    """
    Runs the list of generators with thread-level parallelism, yielding
    results as available. The asynchronous nature of this yielding means
    that stopping the returned iterator early DOES NOT GUARANTEE THAT NO
    FURTHER ITEMS WERE PRODUCED by the input gens. Only use this function
    if you are consuming all elements from the generators OR it is acceptable
    for some extra generator code to run and not have the result(s) yielded.
    """
    with ThreadPoolExecutor(max_workers=max_workers) as executor:
        future_to_index: dict[Future[tuple[int, R | None]], int] = {
            executor.submit(_next_or_none, ind, gen): ind
            for ind, gen in enumerate(gens)
        }

        next_ind = len(gens)
        while future_to_index:
            done, _ = wait(future_to_index, return_when=FIRST_COMPLETED)
            for future in done:
                ind, result = future.result()
                if result is not None:
                    yield result
                    future_to_index[executor.submit(_next_or_none, ind, gens[ind])] = (
                        next_ind
                    )
                    next_ind += 1
                del future_to_index[future]


def parallel_yield_from_funcs(
    funcs: list[Callable[..., R]],
    max_workers: int = 10,
) -> Iterator[R]:
    """
    Runs the list of functions with thread-level parallelism, yielding
    results as available. The asynchronous nature of this yielding means
    that stopping the returned iterator early DOES NOT GUARANTEE THAT NO
    FURTHER ITEMS WERE PRODUCED by the input funcs. Only use this function
    if you are consuming all elements from the functions OR it is acceptable
    for some extra function code to run and not have the result(s) yielded.
    """

    def func_wrapper(func: Callable[[], R]) -> Iterator[R]:
        yield func()

    yield from parallel_yield(
        [func_wrapper(func) for func in funcs], max_workers=max_workers
    )<|MERGE_RESOLUTION|>--- conflicted
+++ resolved
@@ -23,11 +23,7 @@
 from typing import TypeVar
 
 from pydantic import GetCoreSchemaHandler
-<<<<<<< HEAD
-from pydantic.type_adapter import T
-=======
 from pydantic.types import T
->>>>>>> eaa14a5c
 from pydantic_core import core_schema
 
 from onyx.utils.logger import setup_logger
@@ -287,24 +283,14 @@
     return results
 
 
-<<<<<<< HEAD
 def run_async_sync_no_cancel(coro: Awaitable[T]) -> T:
-=======
-def run_async_sync(coro: Awaitable[T]) -> T:
->>>>>>> eaa14a5c
     """
     async-to-sync converter. Basically just executes asyncio.run in a separate thread.
     Which is probably somehow inefficient or not ideal but fine for now.
     """
     context = contextvars.copy_context()
     with concurrent.futures.ThreadPoolExecutor(max_workers=1) as executor:
-<<<<<<< HEAD
         future = executor.submit(context.run, asyncio.run, coro)
-=======
-        future: concurrent.futures.Future[T] = executor.submit(
-            context.run, asyncio.run, coro  # type: ignore[arg-type]
-        )
->>>>>>> eaa14a5c
         return future.result()
 
 
