import json
import os
import threading
from datetime import datetime
from pathlib import Path
from typing import Any

from onyx.utils.logger import setup_logger
from onyx.utils.special_types import JSON_ro

logger = setup_logger()

_LOG_FILE_NAME_TIMESTAMP_FORMAT = "%Y-%m-%d_%H-%M-%S-%f"


class LongTermLogger:
    """NOTE: should support a LOT of data AND should be extremely fast,
    ideally done in a background thread."""

    def __init__(
        self,
        metadata: dict[str, str] | None = None,
        log_file_path: str = "/tmp/long_term_log",
        max_files_per_category: int = 1000,
    ):
        self.metadata = metadata
        self.log_file_path = Path(log_file_path)
        self.max_files_per_category = max_files_per_category
        try:
            # Create directory if it doesn't exist
            os.makedirs(os.path.dirname(log_file_path), exist_ok=True)
        except Exception:
            # logger.error(f"Error creating directory for long-term logs: {e}")
            pass

    def _cleanup_old_files(self, category_path: Path) -> None:
        try:
            files = sorted(
                [f for f in category_path.glob("*.json")],
                key=lambda x: x.stat().st_mtime,  # Sort by modification time
                reverse=True,
            )

            # Delete oldest files that exceed the limit
            for file in files[self.max_files_per_category :]:
                if not file.is_file():
                    logger.debug(f"File already deleted: {file}")
                    continue
                try:
                    file.unlink()
                except Exception:
                    pass
                    # logger.error(f"Error deleting old log file {file
                    # }: {e}")
        except Exception:
            pass
            # logger.error(f"Error during log rotation cleanup: {e}")

    def _record(self, message: Any, category: str) -> None:
        category_path = self.log_file_path / category
        try:
            # Create directory if it doesn't exist
            os.makedirs(category_path, exist_ok=True)

            # Perform cleanup before writing new file
            self._cleanup_old_files(category_path)

            final_record = {
                "metadata": self.metadata,
                "record": message,
            }

            file_path = (
                category_path
                / f"{datetime.now().strftime(_LOG_FILE_NAME_TIMESTAMP_FORMAT)}.json"
            )
            with open(file_path, "w+") as f:
                # default allows us to "ignore" unserializable objects
<<<<<<< HEAD
                json.dump(final_record, f, default=lambda x: str(x), ensure_ascii=False)
        except Exception as e:
            logger.error(f"Error recording log: {e}")
=======
                json.dump(final_record, f, default=lambda x: str(x))
        except Exception:
            # logger.error(f"Error recording log: {e}")
            pass
>>>>>>> 599b7705

    def record(self, message: JSON_ro, category: str = "default") -> None:
        try:
            # Run in separate thread to have minimal overhead in main flows
            thread = threading.Thread(
                target=self._record, args=(message, category), daemon=True
            )
            thread.start()
        except Exception:
            # Should never interfere with normal functions of Onyx
            pass

    def fetch_category(
        self,
        category: str,
        start_time: datetime | None = None,
        end_time: datetime | None = None,
        limit: int = 100,
    ) -> list[JSON_ro]:
        category_path = self.log_file_path / category
        files = list(category_path.glob("*.json"))

        results: list[JSON_ro] = []
        for file in files:
            # Parse timestamp from filename (YYYY-MM-DD_HH-MM-SS.json)
            try:
                file_time = datetime.strptime(
                    file.stem, _LOG_FILE_NAME_TIMESTAMP_FORMAT
                )

                # Skip if outside time range
                if start_time and file_time < start_time:
                    continue
                if end_time and file_time > end_time:
                    continue

                results.append(json.loads(file.read_text()))
            except ValueError:
                # Skip files that don't match expected format
                continue

        return results<|MERGE_RESOLUTION|>--- conflicted
+++ resolved
@@ -76,16 +76,10 @@
             )
             with open(file_path, "w+") as f:
                 # default allows us to "ignore" unserializable objects
-<<<<<<< HEAD
                 json.dump(final_record, f, default=lambda x: str(x), ensure_ascii=False)
-        except Exception as e:
-            logger.error(f"Error recording log: {e}")
-=======
-                json.dump(final_record, f, default=lambda x: str(x))
         except Exception:
             # logger.error(f"Error recording log: {e}")
             pass
->>>>>>> 599b7705
 
     def record(self, message: JSON_ro, category: str = "default") -> None:
         try:
