from datetime import datetime
from datetime import timedelta
from datetime import timezone

from onyx.configs.constants import INDEX_SEPARATOR
from onyx.context.search.models import IndexFilters
from onyx.document_index.interfaces import VespaChunkRequest
from onyx.document_index.vespa_constants import ACCESS_CONTROL_LIST
from onyx.document_index.vespa_constants import CHUNK_ID
from onyx.document_index.vespa_constants import DOC_UPDATED_AT
from onyx.document_index.vespa_constants import DOCUMENT_ID
from onyx.document_index.vespa_constants import DOCUMENT_SETS
from onyx.document_index.vespa_constants import HIDDEN
from onyx.document_index.vespa_constants import METADATA_LIST
from onyx.document_index.vespa_constants import SOURCE_TYPE
from onyx.document_index.vespa_constants import TENANT_ID
from onyx.document_index.vespa_constants import USER_FILE
from onyx.document_index.vespa_constants import USER_FOLDER
from onyx.utils.logger import setup_logger
from shared_configs.configs import MULTI_TENANT

logger = setup_logger()


def build_tenant_id_filter(tenant_id: str, include_trailing_and: bool = False) -> str:
    filter_str = f'({TENANT_ID} contains "{tenant_id}")'
    if include_trailing_and:
        filter_str += " and "
    return filter_str


def build_vespa_filters(
    filters: IndexFilters,
    *,
    include_hidden: bool = False,
    remove_trailing_and: bool = False,  # Set to True when using as a complete Vespa query
) -> str:
    def _build_or_filters(key: str, vals: list[str] | None) -> str:
        """For string-based 'contains' filters, e.g. WSET fields or array<string> fields."""
        if not key or not vals:
            return ""
        eq_elems = [f'{key} contains "{val}"' for val in vals if val]
        if not eq_elems:
            return ""
        or_clause = " or ".join(eq_elems)
        return f"({or_clause}) and "

    def _build_int_or_filters(key: str, vals: list[int] | None) -> str:
        """
        For an integer field filter.
        If vals is not None, we want *only* docs whose key matches one of vals.
        """
        # If `vals` is None => skip the filter entirely
        if vals is None or not vals:
            return ""

        # Otherwise build the OR filter
        eq_elems = [f"{key} = {val}" for val in vals]
        or_clause = " or ".join(eq_elems)
        result = f"({or_clause}) and "

        return result

    def _build_kg_filter(
        kg_entities: list[str] | None,
        kg_relationships: list[str] | None,
        kg_terms: list[str] | None,
    ) -> str:
        if not kg_entities and not kg_relationships and not kg_terms:
            return ""

        filter_parts = []

        # Process each filter type using the same pattern
        for filter_type, values in [
            ("kg_entities", kg_entities),
            ("kg_relationships", kg_relationships),
            ("kg_terms", kg_terms),
        ]:
            if values:
                filter_parts.append(
                    " and ".join(f'({filter_type} contains "{val}") ' for val in values)
                )

        return f"({' and '.join(filter_parts)}) and "

    def _build_kg_source_filters(
        kg_sources: list[str] | None,
    ) -> str:
        if not kg_sources:
            return ""

        source_phrases = [f'{DOCUMENT_ID} contains "{source}"' for source in kg_sources]

        return f"({' or '.join(source_phrases)}) and "

    def _build_kg_chunk_id_zero_only_filter(
        kg_chunk_id_zero_only: bool,
    ) -> str:
        if not kg_chunk_id_zero_only:
            return ""

        return "(chunk_id = 0 ) and "

    def _build_time_filter(
        cutoff: datetime | None,
        untimed_doc_cutoff: timedelta = timedelta(days=92),
    ) -> str:
        if not cutoff:
            return ""
        include_untimed = datetime.now(timezone.utc) - untimed_doc_cutoff > cutoff
        cutoff_secs = int(cutoff.timestamp())

        if include_untimed:
            return f"!({DOC_UPDATED_AT} < {cutoff_secs}) and "
        return f"({DOC_UPDATED_AT} >= {cutoff_secs}) and "

    # Start building the filter string
    filter_str = f"!({HIDDEN}=true) and " if not include_hidden else ""

    # TODO: add error condition if MULTI_TENANT and no tenant_id filter is set
    # If running in multi-tenant mode
<<<<<<< HEAD
    if MULTI_TENANT:
        if not filters.tenant_id:
            raise ValueError("Tenant ID is required in multi-tenant mode")
        filter_str += f'({TENANT_ID} contains "{filters.tenant_id}") and '
=======
    if filters.tenant_id and MULTI_TENANT:
        filter_str += build_tenant_id_filter(
            filters.tenant_id, include_trailing_and=True
        )
>>>>>>> a7a168d9

    # ACL filters
    if filters.access_control_list is not None:
        filter_str += _build_or_filters(
            ACCESS_CONTROL_LIST, filters.access_control_list
        )

    # Source type filters
    source_strs = (
        [s.value for s in filters.source_type] if filters.source_type else None
    )
    filter_str += _build_or_filters(SOURCE_TYPE, source_strs)

    # Tag filters
    tag_attributes = None
    if filters.tags:
        # build e.g. "tag_key|tag_value"
        tag_attributes = [
            f"{tag.tag_key}{INDEX_SEPARATOR}{tag.tag_value}" for tag in filters.tags
        ]
    filter_str += _build_or_filters(METADATA_LIST, tag_attributes)

    # Document sets
    filter_str += _build_or_filters(DOCUMENT_SETS, filters.document_set)

    # New: user_file_ids as integer filters
    filter_str += _build_int_or_filters(USER_FILE, filters.user_file_ids)

    filter_str += _build_int_or_filters(USER_FOLDER, filters.user_folder_ids)

    # Time filter
    filter_str += _build_time_filter(filters.time_cutoff)

    # Knowledge Graph Filters
    filter_str += _build_kg_filter(
        kg_entities=filters.kg_entities,
        kg_relationships=filters.kg_relationships,
        kg_terms=filters.kg_terms,
    )

    filter_str += _build_kg_source_filters(filters.kg_sources)

    filter_str += _build_kg_chunk_id_zero_only_filter(
        filters.kg_chunk_id_zero_only or False
    )

    # Trim trailing " and "
    if remove_trailing_and and filter_str.endswith(" and "):
        filter_str = filter_str[:-5]

    return filter_str


def build_vespa_id_based_retrieval_yql(
    chunk_request: VespaChunkRequest,
) -> str:
    id_based_retrieval_yql_section = (
        f'({DOCUMENT_ID} contains "{chunk_request.document_id}"'
    )

    if chunk_request.is_capped:
        id_based_retrieval_yql_section += (
            f" and {CHUNK_ID} >= {chunk_request.min_chunk_ind or 0}"
        )
        id_based_retrieval_yql_section += (
            f" and {CHUNK_ID} <= {chunk_request.max_chunk_ind}"
        )

    id_based_retrieval_yql_section += ")"
    return id_based_retrieval_yql_section<|MERGE_RESOLUTION|>--- conflicted
+++ resolved
@@ -120,17 +120,10 @@
 
     # TODO: add error condition if MULTI_TENANT and no tenant_id filter is set
     # If running in multi-tenant mode
-<<<<<<< HEAD
-    if MULTI_TENANT:
-        if not filters.tenant_id:
-            raise ValueError("Tenant ID is required in multi-tenant mode")
-        filter_str += f'({TENANT_ID} contains "{filters.tenant_id}") and '
-=======
     if filters.tenant_id and MULTI_TENANT:
         filter_str += build_tenant_id_filter(
             filters.tenant_id, include_trailing_and=True
         )
->>>>>>> a7a168d9
 
     # ACL filters
     if filters.access_control_list is not None:
