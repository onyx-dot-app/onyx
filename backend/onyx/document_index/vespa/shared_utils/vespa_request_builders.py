from datetime import datetime
from datetime import timedelta
from datetime import timezone

from onyx.configs.constants import INDEX_SEPARATOR
from onyx.context.search.models import IndexFilters
from onyx.document_index.interfaces import VespaChunkRequest
from onyx.document_index.vespa_constants import CHUNK_ID
from onyx.document_index.vespa_constants import DOC_UPDATED_AT
from onyx.document_index.vespa_constants import DOCUMENT_ID
from onyx.document_index.vespa_constants import DOCUMENT_SETS
from onyx.document_index.vespa_constants import HIDDEN
from onyx.document_index.vespa_constants import METADATA_LIST
from onyx.document_index.vespa_constants import SOURCE_TYPE
from onyx.document_index.vespa_constants import TENANT_ID
from onyx.document_index.vespa_constants import USER_FILE
from onyx.document_index.vespa_constants import USER_FOLDER
from onyx.utils.logger import setup_logger
from shared_configs.configs import MULTI_TENANT

logger = setup_logger()


def build_vespa_filters(
    filters: IndexFilters,
    *,
    include_hidden: bool = False,
    remove_trailing_and: bool = False,  # Set to True when using as a complete Vespa query
) -> str:
    def _build_or_filters(key: str, vals: list[str] | None) -> str:
        """For string-based 'contains' filters, e.g. WSET fields or array<string> fields."""
        if not key or not vals:
            return ""
        eq_elems = [f'{key} contains "{val}"' for val in vals if val]
        if not eq_elems:
            return ""
        or_clause = " or ".join(eq_elems)
        return f"({or_clause}) and "

    def _build_int_or_filters(key: str, vals: list[int] | None) -> str:
        """
        For an integer field filter.
        If vals is not None, we want *only* docs whose key matches one of vals.
        """
        # If `vals` is None => skip the filter entirely
        if vals is None or not vals:
            return ""

        # Otherwise build the OR filter
        eq_elems = [f"{key} = {val}" for val in vals]
        or_clause = " or ".join(eq_elems)
        result = f"({or_clause}) and "

        return result

    def _build_time_filter(
        cutoff: datetime | None,
        untimed_doc_cutoff: timedelta = timedelta(days=92),
    ) -> str:
        if not cutoff:
            return ""
        include_untimed = datetime.now(timezone.utc) - untimed_doc_cutoff > cutoff
        cutoff_secs = int(cutoff.timestamp())

        if include_untimed:
            return f"!({DOC_UPDATED_AT} < {cutoff_secs}) and "
        return f"({DOC_UPDATED_AT} >= {cutoff_secs}) and "

    # Start building the filter string
    filter_str = f"!({HIDDEN}=true) and " if not include_hidden else ""

    # If running in multi-tenant mode
    if filters.tenant_id and MULTI_TENANT:
        filter_str += f'({TENANT_ID} contains "{filters.tenant_id}") and '

    # ACL filters
<<<<<<< HEAD
    # if filters.access_control_list is not None:
    #     filter_str += _build_or_filters(ACCESS_CONTROL_LIST, filters.access_control_list)
=======
    if filters.access_control_list is not None:
        filter_str += _build_or_filters(
            ACCESS_CONTROL_LIST, filters.access_control_list
        )
>>>>>>> b7ece296

    # Source type filters
    source_strs = (
        [s.value for s in filters.source_type] if filters.source_type else None
    )
    filter_str += _build_or_filters(SOURCE_TYPE, source_strs)

    # Tag filters
    tag_attributes = None
    if filters.tags:
        # build e.g. "tag_key|tag_value"
        tag_attributes = [
            f"{tag.tag_key}{INDEX_SEPARATOR}{tag.tag_value}" for tag in filters.tags
        ]
    filter_str += _build_or_filters(METADATA_LIST, tag_attributes)

    # Document sets
    filter_str += _build_or_filters(DOCUMENT_SETS, filters.document_set)

    # New: user_file_ids as integer filters
    filter_str += _build_int_or_filters(USER_FILE, filters.user_file_ids)

    filter_str += _build_int_or_filters(USER_FOLDER, filters.user_folder_ids)

    # Time filter
    filter_str += _build_time_filter(filters.time_cutoff)

    # Trim trailing " and "
    if remove_trailing_and and filter_str.endswith(" and "):
        filter_str = filter_str[:-5]

    return filter_str


def build_vespa_id_based_retrieval_yql(
    chunk_request: VespaChunkRequest,
) -> str:
    id_based_retrieval_yql_section = (
        f'({DOCUMENT_ID} contains "{chunk_request.document_id}"'
    )

    if chunk_request.is_capped:
        id_based_retrieval_yql_section += (
            f" and {CHUNK_ID} >= {chunk_request.min_chunk_ind or 0}"
        )
        id_based_retrieval_yql_section += (
            f" and {CHUNK_ID} <= {chunk_request.max_chunk_ind}"
        )

    id_based_retrieval_yql_section += ")"
    return id_based_retrieval_yql_section<|MERGE_RESOLUTION|>--- conflicted
+++ resolved
@@ -74,15 +74,10 @@
         filter_str += f'({TENANT_ID} contains "{filters.tenant_id}") and '
 
     # ACL filters
-<<<<<<< HEAD
-    # if filters.access_control_list is not None:
-    #     filter_str += _build_or_filters(ACCESS_CONTROL_LIST, filters.access_control_list)
-=======
     if filters.access_control_list is not None:
         filter_str += _build_or_filters(
             ACCESS_CONTROL_LIST, filters.access_control_list
         )
->>>>>>> b7ece296
 
     # Source type filters
     source_strs = (
