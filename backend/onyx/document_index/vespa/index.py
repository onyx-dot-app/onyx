--- conflicted
+++ resolved
@@ -111,31 +111,6 @@
     return "\n".join(doc_lines)
 
 
-<<<<<<< HEAD
-=======
-def _replace_template_values_in_schema(
-    schema_template: str,
-    index_name: str,
-    embedding_dim: int,
-    embedding_precision: EmbeddingPrecision,
-) -> str:
-    return (
-        schema_template.replace(
-            EMBEDDING_PRECISION_REPLACEMENT_PAT, embedding_precision.value
-        )
-        .replace(DANSWER_CHUNK_REPLACEMENT_PAT, index_name)
-        .replace(VESPA_DIM_REPLACEMENT_PAT, str(embedding_dim))
-    )
-
-
-def _replace_tenant_template_value_in_schema(
-    schema_template: str,
-    tenant_field: str,
-) -> str:
-    return schema_template.replace(TENANT_ID_PAT, tenant_field)
-
-
->>>>>>> e5e09440
 def add_ngrams_to_schema(schema_content: str) -> str:
     # Add the match blocks containing gram and gram-size to title and content fields
     schema_content = re.sub(
@@ -254,7 +229,6 @@
             "validation-overrides.xml": overrides.encode("utf-8"),
         }
 
-<<<<<<< HEAD
         with open(schema_jinja_file, "r") as schema_f:
             template_str = schema_f.read()
 
@@ -264,16 +238,6 @@
             schema_name=self.index_name,
             dim=primary_embedding_dim,
             embedding_precision=primary_embedding_precision.value,
-=======
-        with open(schema_file, "r") as schema_f:
-            schema_template = schema_f.read()
-        schema = _replace_tenant_template_value_in_schema(schema_template, "")
-        schema = _replace_template_values_in_schema(
-            schema,
-            self.index_name,
-            primary_embedding_dim,
-            primary_embedding_precision,
->>>>>>> e5e09440
         )
 
         schema = add_ngrams_to_schema(schema) if needs_reindexing else schema
@@ -370,9 +334,9 @@
         }
 
         with open(schema_jinja_file, "r") as schema_f:
-            template_str = schema_f.read()
-
-        template = jinja_env.from_string(template_str)
+            schema_template_str = schema_f.read()
+
+        schema_template = jinja_env.from_string(schema_template_str)
 
         for i, index_name in enumerate(indices):
             embedding_dim = embedding_dims[i]
@@ -381,23 +345,11 @@
                 f"Creating index: {index_name} with embedding dimension: {embedding_dim}"
             )
 
-<<<<<<< HEAD
-            schema = template.render(
+            schema = schema_template.render(
                 multi_tenant=MULTI_TENANT,
                 schema_name=index_name,
                 dim=embedding_dim,
                 embedding_precision=embedding_precision.value,
-=======
-            schema = _replace_template_values_in_schema(
-                schema_template, index_name, embedding_dim, embedding_precision
-            )
-
-            tenant_id_replacement = ""
-            if MULTI_TENANT:
-                tenant_id_replacement = TENANT_ID_REPLACEMENT
-            schema = _replace_tenant_template_value_in_schema(
-                schema, tenant_id_replacement
->>>>>>> e5e09440
             )
 
             schema = add_ngrams_to_schema(schema) if needs_reindexing else schema
