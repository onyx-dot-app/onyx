--- conflicted
+++ resolved
@@ -217,13 +217,8 @@
     # Retries here because the index may take a few seconds to become ready
     # as we just sent over the Vespa schema and there is a slight delay
 
-<<<<<<< HEAD
-    index_with_retries = retry_builder()(document_index.index)
+    index_with_retries = retry_builder(tries=15)(document_index.index)
     index_with_retries(chunks=chunks)
-=======
-    index_with_retries = retry_builder(tries=15)(document_index.index)
-    index_with_retries(chunks=chunks, fresh_index=cohere_enabled)
->>>>>>> d14ef431
 
     # Mock a run for the UI even though it did not actually call out to anything
     mock_successful_index_attempt(
