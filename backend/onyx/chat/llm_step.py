--- conflicted
+++ resolved
@@ -342,18 +342,12 @@
     state_container: ChatStateContainer,
     final_documents: list[SearchDoc] | None = None,
     user_identity: LLMUserIdentity | None = None,
-<<<<<<< HEAD
-) -> Generator[Packet, None, tuple[LlmStepResult, bool]]:
-    # The second return value is for if it has done reasoning, this is needed to track the turn counts
-    # this is because reasoning counts as a turn on the frontend
-=======
     custom_token_processor: (
         Callable[[Delta | None, Any], tuple[Delta | None, Any]] | None
     ) = None,
 ) -> Generator[Packet, None, tuple[LlmStepResult, int]]:
     # The second return value is for the turn index because reasoning counts on the frontend as a turn
     # TODO this is maybe ok but does not align well with the backend logic too well
->>>>>>> 64f327fd
     llm_msg_history = translate_history_to_llm_format(history)
 
     has_reasoned = False
@@ -473,9 +467,6 @@
                 for tool_call_delta in delta.tool_calls:
                     _update_tool_call_with_delta(id_to_tool_call_map, tool_call_delta)
 
-<<<<<<< HEAD
-        tool_calls = _extract_tool_call_kickoffs(id_to_tool_call_map, turn_index)
-=======
         # Flush custom token processor to get any final tool calls
         if custom_token_processor:
             flush_delta, processor_state = custom_token_processor(None, processor_state)
@@ -484,7 +475,6 @@
                     _update_tool_call_with_delta(id_to_tool_call_map, tool_call_delta)
 
         tool_calls = _extract_tool_call_kickoffs(id_to_tool_call_map)
->>>>>>> 64f327fd
         if tool_calls:
             tool_calls_list: list[ToolCall] = [
                 ToolCall(
