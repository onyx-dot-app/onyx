--- conflicted
+++ resolved
@@ -47,24 +47,11 @@
     tools: Sequence[Tool] | None = None,
     should_cite_documents: bool = False,
 ) -> SystemMessage:
-<<<<<<< HEAD
     # Start with the default behavior system prompt
     # Use DEFAULT_SYSTEM_PROMPT as fallback if not set
-    base_prompt = prompt_config.default_behavior_system_prompt or DEFAULT_SYSTEM_PROMPT
-    system_prompt = base_prompt + "\n" + LONG_CONVERSATION_REMINDER_PROMPT
-=======
-    # Check if we should include custom instructions (before date processing)
-    custom_instructions = prompt_config.system_prompt.strip()
-    clean_custom_instructions = "".join(custom_instructions.split())
-    clean_default_system_prompt = "".join(DEFAULT_SYSTEM_PROMPT.split())
-    should_include_custom_instructions = (
-        clean_custom_instructions
-        and clean_custom_instructions != clean_default_system_prompt
-    )
-
-    # Start with base prompt
-    system_prompt = DEFAULT_SYSTEM_PROMPT
->>>>>>> d9c27933
+    system_prompt = (
+        prompt_config.default_behavior_system_prompt or DEFAULT_SYSTEM_PROMPT
+    )
 
     # See https://simonwillison.net/tags/markdown/ for context on this temporary fix
     # for o-series markdown generation
