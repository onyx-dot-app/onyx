--- conflicted
+++ resolved
@@ -695,42 +695,6 @@
     # Note: Content (AgentResponseDelta) doesn't need an explicit end packet - OverallStop handles it
     # Tool calls are handled by tool execution code and emit their own packets (e.g., SectionEnd)
 
-<<<<<<< HEAD
-    # Uncomment the lines below to log the LLM call results
-    # logger.debug(f"Accumulated reasoning: {accumulated_reasoning}")
-    # logger.debug(f"Accumulated answer: {accumulated_answer}")
-=======
-    # Convert tool calls from map to ToolCallKickoff list
-    tool_calls: list[ToolCallKickoff] = []
-    for tool_call_data in id_to_tool_call_map.values():
-        if tool_call_data["id"] and tool_call_data["name"]:
-            try:
-                # Parse arguments JSON string to dict
-                tool_args = (
-                    json.loads(tool_call_data["arguments"])
-                    if tool_call_data["arguments"]
-                    else {}
-                )
-            except json.JSONDecodeError:
-                # If parsing fails, try empty dict, most tools would fail though
-                logger.error(
-                    f"Failed to parse tool call arguments: {tool_call_data['arguments']}"
-                )
-                tool_args = {}
-
-            tool_calls.append(
-                ToolCallKickoff(
-                    tool_call_id=tool_call_data["id"],
-                    tool_name=tool_call_data["name"],
-                    tool_args=tool_args,
-                )
-            )
-
-    if LOG_ONYX_MODEL_INTERACTIONS:
-        logger.debug(f"Accumulated reasoning: {accumulated_reasoning}")
-        logger.debug(f"Accumulated answer: {accumulated_answer}")
-
->>>>>>> 629502ef
     if tool_calls:
         tool_calls_str = "\n".join(
             f"  - {tc.tool_name}: {json.dumps(tc.tool_args, indent=4)}"
