import re
from collections.abc import Generator

from onyx.chat.models import LlmDoc
from onyx.chat.models import OnyxAnswerPiece
from onyx.chat.stream_processing.utils import DocumentIdOrderMapping
from onyx.configs.chat_configs import STOP_STREAM_PAT
from onyx.prompts.constants import TRIPLE_BACKTICK
from onyx.server.query_and_chat.streaming_models import CitationInfo
from onyx.utils.logger import setup_logger

logger = setup_logger()


def normalize_square_bracket_citations_to_double_with_links(text: str) -> str:
    """
    Normalize citation markers in the text:
    - Convert bare double-bracket citations without links `[[n]]` to `[[n]]()`
    - Convert single-bracket citations `[n]` to `[[n]]()`
    Leaves existing linked citations like `[[n]](http...)` unchanged.
    """
    if not text:
        return ""

    # Add empty parens to bare double-bracket citations without a link: [[n]] -> [[n]]()
    pattern_double_no_link = re.compile(r"\[\[(\d+)\]\](?!\()")

    def _repl_double(match: re.Match[str]) -> str:
        num = match.group(1)
        return f"[[{num}]]()"

    text = pattern_double_no_link.sub(_repl_double, text)

    # Convert single [n] not already [[n]] to [[n]]()
    pattern_single = re.compile(r"(?<!\[)\[(\d+)\](?!\])")

    def _repl_single(match: re.Match[str]) -> str:
        num = match.group(1)
        return f"[[{num}]]()"

    return pattern_single.sub(_repl_single, text)


def in_code_block(llm_text: str) -> bool:
    count = llm_text.count(TRIPLE_BACKTICK)
    return count % 2 != 0


class CitationProcessor:
    def __init__(
        self,
        context_docs: list[LlmDoc],
        doc_id_to_rank_map: DocumentIdOrderMapping,
        stop_stream: str | None = STOP_STREAM_PAT,
    ):
        self.context_docs = context_docs  # list of docs in the order the LLM sees
        self.order_mapping = doc_id_to_rank_map.order_mapping
        self.max_citation_num = len(context_docs)
        self.stop_stream = stop_stream

        self.llm_out = ""  # entire output so far
        self.curr_segment = ""  # tokens held for citation processing
        self.hold = ""  # tokens held for stop token processing

        self.recent_cited_documents: set[str] = set()  # docs recently cited
        self.cited_documents: set[str] = set()  # docs cited in the entire stream
        self.non_citation_count = 0

        # '[', '[[', '[1', '[[1', '[1,', '[1, ', '[1,2', '[1, 2,', etc.
<<<<<<< HEAD
        self.possible_citation_pattern = re.compile(r"\[+(?:\d+(?:,\s*\d+)*(?:,\s*)?)?$")
=======
        # Also matches unicode bracket variants: 【, ［
        self.possible_citation_pattern = re.compile(r"([\[【［]+(?:\d+,? ?)*$)")
>>>>>>> 7794a897

        # group 1: '[[1]]', [[2]], etc. (also matches 【【1】】, ［［1］］, 【1】, ［1］)
        # group 2: '[1]', '[1, 2]', '[1,2,16]', etc. (also matches unicode variants)
        self.citation_pattern = re.compile(
            r"([\[【［]{2}\d+[\]】］]{2})|([\[【［]\d+(?:, ?\d+)*[\]】］])"
        )

    def process_token(
        self, token: str | None
    ) -> Generator[OnyxAnswerPiece | CitationInfo, None, None]:
        # None -> end of stream
        if token is None:
            yield OnyxAnswerPiece(answer_piece=self.curr_segment)
            return

        if self.stop_stream:
            next_hold = self.hold + token
            if self.stop_stream in next_hold:
                return
            if next_hold == self.stop_stream[: len(next_hold)]:
                self.hold = next_hold
                return
            token = next_hold
            self.hold = ""

        self.curr_segment += token
        self.llm_out += token

        # Handle code blocks without language tags
        if "`" in self.curr_segment:
            if self.curr_segment.endswith("`"):
                pass
            elif "```" in self.curr_segment:
                piece_that_comes_after = self.curr_segment.split("```")[1][0]
                if piece_that_comes_after == "\n" and in_code_block(self.llm_out):
                    self.curr_segment = self.curr_segment.replace("```", "```plaintext")

        citation_matches = list(self.citation_pattern.finditer(self.curr_segment))
        last_lb = self.curr_segment.rfind("[")
        suffix = self.curr_segment[last_lb:] if last_lb != -1 else "" # avoid scanning the entire accumulated buffer
        possible_citation_found = bool(self.possible_citation_pattern.search(suffix))

        result = ""
        if citation_matches and not in_code_block(self.llm_out):
            match_idx = 0
            for match in citation_matches:
                match_span = match.span()

                # add stuff before/between the matches
                intermatch_str = self.curr_segment[match_idx : match_span[0]]
                self.non_citation_count += len(intermatch_str)
                match_idx = match_span[1]
                result += intermatch_str

                # reset recent citations if no citations found for a while
                if self.non_citation_count > 5:
                    self.recent_cited_documents.clear()

                # process the citation string and emit citation info
                res, citation_info = self.process_citation(match)
                result += res
                for citation in citation_info:
                    yield citation
                self.non_citation_count = 0

            # leftover could be part of next citation
            self.curr_segment = self.curr_segment[match_idx:]
            self.non_citation_count = len(self.curr_segment)

        # hold onto the current segment if potential citations found, otherwise stream
        if not possible_citation_found:
            result += self.curr_segment
            self.non_citation_count += len(self.curr_segment)
            self.curr_segment = ""

        if result:
            yield OnyxAnswerPiece(answer_piece=result)

    def process_citation(self, match: re.Match) -> tuple[str, list[CitationInfo]]:
        """
        Process a single citation match and return the citation string and the
        citation info. The match string can look like '[1]', '[1, 13, 6], '[[4]]',
        '【1】', '【【4】】', '［1］', etc.
        """
        citation_str: str = (
            match.group()
        )  # e.g., '[1]', '[1, 2, 3]', '[[1]]', '【1】', etc.
        formatted = (
            match.lastindex == 1
        )  # True means already in the form '[[1]]' or '【【1】】'

        final_processed_str = ""
        final_citation_info: list[CitationInfo] = []

        # process the citation_str - regex ensures matched brackets, so we can simply slice
        citation_content = citation_str[2:-2] if formatted else citation_str[1:-1]
        for num in (int(num) for num in citation_content.split(",")):
            # keep invalid citations as is
            if not (1 <= num <= self.max_citation_num):
                final_processed_str += f"[[{num}]]" if formatted else f"[{num}]"
                continue

            # translate the citation number of the LLM to what the user sees
            # should always be in the display_doc_order_dict. But check anyways
            context_llm_doc = self.context_docs[num - 1]
            llm_docid = context_llm_doc.document_id
            if llm_docid not in self.order_mapping:
                logger.warning(
                    f"Doc {llm_docid} not in doc_order_dict. "
                    "Used LLM citation number instead."
                )
            displayed_citation_num = self.order_mapping.get(
                llm_docid, self.order_mapping[llm_docid]
            )

            # skip citations of the same work if cited recently
            if llm_docid in self.recent_cited_documents:
                continue
            self.recent_cited_documents.add(llm_docid)

            # format the citation string
            if formatted:
                final_processed_str += citation_str
            else:
                link = context_llm_doc.link or ""
                final_processed_str += f"[[{displayed_citation_num}]]({link})"

            # create the citation info
            if llm_docid not in self.cited_documents:
                self.cited_documents.add(llm_docid)
                final_citation_info.append(
                    CitationInfo(
                        citation_num=displayed_citation_num,
                        document_id=llm_docid,
                    )
                )

        return final_processed_str, final_citation_info


class CitationProcessorGraph:
    def __init__(
        self,
        context_docs: list[LlmDoc],
        stop_stream: str | None = STOP_STREAM_PAT,
    ):
        self.context_docs = context_docs  # list of docs in the order the LLM sees
        self.max_citation_num = len(context_docs)
        self.stop_stream = stop_stream

        self.llm_out = ""  # entire output so far
        self.curr_segment = ""  # tokens held for citation processing
        self.hold = ""  # tokens held for stop token processing

        self.recent_cited_documents: set[str] = set()  # docs recently cited
        self.cited_documents: set[str] = set()  # docs cited in the entire stream
        self.non_citation_count = 0

        # '[', '[[', '[1', '[[1', '[1,', '[1, ', '[1,2', '[1, 2,', etc.
        # Also supports '[D1', '[D1, D3' type patterns
        # Also supports unicode bracket variants: 【, ［
        self.possible_citation_pattern = re.compile(
            r"([\[【［]+(?:(?:\d+|D\d+),? ?)*$)"
        )

        # group 1: '[[1]]', [[2]], etc.
        # group 2: '[1]', '[1, 2]', '[1,2,16]', etc.
        # Also supports '[D1]', '[D1, D3]', '[[D1]]' type patterns
        # Also supports unicode bracket variants
        self.citation_pattern = re.compile(
            r"([\[【［]{2}(?:\d+|D\d+)[\]】］]{2})|([\[【［](?:\d+|D\d+)(?:, ?(?:\d+|D\d+))*[\]】］])"
        )

    def process_token(
        self, token: str | None
    ) -> str | tuple[str, list[CitationInfo]] | None:
        # None -> end of stream
        if token is None:
            return None

        if self.stop_stream:
            next_hold = self.hold + token
            if self.stop_stream in next_hold:
                return None
            if next_hold == self.stop_stream[: len(next_hold)]:
                self.hold = next_hold
                return None
            token = next_hold
            self.hold = ""

        self.curr_segment += token
        self.llm_out += token

        # Handle code blocks without language tags
        if "`" in self.curr_segment:
            if self.curr_segment.endswith("`"):
                pass
            elif "```" in self.curr_segment:
                piece_that_comes_after = self.curr_segment.split("```")[1][0]
                if piece_that_comes_after == "\n" and in_code_block(self.llm_out):
                    self.curr_segment = self.curr_segment.replace("```", "```plaintext")

        citation_matches = list(self.citation_pattern.finditer(self.curr_segment))
        possible_citation_found = bool(
            re.search(self.possible_citation_pattern, self.curr_segment)
        )

        result = ""
        if citation_matches and not in_code_block(self.llm_out):
            match_idx = 0
            citation_infos = []
            for match in citation_matches:
                match_span = match.span()

                # add stuff before/between the matches
                intermatch_str = self.curr_segment[match_idx : match_span[0]]
                self.non_citation_count += len(intermatch_str)
                match_idx = match_span[1]
                result += intermatch_str

                # reset recent citations if no citations found for a while
                if self.non_citation_count > 5:
                    self.recent_cited_documents.clear()

                # process the citation string and emit citation info
                res, citation_info = self.process_citation(match)
                result += res
                citation_infos.extend(citation_info)
                self.non_citation_count = 0

            # leftover could be part of next citation
            self.curr_segment = self.curr_segment[match_idx:]
            self.non_citation_count = len(self.curr_segment)

            return result, citation_infos

        # hold onto the current segment if potential citations found, otherwise stream
        if not possible_citation_found:
            result += self.curr_segment
            self.non_citation_count += len(self.curr_segment)
            self.curr_segment = ""

        if result:
            return result

        return None

    def process_citation(self, match: re.Match) -> tuple[str, list[CitationInfo]]:
        """
        Process a single citation match and return the citation string and the
        citation info. The match string can look like '[1]', '[1, 13, 6], '[[4]]',
        '【1】', '【【4】】', '［1］', '[D1]', etc.
        """
        citation_str: str = (
            match.group()
        )  # e.g., '[1]', '[1, 2, 3]', '[[1]]', '【1】', etc.
        formatted = (
            match.lastindex == 1
        )  # True means already in the form '[[1]]' or '【【1】】'

        final_processed_str = ""
        final_citation_info: list[CitationInfo] = []

        # process the citation_str - regex ensures matched brackets, so we can simply slice
        citation_content = citation_str[2:-2] if formatted else citation_str[1:-1]
        for num in (int(num) for num in citation_content.split(",")):
            # keep invalid citations as is
            if not (1 <= num <= self.max_citation_num):
                final_processed_str += f"[[{num}]]" if formatted else f"[{num}]"
                continue

            # translate the citation number of the LLM to what the user sees
            # should always be in the display_doc_order_dict. But check anyways
            context_llm_doc = self.context_docs[num - 1]
            llm_docid = context_llm_doc.document_id

            # skip citations of the same work if cited recently
            if llm_docid in self.recent_cited_documents:
                continue
            self.recent_cited_documents.add(llm_docid)

            # format the citation string
            # if formatted:
            #     final_processed_str += f"[[{num}]]({link})"
            # else:
            link = context_llm_doc.link or ""
            final_processed_str += f"[[{num}]]({link})"

            # create the citation info
            if llm_docid not in self.cited_documents:
                self.cited_documents.add(llm_docid)
                final_citation_info.append(
                    CitationInfo(
                        citation_num=num,
                        document_id=llm_docid,
                    )
                )

        return final_processed_str, final_citation_info


class StreamExtractionProcessor:
    def __init__(self, extraction_pattern: str | None = None):
        self.extraction_pattern = extraction_pattern or "extraction_pattern"
        self.inside_extraction = False
        self.buffer = ""  # Buffer to accumulate tokens for tag detection

        # Create dynamic patterns based on extraction_pattern
        self.start_tag = f"<{self.extraction_pattern}>"
        self.end_tag = f"</{self.extraction_pattern}>"

    def process_token(self, token: str | None) -> bool | None:
        if token is None:
            # End of stream - no return value needed
            return None

        self.buffer += token

        # Check for complete start tag
        if self.start_tag in self.buffer and not self.inside_extraction:
            start_pos = self.buffer.find(self.start_tag)
            after_tag = self.buffer[start_pos + len(self.start_tag) :]

            # Set state and update buffer
            self.buffer = after_tag
            self.inside_extraction = True

            # If there's content after the tag, process it recursively
            if after_tag:
                return self.process_token("")
            return self.inside_extraction

        # Check for complete end tag
        if self.end_tag in self.buffer and self.inside_extraction:
            end_pos = self.buffer.find(self.end_tag)
            after_tag = self.buffer[end_pos + len(self.end_tag) :]

            # Set state and update buffer
            self.inside_extraction = False
            self.buffer = after_tag

            # If there's content after the tag, process it recursively
            if after_tag:
                return self.process_token("")
            return self.inside_extraction

        # Check if we might be in the middle of a tag
        if self._might_be_partial_tag(self.buffer):
            # Hold buffer, might be incomplete tag - return current state
            return self.inside_extraction

        # No complete or potential tags found, return current state
        # Clear buffer since we're processing the token
        self.buffer = ""
        return self.inside_extraction

    def _might_be_partial_tag(self, text: str) -> bool:
        """Check if text might be the start of an opening or closing extraction tag"""
        # Check for partial start tag
        for i in range(1, len(self.start_tag) + 1):
            if text.endswith(self.start_tag[:i]):
                return True

        # Check for partial end tag
        for i in range(1, len(self.end_tag) + 1):
            if text.endswith(self.end_tag[:i]):
                return True

        return False<|MERGE_RESOLUTION|>--- conflicted
+++ resolved
@@ -67,12 +67,8 @@
         self.non_citation_count = 0
 
         # '[', '[[', '[1', '[[1', '[1,', '[1, ', '[1,2', '[1, 2,', etc.
-<<<<<<< HEAD
-        self.possible_citation_pattern = re.compile(r"\[+(?:\d+(?:,\s*\d+)*(?:,\s*)?)?$")
-=======
         # Also matches unicode bracket variants: 【, ［
         self.possible_citation_pattern = re.compile(r"([\[【［]+(?:\d+,? ?)*$)")
->>>>>>> 7794a897
 
         # group 1: '[[1]]', [[2]], etc. (also matches 【【1】】, ［［1］］, 【1】, ［1］)
         # group 2: '[1]', '[1, 2]', '[1,2,16]', etc. (also matches unicode variants)
