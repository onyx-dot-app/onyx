--- conflicted
+++ resolved
@@ -10,23 +10,10 @@
 from onyx.agents.agent_search.models import GraphPersistence
 from onyx.agents.agent_search.models import GraphSearchConfig
 from onyx.agents.agent_search.models import GraphTooling
-<<<<<<< HEAD
-from onyx.agents.agent_search.run_graph import run_agent_search_graph
-from onyx.agents.agent_search.run_graph import run_basic_graph
-from onyx.agents.agent_search.run_graph import run_dc_graph
 from onyx.agents.agent_search.run_graph import run_dr_graph
-from onyx.chat.models import AgentAnswerPiece
-from onyx.chat.models import AnswerPacket
-=======
-from onyx.agents.agent_search.run_graph import run_dr_graph
->>>>>>> 009b7f60
 from onyx.chat.models import AnswerStream
 from onyx.chat.models import AnswerStreamPart
 from onyx.chat.models import AnswerStyleConfig
-<<<<<<< HEAD
-from onyx.chat.models import OnyxAnswerPiece
-=======
->>>>>>> 009b7f60
 from onyx.chat.models import StreamStopInfo
 from onyx.chat.models import StreamStopReason
 from onyx.chat.prompt_builder.answer_prompt_builder import AnswerPromptBuilder
@@ -148,27 +135,7 @@
             return
 
         # TODO: add toggle in UI with customizable TimeBudget
-<<<<<<< HEAD
-        if self.graph_config.inputs.persona:
-            run_langgraph = run_dr_graph
-
-        elif self.graph_config.behavior.use_agentic_search:
-            run_langgraph = run_agent_search_graph
-        elif (
-            self.graph_config.inputs.persona
-            and USE_DIV_CON_AGENT
-            and self.graph_config.inputs.persona.description.startswith(
-                "DivCon Beta Agent"
-            )
-        ):
-            run_langgraph = run_dc_graph
-        else:
-            run_langgraph = run_basic_graph
-
-        stream = run_langgraph(self.graph_config)
-=======
         stream = run_dr_graph(self.graph_config)
->>>>>>> 009b7f60
 
         processed_stream: list[AnswerStreamPart] = []
         for packet in stream:
