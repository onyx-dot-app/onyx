--- conflicted
+++ resolved
@@ -69,11 +69,6 @@
     force_use_tool: ForceUseTool | None = None,
 ) -> None:
     monkey_patch_convert_tool_choice_to_ignore_openai_hosted_web_search()
-<<<<<<< HEAD
-    # Skip the system prompt from messages since we dynamically regenerate it
-    chat_history = messages[1:-1]
-    current_user_message = cast(UserMessage, messages[-1])
-=======
     # This should have already been called, but call it again here for good measure.
     # TODO: Get to the root of why sometimes it seems litellm settings aren't configured.
     from onyx.llm.litellm_singleton.config import initialize_litellm
@@ -82,15 +77,8 @@
     # Split messages into three parts for clear tracking
     # TODO: Think about terminal tool calls like image gen
     # in multi turn conversations
-    chat_history = messages[:-1]
-    current_user_message = messages[-1]
-    if (
-        not isinstance(current_user_message, dict)
-        or current_user_message.get("role") != "user"
-    ):
-        raise ValueError("Last message must be a user message")
-    current_user_message_typed: UserMessage = current_user_message  # type: ignore
->>>>>>> e38e96d4
+    chat_history = messages[1:-1]
+    current_user_message = cast(UserMessage, messages[-1])
     agent_turn_messages: list[AgentSDKMessage] = []
     last_call_is_final = False
     iteration_count = 0
