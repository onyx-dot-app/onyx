--- conflicted
+++ resolved
@@ -9,14 +9,11 @@
 from agents import ToolCallItem
 from agents.tracing import trace
 
-<<<<<<< HEAD
 from onyx.agents.agent_sdk.message_types import AgentSDKMessage
 from onyx.agents.agent_sdk.message_types import UserMessage
-=======
 from onyx.agents.agent_sdk.monkey_patches import (
     monkey_patch_convert_tool_choice_to_ignore_openai_hosted_web_search,
 )
->>>>>>> 0987fb85
 from onyx.agents.agent_sdk.sync_agent_stream_adapter import SyncAgentStream
 from onyx.agents.agent_search.dr.enums import ResearchType
 from onyx.agents.agent_search.dr.models import AggregatedDRContext
@@ -62,44 +59,24 @@
     prompt_config: PromptConfig,
     force_use_tool: ForceUseTool | None = None,
 ) -> None:
-<<<<<<< HEAD
+    monkey_patch_convert_tool_choice_to_ignore_openai_hosted_web_search()
     # Split messages into three parts for clear tracking
     # TODO: Think about terminal tool calls like image gen
     # in multi turn conversations
     chat_history = messages[:-1]
     current_user_message = messages[-1]
-    # Ensure current_user_message is a UserMessage
     if (
         not isinstance(current_user_message, dict)
         or current_user_message.get("role") != "user"
     ):
         raise ValueError("Last message must be a user message")
     current_user_message_typed: UserMessage = current_user_message  # type: ignore
-
-    # TODO: Figure out proper typing for agent_turn_messages that
-    # conforms to what is returned by SDK but still is compatible
-    # with our transformations
     agent_turn_messages: list[AgentSDKMessage] = []
-
-    last_call_is_final = False
-    agent = Agent(
-        name="Assistant",
-        model=dependencies.llm_model,
-        tools=cast(list[AgentToolType], dependencies.tools),
-        model_settings=dependencies.model_settings,
-        tool_use_behavior="stop_on_first_tool",
-    )
-
-    while not last_call_is_final:
-        # Build full context for agent
-        current_messages = chat_history + [current_user_message] + agent_turn_messages
-
-=======
-    monkey_patch_convert_tool_choice_to_ignore_openai_hosted_web_search()
-    current_messages: list[dict] = messages
     last_call_is_final = False
     first_iteration = True
+
     while not last_call_is_final:
+        current_messages = chat_history + [current_user_message] + agent_turn_messages
         tool_choice = (
             force_use_tool_to_function_tool_names(force_use_tool, dependencies.tools)
             if first_iteration and force_use_tool
@@ -115,7 +92,6 @@
             model_settings=model_settings,
             tool_use_behavior="stop_on_first_tool",
         )
->>>>>>> 0987fb85
         agent_stream: SyncAgentStream = SyncAgentStream(
             agent=agent,
             input=current_messages,
@@ -128,14 +104,11 @@
         all_messages_after_stream = streamed.to_input_list()
         # The new messages are everything after chat_history + current_user_message
         previous_message_count = len(chat_history) + 1
-        # Convert to list to avoid Sequence type issues and ensure proper typing
-        # Note: streamed.to_input_list() returns dict objects, we need to cast them
         agent_turn_messages = [
             cast(AgentSDKMessage, msg)
             for msg in all_messages_after_stream[previous_message_count:]
         ]
 
-        # agent_turn_messages = assign_citation_numbers(agent_turn_messages, ctx)
         agent_turn_messages = list(
             update_task_prompt(
                 current_user_message_typed,
@@ -168,15 +141,9 @@
     message_id: int,
     research_type: ResearchType,
     prompt_config: PromptConfig,
-<<<<<<< HEAD
+    force_use_tool: ForceUseTool | None = None,
     # Dependency injectable argument for testing
     starter_context: ChatTurnContext | None = None,
-=======
-    force_use_tool: ForceUseTool | None = None,
-    # Dependency injectable arguments for testing
-    starter_global_iteration_responses: list[IterationAnswer] | None = None,
-    starter_cited_documents: list[InferenceSection] | None = None,
->>>>>>> 0987fb85
 ) -> None:
     """Core fast chat turn logic that allows overriding global_iteration_responses for testing.
 
@@ -255,10 +222,7 @@
         message_id,
         research_type,
         prompt_config,
-<<<<<<< HEAD
-=======
         force_use_tool=force_use_tool,
->>>>>>> 0987fb85
     )
 
 
