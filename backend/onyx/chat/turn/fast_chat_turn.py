--- conflicted
+++ resolved
@@ -40,11 +40,6 @@
 from onyx.server.query_and_chat.streaming_models import ReasoningDelta
 from onyx.server.query_and_chat.streaming_models import ReasoningStart
 from onyx.server.query_and_chat.streaming_models import SectionEnd
-<<<<<<< HEAD
-=======
-from onyx.tools.adapter_v1_to_v2 import force_use_tool_to_function_tool_names
-from onyx.tools.adapter_v1_to_v2 import tools_to_function_tools
->>>>>>> ea5690db
 from onyx.tools.force import filter_tools_for_force_tool_use
 from onyx.tools.force import ForceUseTool
 from onyx.tools.tool import Tool
@@ -130,7 +125,6 @@
             tool_choice = None
         else:
             tool_choice = (
-<<<<<<< HEAD
                 force_use_tool.tool_name
                 if iteration_count == 0
                 and force_use_tool
@@ -142,24 +136,6 @@
             llm_with_default_settings=dependencies.llm,
             messages=current_messages,
             tools=available_tools,
-=======
-                force_use_tool_to_function_tool_names(force_use_tool, available_tools)
-                if iteration_count == 0 and force_use_tool
-                else None
-            ) or "auto"
-        model_settings = replace(dependencies.model_settings, tool_choice=tool_choice)
-
-        agent = Agent(
-            name="Assistant",
-            model=dependencies.llm_model,
-            tools=cast(list[AgentToolType], tools_to_function_tools(available_tools)),
-            model_settings=model_settings,
-            tool_use_behavior="stop_on_first_tool",
-        )
-        agent_stream: SyncAgentStream = SyncAgentStream(
-            agent=agent,
-            input=current_messages,
->>>>>>> ea5690db
             context=ctx,
             tool_choice=tool_choice,
         )
