from collections.abc import Iterator
from collections.abc import Sequence
from uuid import UUID

from onyx.agents.agent_framework.models import RunItemStreamEvent
from onyx.agents.agent_framework.models import StreamEvent
from onyx.agents.agent_framework.models import ToolCallStreamItem
from onyx.agents.agent_framework.query import query
from onyx.agents.agent_search.dr.enums import ResearchType
from onyx.chat.chat_utils import llm_docs_from_fetched_documents_cache
from onyx.chat.chat_utils import saved_search_docs_from_llm_docs
from onyx.chat.memories import get_memories
from onyx.chat.models import PromptConfig
from onyx.chat.prompt_builder.answer_prompt_builder import (
    default_build_system_message_v2,
)
from onyx.chat.stop_signal_checker import is_connected
from onyx.chat.stop_signal_checker import reset_cancel_status
from onyx.chat.stream_processing.citation_processing import CitationProcessor
from onyx.chat.stream_processing.utils import map_document_id_order_v2
from onyx.chat.turn.context_handler.citation import (
    assign_citation_numbers_recent_tool_calls,
)
from onyx.chat.turn.context_handler.reminder import maybe_append_reminder
from onyx.chat.turn.infra.chat_turn_event_stream import unified_event_stream
from onyx.chat.turn.models import ChatTurnContext
from onyx.chat.turn.models import ChatTurnDependencies
from onyx.chat.turn.prompts.custom_instruction import build_custom_instructions
from onyx.chat.turn.save_turn import extract_final_answer_from_packets
from onyx.chat.turn.save_turn import save_turn
<<<<<<< HEAD
from onyx.llm.message_types import ChatCompletionMessage
=======
from onyx.file_store.models import InMemoryChatFile
>>>>>>> 1c8b819a
from onyx.server.query_and_chat.streaming_models import CitationDelta
from onyx.server.query_and_chat.streaming_models import CitationInfo
from onyx.server.query_and_chat.streaming_models import CitationStart
from onyx.server.query_and_chat.streaming_models import MessageDelta
from onyx.server.query_and_chat.streaming_models import MessageStart
from onyx.server.query_and_chat.streaming_models import OverallStop
from onyx.server.query_and_chat.streaming_models import Packet
from onyx.server.query_and_chat.streaming_models import ReasoningDelta
from onyx.server.query_and_chat.streaming_models import ReasoningStart
from onyx.server.query_and_chat.streaming_models import SectionEnd
from onyx.tools.adapter_v1_to_v2 import force_use_tool_to_function_tool_names
from onyx.tools.force import filter_tools_for_force_tool_use
from onyx.tools.force import ForceUseTool
from onyx.tools.tool import Tool
from onyx.tracing.framework.create import trace


MAX_ITERATIONS = 10
CANCELLED_MESSAGE = "Cancelled"


# TODO: We should be able to do this a bit more cleanly since we know the schema
# ahead of time. I'll make sure to do that for when we replace AgentSDKMessage.
def _extract_tokens_from_messages(messages: list[ChatCompletionMessage]) -> int:
    from onyx.llm.utils import check_number_of_tokens

    total_input_text_parts: list[str] = []
    for msg in messages:
        if isinstance(msg, dict):
            content = msg.get("content") or msg.get("output")
            if isinstance(content, list):
                for item in content:
                    if isinstance(item, dict):
                        text = item.get("text")
                        if text:
                            total_input_text_parts.append(text)
            elif isinstance(content, str):
                total_input_text_parts.append(content)
    return check_number_of_tokens("\n".join(total_input_text_parts))


# TODO -- this can be refactored out and played with in evals + normal demo
def _run_agent_loop(
    messages: list[ChatCompletionMessage],
    dependencies: ChatTurnDependencies,
    chat_session_id: UUID,
    ctx: ChatTurnContext,
    prompt_config: PromptConfig,
    force_use_tool: ForceUseTool | None = None,
) -> None:
    chat_history = messages[1:-1]
    current_user_message = messages[-1]
    agent_turn_messages: list[ChatCompletionMessage] = []
    last_call_is_final = False
    iteration_count = 0

    while not last_call_is_final:
        available_tools: Sequence[Tool] = (
            dependencies.tools if iteration_count < MAX_ITERATIONS else []
        )
        if force_use_tool and force_use_tool.force_use:
            available_tools = filter_tools_for_force_tool_use(
                list(available_tools), force_use_tool
            )
        memories = get_memories(dependencies.user_or_none, dependencies.db_session)
        if not is_connected(chat_session_id, dependencies.redis_client):
            _emit_clean_up_packets(dependencies, ctx)
            break
        # TODO: The system is rather prompt-cache efficient except for rebuilding the system prompt.
        # The biggest offender is when we hit max iterations and then all the tool calls cannot
        # be cached anymore since the system message will be differ in that it will have no tools.
        langchain_system_message = default_build_system_message_v2(
            dependencies.prompt_config,
            dependencies.llm.config,
            memories,
            available_tools,
            ctx.should_cite_documents,
        )
        new_system_prompt: ChatCompletionMessage = {
            "role": "system",
            "content": str(langchain_system_message.content),
        }
        custom_instructions = build_custom_instructions(prompt_config)
        previous_messages = (
            [new_system_prompt]
            + chat_history
            + custom_instructions
            + [current_user_message]
        )
        current_messages = previous_messages + agent_turn_messages
        ctx.current_input_tokens = _extract_tokens_from_messages(current_messages)

        if not available_tools:
            tool_choice = None
        else:
            tool_choice = (
                force_use_tool_to_function_tool_names(force_use_tool, available_tools)
                if iteration_count == 0 and force_use_tool
                else None
            ) or "auto"
        query_result = query(
            llm_with_default_settings=dependencies.llm,
            messages=current_messages,
            tools=available_tools,
            context=ctx,
            tool_choice=tool_choice,
        )
        tool_call_events = _process_query_stream(
            query_result.stream, chat_session_id, dependencies, ctx
        )

        agent_turn_messages = [
            msg
            for msg in query_result.new_messages_stateful
            if msg.get("role") != "user"
        ]

        # Apply context handlers in order:
        # 1. Add task prompt reminder
        last_iteration_included_web_search = any(
            tool_call.name == "web_search" for tool_call in tool_call_events
        )
        agent_turn_messages = maybe_append_reminder(
            agent_turn_messages,
            prompt_config,
            ctx.should_cite_documents,
            last_iteration_included_web_search,
        )

        # 2. Assign citation numbers to tool call outputs
        citation_result = assign_citation_numbers_recent_tool_calls(
            agent_turn_messages, ctx
        )
        agent_turn_messages = list(citation_result.updated_messages)
        ctx.documents_processed_by_citation_context_handler += (
            citation_result.new_docs_cited
        )
        ctx.tool_calls_processed_by_citation_context_handler += (
            citation_result.num_tool_calls_cited
        )

        # TODO: Make this configurable on OnyxAgent level
        stopping_tools = ["image_generation"]
        if len(tool_call_events) == 0 or any(
            tool.name in stopping_tools for tool in tool_call_events
        ):
            last_call_is_final = True
        iteration_count += 1


def _fast_chat_turn_core(
    messages: list[ChatCompletionMessage],
    dependencies: ChatTurnDependencies,
    chat_session_id: UUID,
    message_id: int,
    research_type: ResearchType,
    prompt_config: PromptConfig,
    force_use_tool: ForceUseTool | None = None,
    # Dependency injectable argument for testing
    starter_context: ChatTurnContext | None = None,
    latest_query_files: list[InMemoryChatFile] | None = None,
) -> None:
    """Core fast chat turn logic that allows overriding global_iteration_responses for testing.

    Args:
        messages: List of chat messages
        dependencies: Chat turn dependencies
        chat_session_id: Chat session ID
        message_id: Message ID
        research_type: Research type
        global_iteration_responses: Optional list of iteration answers to inject for testing
        cited_documents: Optional list of cited documents to inject for testing
    """
    reset_cancel_status(
        chat_session_id,
        dependencies.redis_client,
    )

    ctx = starter_context or ChatTurnContext(
        run_dependencies=dependencies,
        chat_session_id=chat_session_id,
        message_id=message_id,
        research_type=research_type,
        chat_files=latest_query_files or [],
    )
    with trace("fast_chat_turn"):
        _run_agent_loop(
            messages=messages,
            dependencies=dependencies,
            chat_session_id=chat_session_id,
            ctx=ctx,
            prompt_config=prompt_config,
            force_use_tool=force_use_tool,
        )
    _emit_citations_for_final_answer(
        dependencies=dependencies,
        ctx=ctx,
    )
    final_answer = extract_final_answer_from_packets(
        dependencies.emitter.packet_history
    )
    # TODO: Make this error handling more robust and not so specific to the qwen ollama cloud case
    # where if it happens to any cloud questions, it hangs on read url
    has_image_generation = any(
        packet.obj.type == "image_generation_tool_delta"
        for packet in dependencies.emitter.packet_history
    )
    # Allow empty final answer if image generation tool was used (it produces images, not text)
    if len(final_answer) == 0 and not has_image_generation:
        raise ValueError(
            """Final answer is empty. Inference provider likely failed to provide
            content packets.
            """
        )
    save_turn(
        db_session=dependencies.db_session,
        message_id=message_id,
        chat_session_id=chat_session_id,
        research_type=research_type,
        model_name=dependencies.llm.config.model_name,
        model_provider=dependencies.llm.config.model_provider,
        iteration_instructions=ctx.iteration_instructions,
        global_iteration_responses=ctx.global_iteration_responses,
        final_answer=final_answer,
        fetched_documents_cache=ctx.fetched_documents_cache,
    )
    dependencies.emitter.emit(
        Packet(ind=ctx.current_run_step, obj=OverallStop(type="stop"))
    )


@unified_event_stream
def fast_chat_turn(
    messages: list[ChatCompletionMessage],
    dependencies: ChatTurnDependencies,
    chat_session_id: UUID,
    message_id: int,
    research_type: ResearchType,
    prompt_config: PromptConfig,
    force_use_tool: ForceUseTool | None = None,
    latest_query_files: list[InMemoryChatFile] | None = None,
) -> None:
    """Main fast chat turn function that calls the core logic with default parameters."""
    _fast_chat_turn_core(
        messages,
        dependencies,
        chat_session_id,
        message_id,
        research_type,
        prompt_config,
        force_use_tool=force_use_tool,
        latest_query_files=latest_query_files,
    )


def _process_query_stream(
    stream: Iterator[StreamEvent],
    chat_session_id: UUID,
    dependencies: ChatTurnDependencies,
    ctx: ChatTurnContext,
) -> list[ToolCallStreamItem]:
    llm_docs = llm_docs_from_fetched_documents_cache(ctx.fetched_documents_cache)
    mapping = map_document_id_order_v2(llm_docs)
    if llm_docs:
        processor = CitationProcessor(
            context_docs=llm_docs,
            doc_id_to_rank_map=mapping,
            stop_stream=None,
        )
    else:
        processor = None
    tool_call_events: list[ToolCallStreamItem] = []
    message_section_open = False
    reasoning_section_open = False

    for event in stream:
        connected = is_connected(
            chat_session_id,
            dependencies.redis_client,
        )
        if not connected:
            _emit_clean_up_packets(dependencies, ctx)
            break

        if isinstance(event, RunItemStreamEvent):
            if event.type == "message_start" and not message_section_open:
                _start_message_section(dependencies, ctx)
                message_section_open = True
            elif event.type == "message_done" and message_section_open:
                _end_section(dependencies, ctx)
                message_section_open = False
            elif event.type == "reasoning_start" and not reasoning_section_open:
                _start_reasoning_section(dependencies, ctx)
                reasoning_section_open = True
            elif event.type == "reasoning_done" and reasoning_section_open:
                _end_section(dependencies, ctx)
                reasoning_section_open = False
            elif event.type == "tool_call" and isinstance(
                event.details, ToolCallStreamItem
            ):
                tool_call_events.append(event.details)
            continue

        delta = event.choice.delta
        if delta.reasoning_content:
            if not reasoning_section_open:
                _start_reasoning_section(dependencies, ctx)
                reasoning_section_open = True
            dependencies.emitter.emit(
                Packet(
                    ind=ctx.current_run_step,
                    obj=ReasoningDelta(reasoning=delta.reasoning_content),
                )
            )

        if delta.content:
            if not message_section_open:
                _start_message_section(dependencies, ctx)
                message_section_open = True

            if processor:
                final_answer_piece = ""
                for response_part in processor.process_token(delta.content):
                    if isinstance(response_part, CitationInfo):
                        ctx.citations.append(response_part)
                    else:
                        final_answer_piece += response_part.answer_piece or ""
            else:
                final_answer_piece = delta.content

            if final_answer_piece:
                dependencies.emitter.emit(
                    Packet(
                        ind=ctx.current_run_step,
                        obj=MessageDelta(content=final_answer_piece),
                    )
                )

    return tool_call_events


# TODO: Maybe in general there's a cleaner way to handle cancellation in the middle of a tool call?
def _emit_clean_up_packets(
    dependencies: ChatTurnDependencies, ctx: ChatTurnContext
) -> None:
    has_active_message = (
        dependencies.emitter.packet_history
        and dependencies.emitter.packet_history[-1].obj.type == "message_delta"
    )
    if not has_active_message:
        _start_message_section(dependencies, ctx, content_override=CANCELLED_MESSAGE)
    _end_section(dependencies, ctx)


def _emit_citations_for_final_answer(
    dependencies: ChatTurnDependencies,
    ctx: ChatTurnContext,
) -> None:
    index = ctx.current_run_step + 1
    if ctx.citations:
        dependencies.emitter.emit(Packet(ind=index, obj=CitationStart()))
        dependencies.emitter.emit(
            Packet(
                ind=index,
                obj=CitationDelta(citations=ctx.citations),
            )
        )
        dependencies.emitter.emit(Packet(ind=index, obj=SectionEnd(type="section_end")))
    ctx.current_run_step = index


def _start_message_section(
    dependencies: ChatTurnDependencies,
    ctx: ChatTurnContext,
    content_override: str = "",
) -> None:
    ctx.current_run_step += 1
    llm_docs_for_message_start = llm_docs_from_fetched_documents_cache(
        ctx.fetched_documents_cache
    )
    retrieved_search_docs = saved_search_docs_from_llm_docs(llm_docs_for_message_start)
    final_documents = None if content_override else retrieved_search_docs
    dependencies.emitter.emit(
        Packet(
            ind=ctx.current_run_step,
            obj=MessageStart(content=content_override, final_documents=final_documents),
        )
    )


<<<<<<< HEAD
def _start_reasoning_section(
    dependencies: ChatTurnDependencies,
    ctx: ChatTurnContext,
) -> None:
    ctx.current_run_step += 1
    dependencies.emitter.emit(Packet(ind=ctx.current_run_step, obj=ReasoningStart()))
=======
    # lazy loading to save memory
    from openai.types.responses import ResponseReasoningSummaryPartAddedEvent
    from openai.types.responses import ResponseReasoningSummaryPartDoneEvent
    from openai.types.responses import ResponseReasoningSummaryTextDeltaEvent

    packets: list[Packet] = []
    obj: PacketObj | None = None
    if isinstance(ev, RawResponsesStreamEvent):
        output_index = getattr(ev.data, "output_index", None)

        # ------------------------------------------------------------
        # Reasoning packets
        # ------------------------------------------------------------
        if isinstance(ev.data, ResponseReasoningSummaryPartAddedEvent):
            packets.append(Packet(ind=ctx.current_run_step, obj=ReasoningStart()))
            ctx.current_output_index = output_index
        elif isinstance(ev.data, ResponseReasoningSummaryTextDeltaEvent):
            packets.append(
                Packet(
                    ind=ctx.current_run_step,
                    obj=ReasoningDelta(reasoning=ev.data.delta),
                )
            )
        elif isinstance(ev.data, ResponseReasoningSummaryPartDoneEvent):
            # only do anything if we haven't already "gone past" this step
            # (e.g. if we've already sent the MessageStart / MessageDelta packets, then we
            # shouldn't do anything)
            if ctx.current_output_index == output_index:
                packets.append(Packet(ind=ctx.current_run_step, obj=SectionEnd()))
                ctx.current_run_step += 1
                ctx.current_output_index = None

        # ------------------------------------------------------------
        # Message packets
        # ------------------------------------------------------------

        # TODO: add this back in. We'd like this to be a simple, dumb translation layer
        # but we can't do that right now since there are weird provider behavior w/ empty
        # `response.content_part.added` packets
        # elif ev.data.type == "response.content_part.added":
        #     retrieved_search_docs = saved_search_docs_from_llm_docs(
        #         ctx.ordered_fetched_documents
        #     )
        #     obj = MessageStart(content="", final_documents=retrieved_search_docs)
        elif ev.data.type == "response.output_text.delta" and len(ev.data.delta) > 0:
            if processor:
                final_answer_piece = ""
                for response_part in processor.process_token(ev.data.delta):
                    if isinstance(response_part, CitationInfo):
                        ctx.citations.append(response_part)
                    else:
                        final_answer_piece += response_part.answer_piece or ""
                obj = MessageDelta(content=final_answer_piece)
            else:
                obj = MessageDelta(content=ev.data.delta)

            needs_start = has_had_message_start(packet_history, ctx.current_run_step)
            if needs_start:
                ctx.current_run_step += 1
                llm_docs_for_message_start = llm_docs_from_fetched_documents_cache(
                    ctx.fetched_documents_cache
                )
                retrieved_search_docs = saved_search_docs_from_llm_docs(
                    llm_docs_for_message_start
                )
                packets.append(
                    Packet(
                        ind=ctx.current_run_step,
                        obj=MessageStart(
                            content="", final_documents=retrieved_search_docs
                        ),
                    )
                )
>>>>>>> 1c8b819a


def _end_section(dependencies: ChatTurnDependencies, ctx: ChatTurnContext) -> None:
    dependencies.emitter.emit(
        Packet(ind=ctx.current_run_step, obj=SectionEnd(type="section_end"))
    )<|MERGE_RESOLUTION|>--- conflicted
+++ resolved
@@ -28,11 +28,8 @@
 from onyx.chat.turn.prompts.custom_instruction import build_custom_instructions
 from onyx.chat.turn.save_turn import extract_final_answer_from_packets
 from onyx.chat.turn.save_turn import save_turn
-<<<<<<< HEAD
 from onyx.llm.message_types import ChatCompletionMessage
-=======
 from onyx.file_store.models import InMemoryChatFile
->>>>>>> 1c8b819a
 from onyx.server.query_and_chat.streaming_models import CitationDelta
 from onyx.server.query_and_chat.streaming_models import CitationInfo
 from onyx.server.query_and_chat.streaming_models import CitationStart
@@ -423,88 +420,12 @@
     )
 
 
-<<<<<<< HEAD
 def _start_reasoning_section(
     dependencies: ChatTurnDependencies,
     ctx: ChatTurnContext,
 ) -> None:
     ctx.current_run_step += 1
     dependencies.emitter.emit(Packet(ind=ctx.current_run_step, obj=ReasoningStart()))
-=======
-    # lazy loading to save memory
-    from openai.types.responses import ResponseReasoningSummaryPartAddedEvent
-    from openai.types.responses import ResponseReasoningSummaryPartDoneEvent
-    from openai.types.responses import ResponseReasoningSummaryTextDeltaEvent
-
-    packets: list[Packet] = []
-    obj: PacketObj | None = None
-    if isinstance(ev, RawResponsesStreamEvent):
-        output_index = getattr(ev.data, "output_index", None)
-
-        # ------------------------------------------------------------
-        # Reasoning packets
-        # ------------------------------------------------------------
-        if isinstance(ev.data, ResponseReasoningSummaryPartAddedEvent):
-            packets.append(Packet(ind=ctx.current_run_step, obj=ReasoningStart()))
-            ctx.current_output_index = output_index
-        elif isinstance(ev.data, ResponseReasoningSummaryTextDeltaEvent):
-            packets.append(
-                Packet(
-                    ind=ctx.current_run_step,
-                    obj=ReasoningDelta(reasoning=ev.data.delta),
-                )
-            )
-        elif isinstance(ev.data, ResponseReasoningSummaryPartDoneEvent):
-            # only do anything if we haven't already "gone past" this step
-            # (e.g. if we've already sent the MessageStart / MessageDelta packets, then we
-            # shouldn't do anything)
-            if ctx.current_output_index == output_index:
-                packets.append(Packet(ind=ctx.current_run_step, obj=SectionEnd()))
-                ctx.current_run_step += 1
-                ctx.current_output_index = None
-
-        # ------------------------------------------------------------
-        # Message packets
-        # ------------------------------------------------------------
-
-        # TODO: add this back in. We'd like this to be a simple, dumb translation layer
-        # but we can't do that right now since there are weird provider behavior w/ empty
-        # `response.content_part.added` packets
-        # elif ev.data.type == "response.content_part.added":
-        #     retrieved_search_docs = saved_search_docs_from_llm_docs(
-        #         ctx.ordered_fetched_documents
-        #     )
-        #     obj = MessageStart(content="", final_documents=retrieved_search_docs)
-        elif ev.data.type == "response.output_text.delta" and len(ev.data.delta) > 0:
-            if processor:
-                final_answer_piece = ""
-                for response_part in processor.process_token(ev.data.delta):
-                    if isinstance(response_part, CitationInfo):
-                        ctx.citations.append(response_part)
-                    else:
-                        final_answer_piece += response_part.answer_piece or ""
-                obj = MessageDelta(content=final_answer_piece)
-            else:
-                obj = MessageDelta(content=ev.data.delta)
-
-            needs_start = has_had_message_start(packet_history, ctx.current_run_step)
-            if needs_start:
-                ctx.current_run_step += 1
-                llm_docs_for_message_start = llm_docs_from_fetched_documents_cache(
-                    ctx.fetched_documents_cache
-                )
-                retrieved_search_docs = saved_search_docs_from_llm_docs(
-                    llm_docs_for_message_start
-                )
-                packets.append(
-                    Packet(
-                        ind=ctx.current_run_step,
-                        obj=MessageStart(
-                            content="", final_documents=retrieved_search_docs
-                        ),
-                    )
-                )
->>>>>>> 1c8b819a
 
 
 def _end_section(dependencies: ChatTurnDependencies, ctx: ChatTurnContext) -> None:
