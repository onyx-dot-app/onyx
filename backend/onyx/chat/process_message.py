--- conflicted
+++ resolved
@@ -580,10 +580,7 @@
         search_settings = get_current_search_settings(db_session)
         index_str = search_settings.index_name
 
-<<<<<<< HEAD
-=======
         # TODO: Move these special calls  to endpoints
->>>>>>> ba9b24a4
         if new_msg_req.message == "kg_e":
             kg_extraction(tenant_id, index_str)
             raise Exception("Extractions done")
