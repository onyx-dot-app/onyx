--- conflicted
+++ resolved
@@ -159,18 +159,13 @@
     Returns:
         Task prompt with optional citation statement and language hint
     """
-<<<<<<< HEAD
     base_task = prompt.reminder or ""
-    citation_or_nothing = REQUIRE_CITATION_STATEMENT_V2 if should_cite else ""
-=======
-    base_task = prompt.task_prompt or ""
 
     open_url_or_nothing = (
         OPEN_URL_REMINDER if last_iteration_included_web_search else ""
     )
     citation_or_nothing = CITATION_REMINDER if should_cite else ""
 
->>>>>>> d9c27933
     language_hint_or_nothing = language_hint_str.lstrip() if use_language_hint else ""
     if (
         len(base_task)
