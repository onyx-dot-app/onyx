--- conflicted
+++ resolved
@@ -681,11 +681,8 @@
                     cursor = dbapi_connection.cursor()
                     try:
                         cursor.execute('SET search_path TO "$user", public')
-<<<<<<< HEAD
-=======
                     except Exception as e:
                         logger.warning(f"Failed to reset search path: {e}")
                         connection.rollback()
->>>>>>> ba9b24a4
                     finally:
                         cursor.close()