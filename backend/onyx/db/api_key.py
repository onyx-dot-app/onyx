--- conflicted
+++ resolved
@@ -15,7 +15,7 @@
 from onyx.configs.constants import UNNAMED_KEY_PLACEHOLDER
 from onyx.db.models import ApiKey
 from onyx.db.models import User
-from onyx.server.api_key.models import APIKeyArgs, APIKeyUpdateArgs
+from onyx.server.api_key.models import APIKeyArgs
 from shared_configs.contextvars import get_current_tenant_id
 
 
@@ -40,7 +40,6 @@
             api_key_display=api_key.api_key_display,
             api_key_name=api_key.name,
             user_id=api_key.user_id,
-            is_new_user=api_key.is_new_user,
         )
         for api_key in api_keys
     ]
@@ -66,10 +65,7 @@
 
 
 def insert_api_key(
-    db_session: Session,
-    user: User,
-    api_key_args: APIKeyArgs,
-    user_id: uuid.UUID | None
+    db_session: Session, api_key_args: APIKeyArgs, user_id: uuid.UUID | None
 ) -> ApiKeyDescriptor:
     std_password_helper = PasswordHelper()
 
@@ -78,96 +74,68 @@
 
     api_key = generate_api_key(tenant_id)
     if user_id is None:
-        if api_key_args.role:
-            api_key_user_id = uuid.uuid4()
+        api_key_user_id = uuid.uuid4()
 
-            display_name = api_key_args.name or UNNAMED_KEY_PLACEHOLDER
-            api_key_user_row = User(
-                id=api_key_user_id,
-                email=get_api_key_fake_email(display_name, str(api_key_user_id)),
-                # a random password for the "user"
-                hashed_password=std_password_helper.hash(std_password_helper.generate()),
-                is_active=True,
-                is_superuser=False,
-                is_verified=True,
-                role=api_key_args.role,
-            )
-            db_session.add(api_key_user_row)
-            is_new_user_bool = True
-        else:
-            raise ValueError(f"For a new user you need to transfer his new role")
+        display_name = api_key_args.name or UNNAMED_KEY_PLACEHOLDER
+        api_key_user_row = User(
+            id=api_key_user_id,
+            email=get_api_key_fake_email(display_name, str(api_key_user_id)),
+            # a random password for the "user"
+            hashed_password=std_password_helper.hash(std_password_helper.generate()),
+            is_active=True,
+            is_superuser=False,
+            is_verified=True,
+            role=api_key_args.role,
+        )
+        db_session.add(api_key_user_row)
     else:
-        api_key_user = db_session.scalar(select(User).where(User.id == user_id))
-        if api_key_user is None:
-            raise ValueError(f"User with id {user_id} does not exist")
-
         api_key_user_id = user_id
-        is_new_user_bool = False
 
     api_key_row = ApiKey(
         name=api_key_args.name,
         hashed_api_key=hash_api_key(api_key),
         api_key_display=build_displayable_api_key(api_key),
         user_id=api_key_user_id,
-        is_new_user=is_new_user_bool,
-        owner_id=user.id,
+        owner_id=user_id,
     )
     db_session.add(api_key_row)
 
     db_session.commit()
     return ApiKeyDescriptor(
         api_key_id=api_key_row.id,
-        api_key_role=api_key_args.role if is_new_user_bool else user.role,
+        api_key_role=api_key_args.role,
         api_key_display=api_key_row.api_key_display,
         api_key=api_key,
         api_key_name=api_key_args.name,
         user_id=api_key_user_id,
-        is_new_user=is_new_user_bool,
     )
 
 
 def update_api_key(
-    db_session: Session,
-    api_key_id: int,
-<<<<<<< HEAD
-    api_key_args: APIKeyArgs
-=======
-    api_key_args: APIKeyUpdateArgs
->>>>>>> 8f6f7fff
+    db_session: Session, api_key_id: int, api_key_args: APIKeyArgs
 ) -> ApiKeyDescriptor:
     existing_api_key = db_session.scalar(select(ApiKey).where(ApiKey.id == api_key_id))
     if existing_api_key is None:
-        raise ValueError(f"API key with id {api_key_id} does not exist.")
+        raise ValueError(f"API key with id {api_key_id} does not exist")
 
-    if existing_api_key.is_new_user:
-        if api_key_args.name is not None:
-            existing_api_key.name = api_key_args.name
-        if api_key_args.role is not None:
-            api_key_user = db_session.scalar(
-                select(User).where(User.id == existing_api_key.user_id)  # type: ignore
-            )
-            if api_key_user is None:
-                raise RuntimeError("API Key does not have associated user.")
+    existing_api_key.name = api_key_args.name
+    api_key_user = db_session.scalar(
+        select(User).where(User.id == existing_api_key.user_id)  # type: ignore
+    )
+    if api_key_user is None:
+        raise RuntimeError("API Key does not have associated user.")
 
-            api_key_user.role = api_key_args.role
-    else:
-        existing_api_key.name = api_key_args.name
-        if api_key_args.role:
-            raise ValueError(f"You cannot change the role of an existing user.")
-
-<<<<<<< HEAD
+    email_name = api_key_args.name or UNNAMED_KEY_PLACEHOLDER
+    api_key_user.email = get_api_key_fake_email(email_name, str(api_key_user.id))
     api_key_user.role = api_key_args.role
-=======
->>>>>>> 8f6f7fff
     db_session.commit()
 
     return ApiKeyDescriptor(
         api_key_id=existing_api_key.id,
         api_key_display=existing_api_key.api_key_display,
-        api_key_name=existing_api_key.name,
-        api_key_role=existing_api_key.user.role,
+        api_key_name=api_key_args.name,
+        api_key_role=api_key_user.role,
         user_id=existing_api_key.user_id,
-        is_new_user=existing_api_key.is_new_user,
     )
 
 
@@ -195,19 +163,13 @@
         api_key_name=existing_api_key.name,
         api_key_role=api_key_user.role,
         user_id=existing_api_key.user_id,
-        is_new_user=existing_api_key.is_new_user,
     )
 
 
 def remove_api_key(db_session: Session, api_key_id: int) -> None:
     existing_api_key = db_session.scalar(select(ApiKey).where(ApiKey.id == api_key_id))
-
     if existing_api_key is None:
         raise ValueError(f"API key with id {api_key_id} does not exist")
-
-    db_session.delete(existing_api_key)
-<<<<<<< HEAD
-=======
 
     user_associated_with_key = db_session.scalar(
         select(User).where(User.id == existing_api_key.user_id)  # type: ignore
@@ -217,8 +179,6 @@
             f"User associated with API key with id {api_key_id} does not exist. This should not happen."
         )
 
-    if existing_api_key.is_new_user:
-        db_session.delete(user_associated_with_key)
-
->>>>>>> 8f6f7fff
+    db_session.delete(existing_api_key)
+    db_session.delete(user_associated_with_key)
     db_session.commit()