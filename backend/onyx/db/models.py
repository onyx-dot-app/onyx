import datetime
import json
from typing import Any
from typing import Literal
from typing import NotRequired
from typing import Optional
from uuid import uuid4

from pydantic import BaseModel
from sqlalchemy.orm import validates
from typing_extensions import TypedDict  # noreorder
from uuid import UUID
from pydantic import ValidationError

from sqlalchemy.dialects.postgresql import UUID as PGUUID

from fastapi_users_db_sqlalchemy import SQLAlchemyBaseOAuthAccountTableUUID
from fastapi_users_db_sqlalchemy import SQLAlchemyBaseUserTableUUID
from fastapi_users_db_sqlalchemy.access_token import SQLAlchemyBaseAccessTokenTableUUID
from fastapi_users_db_sqlalchemy.generics import TIMESTAMPAware
from sqlalchemy import Boolean
from sqlalchemy import DateTime
from sqlalchemy import desc
from sqlalchemy import Enum
from sqlalchemy import Float
from sqlalchemy import ForeignKey
from sqlalchemy import func
from sqlalchemy import Index
from sqlalchemy import Integer

from sqlalchemy import Sequence
from sqlalchemy import String
from sqlalchemy import Text
from sqlalchemy import UniqueConstraint
from sqlalchemy.dialects import postgresql
from sqlalchemy.engine.interfaces import Dialect
from sqlalchemy.orm import DeclarativeBase
from sqlalchemy.orm import Mapped
from sqlalchemy.orm import mapped_column
from sqlalchemy.orm import relationship
from sqlalchemy.types import LargeBinary
from sqlalchemy.types import TypeDecorator
from sqlalchemy import PrimaryKeyConstraint
from sqlalchemy import ForeignKeyConstraint

from onyx.agents.agent_search.dr.sub_agents.image_generation.models import (
    GeneratedImageFullResult,
)
from onyx.auth.schemas import UserRole
from onyx.configs.chat_configs import NUM_POSTPROCESSED_RESULTS
from onyx.configs.constants import (
    DEFAULT_BOOST,
    FederatedConnectorSource,
    MilestoneRecordType,
)
from onyx.configs.constants import DocumentSource
from onyx.configs.constants import FileOrigin
from onyx.configs.constants import MessageType
from onyx.db.enums import (
    AccessType,
    EmbeddingPrecision,
    IndexingMode,
    SyncType,
    SyncStatus,
)
from onyx.configs.constants import NotificationType
from onyx.configs.constants import SearchFeedbackType
from onyx.configs.constants import TokenRateLimitScope
from onyx.connectors.models import InputType
from onyx.db.enums import ChatSessionSharedStatus
from onyx.db.enums import ConnectorCredentialPairStatus
from onyx.db.enums import IndexingStatus
from onyx.db.enums import IndexModelStatus
from onyx.db.enums import TaskStatus
from onyx.db.pydantic_type import PydanticType
from onyx.kg.models import KGEntityTypeAttributes
from onyx.utils.logger import setup_logger
from onyx.utils.special_types import JSON_ro
from onyx.file_store.models import FileDescriptor
from onyx.llm.override_models import LLMOverride
from onyx.llm.override_models import PromptOverride
from onyx.context.search.enums import RecencyBiasSetting
from onyx.kg.models import KGStage
from onyx.utils.encryption import decrypt_bytes_to_string
from onyx.utils.encryption import encrypt_string_to_bytes
from onyx.utils.headers import HeaderItemDict
from shared_configs.enums import EmbeddingProvider
from shared_configs.enums import RerankerProvider
from onyx.agents.agent_search.dr.enums import ResearchType
from onyx.agents.agent_search.dr.enums import ResearchAnswerPurpose

logger = setup_logger()


class Base(DeclarativeBase):
    __abstract__ = True


class EncryptedString(TypeDecorator):
    impl = LargeBinary
    # This type's behavior is fully deterministic and doesn't depend on any external factors.
    cache_ok = True

    def process_bind_param(self, value: str | None, dialect: Dialect) -> bytes | None:
        if value is not None:
            return encrypt_string_to_bytes(value)
        return value

    def process_result_value(self, value: bytes | None, dialect: Dialect) -> str | None:
        if value is not None:
            return decrypt_bytes_to_string(value)
        return value


class EncryptedJson(TypeDecorator):
    impl = LargeBinary
    # This type's behavior is fully deterministic and doesn't depend on any external factors.
    cache_ok = True

    def process_bind_param(self, value: dict | None, dialect: Dialect) -> bytes | None:
        if value is not None:
            json_str = json.dumps(value)
            return encrypt_string_to_bytes(json_str)
        return value

    def process_result_value(
        self, value: bytes | None, dialect: Dialect
    ) -> dict | None:
        if value is not None:
            json_str = decrypt_bytes_to_string(value)
            return json.loads(json_str)
        return value


class NullFilteredString(TypeDecorator):
    impl = String
    # This type's behavior is fully deterministic and doesn't depend on any external factors.
    cache_ok = True

    def process_bind_param(self, value: str | None, dialect: Dialect) -> str | None:
        if value is not None and "\x00" in value:
            logger.warning(f"NUL characters found in value: {value}")
            return value.replace("\x00", "")
        return value

    def process_result_value(self, value: str | None, dialect: Dialect) -> str | None:
        return value


"""
Auth/Authz (users, permissions, access) Tables
"""


class OAuthAccount(SQLAlchemyBaseOAuthAccountTableUUID, Base):
    # even an almost empty token from keycloak will not fit the default 1024 bytes
    access_token: Mapped[str] = mapped_column(Text, nullable=False)  # type: ignore
    refresh_token: Mapped[str] = mapped_column(Text, nullable=False)  # type: ignore


class User(SQLAlchemyBaseUserTableUUID, Base):
    oauth_accounts: Mapped[list[OAuthAccount]] = relationship(
        "OAuthAccount", lazy="joined", cascade="all, delete-orphan"
    )
    role: Mapped[UserRole] = mapped_column(
        Enum(UserRole, native_enum=False, default=UserRole.BASIC)
    )

    """
    Preferences probably should be in a separate table at some point, but for now
    putting here for simpicity
    """

    temperature_override_enabled: Mapped[bool | None] = mapped_column(
        Boolean, default=None
    )
    auto_scroll: Mapped[bool | None] = mapped_column(Boolean, default=None)
    shortcut_enabled: Mapped[bool] = mapped_column(Boolean, default=False)

    chosen_assistants: Mapped[list[int] | None] = mapped_column(
        postgresql.JSONB(), nullable=True, default=None
    )
    visible_assistants: Mapped[list[int]] = mapped_column(
        postgresql.JSONB(), nullable=False, default=[]
    )
    hidden_assistants: Mapped[list[int]] = mapped_column(
        postgresql.JSONB(), nullable=False, default=[]
    )

    pinned_assistants: Mapped[list[int] | None] = mapped_column(
        postgresql.JSONB(), nullable=True, default=None
    )

    oidc_expiry: Mapped[datetime.datetime] = mapped_column(
        TIMESTAMPAware(timezone=True), nullable=True
    )

    default_model: Mapped[str] = mapped_column(Text, nullable=True)
    # organized in typical structured fashion
    # formatted as `displayName__provider__modelName`

    # relationships
    credentials: Mapped[list["Credential"]] = relationship(
        "Credential", back_populates="user", lazy="joined"
    )
    chat_sessions: Mapped[list["ChatSession"]] = relationship(
        "ChatSession", back_populates="user"
    )
    chat_folders: Mapped[list["ChatFolder"]] = relationship(
        "ChatFolder", back_populates="user"
    )

    prompts: Mapped[list["Prompt"]] = relationship("Prompt", back_populates="user")
    input_prompts: Mapped[list["InputPrompt"]] = relationship(
        "InputPrompt", back_populates="user"
    )
    # Personas owned by this user
    personas: Mapped[list["Persona"]] = relationship("Persona", back_populates="user")
    # Custom tools created by this user
    custom_tools: Mapped[list["Tool"]] = relationship("Tool", back_populates="user")
    # Notifications for the UI
    notifications: Mapped[list["Notification"]] = relationship(
        "Notification", back_populates="user"
    )
    cc_pairs: Mapped[list["ConnectorCredentialPair"]] = relationship(
        "ConnectorCredentialPair",
        back_populates="creator",
        primaryjoin="User.id == foreign(ConnectorCredentialPair.creator_id)",
    )
    folders: Mapped[list["UserFolder"]] = relationship(
        "UserFolder", back_populates="user"
    )
    files: Mapped[list["UserFile"]] = relationship("UserFile", back_populates="user")

    @validates("email")
    def validate_email(self, key: str, value: str) -> str:
        return value.lower() if value else value

    @property
    def password_configured(self) -> bool:
        """
        Returns True if the user has at least one OAuth (or OIDC) account.
        """
        return not bool(self.oauth_accounts)


class AccessToken(SQLAlchemyBaseAccessTokenTableUUID, Base):
    pass


class ApiKey(Base):
    __tablename__ = "api_key"

    id: Mapped[int] = mapped_column(Integer, primary_key=True)
    name: Mapped[str | None] = mapped_column(String, nullable=True)
    hashed_api_key: Mapped[str] = mapped_column(String, unique=True)
    api_key_display: Mapped[str] = mapped_column(String, unique=True)
    # the ID of the "user" who represents the access credentials for the API key
    user_id: Mapped[UUID] = mapped_column(ForeignKey("user.id"), nullable=False)
    # the ID of the user who owns the key
    owner_id: Mapped[UUID | None] = mapped_column(ForeignKey("user.id"), nullable=True)
    created_at: Mapped[datetime.datetime] = mapped_column(
        DateTime(timezone=True), server_default=func.now()
    )

    # Add this relationship to access the User object via user_id
    user: Mapped["User"] = relationship("User", foreign_keys=[user_id])


class Notification(Base):
    __tablename__ = "notification"

    id: Mapped[int] = mapped_column(primary_key=True)
    notif_type: Mapped[NotificationType] = mapped_column(
        Enum(NotificationType, native_enum=False)
    )
    user_id: Mapped[UUID | None] = mapped_column(
        ForeignKey("user.id", ondelete="CASCADE"), nullable=True
    )
    dismissed: Mapped[bool] = mapped_column(Boolean, default=False)
    last_shown: Mapped[datetime.datetime] = mapped_column(DateTime(timezone=True))
    first_shown: Mapped[datetime.datetime] = mapped_column(DateTime(timezone=True))

    user: Mapped[User] = relationship("User", back_populates="notifications")
    additional_data: Mapped[dict | None] = mapped_column(
        postgresql.JSONB(), nullable=True
    )


"""
Association Tables
NOTE: must be at the top since they are referenced by other tables
"""


class Persona__DocumentSet(Base):
    __tablename__ = "persona__document_set"

    persona_id: Mapped[int] = mapped_column(ForeignKey("persona.id"), primary_key=True)
    document_set_id: Mapped[int] = mapped_column(
        ForeignKey("document_set.id"), primary_key=True
    )


class Persona__Prompt(Base):
    __tablename__ = "persona__prompt"

    persona_id: Mapped[int] = mapped_column(ForeignKey("persona.id"), primary_key=True)
    prompt_id: Mapped[int] = mapped_column(ForeignKey("prompt.id"), primary_key=True)


class Persona__User(Base):
    __tablename__ = "persona__user"

    persona_id: Mapped[int] = mapped_column(ForeignKey("persona.id"), primary_key=True)
    user_id: Mapped[UUID | None] = mapped_column(
        ForeignKey("user.id", ondelete="CASCADE"), primary_key=True, nullable=True
    )


class DocumentSet__User(Base):
    __tablename__ = "document_set__user"

    document_set_id: Mapped[int] = mapped_column(
        ForeignKey("document_set.id"), primary_key=True
    )
    user_id: Mapped[UUID | None] = mapped_column(
        ForeignKey("user.id", ondelete="CASCADE"), primary_key=True, nullable=True
    )


class DocumentSet__ConnectorCredentialPair(Base):
    __tablename__ = "document_set__connector_credential_pair"

    document_set_id: Mapped[int] = mapped_column(
        ForeignKey("document_set.id"), primary_key=True
    )
    connector_credential_pair_id: Mapped[int] = mapped_column(
        ForeignKey("connector_credential_pair.id"), primary_key=True
    )
    # if `True`, then is part of the current state of the document set
    # if `False`, then is a part of the prior state of the document set
    # rows with `is_current=False` should be deleted when the document
    # set is updated and should not exist for a given document set if
    # `DocumentSet.is_up_to_date == True`
    is_current: Mapped[bool] = mapped_column(
        Boolean,
        nullable=False,
        default=True,
        primary_key=True,
    )

    document_set: Mapped["DocumentSet"] = relationship("DocumentSet")


class ChatMessage__SearchDoc(Base):
    __tablename__ = "chat_message__search_doc"

    chat_message_id: Mapped[int] = mapped_column(
        ForeignKey("chat_message.id"), primary_key=True
    )
    search_doc_id: Mapped[int] = mapped_column(
        ForeignKey("search_doc.id"), primary_key=True
    )


class AgentSubQuery__SearchDoc(Base):
    __tablename__ = "agent__sub_query__search_doc"

    sub_query_id: Mapped[int] = mapped_column(
        ForeignKey("agent__sub_query.id", ondelete="CASCADE"), primary_key=True
    )
    search_doc_id: Mapped[int] = mapped_column(
        ForeignKey("search_doc.id"), primary_key=True
    )


class Document__Tag(Base):
    __tablename__ = "document__tag"

    document_id: Mapped[str] = mapped_column(
        ForeignKey("document.id"), primary_key=True
    )
    tag_id: Mapped[int] = mapped_column(
        ForeignKey("tag.id"), primary_key=True, index=True
    )


class Persona__Tool(Base):
    __tablename__ = "persona__tool"

    persona_id: Mapped[int] = mapped_column(ForeignKey("persona.id"), primary_key=True)
    tool_id: Mapped[int] = mapped_column(ForeignKey("tool.id"), primary_key=True)


class StandardAnswer__StandardAnswerCategory(Base):
    __tablename__ = "standard_answer__standard_answer_category"

    standard_answer_id: Mapped[int] = mapped_column(
        ForeignKey("standard_answer.id"), primary_key=True
    )
    standard_answer_category_id: Mapped[int] = mapped_column(
        ForeignKey("standard_answer_category.id"), primary_key=True
    )


class SlackChannelConfig__StandardAnswerCategory(Base):
    __tablename__ = "slack_channel_config__standard_answer_category"

    slack_channel_config_id: Mapped[int] = mapped_column(
        ForeignKey("slack_channel_config.id"), primary_key=True
    )
    standard_answer_category_id: Mapped[int] = mapped_column(
        ForeignKey("standard_answer_category.id"), primary_key=True
    )


class ChatMessage__StandardAnswer(Base):
    __tablename__ = "chat_message__standard_answer"

    chat_message_id: Mapped[int] = mapped_column(
        ForeignKey("chat_message.id", ondelete="CASCADE"), primary_key=True
    )
    standard_answer_id: Mapped[int] = mapped_column(
        ForeignKey("standard_answer.id"), primary_key=True
    )


"""
Documents/Indexing Tables
"""


class ConnectorCredentialPair(Base):
    """Connectors and Credentials can have a many-to-many relationship
    I.e. A Confluence Connector may have multiple admin users who can run it with their own credentials
    I.e. An admin user may use the same credential to index multiple Confluence Spaces
    """

    __tablename__ = "connector_credential_pair"
    is_user_file: Mapped[bool] = mapped_column(Boolean, default=False)
    # NOTE: this `id` column has to use `Sequence` instead of `autoincrement=True`
    # due to some SQLAlchemy quirks + this not being a primary key column
    id: Mapped[int] = mapped_column(
        Integer,
        Sequence("connector_credential_pair_id_seq"),
        unique=True,
        nullable=False,
    )
    name: Mapped[str] = mapped_column(String, nullable=False)
    status: Mapped[ConnectorCredentialPairStatus] = mapped_column(
        Enum(ConnectorCredentialPairStatus, native_enum=False), nullable=False
    )
    # this is separate from the `status` above, since a connector can be `INITIAL_INDEXING`, `ACTIVE`,
    # or `PAUSED` and still be in a repeated error state.
    in_repeated_error_state: Mapped[bool] = mapped_column(Boolean, default=False)
    connector_id: Mapped[int] = mapped_column(
        ForeignKey("connector.id"), primary_key=True
    )

    deletion_failure_message: Mapped[str | None] = mapped_column(String, nullable=True)

    credential_id: Mapped[int] = mapped_column(
        ForeignKey("credential.id"), primary_key=True
    )
    # controls whether the documents indexed by this CC pair are visible to all
    # or if they are only visible to those with that are given explicit access
    # (e.g. via owning the credential or being a part of a group that is given access)
    access_type: Mapped[AccessType] = mapped_column(
        Enum(AccessType, native_enum=False), nullable=False
    )

    # special info needed for the auto-sync feature. The exact structure depends on the

    # source type (defined in the connector's `source` field)
    # E.g. for google_drive perm sync:
    # {"customer_id": "123567", "company_domain": "@onyx.app"}
    auto_sync_options: Mapped[dict[str, Any] | None] = mapped_column(
        postgresql.JSONB(), nullable=True
    )
    last_time_perm_sync: Mapped[datetime.datetime | None] = mapped_column(
        DateTime(timezone=True), nullable=True
    )
    last_time_external_group_sync: Mapped[datetime.datetime | None] = mapped_column(
        DateTime(timezone=True), nullable=True
    )
    # Time finished, not used for calculating backend jobs which uses time started (created)
    last_successful_index_time: Mapped[datetime.datetime | None] = mapped_column(
        DateTime(timezone=True), default=None
    )

    # last successful prune
    last_pruned: Mapped[datetime.datetime | None] = mapped_column(
        DateTime(timezone=True), nullable=True, index=True
    )

    total_docs_indexed: Mapped[int] = mapped_column(Integer, default=0)

    indexing_trigger: Mapped[IndexingMode | None] = mapped_column(
        Enum(IndexingMode, native_enum=False), nullable=True
    )

    connector: Mapped["Connector"] = relationship(
        "Connector", back_populates="credentials"
    )
    credential: Mapped["Credential"] = relationship(
        "Credential", back_populates="connectors"
    )
    document_sets: Mapped[list["DocumentSet"]] = relationship(
        "DocumentSet",
        secondary=DocumentSet__ConnectorCredentialPair.__table__,
        primaryjoin=(
            (DocumentSet__ConnectorCredentialPair.connector_credential_pair_id == id)
            & (DocumentSet__ConnectorCredentialPair.is_current.is_(True))
        ),
        back_populates="connector_credential_pairs",
        overlaps="document_set",
    )
    index_attempts: Mapped[list["IndexAttempt"]] = relationship(
        "IndexAttempt", back_populates="connector_credential_pair"
    )

    # the user id of the user that created this cc pair
    creator_id: Mapped[UUID | None] = mapped_column(nullable=True)
    creator: Mapped["User"] = relationship(
        "User",
        back_populates="cc_pairs",
        primaryjoin="foreign(ConnectorCredentialPair.creator_id) == remote(User.id)",
    )

    user_file: Mapped["UserFile"] = relationship(
        "UserFile", back_populates="cc_pair", uselist=False
    )

    background_errors: Mapped[list["BackgroundError"]] = relationship(
        "BackgroundError", back_populates="cc_pair", cascade="all, delete-orphan"
    )


class Document(Base):
    __tablename__ = "document"
    # NOTE: if more sensitive data is added here for display, make sure to add user/group permission

    # this should correspond to the ID of the document
    # (as is passed around in Onyx)
    id: Mapped[str] = mapped_column(NullFilteredString, primary_key=True)
    from_ingestion_api: Mapped[bool] = mapped_column(
        Boolean, default=False, nullable=True
    )
    # 0 for neutral, positive for mostly endorse, negative for mostly reject
    boost: Mapped[int] = mapped_column(Integer, default=DEFAULT_BOOST)
    hidden: Mapped[bool] = mapped_column(Boolean, default=False)
    semantic_id: Mapped[str] = mapped_column(NullFilteredString)
    # First Section's link
    link: Mapped[str | None] = mapped_column(NullFilteredString, nullable=True)

    # The updated time is also used as a measure of the last successful state of the doc
    # pulled from the source (to help skip reindexing already updated docs in case of
    # connector retries)
    # TODO: rename this column because it conflates the time of the source doc
    # with the local last modified time of the doc and any associated metadata
    # it should just be the server timestamp of the source doc
    doc_updated_at: Mapped[datetime.datetime | None] = mapped_column(
        DateTime(timezone=True), nullable=True
    )

    # Number of chunks in the document (in Vespa)
    # Only null for documents indexed prior to this change
    chunk_count: Mapped[int | None] = mapped_column(Integer, nullable=True)

    # last time any vespa relevant row metadata or the doc changed.
    # does not include last_synced
    last_modified: Mapped[datetime.datetime | None] = mapped_column(
        DateTime(timezone=True), nullable=False, index=True, default=func.now()
    )

    # last successful sync to vespa
    last_synced: Mapped[datetime.datetime | None] = mapped_column(
        DateTime(timezone=True), nullable=True, index=True
    )
    # The following are not attached to User because the account/email may not be known
    # within Onyx
    # Something like the document creator
    primary_owners: Mapped[list[str] | None] = mapped_column(
        postgresql.ARRAY(String), nullable=True
    )
    secondary_owners: Mapped[list[str] | None] = mapped_column(
        postgresql.ARRAY(String), nullable=True
    )
    # Permission sync columns
    # Email addresses are saved at the document level for externally synced permissions
    # This is becuase the normal flow of assigning permissions is through the cc_pair
    # doesn't apply here
    external_user_emails: Mapped[list[str] | None] = mapped_column(
        postgresql.ARRAY(String), nullable=True
    )
    # These group ids have been prefixed by the source type
    external_user_group_ids: Mapped[list[str] | None] = mapped_column(
        postgresql.ARRAY(String), nullable=True
    )
    is_public: Mapped[bool] = mapped_column(Boolean, default=False)

    # tables for the knowledge graph data
    kg_stage: Mapped[KGStage] = mapped_column(
        Enum(KGStage, native_enum=False),
        comment="Status of knowledge graph extraction for this document",
        index=True,
    )

    kg_processing_time: Mapped[datetime.datetime | None] = mapped_column(
        DateTime(timezone=True), nullable=True
    )

    retrieval_feedbacks: Mapped[list["DocumentRetrievalFeedback"]] = relationship(
        "DocumentRetrievalFeedback", back_populates="document"
    )

    doc_metadata: Mapped[dict[str, Any] | None] = mapped_column(
        postgresql.JSONB(), nullable=True, default=None
    )
    tags = relationship(
        "Tag",
        secondary=Document__Tag.__table__,
        back_populates="documents",
    )

    __table_args__ = (
        Index(
            "ix_document_sync_status",
            last_modified,
            last_synced,
        ),
    )


class KGEntityType(Base):
    __tablename__ = "kg_entity_type"

    # Primary identifier
    id_name: Mapped[str] = mapped_column(
        String, primary_key=True, nullable=False, index=True
    )

    description: Mapped[str | None] = mapped_column(NullFilteredString, nullable=True)

    grounding: Mapped[str] = mapped_column(
        NullFilteredString, nullable=False, index=False
    )

    attributes: Mapped[dict | None] = mapped_column(
        postgresql.JSONB,
        nullable=True,
        default=dict,
        server_default="{}",
        comment="Filtering based on document attribute",
    )

    @property
    def parsed_attributes(self) -> KGEntityTypeAttributes:
        if self.attributes is None:
            return KGEntityTypeAttributes()

        try:
            return KGEntityTypeAttributes(**self.attributes)
        except ValidationError:
            return KGEntityTypeAttributes()

    occurrences: Mapped[int] = mapped_column(Integer, nullable=False, default=1)

    active: Mapped[bool] = mapped_column(Boolean, nullable=False, default=False)

    deep_extraction: Mapped[bool] = mapped_column(
        Boolean, nullable=False, default=False
    )

    # Tracking fields
    time_updated: Mapped[datetime.datetime] = mapped_column(
        DateTime(timezone=True),
        server_default=func.now(),
        onupdate=func.now(),
    )
    time_created: Mapped[datetime.datetime] = mapped_column(
        DateTime(timezone=True), server_default=func.now()
    )

    grounded_source_name: Mapped[str | None] = mapped_column(
        NullFilteredString, nullable=True, index=False
    )

    entity_values: Mapped[list[str]] = mapped_column(
        postgresql.ARRAY(String), nullable=True, default=None
    )

    clustering: Mapped[dict] = mapped_column(
        postgresql.JSONB,
        nullable=False,
        default=dict,
        server_default="{}",
        comment="Clustering information for this entity type",
    )


class KGRelationshipType(Base):
    __tablename__ = "kg_relationship_type"

    # Primary identifier
    id_name: Mapped[str] = mapped_column(
        NullFilteredString,
        primary_key=True,
        nullable=False,
        index=True,
    )

    name: Mapped[str] = mapped_column(NullFilteredString, nullable=False, index=True)

    source_entity_type_id_name: Mapped[str] = mapped_column(
        NullFilteredString,
        ForeignKey("kg_entity_type.id_name"),
        nullable=False,
        index=True,
    )

    target_entity_type_id_name: Mapped[str] = mapped_column(
        NullFilteredString,
        ForeignKey("kg_entity_type.id_name"),
        nullable=False,
        index=True,
    )

    definition: Mapped[bool] = mapped_column(
        Boolean,
        nullable=False,
        default=False,
        comment="Whether this relationship type represents a definition",
    )

    clustering: Mapped[dict] = mapped_column(
        postgresql.JSONB,
        nullable=False,
        default=dict,
        server_default="{}",
        comment="Clustering information for this relationship type",
    )

    type: Mapped[str] = mapped_column(NullFilteredString, nullable=False, index=True)

    active: Mapped[bool] = mapped_column(Boolean, nullable=False, default=True)

    occurrences: Mapped[int] = mapped_column(Integer, nullable=False, default=1)

    # Tracking fields
    time_updated: Mapped[datetime.datetime] = mapped_column(
        DateTime(timezone=True),
        server_default=func.now(),
        onupdate=func.now(),
    )
    time_created: Mapped[datetime.datetime] = mapped_column(
        DateTime(timezone=True), server_default=func.now()
    )

    # Relationships to EntityType
    source_type: Mapped["KGEntityType"] = relationship(
        "KGEntityType",
        foreign_keys=[source_entity_type_id_name],
        backref="source_relationship_type",
    )
    target_type: Mapped["KGEntityType"] = relationship(
        "KGEntityType",
        foreign_keys=[target_entity_type_id_name],
        backref="target_relationship_type",
    )


class KGRelationshipTypeExtractionStaging(Base):
    __tablename__ = "kg_relationship_type_extraction_staging"

    # Primary identifier
    id_name: Mapped[str] = mapped_column(
        NullFilteredString,
        primary_key=True,
        nullable=False,
        index=True,
    )

    name: Mapped[str] = mapped_column(NullFilteredString, nullable=False, index=True)

    source_entity_type_id_name: Mapped[str] = mapped_column(
        NullFilteredString,
        ForeignKey("kg_entity_type.id_name"),
        nullable=False,
        index=True,
    )

    target_entity_type_id_name: Mapped[str] = mapped_column(
        NullFilteredString,
        ForeignKey("kg_entity_type.id_name"),
        nullable=False,
        index=True,
    )

    definition: Mapped[bool] = mapped_column(
        Boolean,
        nullable=False,
        default=False,
        comment="Whether this relationship type represents a definition",
    )

    clustering: Mapped[dict] = mapped_column(
        postgresql.JSONB,
        nullable=False,
        default=dict,
        server_default="{}",
        comment="Clustering information for this relationship type",
    )

    type: Mapped[str] = mapped_column(NullFilteredString, nullable=False, index=True)

    active: Mapped[bool] = mapped_column(Boolean, nullable=False, default=True)

    occurrences: Mapped[int] = mapped_column(Integer, nullable=False, default=1)

    transferred: Mapped[bool] = mapped_column(
        Boolean,
        nullable=False,
        default=False,
    )

    # Tracking fields
    time_created: Mapped[datetime.datetime] = mapped_column(
        DateTime(timezone=True), server_default=func.now()
    )

    # Relationships to EntityType
    source_type: Mapped["KGEntityType"] = relationship(
        "KGEntityType",
        foreign_keys=[source_entity_type_id_name],
        backref="source_relationship_type_staging",
    )
    target_type: Mapped["KGEntityType"] = relationship(
        "KGEntityType",
        foreign_keys=[target_entity_type_id_name],
        backref="target_relationship_type_staging",
    )


class KGEntity(Base):
    __tablename__ = "kg_entity"

    # Primary identifier
    id_name: Mapped[str] = mapped_column(
        NullFilteredString, primary_key=True, index=True
    )

    # Basic entity information
    name: Mapped[str] = mapped_column(NullFilteredString, nullable=False, index=True)
    entity_key: Mapped[str] = mapped_column(
        NullFilteredString, nullable=True, index=True
    )
    parent_key: Mapped[str | None] = mapped_column(
        NullFilteredString, nullable=True, index=True
    )

    name_trigrams: Mapped[list[str]] = mapped_column(
        postgresql.ARRAY(String(3)),
        nullable=True,
    )

    attributes: Mapped[dict] = mapped_column(
        postgresql.JSONB,
        nullable=False,
        default=dict,
        server_default="{}",
        comment="Attributes for this entity",
    )

    document_id: Mapped[str | None] = mapped_column(
        NullFilteredString, nullable=True, index=True
    )

    alternative_names: Mapped[list[str]] = mapped_column(
        postgresql.ARRAY(String), nullable=False, default=list
    )

    # Reference to KGEntityType
    entity_type_id_name: Mapped[str] = mapped_column(
        NullFilteredString,
        ForeignKey("kg_entity_type.id_name"),
        nullable=False,
        index=True,
    )

    # Relationship to KGEntityType
    entity_type: Mapped["KGEntityType"] = relationship("KGEntityType", backref="entity")

    description: Mapped[str | None] = mapped_column(String, nullable=True)

    keywords: Mapped[list[str]] = mapped_column(
        postgresql.ARRAY(String), nullable=False, default=list
    )

    occurrences: Mapped[int] = mapped_column(Integer, nullable=False, default=1)

    # Access control
    acl: Mapped[list[str]] = mapped_column(
        postgresql.ARRAY(String), nullable=False, default=list
    )

    # Boosts - using JSON for flexibility
    boosts: Mapped[dict] = mapped_column(postgresql.JSONB, nullable=False, default=dict)

    event_time: Mapped[datetime.datetime | None] = mapped_column(
        DateTime(timezone=True),
        nullable=True,
        comment="Time of the event being processed",
    )

    # Tracking fields
    time_updated: Mapped[datetime.datetime] = mapped_column(
        DateTime(timezone=True),
        server_default=func.now(),
        onupdate=func.now(),
    )
    time_created: Mapped[datetime.datetime] = mapped_column(
        DateTime(timezone=True), server_default=func.now()
    )

    __table_args__ = (
        # Fixed column names in indexes
        Index("ix_entity_type_acl", entity_type_id_name, acl),
        Index("ix_entity_name_search", name, entity_type_id_name),
    )


class KGEntityExtractionStaging(Base):
    __tablename__ = "kg_entity_extraction_staging"

    # Primary identifier
    id_name: Mapped[str] = mapped_column(
        NullFilteredString,
        primary_key=True,
        nullable=False,
        index=True,
    )

    # Basic entity information
    name: Mapped[str] = mapped_column(NullFilteredString, nullable=False, index=True)

    attributes: Mapped[dict] = mapped_column(
        postgresql.JSONB,
        nullable=False,
        default=dict,
        server_default="{}",
        comment="Attributes for this entity",
    )

    document_id: Mapped[str | None] = mapped_column(
        NullFilteredString, nullable=True, index=True
    )

    alternative_names: Mapped[list[str]] = mapped_column(
        postgresql.ARRAY(String), nullable=False, default=list
    )

    # Reference to KGEntityType
    entity_type_id_name: Mapped[str] = mapped_column(
        NullFilteredString,
        ForeignKey("kg_entity_type.id_name"),
        nullable=False,
        index=True,
    )

    # Relationship to KGEntityType
    entity_type: Mapped["KGEntityType"] = relationship(
        "KGEntityType", backref="entity_staging"
    )

    description: Mapped[str | None] = mapped_column(String, nullable=True)

    keywords: Mapped[list[str]] = mapped_column(
        postgresql.ARRAY(String), nullable=False, default=list
    )

    occurrences: Mapped[int] = mapped_column(Integer, nullable=False, default=1)

    # Access control
    acl: Mapped[list[str]] = mapped_column(
        postgresql.ARRAY(String), nullable=False, default=list
    )

    # Boosts - using JSON for flexibility
    boosts: Mapped[dict] = mapped_column(postgresql.JSONB, nullable=False, default=dict)

    transferred_id_name: Mapped[str | None] = mapped_column(
        NullFilteredString,
        nullable=True,
    )

    # Parent Child Information
    entity_key: Mapped[str] = mapped_column(
        NullFilteredString, nullable=True, index=True
    )
    parent_key: Mapped[str | None] = mapped_column(
        NullFilteredString, nullable=True, index=True
    )

    event_time: Mapped[datetime.datetime | None] = mapped_column(
        DateTime(timezone=True),
        nullable=True,
        comment="Time of the event being processed",
    )

    # Tracking fields
    time_created: Mapped[datetime.datetime] = mapped_column(
        DateTime(timezone=True), server_default=func.now()
    )

    __table_args__ = (
        # Fixed column names in indexes
        Index("ix_entity_type_acl", entity_type_id_name, acl),
        Index("ix_entity_name_search", name, entity_type_id_name),
    )


class KGRelationship(Base):
    __tablename__ = "kg_relationship"

    # Primary identifier - now part of composite key
    id_name: Mapped[str] = mapped_column(
        NullFilteredString,
        nullable=False,
        index=True,
    )

    source_document: Mapped[str | None] = mapped_column(
        NullFilteredString, ForeignKey("document.id"), nullable=True, index=True
    )

    # Source and target nodes (foreign keys to Entity table)
    source_node: Mapped[str] = mapped_column(
        NullFilteredString, ForeignKey("kg_entity.id_name"), nullable=False, index=True
    )

    target_node: Mapped[str] = mapped_column(
        NullFilteredString, ForeignKey("kg_entity.id_name"), nullable=False, index=True
    )

    source_node_type: Mapped[str] = mapped_column(
        NullFilteredString,
        ForeignKey("kg_entity_type.id_name"),
        nullable=False,
        index=True,
    )

    target_node_type: Mapped[str] = mapped_column(
        NullFilteredString,
        ForeignKey("kg_entity_type.id_name"),
        nullable=False,
        index=True,
    )

    # Relationship type
    type: Mapped[str] = mapped_column(NullFilteredString, nullable=False, index=True)

    # Add new relationship type reference
    relationship_type_id_name: Mapped[str] = mapped_column(
        NullFilteredString,
        ForeignKey("kg_relationship_type.id_name"),
        nullable=False,
        index=True,
    )

    # Add the SQLAlchemy relationship property
    relationship_type: Mapped["KGRelationshipType"] = relationship(
        "KGRelationshipType", backref="relationship"
    )

    occurrences: Mapped[int] = mapped_column(Integer, nullable=False, default=1)

    # Tracking fields
    time_updated: Mapped[datetime.datetime] = mapped_column(
        DateTime(timezone=True),
        server_default=func.now(),
        onupdate=func.now(),
    )
    time_created: Mapped[datetime.datetime] = mapped_column(
        DateTime(timezone=True), server_default=func.now()
    )

    # Relationships to Entity table
    source: Mapped["KGEntity"] = relationship("KGEntity", foreign_keys=[source_node])
    target: Mapped["KGEntity"] = relationship("KGEntity", foreign_keys=[target_node])
    document: Mapped["Document"] = relationship(
        "Document", foreign_keys=[source_document]
    )

    __table_args__ = (
        # Composite primary key
        PrimaryKeyConstraint("id_name", "source_document"),
        # Index for querying relationships by type
        Index("ix_kg_relationship_type", type),
        # Composite index for source/target queries
        Index("ix_kg_relationship_nodes", source_node, target_node),
        # Ensure unique relationships between nodes of a specific type
        UniqueConstraint(
            "source_node",
            "target_node",
            "type",
            name="uq_kg_relationship_source_target_type",
        ),
    )


class KGRelationshipExtractionStaging(Base):
    __tablename__ = "kg_relationship_extraction_staging"

    # Primary identifier - now part of composite key
    id_name: Mapped[str] = mapped_column(
        NullFilteredString,
        nullable=False,
        index=True,
    )

    source_document: Mapped[str | None] = mapped_column(
        NullFilteredString, ForeignKey("document.id"), nullable=True, index=True
    )

    # Source and target nodes (foreign keys to Entity table)
    source_node: Mapped[str] = mapped_column(
        NullFilteredString,
        ForeignKey("kg_entity_extraction_staging.id_name"),
        nullable=False,
        index=True,
    )

    target_node: Mapped[str] = mapped_column(
        NullFilteredString,
        ForeignKey("kg_entity_extraction_staging.id_name"),
        nullable=False,
        index=True,
    )

    source_node_type: Mapped[str] = mapped_column(
        NullFilteredString,
        ForeignKey("kg_entity_type.id_name"),
        nullable=False,
        index=True,
    )

    target_node_type: Mapped[str] = mapped_column(
        NullFilteredString,
        ForeignKey("kg_entity_type.id_name"),
        nullable=False,
        index=True,
    )

    # Relationship type
    type: Mapped[str] = mapped_column(NullFilteredString, nullable=False, index=True)

    # Add new relationship type reference
    relationship_type_id_name: Mapped[str] = mapped_column(
        NullFilteredString,
        ForeignKey("kg_relationship_type_extraction_staging.id_name"),
        nullable=False,
        index=True,
    )

    # Add the SQLAlchemy relationship property
    relationship_type: Mapped["KGRelationshipTypeExtractionStaging"] = relationship(
        "KGRelationshipTypeExtractionStaging", backref="relationship_staging"
    )

    occurrences: Mapped[int] = mapped_column(Integer, nullable=False, default=1)

    transferred: Mapped[bool] = mapped_column(
        Boolean,
        nullable=False,
        default=False,
    )

    # Tracking fields
    time_created: Mapped[datetime.datetime] = mapped_column(
        DateTime(timezone=True), server_default=func.now()
    )

    # Relationships to Entity table
    source: Mapped["KGEntityExtractionStaging"] = relationship(
        "KGEntityExtractionStaging", foreign_keys=[source_node]
    )
    target: Mapped["KGEntityExtractionStaging"] = relationship(
        "KGEntityExtractionStaging", foreign_keys=[target_node]
    )
    document: Mapped["Document"] = relationship(
        "Document", foreign_keys=[source_document]
    )

    __table_args__ = (
        # Composite primary key
        PrimaryKeyConstraint("id_name", "source_document"),
        # Index for querying relationships by type
        Index("ix_kg_relationship_type", type),
        # Composite index for source/target queries
        Index("ix_kg_relationship_nodes", source_node, target_node),
        # Ensure unique relationships between nodes of a specific type
        UniqueConstraint(
            "source_node",
            "target_node",
            "type",
            name="uq_kg_relationship_source_target_type",
        ),
    )


class KGTerm(Base):
    __tablename__ = "kg_term"

    # Make id_term the primary key
    id_term: Mapped[str] = mapped_column(
        NullFilteredString, primary_key=True, nullable=False, index=True
    )

    # List of entity types this term applies to
    entity_types: Mapped[list[str]] = mapped_column(
        postgresql.ARRAY(String), nullable=False, default=list
    )

    # Tracking fields
    time_updated: Mapped[datetime.datetime] = mapped_column(
        DateTime(timezone=True),
        server_default=func.now(),
        onupdate=func.now(),
    )
    time_created: Mapped[datetime.datetime] = mapped_column(
        DateTime(timezone=True), server_default=func.now()
    )

    __table_args__ = (
        # Index for searching terms with specific entity types
        Index("ix_search_term_entities", entity_types),
        # Index for term lookups
        Index("ix_search_term_term", id_term),
    )


class ChunkStats(Base):
    __tablename__ = "chunk_stats"
    # NOTE: if more sensitive data is added here for display, make sure to add user/group permission

    # this should correspond to the ID of the document
    # (as is passed around in Onyx)x
    id: Mapped[str] = mapped_column(
        NullFilteredString,
        primary_key=True,
        default=lambda context: (
            f"{context.get_current_parameters()['document_id']}"
            f"__{context.get_current_parameters()['chunk_in_doc_id']}"
        ),
        index=True,
    )

    # Reference to parent document
    document_id: Mapped[str] = mapped_column(
        NullFilteredString, ForeignKey("document.id"), nullable=False, index=True
    )

    chunk_in_doc_id: Mapped[int] = mapped_column(
        Integer,
        nullable=False,
    )

    information_content_boost: Mapped[float | None] = mapped_column(
        Float, nullable=True
    )

    last_modified: Mapped[datetime.datetime | None] = mapped_column(
        DateTime(timezone=True), nullable=False, index=True, default=func.now()
    )
    last_synced: Mapped[datetime.datetime | None] = mapped_column(
        DateTime(timezone=True), nullable=True, index=True
    )

    __table_args__ = (
        Index(
            "ix_chunk_sync_status",
            last_modified,
            last_synced,
        ),
        UniqueConstraint(
            "document_id", "chunk_in_doc_id", name="uq_chunk_stats_doc_chunk"
        ),
    )


class Tag(Base):
    __tablename__ = "tag"

    id: Mapped[int] = mapped_column(primary_key=True)
    tag_key: Mapped[str] = mapped_column(String)
    tag_value: Mapped[str] = mapped_column(String)
    source: Mapped[DocumentSource] = mapped_column(
        Enum(DocumentSource, native_enum=False)
    )
    is_list: Mapped[bool] = mapped_column(Boolean, nullable=False, default=False)

    documents = relationship(
        "Document",
        secondary=Document__Tag.__table__,
        back_populates="tags",
    )

    __table_args__ = (
        UniqueConstraint(
            "tag_key",
            "tag_value",
            "source",
            "is_list",
            name="_tag_key_value_source_list_uc",
        ),
    )


class Connector(Base):
    __tablename__ = "connector"

    id: Mapped[int] = mapped_column(primary_key=True)
    name: Mapped[str] = mapped_column(String)
    source: Mapped[DocumentSource] = mapped_column(
        Enum(DocumentSource, native_enum=False)
    )
    input_type = mapped_column(Enum(InputType, native_enum=False))
    connector_specific_config: Mapped[dict[str, Any]] = mapped_column(
        postgresql.JSONB()
    )
    indexing_start: Mapped[datetime.datetime | None] = mapped_column(
        DateTime, nullable=True
    )

    kg_processing_enabled: Mapped[bool] = mapped_column(
        Boolean,
        nullable=False,
        default=False,
        comment="Whether this connector should extract knowledge graph entities",
    )

    kg_coverage_days: Mapped[int | None] = mapped_column(Integer, nullable=True)

    refresh_freq: Mapped[int | None] = mapped_column(Integer, nullable=True)
    prune_freq: Mapped[int | None] = mapped_column(Integer, nullable=True)
    time_created: Mapped[datetime.datetime] = mapped_column(
        DateTime(timezone=True), server_default=func.now()
    )
    time_updated: Mapped[datetime.datetime] = mapped_column(
        DateTime(timezone=True), server_default=func.now(), onupdate=func.now()
    )

    credentials: Mapped[list["ConnectorCredentialPair"]] = relationship(
        "ConnectorCredentialPair",
        back_populates="connector",
        cascade="all, delete-orphan",
    )
    documents_by_connector: Mapped[list["DocumentByConnectorCredentialPair"]] = (
        relationship(
            "DocumentByConnectorCredentialPair",
            back_populates="connector",
            passive_deletes=True,
        )
    )

    # synchronize this validation logic with RefreshFrequencySchema etc on front end
    # until we have a centralized validation schema

    # TODO(rkuo): experiment with SQLAlchemy validators rather than manual checks
    # https://docs.sqlalchemy.org/en/20/orm/mapped_attributes.html
    def validate_refresh_freq(self) -> None:
        if self.refresh_freq is not None:
            if self.refresh_freq < 60:
                raise ValueError(
                    "refresh_freq must be greater than or equal to 1 minute."
                )

    def validate_prune_freq(self) -> None:
        if self.prune_freq is not None:
            if self.prune_freq < 300:
                raise ValueError(
                    "prune_freq must be greater than or equal to 5 minutes."
                )


class Credential(Base):
    __tablename__ = "credential"

    name: Mapped[str] = mapped_column(String, nullable=True)

    source: Mapped[DocumentSource] = mapped_column(
        Enum(DocumentSource, native_enum=False)
    )

    id: Mapped[int] = mapped_column(primary_key=True)
    credential_json: Mapped[dict[str, Any]] = mapped_column(EncryptedJson())
    user_id: Mapped[UUID | None] = mapped_column(
        ForeignKey("user.id", ondelete="CASCADE"), nullable=True
    )
    # if `true`, then all Admins will have access to the credential
    admin_public: Mapped[bool] = mapped_column(Boolean, default=True)
    time_created: Mapped[datetime.datetime] = mapped_column(
        DateTime(timezone=True), server_default=func.now()
    )
    time_updated: Mapped[datetime.datetime] = mapped_column(
        DateTime(timezone=True), server_default=func.now(), onupdate=func.now()
    )

    curator_public: Mapped[bool] = mapped_column(Boolean, default=False)

    connectors: Mapped[list["ConnectorCredentialPair"]] = relationship(
        "ConnectorCredentialPair",
        back_populates="credential",
        cascade="all, delete-orphan",
    )
    documents_by_credential: Mapped[list["DocumentByConnectorCredentialPair"]] = (
        relationship(
            "DocumentByConnectorCredentialPair",
            back_populates="credential",
            passive_deletes=True,
        )
    )

    user: Mapped[User | None] = relationship("User", back_populates="credentials")


class FederatedConnector(Base):
    __tablename__ = "federated_connector"

    id: Mapped[int] = mapped_column(primary_key=True)
    source: Mapped[FederatedConnectorSource] = mapped_column(
        Enum(FederatedConnectorSource, native_enum=False)
    )
    credentials: Mapped[dict[str, str]] = mapped_column(EncryptedJson(), nullable=False)

    oauth_tokens: Mapped[list["FederatedConnectorOAuthToken"]] = relationship(
        "FederatedConnectorOAuthToken",
        back_populates="federated_connector",
        cascade="all, delete-orphan",
    )
    document_sets: Mapped[list["FederatedConnector__DocumentSet"]] = relationship(
        "FederatedConnector__DocumentSet",
        back_populates="federated_connector",
        cascade="all, delete-orphan",
    )


class FederatedConnectorOAuthToken(Base):
    """NOTE: in the future, can be made more general to support OAuth tokens
    for actions."""

    __tablename__ = "federated_connector_oauth_token"

    id: Mapped[int] = mapped_column(primary_key=True)
    federated_connector_id: Mapped[int] = mapped_column(
        ForeignKey("federated_connector.id", ondelete="CASCADE"), nullable=False
    )
    user_id: Mapped[UUID] = mapped_column(
        ForeignKey("user.id", ondelete="CASCADE"), nullable=False
    )
    token: Mapped[str] = mapped_column(EncryptedString(), nullable=False)
    expires_at: Mapped[datetime.datetime | None] = mapped_column(
        DateTime, nullable=True
    )

    federated_connector: Mapped["FederatedConnector"] = relationship(
        "FederatedConnector", back_populates="oauth_tokens"
    )
    user: Mapped["User"] = relationship("User")


class FederatedConnector__DocumentSet(Base):
    __tablename__ = "federated_connector__document_set"

    id: Mapped[int] = mapped_column(primary_key=True)
    federated_connector_id: Mapped[int] = mapped_column(
        ForeignKey("federated_connector.id", ondelete="CASCADE"), nullable=False
    )
    document_set_id: Mapped[int] = mapped_column(
        ForeignKey("document_set.id", ondelete="CASCADE"), nullable=False
    )
    # unique per source type. Validated before insertion.
    entities: Mapped[dict[str, Any]] = mapped_column(postgresql.JSONB(), nullable=False)

    federated_connector: Mapped["FederatedConnector"] = relationship(
        "FederatedConnector", back_populates="document_sets"
    )
    document_set: Mapped["DocumentSet"] = relationship(
        "DocumentSet", back_populates="federated_connectors"
    )

    __table_args__ = (
        UniqueConstraint(
            "federated_connector_id",
            "document_set_id",
            name="uq_federated_connector_document_set",
        ),
    )


class SearchSettings(Base):
    __tablename__ = "search_settings"

    id: Mapped[int] = mapped_column(primary_key=True)
    model_name: Mapped[str] = mapped_column(String)
    model_dim: Mapped[int] = mapped_column(Integer)
    normalize: Mapped[bool] = mapped_column(Boolean)
    query_prefix: Mapped[str | None] = mapped_column(String, nullable=True)
    passage_prefix: Mapped[str | None] = mapped_column(String, nullable=True)

    status: Mapped[IndexModelStatus] = mapped_column(
        Enum(IndexModelStatus, native_enum=False)
    )
    index_name: Mapped[str] = mapped_column(String)
    provider_type: Mapped[EmbeddingProvider | None] = mapped_column(
        ForeignKey("embedding_provider.provider_type"), nullable=True
    )

    # Whether switching to this model should re-index all connectors in the background
    # if no re-index is needed, will be ignored. Only used during the switch-over process.
    background_reindex_enabled: Mapped[bool] = mapped_column(Boolean, default=True)

    # allows for quantization -> less memory usage for a small performance hit
    embedding_precision: Mapped[EmbeddingPrecision] = mapped_column(
        Enum(EmbeddingPrecision, native_enum=False)
    )

    # can be used to reduce dimensionality of vectors and save memory with
    # a small performance hit. More details in the `Reducing embedding dimensions`
    # section here:
    # https://platform.openai.com/docs/guides/embeddings#embedding-models
    # If not specified, will just use the model_dim without any reduction.
    # NOTE: this is only currently available for OpenAI models
    reduced_dimension: Mapped[int | None] = mapped_column(Integer, nullable=True)

    # Mini and Large Chunks (large chunk also checks for model max context)
    multipass_indexing: Mapped[bool] = mapped_column(Boolean, default=True)

    # Contextual RAG
    enable_contextual_rag: Mapped[bool] = mapped_column(Boolean, default=False)

    # Contextual RAG LLM
    contextual_rag_llm_name: Mapped[str | None] = mapped_column(String, nullable=True)
    contextual_rag_llm_provider: Mapped[str | None] = mapped_column(
        String, nullable=True
    )

    multilingual_expansion: Mapped[list[str]] = mapped_column(
        postgresql.ARRAY(String), default=[]
    )

    # Reranking settings
    disable_rerank_for_streaming: Mapped[bool] = mapped_column(Boolean, default=False)
    rerank_model_name: Mapped[str | None] = mapped_column(String, nullable=True)
    rerank_provider_type: Mapped[RerankerProvider | None] = mapped_column(
        Enum(RerankerProvider, native_enum=False), nullable=True
    )
    rerank_api_key: Mapped[str | None] = mapped_column(String, nullable=True)
    rerank_api_url: Mapped[str | None] = mapped_column(String, nullable=True)

    num_rerank: Mapped[int] = mapped_column(Integer, default=NUM_POSTPROCESSED_RESULTS)

    cloud_provider: Mapped["CloudEmbeddingProvider"] = relationship(
        "CloudEmbeddingProvider",
        back_populates="search_settings",
        foreign_keys=[provider_type],
    )

    index_attempts: Mapped[list["IndexAttempt"]] = relationship(
        "IndexAttempt", back_populates="search_settings"
    )

    __table_args__ = (
        Index(
            "ix_embedding_model_present_unique",
            "status",
            unique=True,
            postgresql_where=(status == IndexModelStatus.PRESENT),
        ),
        Index(
            "ix_embedding_model_future_unique",
            "status",
            unique=True,
            postgresql_where=(status == IndexModelStatus.FUTURE),
        ),
    )

    def __repr__(self) -> str:
        return f"<EmbeddingModel(model_name='{self.model_name}', status='{self.status}',\
          cloud_provider='{self.cloud_provider.provider_type if self.cloud_provider else 'None'}')>"

    @property
    def api_version(self) -> str | None:
        return (
            self.cloud_provider.api_version if self.cloud_provider is not None else None
        )

    @property
    def deployment_name(self) -> str | None:
        return (
            self.cloud_provider.deployment_name
            if self.cloud_provider is not None
            else None
        )

    @property
    def api_url(self) -> str | None:
        return self.cloud_provider.api_url if self.cloud_provider is not None else None

    @property
    def api_key(self) -> str | None:
        return self.cloud_provider.api_key if self.cloud_provider is not None else None

    @property
    def large_chunks_enabled(self) -> bool:
        """
        Given multipass usage and an embedder, decides whether large chunks are allowed
        based on model/provider constraints.
        """
        # Only local models that support a larger context are from Nomic
        # Cohere does not support larger contexts (they recommend not going above ~512 tokens)
        return SearchSettings.can_use_large_chunks(
            self.multipass_indexing, self.model_name, self.provider_type
        )

    @property
    def final_embedding_dim(self) -> int:
        return self.reduced_dimension or self.model_dim

    @staticmethod
    def can_use_large_chunks(
        multipass: bool, model_name: str, provider_type: EmbeddingProvider | None
    ) -> bool:
        """
        Given multipass usage and an embedder, decides whether large chunks are allowed
        based on model/provider constraints.
        """
        # Only local models that support a larger context are from Nomic
        # Cohere does not support larger contexts (they recommend not going above ~512 tokens)
        return (
            multipass
            and model_name.startswith("nomic-ai")
            and provider_type != EmbeddingProvider.COHERE
        )


class IndexAttempt(Base):
    """
    Represents an attempt to index a group of 0 or more documents from a
    source. For example, a single pull from Google Drive, a single event from
    slack event API, or a single website crawl.
    """

    __tablename__ = "index_attempt"

    id: Mapped[int] = mapped_column(primary_key=True)

    connector_credential_pair_id: Mapped[int] = mapped_column(
        ForeignKey("connector_credential_pair.id"),
        nullable=False,
    )

    # Some index attempts that run from beginning will still have this as False
    # This is only for attempts that are explicitly marked as from the start via
    # the run once API
    from_beginning: Mapped[bool] = mapped_column(Boolean)
    status: Mapped[IndexingStatus] = mapped_column(
        Enum(IndexingStatus, native_enum=False, index=True)
    )
    # The two below may be slightly out of sync if user switches Embedding Model
    new_docs_indexed: Mapped[int | None] = mapped_column(Integer, default=0)
    total_docs_indexed: Mapped[int | None] = mapped_column(Integer, default=0)
    docs_removed_from_index: Mapped[int | None] = mapped_column(Integer, default=0)
    # only filled if status = "failed"
    error_msg: Mapped[str | None] = mapped_column(Text, default=None)
    # only filled if status = "failed" AND an unhandled exception caused the failure
    full_exception_trace: Mapped[str | None] = mapped_column(Text, default=None)
    # Nullable because in the past, we didn't allow swapping out embedding models live
    search_settings_id: Mapped[int] = mapped_column(
        ForeignKey("search_settings.id", ondelete="SET NULL"),
        nullable=True,
    )

    # for polling connectors, the start and end time of the poll window
    # will be set when the index attempt starts
    poll_range_start: Mapped[datetime.datetime | None] = mapped_column(
        DateTime(timezone=True), nullable=True, default=None
    )
    poll_range_end: Mapped[datetime.datetime | None] = mapped_column(
        DateTime(timezone=True), nullable=True, default=None
    )

    # Points to the last checkpoint that was saved for this run. The pointer here
    # can be taken to the FileStore to grab the actual checkpoint value
    checkpoint_pointer: Mapped[str | None] = mapped_column(String, nullable=True)

    # Database-based coordination fields (replacing Redis fencing)
    celery_task_id: Mapped[str | None] = mapped_column(String, nullable=True)
    cancellation_requested: Mapped[bool] = mapped_column(Boolean, default=False)

    # Batch coordination fields
    # Once this is set, docfetching has completed
    total_batches: Mapped[int | None] = mapped_column(Integer, nullable=True)
    # batches that are fully indexed (i.e. have completed docfetching and docprocessing)
    completed_batches: Mapped[int] = mapped_column(Integer, default=0)
    # TODO: unused, remove this column
    total_failures_batch_level: Mapped[int] = mapped_column(Integer, default=0)
    total_chunks: Mapped[int] = mapped_column(Integer, default=0)

    # Progress tracking for stall detection
    last_progress_time: Mapped[datetime.datetime | None] = mapped_column(
        DateTime(timezone=True), nullable=True
    )
    last_batches_completed_count: Mapped[int] = mapped_column(Integer, default=0)

    # Heartbeat tracking for worker liveness detection
    heartbeat_counter: Mapped[int] = mapped_column(Integer, default=0)
    last_heartbeat_value: Mapped[int] = mapped_column(Integer, default=0)
    last_heartbeat_time: Mapped[datetime.datetime | None] = mapped_column(
        DateTime(timezone=True), nullable=True
    )

    time_created: Mapped[datetime.datetime] = mapped_column(
        DateTime(timezone=True),
        server_default=func.now(),
        index=True,
    )
    # when the actual indexing run began
    # NOTE: will use the api_server clock rather than DB server clock
    time_started: Mapped[datetime.datetime | None] = mapped_column(
        DateTime(timezone=True), default=None
    )
    time_updated: Mapped[datetime.datetime] = mapped_column(
        DateTime(timezone=True),
        server_default=func.now(),
        onupdate=func.now(),
    )

    connector_credential_pair: Mapped[ConnectorCredentialPair] = relationship(
        "ConnectorCredentialPair", back_populates="index_attempts"
    )

    search_settings: Mapped[SearchSettings | None] = relationship(
        "SearchSettings", back_populates="index_attempts"
    )

    error_rows = relationship(
        "IndexAttemptError",
        back_populates="index_attempt",
        cascade="all, delete-orphan",
    )

    __table_args__ = (
        Index(
            "ix_index_attempt_latest_for_connector_credential_pair",
            "connector_credential_pair_id",
            "time_created",
        ),
        Index(
            "ix_index_attempt_ccpair_search_settings_time_updated",
            "connector_credential_pair_id",
            "search_settings_id",
            desc("time_updated"),
            unique=False,
        ),
        Index(
            "ix_index_attempt_cc_pair_settings_poll",
            "connector_credential_pair_id",
            "search_settings_id",
            "status",
            desc("time_updated"),
        ),
        # NEW: Index for coordination queries
        Index(
            "ix_index_attempt_active_coordination",
            "connector_credential_pair_id",
            "search_settings_id",
            "status",
        ),
    )

    def __repr__(self) -> str:
        return (
            f"<IndexAttempt(id={self.id!r}, "
            f"status={self.status!r}, "
            f"error_msg={self.error_msg!r})>"
            f"time_created={self.time_created!r}, "
            f"time_updated={self.time_updated!r}, "
        )

    def is_finished(self) -> bool:
        return self.status.is_terminal()

    def is_coordination_complete(self) -> bool:
        """Check if all batches have been processed"""
        return (
            self.total_batches is not None
            and self.completed_batches >= self.total_batches
        )


class IndexAttemptError(Base):
    __tablename__ = "index_attempt_errors"

    id: Mapped[int] = mapped_column(primary_key=True)

    index_attempt_id: Mapped[int] = mapped_column(
        ForeignKey("index_attempt.id"),
        nullable=False,
    )
    connector_credential_pair_id: Mapped[int] = mapped_column(
        ForeignKey("connector_credential_pair.id"),
        nullable=False,
    )

    document_id: Mapped[str | None] = mapped_column(String, nullable=True)
    document_link: Mapped[str | None] = mapped_column(String, nullable=True)

    entity_id: Mapped[str | None] = mapped_column(String, nullable=True)
    failed_time_range_start: Mapped[datetime.datetime | None] = mapped_column(
        DateTime(timezone=True), nullable=True
    )
    failed_time_range_end: Mapped[datetime.datetime | None] = mapped_column(
        DateTime(timezone=True), nullable=True
    )

    failure_message: Mapped[str] = mapped_column(Text)
    is_resolved: Mapped[bool] = mapped_column(Boolean, default=False)

    time_created: Mapped[datetime.datetime] = mapped_column(
        DateTime(timezone=True),
        server_default=func.now(),
    )

    # This is the reverse side of the relationship
    index_attempt = relationship("IndexAttempt", back_populates="error_rows")


class SyncRecord(Base):
    """
    Represents the status of a "sync" operation (e.g. document set, user group, deletion).

    A "sync" operation is an operation which needs to update a set of documents within
    Vespa, usually to match the state of Postgres.
    """

    __tablename__ = "sync_record"

    id: Mapped[int] = mapped_column(Integer, primary_key=True)
    # document set id, user group id, or deletion id
    entity_id: Mapped[int] = mapped_column(Integer)

    sync_type: Mapped[SyncType] = mapped_column(Enum(SyncType, native_enum=False))
    sync_status: Mapped[SyncStatus] = mapped_column(Enum(SyncStatus, native_enum=False))

    num_docs_synced: Mapped[int] = mapped_column(Integer, default=0)

    sync_start_time: Mapped[datetime.datetime] = mapped_column(DateTime(timezone=True))
    sync_end_time: Mapped[datetime.datetime | None] = mapped_column(
        DateTime(timezone=True), nullable=True
    )

    __table_args__ = (
        Index(
            "ix_sync_record_entity_id_sync_type_sync_start_time",
            "entity_id",
            "sync_type",
            "sync_start_time",
        ),
        Index(
            "ix_sync_record_entity_id_sync_type_sync_status",
            "entity_id",
            "sync_type",
            "sync_status",
        ),
    )


class DocumentByConnectorCredentialPair(Base):
    """Represents an indexing of a document by a specific connector / credential pair"""

    __tablename__ = "document_by_connector_credential_pair"

    id: Mapped[str] = mapped_column(ForeignKey("document.id"), primary_key=True)
    # TODO: transition this to use the ConnectorCredentialPair id directly
    connector_id: Mapped[int] = mapped_column(
        ForeignKey("connector.id", ondelete="CASCADE"), primary_key=True
    )
    credential_id: Mapped[int] = mapped_column(
        ForeignKey("credential.id", ondelete="CASCADE"), primary_key=True
    )

    # used to better keep track of document counts at a connector level
    # e.g. if a document is added as part of permission syncing, it should
    # not be counted as part of the connector's document count until
    # the actual indexing is complete
    has_been_indexed: Mapped[bool] = mapped_column(Boolean)

    connector: Mapped[Connector] = relationship(
        "Connector", back_populates="documents_by_connector", passive_deletes=True
    )
    credential: Mapped[Credential] = relationship(
        "Credential", back_populates="documents_by_credential", passive_deletes=True
    )

    __table_args__ = (
        Index(
            "idx_document_cc_pair_connector_credential",
            "connector_id",
            "credential_id",
            unique=False,
        ),
        # Index to optimize get_document_counts_for_cc_pairs query pattern
        Index(
            "idx_document_cc_pair_counts",
            "connector_id",
            "credential_id",
            "has_been_indexed",
            unique=False,
        ),
    )


"""
Messages Tables
"""


class SearchDoc(Base):
    """Different from Document table. This one stores the state of a document from a retrieval.
    This allows chat sessions to be replayed with the searched docs

    Notably, this does not include the contents of the Document/Chunk, during inference if a stored
    SearchDoc is selected, an inference must be remade to retrieve the contents
    """

    __tablename__ = "search_doc"

    id: Mapped[int] = mapped_column(primary_key=True)
    document_id: Mapped[str] = mapped_column(String)
    chunk_ind: Mapped[int] = mapped_column(Integer)
    semantic_id: Mapped[str] = mapped_column(String)
    link: Mapped[str | None] = mapped_column(String, nullable=True)
    blurb: Mapped[str] = mapped_column(String)
    boost: Mapped[int] = mapped_column(Integer)
    source_type: Mapped[DocumentSource] = mapped_column(
        Enum(DocumentSource, native_enum=False)
    )
    hidden: Mapped[bool] = mapped_column(Boolean)
    doc_metadata: Mapped[dict[str, str | list[str]]] = mapped_column(postgresql.JSONB())
    score: Mapped[float] = mapped_column(Float)
    match_highlights: Mapped[list[str]] = mapped_column(postgresql.ARRAY(String))
    # This is for the document, not this row in the table
    updated_at: Mapped[datetime.datetime | None] = mapped_column(
        DateTime(timezone=True), nullable=True
    )
    primary_owners: Mapped[list[str] | None] = mapped_column(
        postgresql.ARRAY(String), nullable=True
    )
    secondary_owners: Mapped[list[str] | None] = mapped_column(
        postgresql.ARRAY(String), nullable=True
    )
    is_internet: Mapped[bool] = mapped_column(Boolean, default=False, nullable=True)

    is_relevant: Mapped[bool | None] = mapped_column(Boolean, nullable=True)
    relevance_explanation: Mapped[str | None] = mapped_column(String, nullable=True)

    chat_messages = relationship(
        "ChatMessage",
        secondary=ChatMessage__SearchDoc.__table__,
        back_populates="search_docs",
    )
    sub_queries = relationship(
        "AgentSubQuery",
        secondary=AgentSubQuery__SearchDoc.__table__,
        back_populates="search_docs",
    )


class ToolCall(Base):
    """Represents a single tool call"""

    __tablename__ = "tool_call"

    id: Mapped[int] = mapped_column(primary_key=True)
    # not a FK because we want to be able to delete the tool without deleting
    # this entry
    tool_id: Mapped[int] = mapped_column(Integer())
    tool_name: Mapped[str] = mapped_column(String())
    tool_arguments: Mapped[dict[str, JSON_ro]] = mapped_column(postgresql.JSONB())
    tool_result: Mapped[JSON_ro] = mapped_column(postgresql.JSONB())

    message_id: Mapped[int | None] = mapped_column(
        ForeignKey("chat_message.id"), nullable=False
    )

    # Update the relationship
    message: Mapped["ChatMessage"] = relationship(
        "ChatMessage",
        back_populates="tool_call",
        uselist=False,
    )


class ChatSession(Base):
    __tablename__ = "chat_session"

    id: Mapped[UUID] = mapped_column(
        PGUUID(as_uuid=True), primary_key=True, default=uuid4
    )
    user_id: Mapped[UUID | None] = mapped_column(
        ForeignKey("user.id", ondelete="CASCADE"), nullable=True
    )
    persona_id: Mapped[int | None] = mapped_column(
        ForeignKey("persona.id"), nullable=True
    )
    description: Mapped[str | None] = mapped_column(Text, nullable=True)
    # This chat created by OnyxBot
    onyxbot_flow: Mapped[bool] = mapped_column(Boolean, default=False)
    # Only ever set to True if system is set to not hard-delete chats
    deleted: Mapped[bool] = mapped_column(Boolean, default=False)
    # controls whether or not this conversation is viewable by others
    shared_status: Mapped[ChatSessionSharedStatus] = mapped_column(
        Enum(ChatSessionSharedStatus, native_enum=False),
        default=ChatSessionSharedStatus.PRIVATE,
    )
    folder_id: Mapped[int | None] = mapped_column(
        ForeignKey("chat_folder.id"), nullable=True
    )

    current_alternate_model: Mapped[str | None] = mapped_column(String, default=None)

    slack_thread_id: Mapped[str | None] = mapped_column(
        String, nullable=True, default=None
    )

    # the latest "overrides" specified by the user. These take precedence over
    # the attached persona. However, overrides specified directly in the
    # `send-message` call will take precedence over these.
    # NOTE: currently only used by the chat seeding flow, will be used in the
    # future once we allow users to override default values via the Chat UI
    # itself
    llm_override: Mapped[LLMOverride | None] = mapped_column(
        PydanticType(LLMOverride), nullable=True
    )

    # The latest temperature override specified by the user
    temperature_override: Mapped[float | None] = mapped_column(Float, nullable=True)

    prompt_override: Mapped[PromptOverride | None] = mapped_column(
        PydanticType(PromptOverride), nullable=True
    )
    time_updated: Mapped[datetime.datetime] = mapped_column(
        DateTime(timezone=True),
        server_default=func.now(),
        onupdate=func.now(),
    )
    time_created: Mapped[datetime.datetime] = mapped_column(
        DateTime(timezone=True), server_default=func.now()
    )
    user: Mapped[User] = relationship("User", back_populates="chat_sessions")
    folder: Mapped["ChatFolder"] = relationship(
        "ChatFolder", back_populates="chat_sessions"
    )
    messages: Mapped[list["ChatMessage"]] = relationship(
        "ChatMessage", back_populates="chat_session", cascade="all, delete-orphan"
    )
    persona: Mapped["Persona"] = relationship("Persona")


class ChatMessage(Base):
    """Note, the first message in a chain has no contents, it's a workaround to allow edits
    on the first message of a session, an empty root node basically

    Since every user message is followed by a LLM response, chat messages generally come in pairs.
    Keeping them as separate messages however for future Agentification extensions
    Fields will be largely duplicated in the pair.
    """

    __tablename__ = "chat_message"

    id: Mapped[int] = mapped_column(primary_key=True)
    chat_session_id: Mapped[UUID] = mapped_column(
        PGUUID(as_uuid=True), ForeignKey("chat_session.id")
    )

    alternate_assistant_id = mapped_column(
        Integer, ForeignKey("persona.id"), nullable=True
    )

    overridden_model: Mapped[str | None] = mapped_column(String, nullable=True)
    parent_message: Mapped[int | None] = mapped_column(Integer, nullable=True)
    latest_child_message: Mapped[int | None] = mapped_column(Integer, nullable=True)
    message: Mapped[str] = mapped_column(Text)
    rephrased_query: Mapped[str] = mapped_column(Text, nullable=True)
    # If None, then there is no answer generation, it's the special case of only
    # showing the user the retrieved docs
    prompt_id: Mapped[int | None] = mapped_column(ForeignKey("prompt.id"))
    # If prompt is None, then token_count is 0 as this message won't be passed into
    # the LLM's context (not included in the history of messages)
    token_count: Mapped[int] = mapped_column(Integer)
    message_type: Mapped[MessageType] = mapped_column(
        Enum(MessageType, native_enum=False)
    )
    # Maps the citation numbers to a SearchDoc id
    citations: Mapped[dict[int, int]] = mapped_column(postgresql.JSONB(), nullable=True)
    # files associated with this message (e.g. images uploaded by the user that the
    # user is asking a question of)
    files: Mapped[list[FileDescriptor] | None] = mapped_column(
        postgresql.JSONB(), nullable=True
    )
    # Only applies for LLM
    error: Mapped[str | None] = mapped_column(Text, nullable=True)
    time_sent: Mapped[datetime.datetime] = mapped_column(
        DateTime(timezone=True), server_default=func.now()
    )

    is_agentic: Mapped[bool] = mapped_column(Boolean, default=False)
    refined_answer_improvement: Mapped[bool] = mapped_column(Boolean, nullable=True)

    chat_session: Mapped[ChatSession] = relationship("ChatSession")
    prompt: Mapped[Optional["Prompt"]] = relationship("Prompt")

    chat_message_feedbacks: Mapped[list["ChatMessageFeedback"]] = relationship(
        "ChatMessageFeedback",
        back_populates="chat_message",
    )

    document_feedbacks: Mapped[list["DocumentRetrievalFeedback"]] = relationship(
        "DocumentRetrievalFeedback",
        back_populates="chat_message",
    )
    search_docs: Mapped[list["SearchDoc"]] = relationship(
        "SearchDoc",
        secondary=ChatMessage__SearchDoc.__table__,
        back_populates="chat_messages",
        cascade="all, delete-orphan",
        single_parent=True,
    )

    tool_call: Mapped["ToolCall"] = relationship(
        "ToolCall",
        back_populates="message",
        uselist=False,
    )

    sub_questions: Mapped[list["AgentSubQuestion"]] = relationship(
        "AgentSubQuestion",
        back_populates="primary_message",
        order_by="(AgentSubQuestion.level, AgentSubQuestion.level_question_num)",
    )

    research_iterations: Mapped[list["ResearchAgentIteration"]] = relationship(
        "ResearchAgentIteration",
        foreign_keys="ResearchAgentIteration.primary_question_id",
        cascade="all, delete-orphan",
    )

    standard_answers: Mapped[list["StandardAnswer"]] = relationship(
        "StandardAnswer",
        secondary=ChatMessage__StandardAnswer.__table__,
        back_populates="chat_messages",
    )

    research_type: Mapped[ResearchType] = mapped_column(
        Enum(ResearchType, native_enum=False), nullable=True
    )
    research_plan: Mapped[JSON_ro] = mapped_column(postgresql.JSONB(), nullable=True)
    research_answer_purpose: Mapped[ResearchAnswerPurpose] = mapped_column(
        Enum(ResearchAnswerPurpose, native_enum=False), nullable=True
    )


class ChatFolder(Base):
    """For organizing chat sessions"""

    __tablename__ = "chat_folder"

    id: Mapped[int] = mapped_column(primary_key=True)
    # Only null if auth is off
    user_id: Mapped[UUID | None] = mapped_column(
        ForeignKey("user.id", ondelete="CASCADE"), nullable=True
    )
    name: Mapped[str | None] = mapped_column(String, nullable=True)
    display_priority: Mapped[int] = mapped_column(Integer, nullable=True, default=0)

    user: Mapped[User] = relationship("User", back_populates="chat_folders")
    chat_sessions: Mapped[list["ChatSession"]] = relationship(
        "ChatSession", back_populates="folder"
    )

    def __lt__(self, other: Any) -> bool:
        if not isinstance(other, ChatFolder):
            return NotImplemented
        if self.display_priority == other.display_priority:
            # Bigger ID (created later) show earlier
            return self.id > other.id
        return self.display_priority < other.display_priority


class AgentSubQuestion(Base):
    """
    A sub-question is a question that is asked of the LLM to gather supporting
    information to answer a primary question.
    """

    __tablename__ = "agent__sub_question"

    id: Mapped[int] = mapped_column(primary_key=True)
    primary_question_id: Mapped[int] = mapped_column(
        ForeignKey("chat_message.id", ondelete="CASCADE")
    )
    chat_session_id: Mapped[UUID] = mapped_column(
        PGUUID(as_uuid=True), ForeignKey("chat_session.id")
    )
    sub_question: Mapped[str] = mapped_column(Text)
    level: Mapped[int] = mapped_column(Integer)
    level_question_num: Mapped[int] = mapped_column(Integer)
    time_created: Mapped[datetime.datetime] = mapped_column(
        DateTime(timezone=True), server_default=func.now()
    )
    sub_answer: Mapped[str] = mapped_column(Text)
    sub_question_doc_results: Mapped[JSON_ro] = mapped_column(postgresql.JSONB())

    # Relationships
    primary_message: Mapped["ChatMessage"] = relationship(
        "ChatMessage",
        foreign_keys=[primary_question_id],
        back_populates="sub_questions",
    )
    chat_session: Mapped["ChatSession"] = relationship("ChatSession")
    sub_queries: Mapped[list["AgentSubQuery"]] = relationship(
        "AgentSubQuery", back_populates="parent_question"
    )


class AgentSubQuery(Base):
    """
    A sub-query is a vector DB query that gathers supporting information to answer a sub-question.
    """

    __tablename__ = "agent__sub_query"

    id: Mapped[int] = mapped_column(primary_key=True)
    parent_question_id: Mapped[int] = mapped_column(
        ForeignKey("agent__sub_question.id", ondelete="CASCADE")
    )
    chat_session_id: Mapped[UUID] = mapped_column(
        PGUUID(as_uuid=True), ForeignKey("chat_session.id")
    )
    sub_query: Mapped[str] = mapped_column(Text)
    time_created: Mapped[datetime.datetime] = mapped_column(
        DateTime(timezone=True), server_default=func.now()
    )

    # Relationships
    parent_question: Mapped["AgentSubQuestion"] = relationship(
        "AgentSubQuestion", back_populates="sub_queries"
    )
    chat_session: Mapped["ChatSession"] = relationship("ChatSession")
    search_docs: Mapped[list["SearchDoc"]] = relationship(
        "SearchDoc",
        secondary=AgentSubQuery__SearchDoc.__table__,
        back_populates="sub_queries",
    )


"""
Feedback, Logging, Metrics Tables
"""


class DocumentRetrievalFeedback(Base):
    __tablename__ = "document_retrieval_feedback"

    id: Mapped[int] = mapped_column(primary_key=True)
    chat_message_id: Mapped[int | None] = mapped_column(
        ForeignKey("chat_message.id", ondelete="SET NULL"), nullable=True
    )
    document_id: Mapped[str] = mapped_column(ForeignKey("document.id"))
    # How high up this document is in the results, 1 for first
    document_rank: Mapped[int] = mapped_column(Integer)
    clicked: Mapped[bool] = mapped_column(Boolean, default=False)
    feedback: Mapped[SearchFeedbackType | None] = mapped_column(
        Enum(SearchFeedbackType, native_enum=False), nullable=True
    )

    chat_message: Mapped[ChatMessage] = relationship(
        "ChatMessage",
        back_populates="document_feedbacks",
        foreign_keys=[chat_message_id],
    )
    document: Mapped[Document] = relationship(
        "Document", back_populates="retrieval_feedbacks"
    )


class ChatMessageFeedback(Base):
    __tablename__ = "chat_feedback"

    id: Mapped[int] = mapped_column(Integer, primary_key=True)
    chat_message_id: Mapped[int | None] = mapped_column(
        ForeignKey("chat_message.id", ondelete="SET NULL"), nullable=True
    )
    is_positive: Mapped[bool | None] = mapped_column(Boolean, nullable=True)
    required_followup: Mapped[bool | None] = mapped_column(Boolean, nullable=True)
    feedback_text: Mapped[str | None] = mapped_column(Text, nullable=True)
    predefined_feedback: Mapped[str | None] = mapped_column(String, nullable=True)

    chat_message: Mapped[ChatMessage] = relationship(
        "ChatMessage",
        back_populates="chat_message_feedbacks",
        foreign_keys=[chat_message_id],
    )


class LLMProvider(Base):
    __tablename__ = "llm_provider"

    id: Mapped[int] = mapped_column(Integer, primary_key=True)
    name: Mapped[str] = mapped_column(String, unique=True)
    provider: Mapped[str] = mapped_column(String)
    api_key: Mapped[str | None] = mapped_column(EncryptedString(), nullable=True)
    api_base: Mapped[str | None] = mapped_column(String, nullable=True)
    api_version: Mapped[str | None] = mapped_column(String, nullable=True)
    # custom configs that should be passed to the LLM provider at inference time
    # (e.g. `AWS_ACCESS_KEY_ID`, `AWS_SECRET_ACCESS_KEY`, etc. for bedrock)
    custom_config: Mapped[dict[str, str] | None] = mapped_column(
        postgresql.JSONB(), nullable=True
    )
    default_model_name: Mapped[str] = mapped_column(String)
    fast_default_model_name: Mapped[str | None] = mapped_column(String, nullable=True)

    deployment_name: Mapped[str | None] = mapped_column(String, nullable=True)

    # should only be set for a single provider
    is_default_provider: Mapped[bool | None] = mapped_column(Boolean, unique=True)
    is_default_vision_provider: Mapped[bool | None] = mapped_column(Boolean)
    default_vision_model: Mapped[str | None] = mapped_column(String, nullable=True)
    # EE only
    is_public: Mapped[bool] = mapped_column(Boolean, nullable=False, default=True)
    groups: Mapped[list["UserGroup"]] = relationship(
        "UserGroup",
        secondary="llm_provider__user_group",
        viewonly=True,
    )
    model_configurations: Mapped[list["ModelConfiguration"]] = relationship(
        "ModelConfiguration",
        back_populates="llm_provider",
        foreign_keys="ModelConfiguration.llm_provider_id",
    )


class ModelConfiguration(Base):
    __tablename__ = "model_configuration"

    id: Mapped[int] = mapped_column(Integer, primary_key=True)
    llm_provider_id: Mapped[int] = mapped_column(
        ForeignKey("llm_provider.id", ondelete="CASCADE"),
        nullable=False,
    )
    name: Mapped[str] = mapped_column(String, nullable=False)

    # Represents whether or not a given model will be usable by the end user or not.
    # This field is primarily used for "Well Known LLM Providers", since for them,
    # we have a pre-defined list of LLM models that we allow them to choose from.
    # For example, for OpenAI, we allow the end-user to choose multiple models from
    # `["gpt-4", "gpt-4o", etc.]`. Once they make their selections, we set each
    # selected model to `is_visible = True`.
    #
    # For "Custom LLM Providers", we don't provide a comprehensive list of models
    # for the end-user to choose from; *they provide it themselves*. Therefore,
    # for Custom LLM Providers, `is_visible` will always be True.
    is_visible: Mapped[bool] = mapped_column(Boolean, nullable=False, default=False)

    # Max input tokens can be null when:
    # - The end-user configures models through a "Well Known LLM Provider".
    # - The end-user is configuring a model and chooses not to set a max-input-tokens limit.
    max_input_tokens: Mapped[int | None] = mapped_column(Integer, nullable=True)

    llm_provider: Mapped["LLMProvider"] = relationship(
        "LLMProvider",
        back_populates="model_configurations",
    )


class CloudEmbeddingProvider(Base):
    __tablename__ = "embedding_provider"

    provider_type: Mapped[EmbeddingProvider] = mapped_column(
        Enum(EmbeddingProvider), primary_key=True
    )
    api_url: Mapped[str | None] = mapped_column(String, nullable=True)
    api_key: Mapped[str | None] = mapped_column(EncryptedString())
    api_version: Mapped[str | None] = mapped_column(String, nullable=True)
    deployment_name: Mapped[str | None] = mapped_column(String, nullable=True)

    search_settings: Mapped[list["SearchSettings"]] = relationship(
        "SearchSettings",
        back_populates="cloud_provider",
    )

    def __repr__(self) -> str:
        return f"<EmbeddingProvider(type='{self.provider_type}')>"


class DocumentSet(Base):
    __tablename__ = "document_set"

    id: Mapped[int] = mapped_column(Integer, primary_key=True)
    name: Mapped[str] = mapped_column(String, unique=True)
    description: Mapped[str | None] = mapped_column(String)
    user_id: Mapped[UUID | None] = mapped_column(
        ForeignKey("user.id", ondelete="CASCADE"), nullable=True
    )
    # Whether changes to the document set have been propagated
    is_up_to_date: Mapped[bool] = mapped_column(Boolean, nullable=False, default=False)
    # If `False`, then the document set is not visible to users who are not explicitly
    # given access to it either via the `users` or `groups` relationships
    is_public: Mapped[bool] = mapped_column(Boolean, nullable=False, default=True)

    # Last time a user updated this document set
    time_last_modified_by_user: Mapped[datetime.datetime] = mapped_column(
        DateTime(timezone=True), server_default=func.now()
    )

    connector_credential_pairs: Mapped[list[ConnectorCredentialPair]] = relationship(
        "ConnectorCredentialPair",
        secondary=DocumentSet__ConnectorCredentialPair.__table__,
        primaryjoin=(
            (DocumentSet__ConnectorCredentialPair.document_set_id == id)
            & (DocumentSet__ConnectorCredentialPair.is_current.is_(True))
        ),
        secondaryjoin=(
            DocumentSet__ConnectorCredentialPair.connector_credential_pair_id
            == ConnectorCredentialPair.id
        ),
        back_populates="document_sets",
        overlaps="document_set",
    )
    personas: Mapped[list["Persona"]] = relationship(
        "Persona",
        secondary=Persona__DocumentSet.__table__,
        back_populates="document_sets",
    )
    # Other users with access
    users: Mapped[list[User]] = relationship(
        "User",
        secondary=DocumentSet__User.__table__,
        viewonly=True,
    )
    # EE only
    groups: Mapped[list["UserGroup"]] = relationship(
        "UserGroup",
        secondary="document_set__user_group",
        viewonly=True,
    )
    federated_connectors: Mapped[list["FederatedConnector__DocumentSet"]] = (
        relationship(
            "FederatedConnector__DocumentSet",
            back_populates="document_set",
            cascade="all, delete-orphan",
        )
    )


class Prompt(Base):
    __tablename__ = "prompt"

    id: Mapped[int] = mapped_column(primary_key=True)
    user_id: Mapped[UUID | None] = mapped_column(
        ForeignKey("user.id", ondelete="CASCADE"), nullable=True
    )
    name: Mapped[str] = mapped_column(String)
    description: Mapped[str] = mapped_column(String)
    system_prompt: Mapped[str] = mapped_column(String(length=8000))
    task_prompt: Mapped[str] = mapped_column(String(length=8000))
    include_citations: Mapped[bool] = mapped_column(Boolean, default=True)
    datetime_aware: Mapped[bool] = mapped_column(Boolean, default=True)
    # Default prompts are configured via backend during deployment
    # Treated specially (cannot be user edited etc.)
    default_prompt: Mapped[bool] = mapped_column(Boolean, default=False)
    deleted: Mapped[bool] = mapped_column(Boolean, default=False)

    user: Mapped[User] = relationship("User", back_populates="prompts")
    personas: Mapped[list["Persona"]] = relationship(
        "Persona",
        secondary=Persona__Prompt.__table__,
        back_populates="prompts",
    )


class Tool(Base):
    __tablename__ = "tool"

    id: Mapped[int] = mapped_column(Integer, primary_key=True)
    name: Mapped[str] = mapped_column(String, nullable=False)
    description: Mapped[str] = mapped_column(Text, nullable=True)
    # ID of the tool in the codebase, only applies for in-code tools.
    # tools defined via the UI will have this as None
    in_code_tool_id: Mapped[str | None] = mapped_column(String, nullable=True)
    display_name: Mapped[str] = mapped_column(String, nullable=True)

    # OpenAPI scheme for the tool. Only applies to tools defined via the UI.
    openapi_schema: Mapped[dict[str, Any] | None] = mapped_column(
        postgresql.JSONB(), nullable=True
    )
    custom_headers: Mapped[list[HeaderItemDict] | None] = mapped_column(
        postgresql.JSONB(), nullable=True
    )
    # user who created / owns the tool. Will be None for built-in tools.
    user_id: Mapped[UUID | None] = mapped_column(
        ForeignKey("user.id", ondelete="CASCADE"), nullable=True
    )
    # whether to pass through the user's OAuth token as Authorization header
    passthrough_auth: Mapped[bool] = mapped_column(Boolean, default=False)

    user: Mapped[User | None] = relationship("User", back_populates="custom_tools")
    # Relationship to Persona through the association table
    personas: Mapped[list["Persona"]] = relationship(
        "Persona",
        secondary=Persona__Tool.__table__,
        back_populates="tools",
    )


class StarterMessage(TypedDict):
    """NOTE: is a `TypedDict` so it can be used as a type hint for a JSONB column
    in Postgres"""

    name: str
    message: str


class StarterMessageModel(BaseModel):
    message: str
    name: str


class Persona__PersonaLabel(Base):
    __tablename__ = "persona__persona_label"

    persona_id: Mapped[int] = mapped_column(ForeignKey("persona.id"), primary_key=True)
    persona_label_id: Mapped[int] = mapped_column(
        ForeignKey("persona_label.id", ondelete="CASCADE"), primary_key=True
    )


class Persona(Base):
    __tablename__ = "persona"

    id: Mapped[int] = mapped_column(primary_key=True)
    user_id: Mapped[UUID | None] = mapped_column(
        ForeignKey("user.id", ondelete="CASCADE"), nullable=True
    )
    name: Mapped[str] = mapped_column(String)
    description: Mapped[str] = mapped_column(String)
    # Number of chunks to pass to the LLM for generation.
    num_chunks: Mapped[float | None] = mapped_column(Float, nullable=True)
    chunks_above: Mapped[int] = mapped_column(Integer)
    chunks_below: Mapped[int] = mapped_column(Integer)
    # Pass every chunk through LLM for evaluation, fairly expensive
    # Can be turned off globally by admin, in which case, this setting is ignored
    llm_relevance_filter: Mapped[bool] = mapped_column(Boolean)
    # Enables using LLM to extract time and source type filters
    # Can also be admin disabled globally
    llm_filter_extraction: Mapped[bool] = mapped_column(Boolean)
    recency_bias: Mapped[RecencyBiasSetting] = mapped_column(
        Enum(RecencyBiasSetting, native_enum=False)
    )

    # Allows the Persona to specify a different LLM version than is controlled
    # globablly via env variables. For flexibility, validity is not currently enforced
    # NOTE: only is applied on the actual response generation - is not used for things like
    # auto-detected time filters, relevance filters, etc.
    llm_model_provider_override: Mapped[str | None] = mapped_column(
        String, nullable=True
    )
    llm_model_version_override: Mapped[str | None] = mapped_column(
        String, nullable=True
    )
    starter_messages: Mapped[list[StarterMessage] | None] = mapped_column(
        postgresql.JSONB(), nullable=True
    )
    search_start_date: Mapped[datetime.datetime | None] = mapped_column(
        DateTime(timezone=True), default=None
    )
    # Built-in personas are configured via backend during deployment
    # Treated specially (cannot be user edited etc.)
    builtin_persona: Mapped[bool] = mapped_column(Boolean, default=False)

    # Default personas are personas created by admins and are automatically added
    # to all users' assistants list.
    is_default_persona: Mapped[bool] = mapped_column(
        Boolean, default=False, nullable=False
    )
    # controls whether the persona is available to be selected by users
    is_visible: Mapped[bool] = mapped_column(Boolean, default=True)
    # controls the ordering of personas in the UI
    # higher priority personas are displayed first, ties are resolved by the ID,
    # where lower value IDs (e.g. created earlier) are displayed first
    display_priority: Mapped[int | None] = mapped_column(
        Integer, nullable=True, default=None
    )
    deleted: Mapped[bool] = mapped_column(Boolean, default=False)

    uploaded_image_id: Mapped[str | None] = mapped_column(String, nullable=True)
    icon_color: Mapped[str | None] = mapped_column(String, nullable=True)
    icon_shape: Mapped[int | None] = mapped_column(Integer, nullable=True)

    # These are only defaults, users can select from all if desired
    prompts: Mapped[list[Prompt]] = relationship(
        "Prompt",
        secondary=Persona__Prompt.__table__,
        back_populates="personas",
    )
    # These are only defaults, users can select from all if desired
    document_sets: Mapped[list[DocumentSet]] = relationship(
        "DocumentSet",
        secondary=Persona__DocumentSet.__table__,
        back_populates="personas",
    )
    tools: Mapped[list[Tool]] = relationship(
        "Tool",
        secondary=Persona__Tool.__table__,
        back_populates="personas",
    )
    # Owner
    user: Mapped[User | None] = relationship("User", back_populates="personas")
    # Other users with access
    users: Mapped[list[User]] = relationship(
        "User",
        secondary=Persona__User.__table__,
        viewonly=True,
    )
    # EE only
    is_public: Mapped[bool] = mapped_column(Boolean, nullable=False, default=True)
    groups: Mapped[list["UserGroup"]] = relationship(
        "UserGroup",
        secondary="persona__user_group",
        viewonly=True,
    )
    # Relationship to UserFile
    user_files: Mapped[list["UserFile"]] = relationship(
        "UserFile",
        secondary="persona__user_file",
        back_populates="assistants",
    )
    user_folders: Mapped[list["UserFolder"]] = relationship(
        "UserFolder",
        secondary="persona__user_folder",
        back_populates="assistants",
    )
    labels: Mapped[list["PersonaLabel"]] = relationship(
        "PersonaLabel",
        secondary=Persona__PersonaLabel.__table__,
        back_populates="personas",
    )
    # Default personas loaded via yaml cannot have the same name
    __table_args__ = (
        Index(
            "_builtin_persona_name_idx",
            "name",
            unique=True,
            postgresql_where=(builtin_persona == True),  # noqa: E712
        ),
    )


class Persona__UserFolder(Base):
    __tablename__ = "persona__user_folder"

    persona_id: Mapped[int] = mapped_column(ForeignKey("persona.id"), primary_key=True)
    user_folder_id: Mapped[int] = mapped_column(
        ForeignKey("user_folder.id"), primary_key=True
    )


class Persona__UserFile(Base):
    __tablename__ = "persona__user_file"

    persona_id: Mapped[int] = mapped_column(ForeignKey("persona.id"), primary_key=True)
    user_file_id: Mapped[int] = mapped_column(
        ForeignKey("user_file.id"), primary_key=True
    )


class PersonaLabel(Base):
    __tablename__ = "persona_label"

    id: Mapped[int] = mapped_column(primary_key=True)
    name: Mapped[str] = mapped_column(String, unique=True)
    personas: Mapped[list["Persona"]] = relationship(
        "Persona",
        secondary=Persona__PersonaLabel.__table__,
        back_populates="labels",
        cascade="all, delete-orphan",
        single_parent=True,
    )


AllowedAnswerFilters = (
    Literal["well_answered_postfilter"] | Literal["questionmark_prefilter"]
)


class ChannelConfig(TypedDict):
    """NOTE: is a `TypedDict` so it can be used as a type hint for a JSONB column
    in Postgres"""

    channel_name: str | None  # None for default channel config
    respond_tag_only: NotRequired[bool]  # defaults to False
    respond_to_bots: NotRequired[bool]  # defaults to False
    is_ephemeral: NotRequired[bool]  # defaults to False
    respond_member_group_list: NotRequired[list[str]]
    answer_filters: NotRequired[list[AllowedAnswerFilters]]
    # If None then no follow up
    # If empty list, follow up with no tags
    follow_up_tags: NotRequired[list[str]]
    show_continue_in_web_ui: NotRequired[bool]  # defaults to False
    disabled: NotRequired[bool]  # defaults to False


class SlackChannelConfig(Base):
    __tablename__ = "slack_channel_config"

    id: Mapped[int] = mapped_column(primary_key=True)
    slack_bot_id: Mapped[int] = mapped_column(
        ForeignKey("slack_bot.id"), nullable=False
    )
    persona_id: Mapped[int | None] = mapped_column(
        ForeignKey("persona.id"), nullable=True
    )
    channel_config: Mapped[ChannelConfig] = mapped_column(
        postgresql.JSONB(), nullable=False
    )

    enable_auto_filters: Mapped[bool] = mapped_column(
        Boolean, nullable=False, default=False
    )

    is_default: Mapped[bool] = mapped_column(Boolean, nullable=False, default=False)

    persona: Mapped[Persona | None] = relationship("Persona")

    slack_bot: Mapped["SlackBot"] = relationship(
        "SlackBot",
        back_populates="slack_channel_configs",
    )
    standard_answer_categories: Mapped[list["StandardAnswerCategory"]] = relationship(
        "StandardAnswerCategory",
        secondary=SlackChannelConfig__StandardAnswerCategory.__table__,
        back_populates="slack_channel_configs",
    )

    __table_args__ = (
        UniqueConstraint(
            "slack_bot_id",
            "is_default",
            name="uq_slack_channel_config_slack_bot_id_default",
        ),
        Index(
            "ix_slack_channel_config_slack_bot_id_default",
            "slack_bot_id",
            "is_default",
            unique=True,
            postgresql_where=(is_default is True),  #   type: ignore
        ),
    )


class SlackBot(Base):
    __tablename__ = "slack_bot"

    id: Mapped[int] = mapped_column(primary_key=True)
    name: Mapped[str] = mapped_column(String)
    enabled: Mapped[bool] = mapped_column(Boolean, default=True)

    bot_token: Mapped[str] = mapped_column(EncryptedString(), unique=True)
    app_token: Mapped[str] = mapped_column(EncryptedString(), unique=True)

    slack_channel_configs: Mapped[list[SlackChannelConfig]] = relationship(
        "SlackChannelConfig",
        back_populates="slack_bot",
        cascade="all, delete-orphan",
    )


class Milestone(Base):
    # This table is used to track significant events for a deployment towards finding value
    # The table is currently not used for features but it may be used in the future to inform
    # users about the product features and encourage usage/exploration.
    __tablename__ = "milestone"

    id: Mapped[UUID] = mapped_column(
        PGUUID(as_uuid=True), primary_key=True, default=uuid4
    )
    user_id: Mapped[UUID | None] = mapped_column(
        ForeignKey("user.id", ondelete="CASCADE"), nullable=True
    )
    event_type: Mapped[MilestoneRecordType] = mapped_column(String)
    # Need to track counts and specific ids of certain events to know if the Milestone has been reached
    event_tracker: Mapped[dict | None] = mapped_column(
        postgresql.JSONB(), nullable=True
    )
    time_created: Mapped[datetime.datetime] = mapped_column(
        DateTime(timezone=True), server_default=func.now()
    )

    user: Mapped[User | None] = relationship("User")

    __table_args__ = (UniqueConstraint("event_type", name="uq_milestone_event_type"),)


class TaskQueueState(Base):
    # Currently refers to Celery Tasks
    __tablename__ = "task_queue_jobs"

    id: Mapped[int] = mapped_column(primary_key=True)
    # Celery task id. currently only for readability/diagnostics
    task_id: Mapped[str] = mapped_column(String)
    # For any job type, this would be the same
    task_name: Mapped[str] = mapped_column(String)
    # Note that if the task dies, this won't necessarily be marked FAILED correctly
    status: Mapped[TaskStatus] = mapped_column(Enum(TaskStatus, native_enum=False))
    start_time: Mapped[datetime.datetime | None] = mapped_column(
        DateTime(timezone=True)
    )
    register_time: Mapped[datetime.datetime] = mapped_column(
        DateTime(timezone=True), server_default=func.now()
    )


class KVStore(Base):
    __tablename__ = "key_value_store"

    key: Mapped[str] = mapped_column(String, primary_key=True)
    value: Mapped[JSON_ro] = mapped_column(postgresql.JSONB(), nullable=True)
    encrypted_value: Mapped[JSON_ro] = mapped_column(EncryptedJson(), nullable=True)


class FileRecord(Base):
    __tablename__ = "file_record"

    # Internal file ID, must be unique across all files.
    file_id: Mapped[str] = mapped_column(String, primary_key=True)

    display_name: Mapped[str] = mapped_column(String, nullable=True)
    file_origin: Mapped[FileOrigin] = mapped_column(Enum(FileOrigin, native_enum=False))
    file_type: Mapped[str] = mapped_column(String, default="text/plain")
    file_metadata: Mapped[JSON_ro] = mapped_column(postgresql.JSONB(), nullable=True)

    # External storage support (S3, MinIO, Azure Blob, etc.)
    bucket_name: Mapped[str] = mapped_column(String)
    object_key: Mapped[str] = mapped_column(String)

    # Timestamps for external storage
    created_at: Mapped[datetime.datetime] = mapped_column(
        DateTime(timezone=True), server_default=func.now()
    )
    updated_at: Mapped[datetime.datetime] = mapped_column(
        DateTime(timezone=True), server_default=func.now(), onupdate=func.now()
    )


class AgentSearchMetrics(Base):
    __tablename__ = "agent__search_metrics"

    id: Mapped[int] = mapped_column(primary_key=True)
    user_id: Mapped[UUID | None] = mapped_column(
        ForeignKey("user.id", ondelete="CASCADE"), nullable=True
    )
    persona_id: Mapped[int | None] = mapped_column(
        ForeignKey("persona.id"), nullable=True
    )
    agent_type: Mapped[str] = mapped_column(String)
    start_time: Mapped[datetime.datetime] = mapped_column(DateTime(timezone=True))
    base_duration_s: Mapped[float] = mapped_column(Float)
    full_duration_s: Mapped[float] = mapped_column(Float)
    base_metrics: Mapped[JSON_ro] = mapped_column(postgresql.JSONB(), nullable=True)
    refined_metrics: Mapped[JSON_ro] = mapped_column(postgresql.JSONB(), nullable=True)
    all_metrics: Mapped[JSON_ro] = mapped_column(postgresql.JSONB(), nullable=True)


"""
************************************************************************
Enterprise Edition Models
************************************************************************

These models are only used in Enterprise Edition only features in Onyx.
They are kept here to simplify the codebase and avoid having different assumptions
on the shape of data being passed around between the MIT and EE versions of Onyx.

In the MIT version of Onyx, assume these tables are always empty.
"""


class SamlAccount(Base):
    __tablename__ = "saml"

    id: Mapped[int] = mapped_column(primary_key=True)
    user_id: Mapped[int] = mapped_column(
        ForeignKey("user.id", ondelete="CASCADE"), unique=True
    )
    encrypted_cookie: Mapped[str] = mapped_column(Text, unique=True)
    expires_at: Mapped[datetime.datetime] = mapped_column(DateTime(timezone=True))
    updated_at: Mapped[datetime.datetime] = mapped_column(
        DateTime(timezone=True), server_default=func.now(), onupdate=func.now()
    )

    user: Mapped[User] = relationship("User")


class User__UserGroup(Base):
    __tablename__ = "user__user_group"

    is_curator: Mapped[bool] = mapped_column(Boolean, nullable=False, default=False)

    user_group_id: Mapped[int] = mapped_column(
        ForeignKey("user_group.id"), primary_key=True
    )
    user_id: Mapped[UUID | None] = mapped_column(
        ForeignKey("user.id", ondelete="CASCADE"), primary_key=True, nullable=True
    )


class UserGroup__ConnectorCredentialPair(Base):
    __tablename__ = "user_group__connector_credential_pair"

    user_group_id: Mapped[int] = mapped_column(
        ForeignKey("user_group.id"), primary_key=True
    )
    cc_pair_id: Mapped[int] = mapped_column(
        ForeignKey("connector_credential_pair.id"), primary_key=True
    )
    # if `True`, then is part of the current state of the UserGroup
    # if `False`, then is a part of the prior state of the UserGroup
    # rows with `is_current=False` should be deleted when the UserGroup
    # is updated and should not exist for a given UserGroup if
    # `UserGroup.is_up_to_date == True`
    is_current: Mapped[bool] = mapped_column(
        Boolean,
        default=True,
        primary_key=True,
    )

    cc_pair: Mapped[ConnectorCredentialPair] = relationship(
        "ConnectorCredentialPair",
    )


class Persona__UserGroup(Base):
    __tablename__ = "persona__user_group"

    persona_id: Mapped[int] = mapped_column(ForeignKey("persona.id"), primary_key=True)
    user_group_id: Mapped[int] = mapped_column(
        ForeignKey("user_group.id"), primary_key=True
    )


class LLMProvider__UserGroup(Base):
    __tablename__ = "llm_provider__user_group"

    llm_provider_id: Mapped[int] = mapped_column(
        ForeignKey("llm_provider.id"), primary_key=True
    )
    user_group_id: Mapped[int] = mapped_column(
        ForeignKey("user_group.id"), primary_key=True
    )


class DocumentSet__UserGroup(Base):
    __tablename__ = "document_set__user_group"

    document_set_id: Mapped[int] = mapped_column(
        ForeignKey("document_set.id"), primary_key=True
    )
    user_group_id: Mapped[int] = mapped_column(
        ForeignKey("user_group.id"), primary_key=True
    )


class Credential__UserGroup(Base):
    __tablename__ = "credential__user_group"

    credential_id: Mapped[int] = mapped_column(
        ForeignKey("credential.id"), primary_key=True
    )
    user_group_id: Mapped[int] = mapped_column(
        ForeignKey("user_group.id"), primary_key=True
    )


class UserGroup(Base):
    __tablename__ = "user_group"

    id: Mapped[int] = mapped_column(primary_key=True)
    name: Mapped[str] = mapped_column(String, unique=True)
    # whether or not changes to the UserGroup have been propagated to Vespa
    is_up_to_date: Mapped[bool] = mapped_column(Boolean, nullable=False, default=False)
    # tell the sync job to clean up the group
    is_up_for_deletion: Mapped[bool] = mapped_column(
        Boolean, nullable=False, default=False
    )

    # Last time a user updated this user group
    time_last_modified_by_user: Mapped[datetime.datetime] = mapped_column(
        DateTime(timezone=True), server_default=func.now()
    )

    users: Mapped[list[User]] = relationship(
        "User",
        secondary=User__UserGroup.__table__,
    )
    user_group_relationships: Mapped[list[User__UserGroup]] = relationship(
        "User__UserGroup",
        viewonly=True,
    )
    cc_pairs: Mapped[list[ConnectorCredentialPair]] = relationship(
        "ConnectorCredentialPair",
        secondary=UserGroup__ConnectorCredentialPair.__table__,
        viewonly=True,
    )
    cc_pair_relationships: Mapped[list[UserGroup__ConnectorCredentialPair]] = (
        relationship(
            "UserGroup__ConnectorCredentialPair",
            viewonly=True,
        )
    )
    personas: Mapped[list[Persona]] = relationship(
        "Persona",
        secondary=Persona__UserGroup.__table__,
        viewonly=True,
    )
    document_sets: Mapped[list[DocumentSet]] = relationship(
        "DocumentSet",
        secondary=DocumentSet__UserGroup.__table__,
        viewonly=True,
    )
    credentials: Mapped[list[Credential]] = relationship(
        "Credential",
        secondary=Credential__UserGroup.__table__,
    )


"""Tables related to Token Rate Limiting
NOTE: `TokenRateLimit` is partially an MIT feature (global rate limit)
"""


class TokenRateLimit(Base):
    __tablename__ = "token_rate_limit"

    id: Mapped[int] = mapped_column(primary_key=True)
    enabled: Mapped[bool] = mapped_column(Boolean, nullable=False, default=True)
    token_budget: Mapped[int] = mapped_column(Integer, nullable=False)
    period_hours: Mapped[int] = mapped_column(Integer, nullable=False)
    scope: Mapped[TokenRateLimitScope] = mapped_column(
        Enum(TokenRateLimitScope, native_enum=False)
    )
    created_at: Mapped[datetime.datetime] = mapped_column(
        DateTime(timezone=True), server_default=func.now()
    )


class TokenRateLimit__UserGroup(Base):
    __tablename__ = "token_rate_limit__user_group"

    rate_limit_id: Mapped[int] = mapped_column(
        ForeignKey("token_rate_limit.id"), primary_key=True
    )
    user_group_id: Mapped[int] = mapped_column(
        ForeignKey("user_group.id"), primary_key=True
    )


class StandardAnswerCategory(Base):
    __tablename__ = "standard_answer_category"

    id: Mapped[int] = mapped_column(primary_key=True)
    name: Mapped[str] = mapped_column(String, unique=True)
    standard_answers: Mapped[list["StandardAnswer"]] = relationship(
        "StandardAnswer",
        secondary=StandardAnswer__StandardAnswerCategory.__table__,
        back_populates="categories",
    )
    slack_channel_configs: Mapped[list["SlackChannelConfig"]] = relationship(
        "SlackChannelConfig",
        secondary=SlackChannelConfig__StandardAnswerCategory.__table__,
        back_populates="standard_answer_categories",
    )


class StandardAnswer(Base):
    __tablename__ = "standard_answer"

    id: Mapped[int] = mapped_column(primary_key=True)
    keyword: Mapped[str] = mapped_column(String)
    answer: Mapped[str] = mapped_column(String)
    active: Mapped[bool] = mapped_column(Boolean)
    match_regex: Mapped[bool] = mapped_column(Boolean)
    match_any_keywords: Mapped[bool] = mapped_column(Boolean)

    __table_args__ = (
        Index(
            "unique_keyword_active",
            keyword,
            active,
            unique=True,
            postgresql_where=(active == True),  # noqa: E712
        ),
    )

    categories: Mapped[list[StandardAnswerCategory]] = relationship(
        "StandardAnswerCategory",
        secondary=StandardAnswer__StandardAnswerCategory.__table__,
        back_populates="standard_answers",
    )
    chat_messages: Mapped[list[ChatMessage]] = relationship(
        "ChatMessage",
        secondary=ChatMessage__StandardAnswer.__table__,
        back_populates="standard_answers",
    )


class BackgroundError(Base):
    """Important background errors. Serves to:
    1. Ensure that important logs are kept around and not lost on rotation/container restarts
    2. A trail for high-signal events so that the debugger doesn't need to remember/know every
       possible relevant log line.
    """

    __tablename__ = "background_error"

    id: Mapped[int] = mapped_column(primary_key=True)
    message: Mapped[str] = mapped_column(String)
    time_created: Mapped[datetime.datetime] = mapped_column(
        DateTime(timezone=True), server_default=func.now()
    )

    # option to link the error to a specific CC Pair
    cc_pair_id: Mapped[int | None] = mapped_column(
        ForeignKey("connector_credential_pair.id", ondelete="CASCADE"), nullable=True
    )

    cc_pair: Mapped["ConnectorCredentialPair | None"] = relationship(
        "ConnectorCredentialPair", back_populates="background_errors"
    )


"""Tables related to Permission Sync"""


class User__ExternalUserGroupId(Base):
    """Maps user info both internal and external to the name of the external group
    This maps the user to all of their external groups so that the external group name can be
    attached to the ACL list matching during query time. User level permissions can be handled by
    directly adding the Onyx user to the doc ACL list"""

    __tablename__ = "user__external_user_group_id"

    user_id: Mapped[UUID] = mapped_column(ForeignKey("user.id"), primary_key=True)
    # These group ids have been prefixed by the source type
    external_user_group_id: Mapped[str] = mapped_column(String, primary_key=True)
    cc_pair_id: Mapped[int] = mapped_column(
        ForeignKey("connector_credential_pair.id"), primary_key=True
    )

    # Signifies whether or not the group should be cleaned up at the end of a
    # group sync run.
    stale: Mapped[bool] = mapped_column(Boolean, nullable=False, default=False)

    __table_args__ = (
        Index(
            "ix_user_external_group_cc_pair_stale",
            "cc_pair_id",
            "stale",
        ),
        Index(
            "ix_user_external_group_stale",
            "stale",
        ),
    )


class PublicExternalUserGroup(Base):
    """Stores all public external user "groups".

    For example, things like Google Drive folders that are marked
    as `Anyone with the link` or `Anyone in the domain`
    """

    __tablename__ = "public_external_user_group"

    external_user_group_id: Mapped[str] = mapped_column(String, primary_key=True)
    cc_pair_id: Mapped[int] = mapped_column(
        ForeignKey("connector_credential_pair.id", ondelete="CASCADE"), primary_key=True
    )

    # Signifies whether or not the group should be cleaned up at the end of a
    # group sync run.
    stale: Mapped[bool] = mapped_column(Boolean, nullable=False, default=False)

    __table_args__ = (
        Index(
            "ix_public_external_group_cc_pair_stale",
            "cc_pair_id",
            "stale",
        ),
        Index(
            "ix_public_external_group_stale",
            "stale",
        ),
    )


class UsageReport(Base):
    """This stores metadata about usage reports generated by admin including user who generated
    them as well as the period they cover. The actual zip file of the report is stored as a lo
    using the FileRecord
    """

    __tablename__ = "usage_reports"

    id: Mapped[int] = mapped_column(primary_key=True)
    report_name: Mapped[str] = mapped_column(ForeignKey("file_record.file_id"))

    # if None, report was auto-generated
    requestor_user_id: Mapped[UUID | None] = mapped_column(
        ForeignKey("user.id", ondelete="CASCADE"), nullable=True
    )
    time_created: Mapped[datetime.datetime] = mapped_column(
        DateTime(timezone=True), server_default=func.now()
    )
    period_from: Mapped[datetime.datetime | None] = mapped_column(
        DateTime(timezone=True)
    )
    period_to: Mapped[datetime.datetime | None] = mapped_column(DateTime(timezone=True))

    requestor = relationship("User")
    file = relationship("FileRecord")


class InputPrompt(Base):
    __tablename__ = "inputprompt"

    id: Mapped[int] = mapped_column(Integer, primary_key=True, autoincrement=True)
    prompt: Mapped[str] = mapped_column(String)
    content: Mapped[str] = mapped_column(String)
    active: Mapped[bool] = mapped_column(Boolean)
    user: Mapped[User | None] = relationship("User", back_populates="input_prompts")
    is_public: Mapped[bool] = mapped_column(Boolean, nullable=False, default=True)
    user_id: Mapped[UUID | None] = mapped_column(
        ForeignKey("user.id", ondelete="CASCADE"), nullable=True
    )


class InputPrompt__User(Base):
    __tablename__ = "inputprompt__user"

    input_prompt_id: Mapped[int] = mapped_column(
        ForeignKey("inputprompt.id"), primary_key=True
    )
    user_id: Mapped[UUID | None] = mapped_column(
        ForeignKey("inputprompt.id"), primary_key=True
    )
    disabled: Mapped[bool] = mapped_column(Boolean, nullable=False, default=False)


class UserFolder(Base):
    __tablename__ = "user_folder"

    id: Mapped[int] = mapped_column(primary_key=True, autoincrement=True)
    user_id: Mapped[UUID | None] = mapped_column(ForeignKey("user.id"), nullable=False)
    name: Mapped[str] = mapped_column(nullable=False)
    description: Mapped[str] = mapped_column(nullable=False)
    created_at: Mapped[datetime.datetime] = mapped_column(
        DateTime(timezone=True), server_default=func.now()
    )
    user: Mapped["User"] = relationship(back_populates="folders")
    files: Mapped[list["UserFile"]] = relationship(back_populates="folder")
    assistants: Mapped[list["Persona"]] = relationship(
        "Persona",
        secondary=Persona__UserFolder.__table__,
        back_populates="user_folders",
    )


class UserDocument(str, Enum):
    CHAT = "chat"
    RECENT = "recent"
    FILE = "file"


class UserFile(Base):
    __tablename__ = "user_file"

    id: Mapped[int] = mapped_column(primary_key=True, autoincrement=True)
    user_id: Mapped[UUID | None] = mapped_column(ForeignKey("user.id"), nullable=False)
    assistants: Mapped[list["Persona"]] = relationship(
        "Persona",
        secondary=Persona__UserFile.__table__,
        back_populates="user_files",
    )
    folder_id: Mapped[int | None] = mapped_column(
        ForeignKey("user_folder.id"), nullable=True
    )

    file_id: Mapped[str] = mapped_column(nullable=False)
    document_id: Mapped[str] = mapped_column(nullable=False)
    name: Mapped[str] = mapped_column(nullable=False)
    created_at: Mapped[datetime.datetime] = mapped_column(
        default=datetime.datetime.utcnow
    )
    user: Mapped["User"] = relationship(back_populates="files")
    folder: Mapped["UserFolder"] = relationship(back_populates="files")
    token_count: Mapped[int | None] = mapped_column(Integer, nullable=True)

    cc_pair_id: Mapped[int | None] = mapped_column(
        ForeignKey("connector_credential_pair.id"), nullable=True, unique=True
    )
    cc_pair: Mapped["ConnectorCredentialPair"] = relationship(
        "ConnectorCredentialPair", back_populates="user_file"
    )
    link_url: Mapped[str | None] = mapped_column(String, nullable=True)
    content_type: Mapped[str | None] = mapped_column(String, nullable=True)


"""
Multi-tenancy related tables
"""


class PublicBase(DeclarativeBase):
    __abstract__ = True


# Strictly keeps track of the tenant that a given user will authenticate to.
class UserTenantMapping(Base):
    __tablename__ = "user_tenant_mapping"
    __table_args__ = ({"schema": "public"},)

    email: Mapped[str] = mapped_column(String, nullable=False, primary_key=True)
    tenant_id: Mapped[str] = mapped_column(String, nullable=False, primary_key=True)
    active: Mapped[bool] = mapped_column(Boolean, nullable=False, default=True)

    @validates("email")
    def validate_email(self, key: str, value: str) -> str:
        return value.lower() if value else value


class AvailableTenant(Base):
    __tablename__ = "available_tenant"
    """
    These entries will only exist ephemerally and are meant to be picked up by new users on registration.
    """

    tenant_id: Mapped[str] = mapped_column(String, primary_key=True, nullable=False)
    alembic_version: Mapped[str] = mapped_column(String, nullable=False)
    date_created: Mapped[datetime.datetime] = mapped_column(DateTime, nullable=False)


# This is a mapping from tenant IDs to anonymous user paths
class TenantAnonymousUserPath(Base):
    __tablename__ = "tenant_anonymous_user_path"

    tenant_id: Mapped[str] = mapped_column(String, primary_key=True, nullable=False)
    anonymous_user_path: Mapped[str] = mapped_column(
        String, nullable=False, unique=True
    )


class ResearchAgentIteration(Base):
    __tablename__ = "research_agent_iteration"

    id: Mapped[int] = mapped_column(primary_key=True, autoincrement=True)
    primary_question_id: Mapped[int] = mapped_column(
        ForeignKey("chat_message.id", ondelete="CASCADE")
    )
    iteration_nr: Mapped[int] = mapped_column(Integer, nullable=False)
<<<<<<< HEAD
    created_at: Mapped[datetime.datetime] = mapped_column(DateTime, nullable=False)
=======
    created_at: Mapped[datetime.datetime] = mapped_column(
        DateTime(timezone=True), server_default=func.now(), nullable=False
    )
>>>>>>> 009b7f60
    purpose: Mapped[str] = mapped_column(String, nullable=True)

    reasoning: Mapped[str] = mapped_column(String, nullable=True)

    # Relationships
    primary_message: Mapped["ChatMessage"] = relationship(
        "ChatMessage",
        foreign_keys=[primary_question_id],
        back_populates="research_iterations",
    )

    sub_steps: Mapped[list["ResearchAgentIterationSubStep"]] = relationship(
        "ResearchAgentIterationSubStep",
        primaryjoin=(
            "and_("
            "ResearchAgentIteration.primary_question_id == ResearchAgentIterationSubStep.primary_question_id, "
            "ResearchAgentIteration.iteration_nr == ResearchAgentIterationSubStep.iteration_nr"
            ")"
        ),
        foreign_keys="[ResearchAgentIterationSubStep.primary_question_id, ResearchAgentIterationSubStep.iteration_nr]",
        cascade="all, delete-orphan",
    )

<<<<<<< HEAD
=======
    __table_args__ = (
        UniqueConstraint(
            "primary_question_id",
            "iteration_nr",
            name="_research_agent_iteration_unique_constraint",
        ),
    )

>>>>>>> 009b7f60

class ResearchAgentIterationSubStep(Base):
    __tablename__ = "research_agent_iteration_sub_step"

    id: Mapped[int] = mapped_column(primary_key=True, autoincrement=True)
    primary_question_id: Mapped[int] = mapped_column(
<<<<<<< HEAD
        ForeignKey("chat_message.id", ondelete="CASCADE")
=======
        ForeignKey("chat_message.id", ondelete="CASCADE"), nullable=False
>>>>>>> 009b7f60
    )
    parent_question_id: Mapped[int | None] = mapped_column(
        ForeignKey("research_agent_iteration_sub_step.id", ondelete="CASCADE"),
        nullable=True,
    )
    iteration_nr: Mapped[int] = mapped_column(Integer, nullable=False)
    iteration_sub_step_nr: Mapped[int] = mapped_column(Integer, nullable=False)
<<<<<<< HEAD
    created_at: Mapped[datetime.datetime] = mapped_column(DateTime, nullable=False)
    sub_step_instructions: Mapped[str] = mapped_column(String, nullable=True)
    sub_step_tool_id: Mapped[int | None] = mapped_column(
        ForeignKey("tool.id"), nullable=True
    )
    reasoning: Mapped[str] = mapped_column(String, nullable=True)
    sub_answer: Mapped[str] = mapped_column(String, nullable=True)
    cited_doc_results: Mapped[JSON_ro] = mapped_column(postgresql.JSONB())
    claims: Mapped[list[str]] = mapped_column(postgresql.JSONB(), nullable=True)
    additional_data: Mapped[JSON_ro] = mapped_column(postgresql.JSONB(), nullable=True)
=======
    created_at: Mapped[datetime.datetime] = mapped_column(
        DateTime(timezone=True), server_default=func.now(), nullable=False
    )
    sub_step_instructions: Mapped[str | None] = mapped_column(String, nullable=True)
    sub_step_tool_id: Mapped[int | None] = mapped_column(
        ForeignKey("tool.id"), nullable=True
    )

    # for all step-types
    reasoning: Mapped[str | None] = mapped_column(String, nullable=True)
    sub_answer: Mapped[str | None] = mapped_column(String, nullable=True)

    # for search-based step-types
    cited_doc_results: Mapped[JSON_ro] = mapped_column(postgresql.JSONB())
    claims: Mapped[list[str] | None] = mapped_column(postgresql.JSONB(), nullable=True)

    # for image generation step-types
    generated_images: Mapped[GeneratedImageFullResult | None] = mapped_column(
        PydanticType(GeneratedImageFullResult), nullable=True
    )

    # for custom step-types
    additional_data: Mapped[JSON_ro | None] = mapped_column(
        postgresql.JSONB(), nullable=True
    )
>>>>>>> 009b7f60

    # Relationships
    primary_message: Mapped["ChatMessage"] = relationship(
        "ChatMessage",
        foreign_keys=[primary_question_id],
    )

    parent_sub_step: Mapped["ResearchAgentIterationSubStep"] = relationship(
        "ResearchAgentIterationSubStep",
        foreign_keys=[parent_question_id],
        remote_side="ResearchAgentIterationSubStep.id",
<<<<<<< HEAD
=======
    )

    __table_args__ = (
        ForeignKeyConstraint(
            ["primary_question_id", "iteration_nr"],
            [
                "research_agent_iteration.primary_question_id",
                "research_agent_iteration.iteration_nr",
            ],
            ondelete="CASCADE",
        ),
>>>>>>> 009b7f60
    )<|MERGE_RESOLUTION|>--- conflicted
+++ resolved
@@ -3380,13 +3380,9 @@
         ForeignKey("chat_message.id", ondelete="CASCADE")
     )
     iteration_nr: Mapped[int] = mapped_column(Integer, nullable=False)
-<<<<<<< HEAD
-    created_at: Mapped[datetime.datetime] = mapped_column(DateTime, nullable=False)
-=======
     created_at: Mapped[datetime.datetime] = mapped_column(
         DateTime(timezone=True), server_default=func.now(), nullable=False
     )
->>>>>>> 009b7f60
     purpose: Mapped[str] = mapped_column(String, nullable=True)
 
     reasoning: Mapped[str] = mapped_column(String, nullable=True)
@@ -3410,8 +3406,6 @@
         cascade="all, delete-orphan",
     )
 
-<<<<<<< HEAD
-=======
     __table_args__ = (
         UniqueConstraint(
             "primary_question_id",
@@ -3420,18 +3414,13 @@
         ),
     )
 
->>>>>>> 009b7f60
 
 class ResearchAgentIterationSubStep(Base):
     __tablename__ = "research_agent_iteration_sub_step"
 
     id: Mapped[int] = mapped_column(primary_key=True, autoincrement=True)
     primary_question_id: Mapped[int] = mapped_column(
-<<<<<<< HEAD
-        ForeignKey("chat_message.id", ondelete="CASCADE")
-=======
         ForeignKey("chat_message.id", ondelete="CASCADE"), nullable=False
->>>>>>> 009b7f60
     )
     parent_question_id: Mapped[int | None] = mapped_column(
         ForeignKey("research_agent_iteration_sub_step.id", ondelete="CASCADE"),
@@ -3439,18 +3428,6 @@
     )
     iteration_nr: Mapped[int] = mapped_column(Integer, nullable=False)
     iteration_sub_step_nr: Mapped[int] = mapped_column(Integer, nullable=False)
-<<<<<<< HEAD
-    created_at: Mapped[datetime.datetime] = mapped_column(DateTime, nullable=False)
-    sub_step_instructions: Mapped[str] = mapped_column(String, nullable=True)
-    sub_step_tool_id: Mapped[int | None] = mapped_column(
-        ForeignKey("tool.id"), nullable=True
-    )
-    reasoning: Mapped[str] = mapped_column(String, nullable=True)
-    sub_answer: Mapped[str] = mapped_column(String, nullable=True)
-    cited_doc_results: Mapped[JSON_ro] = mapped_column(postgresql.JSONB())
-    claims: Mapped[list[str]] = mapped_column(postgresql.JSONB(), nullable=True)
-    additional_data: Mapped[JSON_ro] = mapped_column(postgresql.JSONB(), nullable=True)
-=======
     created_at: Mapped[datetime.datetime] = mapped_column(
         DateTime(timezone=True), server_default=func.now(), nullable=False
     )
@@ -3476,7 +3453,6 @@
     additional_data: Mapped[JSON_ro | None] = mapped_column(
         postgresql.JSONB(), nullable=True
     )
->>>>>>> 009b7f60
 
     # Relationships
     primary_message: Mapped["ChatMessage"] = relationship(
@@ -3488,8 +3464,6 @@
         "ResearchAgentIterationSubStep",
         foreign_keys=[parent_question_id],
         remote_side="ResearchAgentIterationSubStep.id",
-<<<<<<< HEAD
-=======
     )
 
     __table_args__ = (
@@ -3501,5 +3475,4 @@
             ],
             ondelete="CASCADE",
         ),
->>>>>>> 009b7f60
     )