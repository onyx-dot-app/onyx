import datetime
import json
from typing import Any
from typing import Literal
from typing import NotRequired
from typing import Optional
from uuid import uuid4

from pydantic import BaseModel
from sqlalchemy.orm import validates
from typing_extensions import TypedDict  # noreorder
from uuid import UUID

from sqlalchemy.dialects.postgresql import UUID as PGUUID

from fastapi_users_db_sqlalchemy import SQLAlchemyBaseOAuthAccountTableUUID
from fastapi_users_db_sqlalchemy import SQLAlchemyBaseUserTableUUID
from fastapi_users_db_sqlalchemy.access_token import SQLAlchemyBaseAccessTokenTableUUID
from fastapi_users_db_sqlalchemy.generics import TIMESTAMPAware
from sqlalchemy import Boolean
from sqlalchemy import DateTime
from sqlalchemy import desc
from sqlalchemy import Enum
from sqlalchemy import Float
from sqlalchemy import ForeignKey
from sqlalchemy import func
from sqlalchemy import Index
from sqlalchemy import Integer

from sqlalchemy import Sequence
from sqlalchemy import String
from sqlalchemy import Text
from sqlalchemy import UniqueConstraint
from sqlalchemy.dialects import postgresql
from sqlalchemy.engine.interfaces import Dialect
from sqlalchemy.orm import DeclarativeBase
from sqlalchemy.orm import Mapped
from sqlalchemy.orm import mapped_column
from sqlalchemy.orm import relationship
from sqlalchemy.types import LargeBinary
from sqlalchemy.types import TypeDecorator
from sqlalchemy import PrimaryKeyConstraint

from onyx.auth.schemas import UserRole
from onyx.configs.chat_configs import NUM_POSTPROCESSED_RESULTS
from onyx.configs.constants import DEFAULT_BOOST, MilestoneRecordType
from onyx.configs.constants import DocumentSource
from onyx.configs.constants import FileOrigin
from onyx.configs.constants import MessageType
from onyx.db.enums import (
    AccessType,
    EmbeddingPrecision,
    IndexingMode,
    SyncType,
    SyncStatus,
)
from onyx.configs.constants import NotificationType
from onyx.configs.constants import SearchFeedbackType
from onyx.configs.constants import TokenRateLimitScope
from onyx.connectors.models import InputType
from onyx.db.enums import ChatSessionSharedStatus
from onyx.db.enums import ConnectorCredentialPairStatus
from onyx.db.enums import IndexingStatus
from onyx.db.enums import IndexModelStatus
from onyx.db.enums import TaskStatus
from onyx.db.pydantic_type import PydanticType
from onyx.utils.logger import setup_logger
from onyx.utils.special_types import JSON_ro
from onyx.file_store.models import FileDescriptor
from onyx.llm.override_models import LLMOverride
from onyx.llm.override_models import PromptOverride
from onyx.context.search.enums import RecencyBiasSetting
from onyx.kg.models import KGStage
from onyx.utils.encryption import decrypt_bytes_to_string
from onyx.utils.encryption import encrypt_string_to_bytes
from onyx.utils.headers import HeaderItemDict
from shared_configs.enums import EmbeddingProvider
from shared_configs.enums import RerankerProvider

logger = setup_logger()


class Base(DeclarativeBase):
    __abstract__ = True


class EncryptedString(TypeDecorator):
    impl = LargeBinary
    # This type's behavior is fully deterministic and doesn't depend on any external factors.
    cache_ok = True

    def process_bind_param(self, value: str | None, dialect: Dialect) -> bytes | None:
        if value is not None:
            return encrypt_string_to_bytes(value)
        return value

    def process_result_value(self, value: bytes | None, dialect: Dialect) -> str | None:
        if value is not None:
            return decrypt_bytes_to_string(value)
        return value


class EncryptedJson(TypeDecorator):
    impl = LargeBinary
    # This type's behavior is fully deterministic and doesn't depend on any external factors.
    cache_ok = True

    def process_bind_param(self, value: dict | None, dialect: Dialect) -> bytes | None:
        if value is not None:
            json_str = json.dumps(value)
            return encrypt_string_to_bytes(json_str)
        return value

    def process_result_value(
        self, value: bytes | None, dialect: Dialect
    ) -> dict | None:
        if value is not None:
            json_str = decrypt_bytes_to_string(value)
            return json.loads(json_str)
        return value


class NullFilteredString(TypeDecorator):
    impl = String
    # This type's behavior is fully deterministic and doesn't depend on any external factors.
    cache_ok = True

    def process_bind_param(self, value: str | None, dialect: Dialect) -> str | None:
        if value is not None and "\x00" in value:
            logger.warning(f"NUL characters found in value: {value}")
            return value.replace("\x00", "")
        return value

    def process_result_value(self, value: str | None, dialect: Dialect) -> str | None:
        return value


"""
Auth/Authz (users, permissions, access) Tables
"""


class OAuthAccount(SQLAlchemyBaseOAuthAccountTableUUID, Base):
    # even an almost empty token from keycloak will not fit the default 1024 bytes
    access_token: Mapped[str] = mapped_column(Text, nullable=False)  # type: ignore
    refresh_token: Mapped[str] = mapped_column(Text, nullable=False)  # type: ignore


class User(SQLAlchemyBaseUserTableUUID, Base):
    oauth_accounts: Mapped[list[OAuthAccount]] = relationship(
        "OAuthAccount", lazy="joined", cascade="all, delete-orphan"
    )
    role: Mapped[UserRole] = mapped_column(
        Enum(UserRole, native_enum=False, default=UserRole.BASIC)
    )

    """
    Preferences probably should be in a separate table at some point, but for now
    putting here for simpicity
    """

    temperature_override_enabled: Mapped[bool | None] = mapped_column(
        Boolean, default=None
    )
    auto_scroll: Mapped[bool | None] = mapped_column(Boolean, default=None)
    shortcut_enabled: Mapped[bool] = mapped_column(Boolean, default=False)

    chosen_assistants: Mapped[list[int] | None] = mapped_column(
        postgresql.JSONB(), nullable=True, default=None
    )
    visible_assistants: Mapped[list[int]] = mapped_column(
        postgresql.JSONB(), nullable=False, default=[]
    )
    hidden_assistants: Mapped[list[int]] = mapped_column(
        postgresql.JSONB(), nullable=False, default=[]
    )

    pinned_assistants: Mapped[list[int] | None] = mapped_column(
        postgresql.JSONB(), nullable=True, default=None
    )

    oidc_expiry: Mapped[datetime.datetime] = mapped_column(
        TIMESTAMPAware(timezone=True), nullable=True
    )

    default_model: Mapped[str] = mapped_column(Text, nullable=True)
    # organized in typical structured fashion
    # formatted as `displayName__provider__modelName`

    # relationships
    credentials: Mapped[list["Credential"]] = relationship(
        "Credential", back_populates="user", lazy="joined"
    )
    chat_sessions: Mapped[list["ChatSession"]] = relationship(
        "ChatSession", back_populates="user"
    )
    chat_folders: Mapped[list["ChatFolder"]] = relationship(
        "ChatFolder", back_populates="user"
    )

    prompts: Mapped[list["Prompt"]] = relationship("Prompt", back_populates="user")
    input_prompts: Mapped[list["InputPrompt"]] = relationship(
        "InputPrompt", back_populates="user"
    )
    # Personas owned by this user
    personas: Mapped[list["Persona"]] = relationship("Persona", back_populates="user")
    # Custom tools created by this user
    custom_tools: Mapped[list["Tool"]] = relationship("Tool", back_populates="user")
    # Notifications for the UI
    notifications: Mapped[list["Notification"]] = relationship(
        "Notification", back_populates="user"
    )
    cc_pairs: Mapped[list["ConnectorCredentialPair"]] = relationship(
        "ConnectorCredentialPair",
        back_populates="creator",
        primaryjoin="User.id == foreign(ConnectorCredentialPair.creator_id)",
    )
    folders: Mapped[list["UserFolder"]] = relationship(
        "UserFolder", back_populates="user"
    )
    files: Mapped[list["UserFile"]] = relationship("UserFile", back_populates="user")

    @validates("email")
    def validate_email(self, key: str, value: str) -> str:
        return value.lower() if value else value

    @property
    def password_configured(self) -> bool:
        """
        Returns True if the user has at least one OAuth (or OIDC) account.
        """
        return not bool(self.oauth_accounts)


class AccessToken(SQLAlchemyBaseAccessTokenTableUUID, Base):
    pass


class ApiKey(Base):
    __tablename__ = "api_key"

    id: Mapped[int] = mapped_column(Integer, primary_key=True)
    name: Mapped[str | None] = mapped_column(String, nullable=True)
    hashed_api_key: Mapped[str] = mapped_column(String, unique=True)
    api_key_display: Mapped[str] = mapped_column(String, unique=True)
    # the ID of the "user" who represents the access credentials for the API key
    user_id: Mapped[UUID] = mapped_column(ForeignKey("user.id"), nullable=False)
    # the ID of the user who owns the key
    owner_id: Mapped[UUID | None] = mapped_column(ForeignKey("user.id"), nullable=True)
    created_at: Mapped[datetime.datetime] = mapped_column(
        DateTime(timezone=True), server_default=func.now()
    )

    # Add this relationship to access the User object via user_id
    user: Mapped["User"] = relationship("User", foreign_keys=[user_id])


class Notification(Base):
    __tablename__ = "notification"

    id: Mapped[int] = mapped_column(primary_key=True)
    notif_type: Mapped[NotificationType] = mapped_column(
        Enum(NotificationType, native_enum=False)
    )
    user_id: Mapped[UUID | None] = mapped_column(
        ForeignKey("user.id", ondelete="CASCADE"), nullable=True
    )
    dismissed: Mapped[bool] = mapped_column(Boolean, default=False)
    last_shown: Mapped[datetime.datetime] = mapped_column(DateTime(timezone=True))
    first_shown: Mapped[datetime.datetime] = mapped_column(DateTime(timezone=True))

    user: Mapped[User] = relationship("User", back_populates="notifications")
    additional_data: Mapped[dict | None] = mapped_column(
        postgresql.JSONB(), nullable=True
    )


"""
Association Tables
NOTE: must be at the top since they are referenced by other tables
"""


class Persona__DocumentSet(Base):
    __tablename__ = "persona__document_set"

    persona_id: Mapped[int] = mapped_column(ForeignKey("persona.id"), primary_key=True)
    document_set_id: Mapped[int] = mapped_column(
        ForeignKey("document_set.id"), primary_key=True
    )


class Persona__Prompt(Base):
    __tablename__ = "persona__prompt"

    persona_id: Mapped[int] = mapped_column(ForeignKey("persona.id"), primary_key=True)
    prompt_id: Mapped[int] = mapped_column(ForeignKey("prompt.id"), primary_key=True)


class Persona__User(Base):
    __tablename__ = "persona__user"

    persona_id: Mapped[int] = mapped_column(ForeignKey("persona.id"), primary_key=True)
    user_id: Mapped[UUID | None] = mapped_column(
        ForeignKey("user.id", ondelete="CASCADE"), primary_key=True, nullable=True
    )


class DocumentSet__User(Base):
    __tablename__ = "document_set__user"

    document_set_id: Mapped[int] = mapped_column(
        ForeignKey("document_set.id"), primary_key=True
    )
    user_id: Mapped[UUID | None] = mapped_column(
        ForeignKey("user.id", ondelete="CASCADE"), primary_key=True, nullable=True
    )


class DocumentSet__ConnectorCredentialPair(Base):
    __tablename__ = "document_set__connector_credential_pair"

    document_set_id: Mapped[int] = mapped_column(
        ForeignKey("document_set.id"), primary_key=True
    )
    connector_credential_pair_id: Mapped[int] = mapped_column(
        ForeignKey("connector_credential_pair.id"), primary_key=True
    )
    # if `True`, then is part of the current state of the document set
    # if `False`, then is a part of the prior state of the document set
    # rows with `is_current=False` should be deleted when the document
    # set is updated and should not exist for a given document set if
    # `DocumentSet.is_up_to_date == True`
    is_current: Mapped[bool] = mapped_column(
        Boolean,
        nullable=False,
        default=True,
        primary_key=True,
    )

    document_set: Mapped["DocumentSet"] = relationship("DocumentSet")


class ChatMessage__SearchDoc(Base):
    __tablename__ = "chat_message__search_doc"

    chat_message_id: Mapped[int] = mapped_column(
        ForeignKey("chat_message.id"), primary_key=True
    )
    search_doc_id: Mapped[int] = mapped_column(
        ForeignKey("search_doc.id"), primary_key=True
    )


class AgentSubQuery__SearchDoc(Base):
    __tablename__ = "agent__sub_query__search_doc"

    sub_query_id: Mapped[int] = mapped_column(
        ForeignKey("agent__sub_query.id", ondelete="CASCADE"), primary_key=True
    )
    search_doc_id: Mapped[int] = mapped_column(
        ForeignKey("search_doc.id"), primary_key=True
    )


class Document__Tag(Base):
    __tablename__ = "document__tag"

    document_id: Mapped[str] = mapped_column(
        ForeignKey("document.id"), primary_key=True
    )
    tag_id: Mapped[int] = mapped_column(
        ForeignKey("tag.id"), primary_key=True, index=True
    )


class Persona__Tool(Base):
    __tablename__ = "persona__tool"

    persona_id: Mapped[int] = mapped_column(ForeignKey("persona.id"), primary_key=True)
    tool_id: Mapped[int] = mapped_column(ForeignKey("tool.id"), primary_key=True)


class StandardAnswer__StandardAnswerCategory(Base):
    __tablename__ = "standard_answer__standard_answer_category"

    standard_answer_id: Mapped[int] = mapped_column(
        ForeignKey("standard_answer.id"), primary_key=True
    )
    standard_answer_category_id: Mapped[int] = mapped_column(
        ForeignKey("standard_answer_category.id"), primary_key=True
    )


class SlackChannelConfig__StandardAnswerCategory(Base):
    __tablename__ = "slack_channel_config__standard_answer_category"

    slack_channel_config_id: Mapped[int] = mapped_column(
        ForeignKey("slack_channel_config.id"), primary_key=True
    )
    standard_answer_category_id: Mapped[int] = mapped_column(
        ForeignKey("standard_answer_category.id"), primary_key=True
    )


class ChatMessage__StandardAnswer(Base):
    __tablename__ = "chat_message__standard_answer"

    chat_message_id: Mapped[int] = mapped_column(
        ForeignKey("chat_message.id", ondelete="CASCADE"), primary_key=True
    )
    standard_answer_id: Mapped[int] = mapped_column(
        ForeignKey("standard_answer.id"), primary_key=True
    )


"""
Documents/Indexing Tables
"""


class ConnectorCredentialPair(Base):
    """Connectors and Credentials can have a many-to-many relationship
    I.e. A Confluence Connector may have multiple admin users who can run it with their own credentials
    I.e. An admin user may use the same credential to index multiple Confluence Spaces
    """

    __tablename__ = "connector_credential_pair"
    is_user_file: Mapped[bool] = mapped_column(Boolean, default=False)
    # NOTE: this `id` column has to use `Sequence` instead of `autoincrement=True`
    # due to some SQLAlchemy quirks + this not being a primary key column
    id: Mapped[int] = mapped_column(
        Integer,
        Sequence("connector_credential_pair_id_seq"),
        unique=True,
        nullable=False,
    )
    name: Mapped[str] = mapped_column(String, nullable=False)
    status: Mapped[ConnectorCredentialPairStatus] = mapped_column(
        Enum(ConnectorCredentialPairStatus, native_enum=False), nullable=False
    )
    # this is separate from the `status` above, since a connector can be `INITIAL_INDEXING`, `ACTIVE`,
    # or `PAUSED` and still be in a repeated error state.
    in_repeated_error_state: Mapped[bool] = mapped_column(Boolean, default=False)
    connector_id: Mapped[int] = mapped_column(
        ForeignKey("connector.id"), primary_key=True
    )

    deletion_failure_message: Mapped[str | None] = mapped_column(String, nullable=True)

    credential_id: Mapped[int] = mapped_column(
        ForeignKey("credential.id"), primary_key=True
    )
    # controls whether the documents indexed by this CC pair are visible to all
    # or if they are only visible to those with that are given explicit access
    # (e.g. via owning the credential or being a part of a group that is given access)
    access_type: Mapped[AccessType] = mapped_column(
        Enum(AccessType, native_enum=False), nullable=False
    )

    # special info needed for the auto-sync feature. The exact structure depends on the

    # source type (defined in the connector's `source` field)
    # E.g. for google_drive perm sync:
    # {"customer_id": "123567", "company_domain": "@onyx.app"}
    auto_sync_options: Mapped[dict[str, Any] | None] = mapped_column(
        postgresql.JSONB(), nullable=True
    )
    last_time_perm_sync: Mapped[datetime.datetime | None] = mapped_column(
        DateTime(timezone=True), nullable=True
    )
    last_time_external_group_sync: Mapped[datetime.datetime | None] = mapped_column(
        DateTime(timezone=True), nullable=True
    )
    # Time finished, not used for calculating backend jobs which uses time started (created)
    last_successful_index_time: Mapped[datetime.datetime | None] = mapped_column(
        DateTime(timezone=True), default=None
    )

    # last successful prune
    last_pruned: Mapped[datetime.datetime | None] = mapped_column(
        DateTime(timezone=True), nullable=True, index=True
    )

    total_docs_indexed: Mapped[int] = mapped_column(Integer, default=0)

    indexing_trigger: Mapped[IndexingMode | None] = mapped_column(
        Enum(IndexingMode, native_enum=False), nullable=True
    )

    connector: Mapped["Connector"] = relationship(
        "Connector", back_populates="credentials"
    )
    credential: Mapped["Credential"] = relationship(
        "Credential", back_populates="connectors"
    )
    document_sets: Mapped[list["DocumentSet"]] = relationship(
        "DocumentSet",
        secondary=DocumentSet__ConnectorCredentialPair.__table__,
        primaryjoin=(
            (DocumentSet__ConnectorCredentialPair.connector_credential_pair_id == id)
            & (DocumentSet__ConnectorCredentialPair.is_current.is_(True))
        ),
        back_populates="connector_credential_pairs",
        overlaps="document_set",
    )
    index_attempts: Mapped[list["IndexAttempt"]] = relationship(
        "IndexAttempt", back_populates="connector_credential_pair"
    )

    # the user id of the user that created this cc pair
    creator_id: Mapped[UUID | None] = mapped_column(nullable=True)
    creator: Mapped["User"] = relationship(
        "User",
        back_populates="cc_pairs",
        primaryjoin="foreign(ConnectorCredentialPair.creator_id) == remote(User.id)",
    )

    user_file: Mapped["UserFile"] = relationship(
        "UserFile", back_populates="cc_pair", uselist=False
    )

    background_errors: Mapped[list["BackgroundError"]] = relationship(
        "BackgroundError", back_populates="cc_pair", cascade="all, delete-orphan"
    )


class Document(Base):
    __tablename__ = "document"
    # NOTE: if more sensitive data is added here for display, make sure to add user/group permission

    # this should correspond to the ID of the document
    # (as is passed around in Onyx)
    id: Mapped[str] = mapped_column(NullFilteredString, primary_key=True)
    from_ingestion_api: Mapped[bool] = mapped_column(
        Boolean, default=False, nullable=True
    )
    # 0 for neutral, positive for mostly endorse, negative for mostly reject
    boost: Mapped[int] = mapped_column(Integer, default=DEFAULT_BOOST)
    hidden: Mapped[bool] = mapped_column(Boolean, default=False)
    semantic_id: Mapped[str] = mapped_column(NullFilteredString)
    # First Section's link
    link: Mapped[str | None] = mapped_column(NullFilteredString, nullable=True)

    # The updated time is also used as a measure of the last successful state of the doc
    # pulled from the source (to help skip reindexing already updated docs in case of
    # connector retries)
    # TODO: rename this column because it conflates the time of the source doc
    # with the local last modified time of the doc and any associated metadata
    # it should just be the server timestamp of the source doc
    doc_updated_at: Mapped[datetime.datetime | None] = mapped_column(
        DateTime(timezone=True), nullable=True
    )

    # Number of chunks in the document (in Vespa)
    # Only null for documents indexed prior to this change
    chunk_count: Mapped[int | None] = mapped_column(Integer, nullable=True)

    # last time any vespa relevant row metadata or the doc changed.
    # does not include last_synced
    last_modified: Mapped[datetime.datetime | None] = mapped_column(
        DateTime(timezone=True), nullable=False, index=True, default=func.now()
    )

    # last successful sync to vespa
    last_synced: Mapped[datetime.datetime | None] = mapped_column(
        DateTime(timezone=True), nullable=True, index=True
    )
    # The following are not attached to User because the account/email may not be known
    # within Onyx
    # Something like the document creator
    primary_owners: Mapped[list[str] | None] = mapped_column(
        postgresql.ARRAY(String), nullable=True
    )
    secondary_owners: Mapped[list[str] | None] = mapped_column(
        postgresql.ARRAY(String), nullable=True
    )
    # Permission sync columns
    # Email addresses are saved at the document level for externally synced permissions
    # This is becuase the normal flow of assigning permissions is through the cc_pair
    # doesn't apply here
    external_user_emails: Mapped[list[str] | None] = mapped_column(
        postgresql.ARRAY(String), nullable=True
    )
    # These group ids have been prefixed by the source type
    external_user_group_ids: Mapped[list[str] | None] = mapped_column(
        postgresql.ARRAY(String), nullable=True
    )
    is_public: Mapped[bool] = mapped_column(Boolean, default=False)

    # tables for the knowledge graph data
    kg_stage: Mapped[KGStage] = mapped_column(
        Enum(KGStage, native_enum=False),
        comment="Status of knowledge graph extraction for this document",
        index=True,
    )

    kg_processing_time: Mapped[datetime.datetime | None] = mapped_column(
        DateTime(timezone=True), nullable=True
    )

    retrieval_feedbacks: Mapped[list["DocumentRetrievalFeedback"]] = relationship(
        "DocumentRetrievalFeedback", back_populates="document"
    )
    tags = relationship(
        "Tag",
        secondary=Document__Tag.__table__,
        back_populates="documents",
    )

    __table_args__ = (
        Index(
            "ix_document_sync_status",
            last_modified,
            last_synced,
        ),
    )


<<<<<<< HEAD
=======
# TODO: restructure config management
>>>>>>> ba9b24a4
class KGConfig(Base):
    __tablename__ = "kg_config"

    id: Mapped[int] = mapped_column(Integer, primary_key=True)

    kg_variable_name: Mapped[str] = mapped_column(NullFilteredString, nullable=False)
    kg_variable_values: Mapped[list[str]] = mapped_column(
        postgresql.ARRAY(String), nullable=False, default=list
    )

    __table_args__ = (
        UniqueConstraint("kg_variable_name", name="uq_kg_config_variable_name"),
    )


class KGEntityType(Base):
    __tablename__ = "kg_entity_type"

    # Primary identifier
    id_name: Mapped[str] = mapped_column(
        String, primary_key=True, nullable=False, index=True
    )

    description: Mapped[str | None] = mapped_column(NullFilteredString, nullable=True)

    grounding: Mapped[str] = mapped_column(
        NullFilteredString, nullable=False, index=False
    )

<<<<<<< HEAD
    attributes: Mapped[str] = mapped_column(
=======
    attributes: Mapped[dict] = mapped_column(
>>>>>>> ba9b24a4
        postgresql.JSONB,
        nullable=True,
        default=dict,
        server_default="{}",
        comment="Filtering based on document attribute",
    )

    occurrences: Mapped[int] = mapped_column(Integer, nullable=False, default=1)

    active: Mapped[bool] = mapped_column(Boolean, nullable=False, default=False)

    deep_extraction: Mapped[bool] = mapped_column(
        Boolean, nullable=False, default=False
    )

    # Tracking fields
    time_updated: Mapped[datetime.datetime] = mapped_column(
        DateTime(timezone=True),
        server_default=func.now(),
        onupdate=func.now(),
    )
    time_created: Mapped[datetime.datetime] = mapped_column(
        DateTime(timezone=True), server_default=func.now()
    )

    grounded_source_name: Mapped[str] = mapped_column(
        NullFilteredString, nullable=False, index=False
    )

    entity_values: Mapped[list[str]] = mapped_column(
        postgresql.ARRAY(String), nullable=True, default=None
    )

    clustering: Mapped[dict] = mapped_column(
        postgresql.JSONB,
        nullable=False,
        default=dict,
        server_default="{}",
        comment="Clustering information for this entity type",
    )


class KGRelationshipType(Base):
    __tablename__ = "kg_relationship_type"

    # Primary identifier
    id_name: Mapped[str] = mapped_column(
        NullFilteredString,
        primary_key=True,
        nullable=False,
        index=True,
    )

    name: Mapped[str] = mapped_column(NullFilteredString, nullable=False, index=True)

    source_entity_type_id_name: Mapped[str] = mapped_column(
        NullFilteredString,
        ForeignKey("kg_entity_type.id_name"),
        nullable=False,
        index=True,
    )

    target_entity_type_id_name: Mapped[str] = mapped_column(
        NullFilteredString,
        ForeignKey("kg_entity_type.id_name"),
        nullable=False,
        index=True,
    )

    definition: Mapped[bool] = mapped_column(
        Boolean,
        nullable=False,
        default=False,
        comment="Whether this relationship type represents a definition",
    )

    clustering: Mapped[dict] = mapped_column(
        postgresql.JSONB,
        nullable=False,
        default=dict,
        server_default="{}",
        comment="Clustering information for this relationship type",
    )

    type: Mapped[str] = mapped_column(NullFilteredString, nullable=False, index=True)

    active: Mapped[bool] = mapped_column(Boolean, nullable=False, default=True)

    occurrences: Mapped[int] = mapped_column(Integer, nullable=False, default=1)

    # Tracking fields
    time_updated: Mapped[datetime.datetime] = mapped_column(
        DateTime(timezone=True),
        server_default=func.now(),
        onupdate=func.now(),
    )
    time_created: Mapped[datetime.datetime] = mapped_column(
        DateTime(timezone=True), server_default=func.now()
    )

    # Relationships to EntityType
    source_type: Mapped["KGEntityType"] = relationship(
        "KGEntityType",
        foreign_keys=[source_entity_type_id_name],
        backref="source_relationship_type",
    )
    target_type: Mapped["KGEntityType"] = relationship(
        "KGEntityType",
        foreign_keys=[target_entity_type_id_name],
        backref="target_relationship_type",
    )


class KGRelationshipTypeExtractionStaging(Base):
    __tablename__ = "kg_relationship_type_extraction_staging"

    # Primary identifier
    id_name: Mapped[str] = mapped_column(
        NullFilteredString,
        primary_key=True,
        nullable=False,
        index=True,
    )

    name: Mapped[str] = mapped_column(NullFilteredString, nullable=False, index=True)

    source_entity_type_id_name: Mapped[str] = mapped_column(
        NullFilteredString,
        ForeignKey("kg_entity_type.id_name"),
        nullable=False,
        index=True,
    )

    target_entity_type_id_name: Mapped[str] = mapped_column(
        NullFilteredString,
        ForeignKey("kg_entity_type.id_name"),
        nullable=False,
        index=True,
    )

    definition: Mapped[bool] = mapped_column(
        Boolean,
        nullable=False,
        default=False,
        comment="Whether this relationship type represents a definition",
    )

    clustering: Mapped[dict] = mapped_column(
        postgresql.JSONB,
        nullable=False,
        default=dict,
        server_default="{}",
        comment="Clustering information for this relationship type",
    )

    type: Mapped[str] = mapped_column(NullFilteredString, nullable=False, index=True)

    active: Mapped[bool] = mapped_column(Boolean, nullable=False, default=True)

    occurrences: Mapped[int] = mapped_column(Integer, nullable=False, default=1)

    transferred: Mapped[bool] = mapped_column(
        Boolean,
        nullable=False,
        default=False,
    )

    # Tracking fields
    time_created: Mapped[datetime.datetime] = mapped_column(
        DateTime(timezone=True), server_default=func.now()
    )

    # Relationships to EntityType
    source_type: Mapped["KGEntityType"] = relationship(
        "KGEntityType",
        foreign_keys=[source_entity_type_id_name],
        backref="source_relationship_type_staging",
    )
    target_type: Mapped["KGEntityType"] = relationship(
        "KGEntityType",
        foreign_keys=[target_entity_type_id_name],
        backref="target_relationship_type_staging",
    )


class KGEntity(Base):
    __tablename__ = "kg_entity"

    # Primary identifier
    id_name: Mapped[str] = mapped_column(
        NullFilteredString, primary_key=True, index=True
    )

    # Basic entity information
    name: Mapped[str] = mapped_column(NullFilteredString, nullable=False, index=True)
    entity_class: Mapped[str] = mapped_column(
        NullFilteredString, nullable=True, index=True
    )
    entity_key: Mapped[str] = mapped_column(
        NullFilteredString, nullable=True, index=True
    )
<<<<<<< HEAD
=======
    parent_key: Mapped[str | None] = mapped_column(
        NullFilteredString, nullable=True, index=True
    )
>>>>>>> ba9b24a4
    entity_subtype: Mapped[str] = mapped_column(
        NullFilteredString, nullable=True, index=True
    )

    name_trigrams: Mapped[list[str]] = mapped_column(
        postgresql.ARRAY(String(3)),
        nullable=True,
    )

    attributes: Mapped[dict] = mapped_column(
        postgresql.JSONB,
        nullable=False,
        default=dict,
        server_default="{}",
        comment="Attributes for this entity",
    )

    document_id: Mapped[str | None] = mapped_column(
        NullFilteredString, nullable=True, index=True
    )

    alternative_names: Mapped[list[str]] = mapped_column(
        postgresql.ARRAY(String), nullable=False, default=list
    )

    # Reference to KGEntityType
    entity_type_id_name: Mapped[str] = mapped_column(
        NullFilteredString,
        ForeignKey("kg_entity_type.id_name"),
        nullable=False,
        index=True,
    )

    # Relationship to KGEntityType
    entity_type: Mapped["KGEntityType"] = relationship("KGEntityType", backref="entity")

    description: Mapped[str | None] = mapped_column(String, nullable=True)

    keywords: Mapped[list[str]] = mapped_column(
        postgresql.ARRAY(String), nullable=False, default=list
    )

    occurrences: Mapped[int] = mapped_column(Integer, nullable=False, default=1)

    # Access control
    acl: Mapped[list[str]] = mapped_column(
        postgresql.ARRAY(String), nullable=False, default=list
    )

    # Boosts - using JSON for flexibility
    boosts: Mapped[dict] = mapped_column(postgresql.JSONB, nullable=False, default=dict)

    event_time: Mapped[datetime.datetime | None] = mapped_column(
        DateTime(timezone=True),
        nullable=True,
        comment="Time of the event being processed",
    )

    # Tracking fields
    time_updated: Mapped[datetime.datetime] = mapped_column(
        DateTime(timezone=True),
        server_default=func.now(),
        onupdate=func.now(),
    )
    time_created: Mapped[datetime.datetime] = mapped_column(
        DateTime(timezone=True), server_default=func.now()
    )

    __table_args__ = (
        # Fixed column names in indexes
        Index("ix_entity_type_acl", entity_type_id_name, acl),
        Index("ix_entity_name_search", name, entity_type_id_name),
    )


class KGEntityExtractionStaging(Base):
    __tablename__ = "kg_entity_extraction_staging"

    # Primary identifier
    id_name: Mapped[str] = mapped_column(
        NullFilteredString,
        primary_key=True,
        nullable=False,
        index=True,
    )

    # Basic entity information
    name: Mapped[str] = mapped_column(NullFilteredString, nullable=False, index=True)

    attributes: Mapped[dict] = mapped_column(
        postgresql.JSONB,
        nullable=False,
        default=dict,
        server_default="{}",
        comment="Attributes for this entity",
    )

    document_id: Mapped[str | None] = mapped_column(
        NullFilteredString, nullable=True, index=True
    )

    alternative_names: Mapped[list[str]] = mapped_column(
        postgresql.ARRAY(String), nullable=False, default=list
    )

    # Reference to KGEntityType
    entity_type_id_name: Mapped[str] = mapped_column(
        NullFilteredString,
        ForeignKey("kg_entity_type.id_name"),
        nullable=False,
        index=True,
    )

    # Relationship to KGEntityType
    entity_type: Mapped["KGEntityType"] = relationship(
        "KGEntityType", backref="entity_staging"
    )

    description: Mapped[str | None] = mapped_column(String, nullable=True)

    keywords: Mapped[list[str]] = mapped_column(
        postgresql.ARRAY(String), nullable=False, default=list
    )

    occurrences: Mapped[int] = mapped_column(Integer, nullable=False, default=1)

    # Access control
    acl: Mapped[list[str]] = mapped_column(
        postgresql.ARRAY(String), nullable=False, default=list
    )

    # Boosts - using JSON for flexibility
    boosts: Mapped[dict] = mapped_column(postgresql.JSONB, nullable=False, default=dict)

    transferred_id_name: Mapped[str | None] = mapped_column(
        NullFilteredString,
        nullable=True,
    )

    # Basic entity information
    entity_class: Mapped[str] = mapped_column(
        NullFilteredString, nullable=True, index=True
    )

    # Basic entity information
    entity_key: Mapped[str] = mapped_column(
        NullFilteredString, nullable=True, index=True
    )

    entity_subtype: Mapped[str] = mapped_column(
        NullFilteredString, nullable=True, index=True
    )

    # Basic entity information
<<<<<<< HEAD
    parent_key: Mapped[str] = mapped_column(
=======
    parent_key: Mapped[str | None] = mapped_column(
>>>>>>> ba9b24a4
        NullFilteredString, nullable=True, index=True
    )

    event_time: Mapped[datetime.datetime | None] = mapped_column(
        DateTime(timezone=True),
        nullable=True,
        comment="Time of the event being processed",
    )

    # Tracking fields
    time_created: Mapped[datetime.datetime] = mapped_column(
        DateTime(timezone=True), server_default=func.now()
    )

    __table_args__ = (
        # Fixed column names in indexes
        Index("ix_entity_type_acl", entity_type_id_name, acl),
        Index("ix_entity_name_search", name, entity_type_id_name),
    )


class KGRelationship(Base):
    __tablename__ = "kg_relationship"

    # Primary identifier - now part of composite key
    id_name: Mapped[str] = mapped_column(
        NullFilteredString,
        nullable=False,
        index=True,
    )

    source_document: Mapped[str | None] = mapped_column(
        NullFilteredString, ForeignKey("document.id"), nullable=True, index=True
    )

    # Source and target nodes (foreign keys to Entity table)
    source_node: Mapped[str] = mapped_column(
        NullFilteredString, ForeignKey("kg_entity.id_name"), nullable=False, index=True
    )

    target_node: Mapped[str] = mapped_column(
        NullFilteredString, ForeignKey("kg_entity.id_name"), nullable=False, index=True
    )

    source_node_type: Mapped[str] = mapped_column(
        NullFilteredString,
        ForeignKey("kg_entity_type.id_name"),
        nullable=False,
        index=True,
    )

    target_node_type: Mapped[str] = mapped_column(
        NullFilteredString,
        ForeignKey("kg_entity_type.id_name"),
        nullable=False,
        index=True,
    )

    # Relationship type
    type: Mapped[str] = mapped_column(NullFilteredString, nullable=False, index=True)

    # Add new relationship type reference
    relationship_type_id_name: Mapped[str] = mapped_column(
        NullFilteredString,
        ForeignKey("kg_relationship_type.id_name"),
        nullable=False,
        index=True,
    )

    # Add the SQLAlchemy relationship property
    relationship_type: Mapped["KGRelationshipType"] = relationship(
        "KGRelationshipType", backref="relationship"
    )

    occurrences: Mapped[int] = mapped_column(Integer, nullable=False, default=1)

    # Tracking fields
    time_updated: Mapped[datetime.datetime] = mapped_column(
        DateTime(timezone=True),
        server_default=func.now(),
        onupdate=func.now(),
    )
    time_created: Mapped[datetime.datetime] = mapped_column(
        DateTime(timezone=True), server_default=func.now()
    )

    # Relationships to Entity table
    source: Mapped["KGEntity"] = relationship("KGEntity", foreign_keys=[source_node])
    target: Mapped["KGEntity"] = relationship("KGEntity", foreign_keys=[target_node])
    document: Mapped["Document"] = relationship(
        "Document", foreign_keys=[source_document]
    )

    __table_args__ = (
        # Composite primary key
        PrimaryKeyConstraint("id_name", "source_document"),
        # Index for querying relationships by type
        Index("ix_kg_relationship_type", type),
        # Composite index for source/target queries
        Index("ix_kg_relationship_nodes", source_node, target_node),
        # Ensure unique relationships between nodes of a specific type
        UniqueConstraint(
            "source_node",
            "target_node",
            "type",
            name="uq_kg_relationship_source_target_type",
        ),
    )


class KGRelationshipExtractionStaging(Base):
    __tablename__ = "kg_relationship_extraction_staging"

    # Primary identifier - now part of composite key
    id_name: Mapped[str] = mapped_column(
        NullFilteredString,
        nullable=False,
        index=True,
    )

    source_document: Mapped[str | None] = mapped_column(
        NullFilteredString, ForeignKey("document.id"), nullable=True, index=True
    )

    # Source and target nodes (foreign keys to Entity table)
    source_node: Mapped[str] = mapped_column(
        NullFilteredString,
        ForeignKey("kg_entity_extraction_staging.id_name"),
        nullable=False,
        index=True,
    )

    target_node: Mapped[str] = mapped_column(
        NullFilteredString,
        ForeignKey("kg_entity_extraction_staging.id_name"),
        nullable=False,
        index=True,
    )

    source_node_type: Mapped[str] = mapped_column(
        NullFilteredString,
        ForeignKey("kg_entity_type.id_name"),
        nullable=False,
        index=True,
    )

    target_node_type: Mapped[str] = mapped_column(
        NullFilteredString,
        ForeignKey("kg_entity_type.id_name"),
        nullable=False,
        index=True,
    )

    # Relationship type
    type: Mapped[str] = mapped_column(NullFilteredString, nullable=False, index=True)

    # Add new relationship type reference
    relationship_type_id_name: Mapped[str] = mapped_column(
        NullFilteredString,
        ForeignKey("kg_relationship_type_extraction_staging.id_name"),
        nullable=False,
        index=True,
    )

    # Add the SQLAlchemy relationship property
    relationship_type: Mapped["KGRelationshipTypeExtractionStaging"] = relationship(
        "KGRelationshipTypeExtractionStaging", backref="relationship_staging"
    )

    occurrences: Mapped[int] = mapped_column(Integer, nullable=False, default=1)

    transferred: Mapped[bool] = mapped_column(
        Boolean,
        nullable=False,
        default=False,
    )

    # Tracking fields
    time_created: Mapped[datetime.datetime] = mapped_column(
        DateTime(timezone=True), server_default=func.now()
    )

    # Relationships to Entity table
    source: Mapped["KGEntityExtractionStaging"] = relationship(
        "KGEntityExtractionStaging", foreign_keys=[source_node]
    )
    target: Mapped["KGEntityExtractionStaging"] = relationship(
        "KGEntityExtractionStaging", foreign_keys=[target_node]
    )
    document: Mapped["Document"] = relationship(
        "Document", foreign_keys=[source_document]
    )

    __table_args__ = (
        # Composite primary key
        PrimaryKeyConstraint("id_name", "source_document"),
        # Index for querying relationships by type
        Index("ix_kg_relationship_type", type),
        # Composite index for source/target queries
        Index("ix_kg_relationship_nodes", source_node, target_node),
        # Ensure unique relationships between nodes of a specific type
        UniqueConstraint(
            "source_node",
            "target_node",
            "type",
            name="uq_kg_relationship_source_target_type",
        ),
    )


class KGTerm(Base):
    __tablename__ = "kg_term"

    # Make id_term the primary key
    id_term: Mapped[str] = mapped_column(
        NullFilteredString, primary_key=True, nullable=False, index=True
    )

    # List of entity types this term applies to
    entity_types: Mapped[list[str]] = mapped_column(
        postgresql.ARRAY(String), nullable=False, default=list
    )

    # Tracking fields
    time_updated: Mapped[datetime.datetime] = mapped_column(
        DateTime(timezone=True),
        server_default=func.now(),
        onupdate=func.now(),
    )
    time_created: Mapped[datetime.datetime] = mapped_column(
        DateTime(timezone=True), server_default=func.now()
    )

    __table_args__ = (
        # Index for searching terms with specific entity types
        Index("ix_search_term_entities", entity_types),
        # Index for term lookups
        Index("ix_search_term_term", id_term),
    )


class ChunkStats(Base):
    __tablename__ = "chunk_stats"
    # NOTE: if more sensitive data is added here for display, make sure to add user/group permission

    # this should correspond to the ID of the document
    # (as is passed around in Onyx)x
    id: Mapped[str] = mapped_column(
        NullFilteredString,
        primary_key=True,
        default=lambda context: (
            f"{context.get_current_parameters()['document_id']}"
            f"__{context.get_current_parameters()['chunk_in_doc_id']}"
        ),
        index=True,
    )

    # Reference to parent document
    document_id: Mapped[str] = mapped_column(
        NullFilteredString, ForeignKey("document.id"), nullable=False, index=True
    )

    chunk_in_doc_id: Mapped[int] = mapped_column(
        Integer,
        nullable=False,
    )

    information_content_boost: Mapped[float | None] = mapped_column(
        Float, nullable=True
    )

    last_modified: Mapped[datetime.datetime | None] = mapped_column(
        DateTime(timezone=True), nullable=False, index=True, default=func.now()
    )
    last_synced: Mapped[datetime.datetime | None] = mapped_column(
        DateTime(timezone=True), nullable=True, index=True
    )

    __table_args__ = (
        Index(
            "ix_chunk_sync_status",
            last_modified,
            last_synced,
        ),
        UniqueConstraint(
            "document_id", "chunk_in_doc_id", name="uq_chunk_stats_doc_chunk"
        ),
    )


class Tag(Base):
    __tablename__ = "tag"

    id: Mapped[int] = mapped_column(primary_key=True)
    tag_key: Mapped[str] = mapped_column(String)
    tag_value: Mapped[str] = mapped_column(String)
    source: Mapped[DocumentSource] = mapped_column(
        Enum(DocumentSource, native_enum=False)
    )

    documents = relationship(
        "Document",
        secondary=Document__Tag.__table__,
        back_populates="tags",
    )

    __table_args__ = (
        UniqueConstraint(
            "tag_key", "tag_value", "source", name="_tag_key_value_source_uc"
        ),
    )


class Connector(Base):
    __tablename__ = "connector"

    id: Mapped[int] = mapped_column(primary_key=True)
    name: Mapped[str] = mapped_column(String)
    source: Mapped[DocumentSource] = mapped_column(
        Enum(DocumentSource, native_enum=False)
    )
    input_type = mapped_column(Enum(InputType, native_enum=False))
    connector_specific_config: Mapped[dict[str, Any]] = mapped_column(
        postgresql.JSONB()
    )
    indexing_start: Mapped[datetime.datetime | None] = mapped_column(
        DateTime, nullable=True
    )

    kg_processing_enabled: Mapped[bool] = mapped_column(
        Boolean,
        nullable=False,
        default=False,
        comment="Whether this connector should extract knowledge graph entities",
    )

    kg_coverage_days: Mapped[int | None] = mapped_column(Integer, nullable=True)

    refresh_freq: Mapped[int | None] = mapped_column(Integer, nullable=True)
    prune_freq: Mapped[int | None] = mapped_column(Integer, nullable=True)
    time_created: Mapped[datetime.datetime] = mapped_column(
        DateTime(timezone=True), server_default=func.now()
    )
    time_updated: Mapped[datetime.datetime] = mapped_column(
        DateTime(timezone=True), server_default=func.now(), onupdate=func.now()
    )

    credentials: Mapped[list["ConnectorCredentialPair"]] = relationship(
        "ConnectorCredentialPair",
        back_populates="connector",
        cascade="all, delete-orphan",
    )
    documents_by_connector: Mapped[list["DocumentByConnectorCredentialPair"]] = (
        relationship(
            "DocumentByConnectorCredentialPair",
            back_populates="connector",
            passive_deletes=True,
        )
    )

    # synchronize this validation logic with RefreshFrequencySchema etc on front end
    # until we have a centralized validation schema

    # TODO(rkuo): experiment with SQLAlchemy validators rather than manual checks
    # https://docs.sqlalchemy.org/en/20/orm/mapped_attributes.html
    def validate_refresh_freq(self) -> None:
        if self.refresh_freq is not None:
            if self.refresh_freq < 60:
                raise ValueError(
                    "refresh_freq must be greater than or equal to 60 seconds."
                )

    def validate_prune_freq(self) -> None:
        if self.prune_freq is not None:
            if self.prune_freq < 86400:
                raise ValueError(
                    "prune_freq must be greater than or equal to 86400 seconds."
                )


class Credential(Base):
    __tablename__ = "credential"

    name: Mapped[str] = mapped_column(String, nullable=True)

    source: Mapped[DocumentSource] = mapped_column(
        Enum(DocumentSource, native_enum=False)
    )

    id: Mapped[int] = mapped_column(primary_key=True)
    credential_json: Mapped[dict[str, Any]] = mapped_column(EncryptedJson())
    user_id: Mapped[UUID | None] = mapped_column(
        ForeignKey("user.id", ondelete="CASCADE"), nullable=True
    )
    # if `true`, then all Admins will have access to the credential
    admin_public: Mapped[bool] = mapped_column(Boolean, default=True)
    time_created: Mapped[datetime.datetime] = mapped_column(
        DateTime(timezone=True), server_default=func.now()
    )
    time_updated: Mapped[datetime.datetime] = mapped_column(
        DateTime(timezone=True), server_default=func.now(), onupdate=func.now()
    )

    curator_public: Mapped[bool] = mapped_column(Boolean, default=False)

    connectors: Mapped[list["ConnectorCredentialPair"]] = relationship(
        "ConnectorCredentialPair",
        back_populates="credential",
        cascade="all, delete-orphan",
    )
    documents_by_credential: Mapped[list["DocumentByConnectorCredentialPair"]] = (
        relationship(
            "DocumentByConnectorCredentialPair",
            back_populates="credential",
            passive_deletes=True,
        )
    )

    user: Mapped[User | None] = relationship("User", back_populates="credentials")


class SearchSettings(Base):
    __tablename__ = "search_settings"

    id: Mapped[int] = mapped_column(primary_key=True)
    model_name: Mapped[str] = mapped_column(String)
    model_dim: Mapped[int] = mapped_column(Integer)
    normalize: Mapped[bool] = mapped_column(Boolean)
    query_prefix: Mapped[str | None] = mapped_column(String, nullable=True)
    passage_prefix: Mapped[str | None] = mapped_column(String, nullable=True)

    status: Mapped[IndexModelStatus] = mapped_column(
        Enum(IndexModelStatus, native_enum=False)
    )
    index_name: Mapped[str] = mapped_column(String)
    provider_type: Mapped[EmbeddingProvider | None] = mapped_column(
        ForeignKey("embedding_provider.provider_type"), nullable=True
    )

    # Whether switching to this model should re-index all connectors in the background
    # if no re-index is needed, will be ignored. Only used during the switch-over process.
    background_reindex_enabled: Mapped[bool] = mapped_column(Boolean, default=True)

    # allows for quantization -> less memory usage for a small performance hit
    embedding_precision: Mapped[EmbeddingPrecision] = mapped_column(
        Enum(EmbeddingPrecision, native_enum=False)
    )

    # can be used to reduce dimensionality of vectors and save memory with
    # a small performance hit. More details in the `Reducing embedding dimensions`
    # section here:
    # https://platform.openai.com/docs/guides/embeddings#embedding-models
    # If not specified, will just use the model_dim without any reduction.
    # NOTE: this is only currently available for OpenAI models
    reduced_dimension: Mapped[int | None] = mapped_column(Integer, nullable=True)

    # Mini and Large Chunks (large chunk also checks for model max context)
    multipass_indexing: Mapped[bool] = mapped_column(Boolean, default=True)

    # Contextual RAG
    enable_contextual_rag: Mapped[bool] = mapped_column(Boolean, default=False)

    # Contextual RAG LLM
    contextual_rag_llm_name: Mapped[str | None] = mapped_column(String, nullable=True)
    contextual_rag_llm_provider: Mapped[str | None] = mapped_column(
        String, nullable=True
    )

    multilingual_expansion: Mapped[list[str]] = mapped_column(
        postgresql.ARRAY(String), default=[]
    )

    # Reranking settings
    disable_rerank_for_streaming: Mapped[bool] = mapped_column(Boolean, default=False)
    rerank_model_name: Mapped[str | None] = mapped_column(String, nullable=True)
    rerank_provider_type: Mapped[RerankerProvider | None] = mapped_column(
        Enum(RerankerProvider, native_enum=False), nullable=True
    )
    rerank_api_key: Mapped[str | None] = mapped_column(String, nullable=True)
    rerank_api_url: Mapped[str | None] = mapped_column(String, nullable=True)

    num_rerank: Mapped[int] = mapped_column(Integer, default=NUM_POSTPROCESSED_RESULTS)

    cloud_provider: Mapped["CloudEmbeddingProvider"] = relationship(
        "CloudEmbeddingProvider",
        back_populates="search_settings",
        foreign_keys=[provider_type],
    )

    index_attempts: Mapped[list["IndexAttempt"]] = relationship(
        "IndexAttempt", back_populates="search_settings"
    )

    __table_args__ = (
        Index(
            "ix_embedding_model_present_unique",
            "status",
            unique=True,
            postgresql_where=(status == IndexModelStatus.PRESENT),
        ),
        Index(
            "ix_embedding_model_future_unique",
            "status",
            unique=True,
            postgresql_where=(status == IndexModelStatus.FUTURE),
        ),
    )

    def __repr__(self) -> str:
        return f"<EmbeddingModel(model_name='{self.model_name}', status='{self.status}',\
          cloud_provider='{self.cloud_provider.provider_type if self.cloud_provider else 'None'}')>"

    @property
    def api_version(self) -> str | None:
        return (
            self.cloud_provider.api_version if self.cloud_provider is not None else None
        )

    @property
    def deployment_name(self) -> str | None:
        return (
            self.cloud_provider.deployment_name
            if self.cloud_provider is not None
            else None
        )

    @property
    def api_url(self) -> str | None:
        return self.cloud_provider.api_url if self.cloud_provider is not None else None

    @property
    def api_key(self) -> str | None:
        return self.cloud_provider.api_key if self.cloud_provider is not None else None

    @property
    def large_chunks_enabled(self) -> bool:
        """
        Given multipass usage and an embedder, decides whether large chunks are allowed
        based on model/provider constraints.
        """
        # Only local models that support a larger context are from Nomic
        # Cohere does not support larger contexts (they recommend not going above ~512 tokens)
        return SearchSettings.can_use_large_chunks(
            self.multipass_indexing, self.model_name, self.provider_type
        )

    @property
    def final_embedding_dim(self) -> int:
        if self.reduced_dimension:
            return self.reduced_dimension
        return self.model_dim

    @staticmethod
    def can_use_large_chunks(
        multipass: bool, model_name: str, provider_type: EmbeddingProvider | None
    ) -> bool:
        """
        Given multipass usage and an embedder, decides whether large chunks are allowed
        based on model/provider constraints.
        """
        # Only local models that support a larger context are from Nomic
        # Cohere does not support larger contexts (they recommend not going above ~512 tokens)
        return (
            multipass
            and model_name.startswith("nomic-ai")
            and provider_type != EmbeddingProvider.COHERE
        )


class IndexAttempt(Base):
    """
    Represents an attempt to index a group of 1 or more documents from a
    source. For example, a single pull from Google Drive, a single event from
    slack event API, or a single website crawl.
    """

    __tablename__ = "index_attempt"

    id: Mapped[int] = mapped_column(primary_key=True)

    connector_credential_pair_id: Mapped[int] = mapped_column(
        ForeignKey("connector_credential_pair.id"),
        nullable=False,
    )

    # Some index attempts that run from beginning will still have this as False
    # This is only for attempts that are explicitly marked as from the start via
    # the run once API
    from_beginning: Mapped[bool] = mapped_column(Boolean)
    status: Mapped[IndexingStatus] = mapped_column(
        Enum(IndexingStatus, native_enum=False, index=True)
    )
    # The two below may be slightly out of sync if user switches Embedding Model
    new_docs_indexed: Mapped[int | None] = mapped_column(Integer, default=0)
    total_docs_indexed: Mapped[int | None] = mapped_column(Integer, default=0)
    docs_removed_from_index: Mapped[int | None] = mapped_column(Integer, default=0)
    # only filled if status = "failed"
    error_msg: Mapped[str | None] = mapped_column(Text, default=None)
    # only filled if status = "failed" AND an unhandled exception caused the failure
    full_exception_trace: Mapped[str | None] = mapped_column(Text, default=None)
    # Nullable because in the past, we didn't allow swapping out embedding models live
    search_settings_id: Mapped[int] = mapped_column(
        ForeignKey("search_settings.id", ondelete="SET NULL"),
        nullable=True,
    )

    # for polling connectors, the start and end time of the poll window
    # will be set when the index attempt starts
    poll_range_start: Mapped[datetime.datetime | None] = mapped_column(
        DateTime(timezone=True), nullable=True, default=None
    )
    poll_range_end: Mapped[datetime.datetime | None] = mapped_column(
        DateTime(timezone=True), nullable=True, default=None
    )

    # Points to the last checkpoint that was saved for this run. The pointer here
    # can be taken to the FileStore to grab the actual checkpoint value
    checkpoint_pointer: Mapped[str | None] = mapped_column(String, nullable=True)

    time_created: Mapped[datetime.datetime] = mapped_column(
        DateTime(timezone=True),
        server_default=func.now(),
        index=True,
    )
    # when the actual indexing run began
    # NOTE: will use the api_server clock rather than DB server clock
    time_started: Mapped[datetime.datetime | None] = mapped_column(
        DateTime(timezone=True), default=None
    )
    time_updated: Mapped[datetime.datetime] = mapped_column(
        DateTime(timezone=True),
        server_default=func.now(),
        onupdate=func.now(),
    )

    connector_credential_pair: Mapped[ConnectorCredentialPair] = relationship(
        "ConnectorCredentialPair", back_populates="index_attempts"
    )

    search_settings: Mapped[SearchSettings | None] = relationship(
        "SearchSettings", back_populates="index_attempts"
    )

    error_rows = relationship(
        "IndexAttemptError",
        back_populates="index_attempt",
        cascade="all, delete-orphan",
    )

    __table_args__ = (
        Index(
            "ix_index_attempt_latest_for_connector_credential_pair",
            "connector_credential_pair_id",
            "time_created",
        ),
        Index(
            "ix_index_attempt_ccpair_search_settings_time_updated",
            "connector_credential_pair_id",
            "search_settings_id",
            desc("time_updated"),
            unique=False,
        ),
        Index(
            "ix_index_attempt_cc_pair_settings_poll",
            "connector_credential_pair_id",
            "search_settings_id",
            "status",
            desc("time_updated"),
        ),
    )

    def __repr__(self) -> str:
        return (
            f"<IndexAttempt(id={self.id!r}, "
            f"status={self.status!r}, "
            f"error_msg={self.error_msg!r})>"
            f"time_created={self.time_created!r}, "
            f"time_updated={self.time_updated!r}, "
        )

    def is_finished(self) -> bool:
        return self.status.is_terminal()


class IndexAttemptError(Base):
    __tablename__ = "index_attempt_errors"

    id: Mapped[int] = mapped_column(primary_key=True)

    index_attempt_id: Mapped[int] = mapped_column(
        ForeignKey("index_attempt.id"),
        nullable=False,
    )
    connector_credential_pair_id: Mapped[int] = mapped_column(
        ForeignKey("connector_credential_pair.id"),
        nullable=False,
    )

    document_id: Mapped[str | None] = mapped_column(String, nullable=True)
    document_link: Mapped[str | None] = mapped_column(String, nullable=True)

    entity_id: Mapped[str | None] = mapped_column(String, nullable=True)
    failed_time_range_start: Mapped[datetime.datetime | None] = mapped_column(
        DateTime(timezone=True), nullable=True
    )
    failed_time_range_end: Mapped[datetime.datetime | None] = mapped_column(
        DateTime(timezone=True), nullable=True
    )

    failure_message: Mapped[str] = mapped_column(Text)
    is_resolved: Mapped[bool] = mapped_column(Boolean, default=False)

    time_created: Mapped[datetime.datetime] = mapped_column(
        DateTime(timezone=True),
        server_default=func.now(),
    )

    # This is the reverse side of the relationship
    index_attempt = relationship("IndexAttempt", back_populates="error_rows")


class SyncRecord(Base):
    """
    Represents the status of a "sync" operation (e.g. document set, user group, deletion).

    A "sync" operation is an operation which needs to update a set of documents within
    Vespa, usually to match the state of Postgres.
    """

    __tablename__ = "sync_record"

    id: Mapped[int] = mapped_column(Integer, primary_key=True)
    # document set id, user group id, or deletion id
    entity_id: Mapped[int] = mapped_column(Integer)

    sync_type: Mapped[SyncType] = mapped_column(Enum(SyncType, native_enum=False))
    sync_status: Mapped[SyncStatus] = mapped_column(Enum(SyncStatus, native_enum=False))

    num_docs_synced: Mapped[int] = mapped_column(Integer, default=0)

    sync_start_time: Mapped[datetime.datetime] = mapped_column(DateTime(timezone=True))
    sync_end_time: Mapped[datetime.datetime | None] = mapped_column(
        DateTime(timezone=True), nullable=True
    )

    __table_args__ = (
        Index(
            "ix_sync_record_entity_id_sync_type_sync_start_time",
            "entity_id",
            "sync_type",
            "sync_start_time",
        ),
        Index(
            "ix_sync_record_entity_id_sync_type_sync_status",
            "entity_id",
            "sync_type",
            "sync_status",
        ),
    )


class DocumentByConnectorCredentialPair(Base):
    """Represents an indexing of a document by a specific connector / credential pair"""

    __tablename__ = "document_by_connector_credential_pair"

    id: Mapped[str] = mapped_column(ForeignKey("document.id"), primary_key=True)
    # TODO: transition this to use the ConnectorCredentialPair id directly
    connector_id: Mapped[int] = mapped_column(
        ForeignKey("connector.id", ondelete="CASCADE"), primary_key=True
    )
    credential_id: Mapped[int] = mapped_column(
        ForeignKey("credential.id", ondelete="CASCADE"), primary_key=True
    )

    # used to better keep track of document counts at a connector level
    # e.g. if a document is added as part of permission syncing, it should
    # not be counted as part of the connector's document count until
    # the actual indexing is complete
    has_been_indexed: Mapped[bool] = mapped_column(Boolean)

    connector: Mapped[Connector] = relationship(
        "Connector", back_populates="documents_by_connector", passive_deletes=True
    )
    credential: Mapped[Credential] = relationship(
        "Credential", back_populates="documents_by_credential", passive_deletes=True
    )

    __table_args__ = (
        Index(
            "idx_document_cc_pair_connector_credential",
            "connector_id",
            "credential_id",
            unique=False,
        ),
        # Index to optimize get_document_counts_for_cc_pairs query pattern
        Index(
            "idx_document_cc_pair_counts",
            "connector_id",
            "credential_id",
            "has_been_indexed",
            unique=False,
        ),
    )


"""
Messages Tables
"""


class SearchDoc(Base):
    """Different from Document table. This one stores the state of a document from a retrieval.
    This allows chat sessions to be replayed with the searched docs

    Notably, this does not include the contents of the Document/Chunk, during inference if a stored
    SearchDoc is selected, an inference must be remade to retrieve the contents
    """

    __tablename__ = "search_doc"

    id: Mapped[int] = mapped_column(primary_key=True)
    document_id: Mapped[str] = mapped_column(String)
    chunk_ind: Mapped[int] = mapped_column(Integer)
    semantic_id: Mapped[str] = mapped_column(String)
    link: Mapped[str | None] = mapped_column(String, nullable=True)
    blurb: Mapped[str] = mapped_column(String)
    boost: Mapped[int] = mapped_column(Integer)
    source_type: Mapped[DocumentSource] = mapped_column(
        Enum(DocumentSource, native_enum=False)
    )
    hidden: Mapped[bool] = mapped_column(Boolean)
    doc_metadata: Mapped[dict[str, str | list[str]]] = mapped_column(postgresql.JSONB())
    score: Mapped[float] = mapped_column(Float)
    match_highlights: Mapped[list[str]] = mapped_column(postgresql.ARRAY(String))
    # This is for the document, not this row in the table
    updated_at: Mapped[datetime.datetime | None] = mapped_column(
        DateTime(timezone=True), nullable=True
    )
    primary_owners: Mapped[list[str] | None] = mapped_column(
        postgresql.ARRAY(String), nullable=True
    )
    secondary_owners: Mapped[list[str] | None] = mapped_column(
        postgresql.ARRAY(String), nullable=True
    )
    is_internet: Mapped[bool] = mapped_column(Boolean, default=False, nullable=True)

    is_relevant: Mapped[bool | None] = mapped_column(Boolean, nullable=True)
    relevance_explanation: Mapped[str | None] = mapped_column(String, nullable=True)

    chat_messages = relationship(
        "ChatMessage",
        secondary=ChatMessage__SearchDoc.__table__,
        back_populates="search_docs",
    )
    sub_queries = relationship(
        "AgentSubQuery",
        secondary=AgentSubQuery__SearchDoc.__table__,
        back_populates="search_docs",
    )


class ToolCall(Base):
    """Represents a single tool call"""

    __tablename__ = "tool_call"

    id: Mapped[int] = mapped_column(primary_key=True)
    # not a FK because we want to be able to delete the tool without deleting
    # this entry
    tool_id: Mapped[int] = mapped_column(Integer())
    tool_name: Mapped[str] = mapped_column(String())
    tool_arguments: Mapped[dict[str, JSON_ro]] = mapped_column(postgresql.JSONB())
    tool_result: Mapped[JSON_ro] = mapped_column(postgresql.JSONB())

    message_id: Mapped[int | None] = mapped_column(
        ForeignKey("chat_message.id"), nullable=False
    )

    # Update the relationship
    message: Mapped["ChatMessage"] = relationship(
        "ChatMessage",
        back_populates="tool_call",
        uselist=False,
    )


class ChatSession(Base):
    __tablename__ = "chat_session"

    id: Mapped[UUID] = mapped_column(
        PGUUID(as_uuid=True), primary_key=True, default=uuid4
    )
    user_id: Mapped[UUID | None] = mapped_column(
        ForeignKey("user.id", ondelete="CASCADE"), nullable=True
    )
    persona_id: Mapped[int | None] = mapped_column(
        ForeignKey("persona.id"), nullable=True
    )
    description: Mapped[str | None] = mapped_column(Text, nullable=True)
    # This chat created by OnyxBot
    onyxbot_flow: Mapped[bool] = mapped_column(Boolean, default=False)
    # Only ever set to True if system is set to not hard-delete chats
    deleted: Mapped[bool] = mapped_column(Boolean, default=False)
    # controls whether or not this conversation is viewable by others
    shared_status: Mapped[ChatSessionSharedStatus] = mapped_column(
        Enum(ChatSessionSharedStatus, native_enum=False),
        default=ChatSessionSharedStatus.PRIVATE,
    )
    folder_id: Mapped[int | None] = mapped_column(
        ForeignKey("chat_folder.id"), nullable=True
    )

    current_alternate_model: Mapped[str | None] = mapped_column(String, default=None)

    slack_thread_id: Mapped[str | None] = mapped_column(
        String, nullable=True, default=None
    )

    # the latest "overrides" specified by the user. These take precedence over
    # the attached persona. However, overrides specified directly in the
    # `send-message` call will take precedence over these.
    # NOTE: currently only used by the chat seeding flow, will be used in the
    # future once we allow users to override default values via the Chat UI
    # itself
    llm_override: Mapped[LLMOverride | None] = mapped_column(
        PydanticType(LLMOverride), nullable=True
    )

    # The latest temperature override specified by the user
    temperature_override: Mapped[float | None] = mapped_column(Float, nullable=True)

    prompt_override: Mapped[PromptOverride | None] = mapped_column(
        PydanticType(PromptOverride), nullable=True
    )
    time_updated: Mapped[datetime.datetime] = mapped_column(
        DateTime(timezone=True),
        server_default=func.now(),
        onupdate=func.now(),
    )
    time_created: Mapped[datetime.datetime] = mapped_column(
        DateTime(timezone=True), server_default=func.now()
    )
    user: Mapped[User] = relationship("User", back_populates="chat_sessions")
    folder: Mapped["ChatFolder"] = relationship(
        "ChatFolder", back_populates="chat_sessions"
    )
    messages: Mapped[list["ChatMessage"]] = relationship(
        "ChatMessage", back_populates="chat_session", cascade="all, delete-orphan"
    )
    persona: Mapped["Persona"] = relationship("Persona")


class ChatMessage(Base):
    """Note, the first message in a chain has no contents, it's a workaround to allow edits
    on the first message of a session, an empty root node basically

    Since every user message is followed by a LLM response, chat messages generally come in pairs.
    Keeping them as separate messages however for future Agentification extensions
    Fields will be largely duplicated in the pair.
    """

    __tablename__ = "chat_message"

    id: Mapped[int] = mapped_column(primary_key=True)
    chat_session_id: Mapped[UUID] = mapped_column(
        PGUUID(as_uuid=True), ForeignKey("chat_session.id")
    )

    alternate_assistant_id = mapped_column(
        Integer, ForeignKey("persona.id"), nullable=True
    )

    overridden_model: Mapped[str | None] = mapped_column(String, nullable=True)
    parent_message: Mapped[int | None] = mapped_column(Integer, nullable=True)
    latest_child_message: Mapped[int | None] = mapped_column(Integer, nullable=True)
    message: Mapped[str] = mapped_column(Text)
    rephrased_query: Mapped[str] = mapped_column(Text, nullable=True)
    # If None, then there is no answer generation, it's the special case of only
    # showing the user the retrieved docs
    prompt_id: Mapped[int | None] = mapped_column(ForeignKey("prompt.id"))
    # If prompt is None, then token_count is 0 as this message won't be passed into
    # the LLM's context (not included in the history of messages)
    token_count: Mapped[int] = mapped_column(Integer)
    message_type: Mapped[MessageType] = mapped_column(
        Enum(MessageType, native_enum=False)
    )
    # Maps the citation numbers to a SearchDoc id
    citations: Mapped[dict[int, int]] = mapped_column(postgresql.JSONB(), nullable=True)
    # files associated with this message (e.g. images uploaded by the user that the
    # user is asking a question of)
    files: Mapped[list[FileDescriptor] | None] = mapped_column(
        postgresql.JSONB(), nullable=True
    )
    # Only applies for LLM
    error: Mapped[str | None] = mapped_column(Text, nullable=True)
    time_sent: Mapped[datetime.datetime] = mapped_column(
        DateTime(timezone=True), server_default=func.now()
    )

    is_agentic: Mapped[bool] = mapped_column(Boolean, default=False)
    refined_answer_improvement: Mapped[bool] = mapped_column(Boolean, nullable=True)

    chat_session: Mapped[ChatSession] = relationship("ChatSession")
    prompt: Mapped[Optional["Prompt"]] = relationship("Prompt")

    chat_message_feedbacks: Mapped[list["ChatMessageFeedback"]] = relationship(
        "ChatMessageFeedback",
        back_populates="chat_message",
    )

    document_feedbacks: Mapped[list["DocumentRetrievalFeedback"]] = relationship(
        "DocumentRetrievalFeedback",
        back_populates="chat_message",
    )
    search_docs: Mapped[list["SearchDoc"]] = relationship(
        "SearchDoc",
        secondary=ChatMessage__SearchDoc.__table__,
        back_populates="chat_messages",
        cascade="all, delete-orphan",
        single_parent=True,
    )

    tool_call: Mapped["ToolCall"] = relationship(
        "ToolCall",
        back_populates="message",
        uselist=False,
    )

    sub_questions: Mapped[list["AgentSubQuestion"]] = relationship(
        "AgentSubQuestion",
        back_populates="primary_message",
    )

    standard_answers: Mapped[list["StandardAnswer"]] = relationship(
        "StandardAnswer",
        secondary=ChatMessage__StandardAnswer.__table__,
        back_populates="chat_messages",
    )


class ChatFolder(Base):
    """For organizing chat sessions"""

    __tablename__ = "chat_folder"

    id: Mapped[int] = mapped_column(primary_key=True)
    # Only null if auth is off
    user_id: Mapped[UUID | None] = mapped_column(
        ForeignKey("user.id", ondelete="CASCADE"), nullable=True
    )
    name: Mapped[str | None] = mapped_column(String, nullable=True)
    display_priority: Mapped[int] = mapped_column(Integer, nullable=True, default=0)

    user: Mapped[User] = relationship("User", back_populates="chat_folders")
    chat_sessions: Mapped[list["ChatSession"]] = relationship(
        "ChatSession", back_populates="folder"
    )

    def __lt__(self, other: Any) -> bool:
        if not isinstance(other, ChatFolder):
            return NotImplemented
        if self.display_priority == other.display_priority:
            # Bigger ID (created later) show earlier
            return self.id > other.id
        return self.display_priority < other.display_priority


class AgentSubQuestion(Base):
    """
    A sub-question is a question that is asked of the LLM to gather supporting
    information to answer a primary question.
    """

    __tablename__ = "agent__sub_question"

    id: Mapped[int] = mapped_column(primary_key=True)
    primary_question_id: Mapped[int] = mapped_column(
        ForeignKey("chat_message.id", ondelete="CASCADE")
    )
    chat_session_id: Mapped[UUID] = mapped_column(
        PGUUID(as_uuid=True), ForeignKey("chat_session.id")
    )
    sub_question: Mapped[str] = mapped_column(Text)
    level: Mapped[int] = mapped_column(Integer)
    level_question_num: Mapped[int] = mapped_column(Integer)
    time_created: Mapped[datetime.datetime] = mapped_column(
        DateTime(timezone=True), server_default=func.now()
    )
    sub_answer: Mapped[str] = mapped_column(Text)
    sub_question_doc_results: Mapped[JSON_ro] = mapped_column(postgresql.JSONB())

    # Relationships
    primary_message: Mapped["ChatMessage"] = relationship(
        "ChatMessage",
        foreign_keys=[primary_question_id],
        back_populates="sub_questions",
    )
    chat_session: Mapped["ChatSession"] = relationship("ChatSession")
    sub_queries: Mapped[list["AgentSubQuery"]] = relationship(
        "AgentSubQuery", back_populates="parent_question"
    )


class AgentSubQuery(Base):
    """
    A sub-query is a vector DB query that gathers supporting information to answer a sub-question.
    """

    __tablename__ = "agent__sub_query"

    id: Mapped[int] = mapped_column(primary_key=True)
    parent_question_id: Mapped[int] = mapped_column(
        ForeignKey("agent__sub_question.id", ondelete="CASCADE")
    )
    chat_session_id: Mapped[UUID] = mapped_column(
        PGUUID(as_uuid=True), ForeignKey("chat_session.id")
    )
    sub_query: Mapped[str] = mapped_column(Text)
    time_created: Mapped[datetime.datetime] = mapped_column(
        DateTime(timezone=True), server_default=func.now()
    )

    # Relationships
    parent_question: Mapped["AgentSubQuestion"] = relationship(
        "AgentSubQuestion", back_populates="sub_queries"
    )
    chat_session: Mapped["ChatSession"] = relationship("ChatSession")
    search_docs: Mapped[list["SearchDoc"]] = relationship(
        "SearchDoc",
        secondary=AgentSubQuery__SearchDoc.__table__,
        back_populates="sub_queries",
    )


"""
Feedback, Logging, Metrics Tables
"""


class DocumentRetrievalFeedback(Base):
    __tablename__ = "document_retrieval_feedback"

    id: Mapped[int] = mapped_column(primary_key=True)
    chat_message_id: Mapped[int | None] = mapped_column(
        ForeignKey("chat_message.id", ondelete="SET NULL"), nullable=True
    )
    document_id: Mapped[str] = mapped_column(ForeignKey("document.id"))
    # How high up this document is in the results, 1 for first
    document_rank: Mapped[int] = mapped_column(Integer)
    clicked: Mapped[bool] = mapped_column(Boolean, default=False)
    feedback: Mapped[SearchFeedbackType | None] = mapped_column(
        Enum(SearchFeedbackType, native_enum=False), nullable=True
    )

    chat_message: Mapped[ChatMessage] = relationship(
        "ChatMessage",
        back_populates="document_feedbacks",
        foreign_keys=[chat_message_id],
    )
    document: Mapped[Document] = relationship(
        "Document", back_populates="retrieval_feedbacks"
    )


class ChatMessageFeedback(Base):
    __tablename__ = "chat_feedback"

    id: Mapped[int] = mapped_column(Integer, primary_key=True)
    chat_message_id: Mapped[int | None] = mapped_column(
        ForeignKey("chat_message.id", ondelete="SET NULL"), nullable=True
    )
    is_positive: Mapped[bool | None] = mapped_column(Boolean, nullable=True)
    required_followup: Mapped[bool | None] = mapped_column(Boolean, nullable=True)
    feedback_text: Mapped[str | None] = mapped_column(Text, nullable=True)
    predefined_feedback: Mapped[str | None] = mapped_column(String, nullable=True)

    chat_message: Mapped[ChatMessage] = relationship(
        "ChatMessage",
        back_populates="chat_message_feedbacks",
        foreign_keys=[chat_message_id],
    )


class LLMProvider(Base):
    __tablename__ = "llm_provider"

    id: Mapped[int] = mapped_column(Integer, primary_key=True)
    name: Mapped[str] = mapped_column(String, unique=True)
    provider: Mapped[str] = mapped_column(String)
    api_key: Mapped[str | None] = mapped_column(EncryptedString(), nullable=True)
    api_base: Mapped[str | None] = mapped_column(String, nullable=True)
    api_version: Mapped[str | None] = mapped_column(String, nullable=True)
    # custom configs that should be passed to the LLM provider at inference time
    # (e.g. `AWS_ACCESS_KEY_ID`, `AWS_SECRET_ACCESS_KEY`, etc. for bedrock)
    custom_config: Mapped[dict[str, str] | None] = mapped_column(
        postgresql.JSONB(), nullable=True
    )
    default_model_name: Mapped[str] = mapped_column(String)
    fast_default_model_name: Mapped[str | None] = mapped_column(String, nullable=True)

    deployment_name: Mapped[str | None] = mapped_column(String, nullable=True)

    # should only be set for a single provider
    is_default_provider: Mapped[bool | None] = mapped_column(Boolean, unique=True)
    is_default_vision_provider: Mapped[bool | None] = mapped_column(Boolean)
    default_vision_model: Mapped[str | None] = mapped_column(String, nullable=True)
    # EE only
    is_public: Mapped[bool] = mapped_column(Boolean, nullable=False, default=True)
    groups: Mapped[list["UserGroup"]] = relationship(
        "UserGroup",
        secondary="llm_provider__user_group",
        viewonly=True,
    )
    model_configurations: Mapped[list["ModelConfiguration"]] = relationship(
        "ModelConfiguration",
        back_populates="llm_provider",
        foreign_keys="ModelConfiguration.llm_provider_id",
    )


class ModelConfiguration(Base):
    __tablename__ = "model_configuration"

    id: Mapped[int] = mapped_column(Integer, primary_key=True)
    llm_provider_id: Mapped[int] = mapped_column(
        ForeignKey("llm_provider.id", ondelete="CASCADE"),
        nullable=False,
    )
    name: Mapped[str] = mapped_column(String, nullable=False)

    # Represents whether or not a given model will be usable by the end user or not.
    # This field is primarily used for "Well Known LLM Providers", since for them,
    # we have a pre-defined list of LLM models that we allow them to choose from.
    # For example, for OpenAI, we allow the end-user to choose multiple models from
    # `["gpt-4", "gpt-4o", etc.]`. Once they make their selections, we set each
    # selected model to `is_visible = True`.
    #
    # For "Custom LLM Providers", we don't provide a comprehensive list of models
    # for the end-user to choose from; *they provide it themselves*. Therefore,
    # for Custom LLM Providers, `is_visible` will always be True.
    is_visible: Mapped[bool] = mapped_column(Boolean, nullable=False, default=False)

    # Max input tokens can be null when:
    # - The end-user configures models through a "Well Known LLM Provider".
    # - The end-user is configuring a model and chooses not to set a max-input-tokens limit.
    max_input_tokens: Mapped[int | None] = mapped_column(Integer, nullable=True)

    llm_provider: Mapped["LLMProvider"] = relationship(
        "LLMProvider",
        back_populates="model_configurations",
    )


class CloudEmbeddingProvider(Base):
    __tablename__ = "embedding_provider"

    provider_type: Mapped[EmbeddingProvider] = mapped_column(
        Enum(EmbeddingProvider), primary_key=True
    )
    api_url: Mapped[str | None] = mapped_column(String, nullable=True)
    api_key: Mapped[str | None] = mapped_column(EncryptedString())
    api_version: Mapped[str | None] = mapped_column(String, nullable=True)
    deployment_name: Mapped[str | None] = mapped_column(String, nullable=True)

    search_settings: Mapped[list["SearchSettings"]] = relationship(
        "SearchSettings",
        back_populates="cloud_provider",
    )

    def __repr__(self) -> str:
        return f"<EmbeddingProvider(type='{self.provider_type}')>"


class DocumentSet(Base):
    __tablename__ = "document_set"

    id: Mapped[int] = mapped_column(Integer, primary_key=True)
    name: Mapped[str] = mapped_column(String, unique=True)
    description: Mapped[str | None] = mapped_column(String)
    user_id: Mapped[UUID | None] = mapped_column(
        ForeignKey("user.id", ondelete="CASCADE"), nullable=True
    )
    # Whether changes to the document set have been propagated
    is_up_to_date: Mapped[bool] = mapped_column(Boolean, nullable=False, default=False)
    # If `False`, then the document set is not visible to users who are not explicitly
    # given access to it either via the `users` or `groups` relationships
    is_public: Mapped[bool] = mapped_column(Boolean, nullable=False, default=True)

    # Last time a user updated this document set
    time_last_modified_by_user: Mapped[datetime.datetime] = mapped_column(
        DateTime(timezone=True), server_default=func.now()
    )

    connector_credential_pairs: Mapped[list[ConnectorCredentialPair]] = relationship(
        "ConnectorCredentialPair",
        secondary=DocumentSet__ConnectorCredentialPair.__table__,
        primaryjoin=(
            (DocumentSet__ConnectorCredentialPair.document_set_id == id)
            & (DocumentSet__ConnectorCredentialPair.is_current.is_(True))
        ),
        secondaryjoin=(
            DocumentSet__ConnectorCredentialPair.connector_credential_pair_id
            == ConnectorCredentialPair.id
        ),
        back_populates="document_sets",
        overlaps="document_set",
    )
    personas: Mapped[list["Persona"]] = relationship(
        "Persona",
        secondary=Persona__DocumentSet.__table__,
        back_populates="document_sets",
    )
    # Other users with access
    users: Mapped[list[User]] = relationship(
        "User",
        secondary=DocumentSet__User.__table__,
        viewonly=True,
    )
    # EE only
    groups: Mapped[list["UserGroup"]] = relationship(
        "UserGroup",
        secondary="document_set__user_group",
        viewonly=True,
    )


class Prompt(Base):
    __tablename__ = "prompt"

    id: Mapped[int] = mapped_column(primary_key=True)
    user_id: Mapped[UUID | None] = mapped_column(
        ForeignKey("user.id", ondelete="CASCADE"), nullable=True
    )
    name: Mapped[str] = mapped_column(String)
    description: Mapped[str] = mapped_column(String)
    system_prompt: Mapped[str] = mapped_column(String(length=8000))
    task_prompt: Mapped[str] = mapped_column(String(length=8000))
    include_citations: Mapped[bool] = mapped_column(Boolean, default=True)
    datetime_aware: Mapped[bool] = mapped_column(Boolean, default=True)
    # Default prompts are configured via backend during deployment
    # Treated specially (cannot be user edited etc.)
    default_prompt: Mapped[bool] = mapped_column(Boolean, default=False)
    deleted: Mapped[bool] = mapped_column(Boolean, default=False)

    user: Mapped[User] = relationship("User", back_populates="prompts")
    personas: Mapped[list["Persona"]] = relationship(
        "Persona",
        secondary=Persona__Prompt.__table__,
        back_populates="prompts",
    )


class Tool(Base):
    __tablename__ = "tool"

    id: Mapped[int] = mapped_column(Integer, primary_key=True)
    name: Mapped[str] = mapped_column(String, nullable=False)
    description: Mapped[str] = mapped_column(Text, nullable=True)
    # ID of the tool in the codebase, only applies for in-code tools.
    # tools defined via the UI will have this as None
    in_code_tool_id: Mapped[str | None] = mapped_column(String, nullable=True)
    display_name: Mapped[str] = mapped_column(String, nullable=True)

    # OpenAPI scheme for the tool. Only applies to tools defined via the UI.
    openapi_schema: Mapped[dict[str, Any] | None] = mapped_column(
        postgresql.JSONB(), nullable=True
    )
    custom_headers: Mapped[list[HeaderItemDict] | None] = mapped_column(
        postgresql.JSONB(), nullable=True
    )
    # user who created / owns the tool. Will be None for built-in tools.
    user_id: Mapped[UUID | None] = mapped_column(
        ForeignKey("user.id", ondelete="CASCADE"), nullable=True
    )
    # whether to pass through the user's OAuth token as Authorization header
    passthrough_auth: Mapped[bool] = mapped_column(Boolean, default=False)

    user: Mapped[User | None] = relationship("User", back_populates="custom_tools")
    # Relationship to Persona through the association table
    personas: Mapped[list["Persona"]] = relationship(
        "Persona",
        secondary=Persona__Tool.__table__,
        back_populates="tools",
    )


class StarterMessage(TypedDict):
    """NOTE: is a `TypedDict` so it can be used as a type hint for a JSONB column
    in Postgres"""

    name: str
    message: str


class StarterMessageModel(BaseModel):
    message: str
    name: str


class Persona__PersonaLabel(Base):
    __tablename__ = "persona__persona_label"

    persona_id: Mapped[int] = mapped_column(ForeignKey("persona.id"), primary_key=True)
    persona_label_id: Mapped[int] = mapped_column(
        ForeignKey("persona_label.id", ondelete="CASCADE"), primary_key=True
    )


class Persona(Base):
    __tablename__ = "persona"

    id: Mapped[int] = mapped_column(primary_key=True)
    user_id: Mapped[UUID | None] = mapped_column(
        ForeignKey("user.id", ondelete="CASCADE"), nullable=True
    )
    name: Mapped[str] = mapped_column(String)
    description: Mapped[str] = mapped_column(String)
    # Number of chunks to pass to the LLM for generation.
    num_chunks: Mapped[float | None] = mapped_column(Float, nullable=True)
    chunks_above: Mapped[int] = mapped_column(Integer)
    chunks_below: Mapped[int] = mapped_column(Integer)
    # Pass every chunk through LLM for evaluation, fairly expensive
    # Can be turned off globally by admin, in which case, this setting is ignored
    llm_relevance_filter: Mapped[bool] = mapped_column(Boolean)
    # Enables using LLM to extract time and source type filters
    # Can also be admin disabled globally
    llm_filter_extraction: Mapped[bool] = mapped_column(Boolean)
    recency_bias: Mapped[RecencyBiasSetting] = mapped_column(
        Enum(RecencyBiasSetting, native_enum=False)
    )

    # Allows the Persona to specify a different LLM version than is controlled
    # globablly via env variables. For flexibility, validity is not currently enforced
    # NOTE: only is applied on the actual response generation - is not used for things like
    # auto-detected time filters, relevance filters, etc.
    llm_model_provider_override: Mapped[str | None] = mapped_column(
        String, nullable=True
    )
    llm_model_version_override: Mapped[str | None] = mapped_column(
        String, nullable=True
    )
    starter_messages: Mapped[list[StarterMessage] | None] = mapped_column(
        postgresql.JSONB(), nullable=True
    )
    search_start_date: Mapped[datetime.datetime | None] = mapped_column(
        DateTime(timezone=True), default=None
    )
    # Built-in personas are configured via backend during deployment
    # Treated specially (cannot be user edited etc.)
    builtin_persona: Mapped[bool] = mapped_column(Boolean, default=False)

    # Default personas are personas created by admins and are automatically added
    # to all users' assistants list.
    is_default_persona: Mapped[bool] = mapped_column(
        Boolean, default=False, nullable=False
    )
    # controls whether the persona is available to be selected by users
    is_visible: Mapped[bool] = mapped_column(Boolean, default=True)
    # controls the ordering of personas in the UI
    # higher priority personas are displayed first, ties are resolved by the ID,
    # where lower value IDs (e.g. created earlier) are displayed first
    display_priority: Mapped[int | None] = mapped_column(
        Integer, nullable=True, default=None
    )
    deleted: Mapped[bool] = mapped_column(Boolean, default=False)

    uploaded_image_id: Mapped[str | None] = mapped_column(String, nullable=True)
    icon_color: Mapped[str | None] = mapped_column(String, nullable=True)
    icon_shape: Mapped[int | None] = mapped_column(Integer, nullable=True)

    # These are only defaults, users can select from all if desired
    prompts: Mapped[list[Prompt]] = relationship(
        "Prompt",
        secondary=Persona__Prompt.__table__,
        back_populates="personas",
    )
    # These are only defaults, users can select from all if desired
    document_sets: Mapped[list[DocumentSet]] = relationship(
        "DocumentSet",
        secondary=Persona__DocumentSet.__table__,
        back_populates="personas",
    )
    tools: Mapped[list[Tool]] = relationship(
        "Tool",
        secondary=Persona__Tool.__table__,
        back_populates="personas",
    )
    # Owner
    user: Mapped[User | None] = relationship("User", back_populates="personas")
    # Other users with access
    users: Mapped[list[User]] = relationship(
        "User",
        secondary=Persona__User.__table__,
        viewonly=True,
    )
    # EE only
    is_public: Mapped[bool] = mapped_column(Boolean, nullable=False, default=True)
    groups: Mapped[list["UserGroup"]] = relationship(
        "UserGroup",
        secondary="persona__user_group",
        viewonly=True,
    )
    # Relationship to UserFile
    user_files: Mapped[list["UserFile"]] = relationship(
        "UserFile",
        secondary="persona__user_file",
        back_populates="assistants",
    )
    user_folders: Mapped[list["UserFolder"]] = relationship(
        "UserFolder",
        secondary="persona__user_folder",
        back_populates="assistants",
    )
    labels: Mapped[list["PersonaLabel"]] = relationship(
        "PersonaLabel",
        secondary=Persona__PersonaLabel.__table__,
        back_populates="personas",
    )
    # Default personas loaded via yaml cannot have the same name
    __table_args__ = (
        Index(
            "_builtin_persona_name_idx",
            "name",
            unique=True,
            postgresql_where=(builtin_persona == True),  # noqa: E712
        ),
    )


class Persona__UserFolder(Base):
    __tablename__ = "persona__user_folder"

    persona_id: Mapped[int] = mapped_column(ForeignKey("persona.id"), primary_key=True)
    user_folder_id: Mapped[int] = mapped_column(
        ForeignKey("user_folder.id"), primary_key=True
    )


class Persona__UserFile(Base):
    __tablename__ = "persona__user_file"

    persona_id: Mapped[int] = mapped_column(ForeignKey("persona.id"), primary_key=True)
    user_file_id: Mapped[int] = mapped_column(
        ForeignKey("user_file.id"), primary_key=True
    )


class PersonaLabel(Base):
    __tablename__ = "persona_label"

    id: Mapped[int] = mapped_column(primary_key=True)
    name: Mapped[str] = mapped_column(String, unique=True)
    personas: Mapped[list["Persona"]] = relationship(
        "Persona",
        secondary=Persona__PersonaLabel.__table__,
        back_populates="labels",
        cascade="all, delete-orphan",
        single_parent=True,
    )


AllowedAnswerFilters = (
    Literal["well_answered_postfilter"] | Literal["questionmark_prefilter"]
)


class ChannelConfig(TypedDict):
    """NOTE: is a `TypedDict` so it can be used as a type hint for a JSONB column
    in Postgres"""

    channel_name: str | None  # None for default channel config
    respond_tag_only: NotRequired[bool]  # defaults to False
    respond_to_bots: NotRequired[bool]  # defaults to False
    is_ephemeral: NotRequired[bool]  # defaults to False
    respond_member_group_list: NotRequired[list[str]]
    answer_filters: NotRequired[list[AllowedAnswerFilters]]
    # If None then no follow up
    # If empty list, follow up with no tags
    follow_up_tags: NotRequired[list[str]]
    show_continue_in_web_ui: NotRequired[bool]  # defaults to False
    disabled: NotRequired[bool]  # defaults to False


class SlackChannelConfig(Base):
    __tablename__ = "slack_channel_config"

    id: Mapped[int] = mapped_column(primary_key=True)
    slack_bot_id: Mapped[int] = mapped_column(
        ForeignKey("slack_bot.id"), nullable=False
    )
    persona_id: Mapped[int | None] = mapped_column(
        ForeignKey("persona.id"), nullable=True
    )
    channel_config: Mapped[ChannelConfig] = mapped_column(
        postgresql.JSONB(), nullable=False
    )

    enable_auto_filters: Mapped[bool] = mapped_column(
        Boolean, nullable=False, default=False
    )

    is_default: Mapped[bool] = mapped_column(Boolean, nullable=False, default=False)

    persona: Mapped[Persona | None] = relationship("Persona")

    slack_bot: Mapped["SlackBot"] = relationship(
        "SlackBot",
        back_populates="slack_channel_configs",
    )
    standard_answer_categories: Mapped[list["StandardAnswerCategory"]] = relationship(
        "StandardAnswerCategory",
        secondary=SlackChannelConfig__StandardAnswerCategory.__table__,
        back_populates="slack_channel_configs",
    )

    __table_args__ = (
        UniqueConstraint(
            "slack_bot_id",
            "is_default",
            name="uq_slack_channel_config_slack_bot_id_default",
        ),
        Index(
            "ix_slack_channel_config_slack_bot_id_default",
            "slack_bot_id",
            "is_default",
            unique=True,
            postgresql_where=(is_default is True),  #   type: ignore
        ),
    )


class SlackBot(Base):
    __tablename__ = "slack_bot"

    id: Mapped[int] = mapped_column(primary_key=True)
    name: Mapped[str] = mapped_column(String)
    enabled: Mapped[bool] = mapped_column(Boolean, default=True)

    bot_token: Mapped[str] = mapped_column(EncryptedString(), unique=True)
    app_token: Mapped[str] = mapped_column(EncryptedString(), unique=True)

    slack_channel_configs: Mapped[list[SlackChannelConfig]] = relationship(
        "SlackChannelConfig",
        back_populates="slack_bot",
        cascade="all, delete-orphan",
    )


class Milestone(Base):
    # This table is used to track significant events for a deployment towards finding value
    # The table is currently not used for features but it may be used in the future to inform
    # users about the product features and encourage usage/exploration.
    __tablename__ = "milestone"

    id: Mapped[UUID] = mapped_column(
        PGUUID(as_uuid=True), primary_key=True, default=uuid4
    )
    user_id: Mapped[UUID | None] = mapped_column(
        ForeignKey("user.id", ondelete="CASCADE"), nullable=True
    )
    event_type: Mapped[MilestoneRecordType] = mapped_column(String)
    # Need to track counts and specific ids of certain events to know if the Milestone has been reached
    event_tracker: Mapped[dict | None] = mapped_column(
        postgresql.JSONB(), nullable=True
    )
    time_created: Mapped[datetime.datetime] = mapped_column(
        DateTime(timezone=True), server_default=func.now()
    )

    user: Mapped[User | None] = relationship("User")

    __table_args__ = (UniqueConstraint("event_type", name="uq_milestone_event_type"),)


class TaskQueueState(Base):
    # Currently refers to Celery Tasks
    __tablename__ = "task_queue_jobs"

    id: Mapped[int] = mapped_column(primary_key=True)
    # Celery task id. currently only for readability/diagnostics
    task_id: Mapped[str] = mapped_column(String)
    # For any job type, this would be the same
    task_name: Mapped[str] = mapped_column(String)
    # Note that if the task dies, this won't necessarily be marked FAILED correctly
    status: Mapped[TaskStatus] = mapped_column(Enum(TaskStatus, native_enum=False))
    start_time: Mapped[datetime.datetime | None] = mapped_column(
        DateTime(timezone=True)
    )
    register_time: Mapped[datetime.datetime] = mapped_column(
        DateTime(timezone=True), server_default=func.now()
    )


class KVStore(Base):
    __tablename__ = "key_value_store"

    key: Mapped[str] = mapped_column(String, primary_key=True)
    value: Mapped[JSON_ro] = mapped_column(postgresql.JSONB(), nullable=True)
    encrypted_value: Mapped[JSON_ro] = mapped_column(EncryptedJson(), nullable=True)


class PGFileStore(Base):
    __tablename__ = "file_store"

    file_name: Mapped[str] = mapped_column(String, primary_key=True)
    display_name: Mapped[str] = mapped_column(String, nullable=True)
    file_origin: Mapped[FileOrigin] = mapped_column(Enum(FileOrigin, native_enum=False))
    file_type: Mapped[str] = mapped_column(String, default="text/plain")
    file_metadata: Mapped[JSON_ro] = mapped_column(postgresql.JSONB(), nullable=True)
    lobj_oid: Mapped[int] = mapped_column(Integer, nullable=False)


class AgentSearchMetrics(Base):
    __tablename__ = "agent__search_metrics"

    id: Mapped[int] = mapped_column(primary_key=True)
    user_id: Mapped[UUID | None] = mapped_column(
        ForeignKey("user.id", ondelete="CASCADE"), nullable=True
    )
    persona_id: Mapped[int | None] = mapped_column(
        ForeignKey("persona.id"), nullable=True
    )
    agent_type: Mapped[str] = mapped_column(String)
    start_time: Mapped[datetime.datetime] = mapped_column(DateTime(timezone=True))
    base_duration_s: Mapped[float] = mapped_column(Float)
    full_duration_s: Mapped[float] = mapped_column(Float)
    base_metrics: Mapped[JSON_ro] = mapped_column(postgresql.JSONB(), nullable=True)
    refined_metrics: Mapped[JSON_ro] = mapped_column(postgresql.JSONB(), nullable=True)
    all_metrics: Mapped[JSON_ro] = mapped_column(postgresql.JSONB(), nullable=True)


"""
************************************************************************
Enterprise Edition Models
************************************************************************

These models are only used in Enterprise Edition only features in Onyx.
They are kept here to simplify the codebase and avoid having different assumptions
on the shape of data being passed around between the MIT and EE versions of Onyx.

In the MIT version of Onyx, assume these tables are always empty.
"""


class SamlAccount(Base):
    __tablename__ = "saml"

    id: Mapped[int] = mapped_column(primary_key=True)
    user_id: Mapped[int] = mapped_column(
        ForeignKey("user.id", ondelete="CASCADE"), unique=True
    )
    encrypted_cookie: Mapped[str] = mapped_column(Text, unique=True)
    expires_at: Mapped[datetime.datetime] = mapped_column(DateTime(timezone=True))
    updated_at: Mapped[datetime.datetime] = mapped_column(
        DateTime(timezone=True), server_default=func.now(), onupdate=func.now()
    )

    user: Mapped[User] = relationship("User")


class User__UserGroup(Base):
    __tablename__ = "user__user_group"

    is_curator: Mapped[bool] = mapped_column(Boolean, nullable=False, default=False)

    user_group_id: Mapped[int] = mapped_column(
        ForeignKey("user_group.id"), primary_key=True
    )
    user_id: Mapped[UUID | None] = mapped_column(
        ForeignKey("user.id", ondelete="CASCADE"), primary_key=True, nullable=True
    )


class UserGroup__ConnectorCredentialPair(Base):
    __tablename__ = "user_group__connector_credential_pair"

    user_group_id: Mapped[int] = mapped_column(
        ForeignKey("user_group.id"), primary_key=True
    )
    cc_pair_id: Mapped[int] = mapped_column(
        ForeignKey("connector_credential_pair.id"), primary_key=True
    )
    # if `True`, then is part of the current state of the UserGroup
    # if `False`, then is a part of the prior state of the UserGroup
    # rows with `is_current=False` should be deleted when the UserGroup
    # is updated and should not exist for a given UserGroup if
    # `UserGroup.is_up_to_date == True`
    is_current: Mapped[bool] = mapped_column(
        Boolean,
        default=True,
        primary_key=True,
    )

    cc_pair: Mapped[ConnectorCredentialPair] = relationship(
        "ConnectorCredentialPair",
    )


class Persona__UserGroup(Base):
    __tablename__ = "persona__user_group"

    persona_id: Mapped[int] = mapped_column(ForeignKey("persona.id"), primary_key=True)
    user_group_id: Mapped[int] = mapped_column(
        ForeignKey("user_group.id"), primary_key=True
    )


class LLMProvider__UserGroup(Base):
    __tablename__ = "llm_provider__user_group"

    llm_provider_id: Mapped[int] = mapped_column(
        ForeignKey("llm_provider.id"), primary_key=True
    )
    user_group_id: Mapped[int] = mapped_column(
        ForeignKey("user_group.id"), primary_key=True
    )


class DocumentSet__UserGroup(Base):
    __tablename__ = "document_set__user_group"

    document_set_id: Mapped[int] = mapped_column(
        ForeignKey("document_set.id"), primary_key=True
    )
    user_group_id: Mapped[int] = mapped_column(
        ForeignKey("user_group.id"), primary_key=True
    )


class Credential__UserGroup(Base):
    __tablename__ = "credential__user_group"

    credential_id: Mapped[int] = mapped_column(
        ForeignKey("credential.id"), primary_key=True
    )
    user_group_id: Mapped[int] = mapped_column(
        ForeignKey("user_group.id"), primary_key=True
    )


class UserGroup(Base):
    __tablename__ = "user_group"

    id: Mapped[int] = mapped_column(primary_key=True)
    name: Mapped[str] = mapped_column(String, unique=True)
    # whether or not changes to the UserGroup have been propagated to Vespa
    is_up_to_date: Mapped[bool] = mapped_column(Boolean, nullable=False, default=False)
    # tell the sync job to clean up the group
    is_up_for_deletion: Mapped[bool] = mapped_column(
        Boolean, nullable=False, default=False
    )

    # Last time a user updated this user group
    time_last_modified_by_user: Mapped[datetime.datetime] = mapped_column(
        DateTime(timezone=True), server_default=func.now()
    )

    users: Mapped[list[User]] = relationship(
        "User",
        secondary=User__UserGroup.__table__,
    )
    user_group_relationships: Mapped[list[User__UserGroup]] = relationship(
        "User__UserGroup",
        viewonly=True,
    )
    cc_pairs: Mapped[list[ConnectorCredentialPair]] = relationship(
        "ConnectorCredentialPair",
        secondary=UserGroup__ConnectorCredentialPair.__table__,
        viewonly=True,
    )
    cc_pair_relationships: Mapped[list[UserGroup__ConnectorCredentialPair]] = (
        relationship(
            "UserGroup__ConnectorCredentialPair",
            viewonly=True,
        )
    )
    personas: Mapped[list[Persona]] = relationship(
        "Persona",
        secondary=Persona__UserGroup.__table__,
        viewonly=True,
    )
    document_sets: Mapped[list[DocumentSet]] = relationship(
        "DocumentSet",
        secondary=DocumentSet__UserGroup.__table__,
        viewonly=True,
    )
    credentials: Mapped[list[Credential]] = relationship(
        "Credential",
        secondary=Credential__UserGroup.__table__,
    )


"""Tables related to Token Rate Limiting
NOTE: `TokenRateLimit` is partially an MIT feature (global rate limit)
"""


class TokenRateLimit(Base):
    __tablename__ = "token_rate_limit"

    id: Mapped[int] = mapped_column(primary_key=True)
    enabled: Mapped[bool] = mapped_column(Boolean, nullable=False, default=True)
    token_budget: Mapped[int] = mapped_column(Integer, nullable=False)
    period_hours: Mapped[int] = mapped_column(Integer, nullable=False)
    scope: Mapped[TokenRateLimitScope] = mapped_column(
        Enum(TokenRateLimitScope, native_enum=False)
    )
    created_at: Mapped[datetime.datetime] = mapped_column(
        DateTime(timezone=True), server_default=func.now()
    )


class TokenRateLimit__UserGroup(Base):
    __tablename__ = "token_rate_limit__user_group"

    rate_limit_id: Mapped[int] = mapped_column(
        ForeignKey("token_rate_limit.id"), primary_key=True
    )
    user_group_id: Mapped[int] = mapped_column(
        ForeignKey("user_group.id"), primary_key=True
    )


class StandardAnswerCategory(Base):
    __tablename__ = "standard_answer_category"

    id: Mapped[int] = mapped_column(primary_key=True)
    name: Mapped[str] = mapped_column(String, unique=True)
    standard_answers: Mapped[list["StandardAnswer"]] = relationship(
        "StandardAnswer",
        secondary=StandardAnswer__StandardAnswerCategory.__table__,
        back_populates="categories",
    )
    slack_channel_configs: Mapped[list["SlackChannelConfig"]] = relationship(
        "SlackChannelConfig",
        secondary=SlackChannelConfig__StandardAnswerCategory.__table__,
        back_populates="standard_answer_categories",
    )


class StandardAnswer(Base):
    __tablename__ = "standard_answer"

    id: Mapped[int] = mapped_column(primary_key=True)
    keyword: Mapped[str] = mapped_column(String)
    answer: Mapped[str] = mapped_column(String)
    active: Mapped[bool] = mapped_column(Boolean)
    match_regex: Mapped[bool] = mapped_column(Boolean)
    match_any_keywords: Mapped[bool] = mapped_column(Boolean)

    __table_args__ = (
        Index(
            "unique_keyword_active",
            keyword,
            active,
            unique=True,
            postgresql_where=(active == True),  # noqa: E712
        ),
    )

    categories: Mapped[list[StandardAnswerCategory]] = relationship(
        "StandardAnswerCategory",
        secondary=StandardAnswer__StandardAnswerCategory.__table__,
        back_populates="standard_answers",
    )
    chat_messages: Mapped[list[ChatMessage]] = relationship(
        "ChatMessage",
        secondary=ChatMessage__StandardAnswer.__table__,
        back_populates="standard_answers",
    )


class BackgroundError(Base):
    """Important background errors. Serves to:
    1. Ensure that important logs are kept around and not lost on rotation/container restarts
    2. A trail for high-signal events so that the debugger doesn't need to remember/know every
       possible relevant log line.
    """

    __tablename__ = "background_error"

    id: Mapped[int] = mapped_column(primary_key=True)
    message: Mapped[str] = mapped_column(String)
    time_created: Mapped[datetime.datetime] = mapped_column(
        DateTime(timezone=True), server_default=func.now()
    )

    # option to link the error to a specific CC Pair
    cc_pair_id: Mapped[int | None] = mapped_column(
        ForeignKey("connector_credential_pair.id", ondelete="CASCADE"), nullable=True
    )

    cc_pair: Mapped["ConnectorCredentialPair | None"] = relationship(
        "ConnectorCredentialPair", back_populates="background_errors"
    )


"""Tables related to Permission Sync"""


class User__ExternalUserGroupId(Base):
    """Maps user info both internal and external to the name of the external group
    This maps the user to all of their external groups so that the external group name can be
    attached to the ACL list matching during query time. User level permissions can be handled by
    directly adding the Onyx user to the doc ACL list"""

    __tablename__ = "user__external_user_group_id"

    user_id: Mapped[UUID] = mapped_column(ForeignKey("user.id"), primary_key=True)
    # These group ids have been prefixed by the source type
    external_user_group_id: Mapped[str] = mapped_column(String, primary_key=True)
    cc_pair_id: Mapped[int] = mapped_column(
        ForeignKey("connector_credential_pair.id"), primary_key=True
    )


class PublicExternalUserGroup(Base):
    """Stores all public external user "groups".

    For example, things like Google Drive folders that are marked
    as `Anyone with the link` or `Anyone in the domain`
    """

    __tablename__ = "public_external_user_group"

    external_user_group_id: Mapped[str] = mapped_column(String, primary_key=True)
    cc_pair_id: Mapped[int] = mapped_column(
        ForeignKey("connector_credential_pair.id", ondelete="CASCADE"), primary_key=True
    )


class UsageReport(Base):
    """This stores metadata about usage reports generated by admin including user who generated
    them as well las the period they cover. The actual zip file of the report is stored as a lo
    using the PGFileStore
    """

    __tablename__ = "usage_reports"

    id: Mapped[int] = mapped_column(primary_key=True)
    report_name: Mapped[str] = mapped_column(ForeignKey("file_store.file_name"))

    # if None, report was auto-generated
    requestor_user_id: Mapped[UUID | None] = mapped_column(
        ForeignKey("user.id", ondelete="CASCADE"), nullable=True
    )
    time_created: Mapped[datetime.datetime] = mapped_column(
        DateTime(timezone=True), server_default=func.now()
    )
    period_from: Mapped[datetime.datetime | None] = mapped_column(
        DateTime(timezone=True)
    )
    period_to: Mapped[datetime.datetime | None] = mapped_column(DateTime(timezone=True))

    requestor = relationship("User")
    file = relationship("PGFileStore")


class InputPrompt(Base):
    __tablename__ = "inputprompt"

    id: Mapped[int] = mapped_column(Integer, primary_key=True, autoincrement=True)
    prompt: Mapped[str] = mapped_column(String)
    content: Mapped[str] = mapped_column(String)
    active: Mapped[bool] = mapped_column(Boolean)
    user: Mapped[User | None] = relationship("User", back_populates="input_prompts")
    is_public: Mapped[bool] = mapped_column(Boolean, nullable=False, default=True)
    user_id: Mapped[UUID | None] = mapped_column(
        ForeignKey("user.id", ondelete="CASCADE"), nullable=True
    )


class InputPrompt__User(Base):
    __tablename__ = "inputprompt__user"

    input_prompt_id: Mapped[int] = mapped_column(
        ForeignKey("inputprompt.id"), primary_key=True
    )
    user_id: Mapped[UUID | None] = mapped_column(
        ForeignKey("inputprompt.id"), primary_key=True
    )
    disabled: Mapped[bool] = mapped_column(Boolean, nullable=False, default=False)


class UserFolder(Base):
    __tablename__ = "user_folder"

    id: Mapped[int] = mapped_column(primary_key=True, autoincrement=True)
    user_id: Mapped[UUID | None] = mapped_column(ForeignKey("user.id"), nullable=False)
    name: Mapped[str] = mapped_column(nullable=False)
    description: Mapped[str] = mapped_column(nullable=False)
    created_at: Mapped[datetime.datetime] = mapped_column(
        DateTime(timezone=True), server_default=func.now()
    )
    user: Mapped["User"] = relationship(back_populates="folders")
    files: Mapped[list["UserFile"]] = relationship(back_populates="folder")
    assistants: Mapped[list["Persona"]] = relationship(
        "Persona",
        secondary=Persona__UserFolder.__table__,
        back_populates="user_folders",
    )


class UserDocument(str, Enum):
    CHAT = "chat"
    RECENT = "recent"
    FILE = "file"


class UserFile(Base):
    __tablename__ = "user_file"

    id: Mapped[int] = mapped_column(primary_key=True, autoincrement=True)
    user_id: Mapped[UUID | None] = mapped_column(ForeignKey("user.id"), nullable=False)
    assistants: Mapped[list["Persona"]] = relationship(
        "Persona",
        secondary=Persona__UserFile.__table__,
        back_populates="user_files",
    )
    folder_id: Mapped[int | None] = mapped_column(
        ForeignKey("user_folder.id"), nullable=True
    )

    file_id: Mapped[str] = mapped_column(nullable=False)
    document_id: Mapped[str] = mapped_column(nullable=False)
    name: Mapped[str] = mapped_column(nullable=False)
    created_at: Mapped[datetime.datetime] = mapped_column(
        default=datetime.datetime.utcnow
    )
    user: Mapped["User"] = relationship(back_populates="files")
    folder: Mapped["UserFolder"] = relationship(back_populates="files")
    token_count: Mapped[int | None] = mapped_column(Integer, nullable=True)

    cc_pair_id: Mapped[int | None] = mapped_column(
        ForeignKey("connector_credential_pair.id"), nullable=True, unique=True
    )
    cc_pair: Mapped["ConnectorCredentialPair"] = relationship(
        "ConnectorCredentialPair", back_populates="user_file"
    )
    link_url: Mapped[str | None] = mapped_column(String, nullable=True)
    content_type: Mapped[str | None] = mapped_column(String, nullable=True)


"""
Multi-tenancy related tables
"""


class PublicBase(DeclarativeBase):
    __abstract__ = True


# Strictly keeps track of the tenant that a given user will authenticate to.
class UserTenantMapping(Base):
    __tablename__ = "user_tenant_mapping"
    __table_args__ = ({"schema": "public"},)

    email: Mapped[str] = mapped_column(String, nullable=False, primary_key=True)
    tenant_id: Mapped[str] = mapped_column(String, nullable=False, primary_key=True)
    active: Mapped[bool] = mapped_column(Boolean, nullable=False, default=True)

    @validates("email")
    def validate_email(self, key: str, value: str) -> str:
        return value.lower() if value else value


class AvailableTenant(Base):
    __tablename__ = "available_tenant"
    """
    These entries will only exist ephemerally and are meant to be picked up by new users on registration.
    """

    tenant_id: Mapped[str] = mapped_column(String, primary_key=True, nullable=False)
    alembic_version: Mapped[str] = mapped_column(String, nullable=False)
    date_created: Mapped[datetime.datetime] = mapped_column(DateTime, nullable=False)


# This is a mapping from tenant IDs to anonymous user paths
class TenantAnonymousUserPath(Base):
    __tablename__ = "tenant_anonymous_user_path"

    tenant_id: Mapped[str] = mapped_column(String, primary_key=True, nullable=False)
    anonymous_user_path: Mapped[str] = mapped_column(
        String, nullable=False, unique=True
    )<|MERGE_RESOLUTION|>--- conflicted
+++ resolved
@@ -617,10 +617,7 @@
     )
 
 
-<<<<<<< HEAD
-=======
 # TODO: restructure config management
->>>>>>> ba9b24a4
 class KGConfig(Base):
     __tablename__ = "kg_config"
 
@@ -650,11 +647,7 @@
         NullFilteredString, nullable=False, index=False
     )
 
-<<<<<<< HEAD
-    attributes: Mapped[str] = mapped_column(
-=======
     attributes: Mapped[dict] = mapped_column(
->>>>>>> ba9b24a4
         postgresql.JSONB,
         nullable=True,
         default=dict,
@@ -856,12 +849,9 @@
     entity_key: Mapped[str] = mapped_column(
         NullFilteredString, nullable=True, index=True
     )
-<<<<<<< HEAD
-=======
     parent_key: Mapped[str | None] = mapped_column(
         NullFilteredString, nullable=True, index=True
     )
->>>>>>> ba9b24a4
     entity_subtype: Mapped[str] = mapped_column(
         NullFilteredString, nullable=True, index=True
     )
@@ -1016,11 +1006,7 @@
     )
 
     # Basic entity information
-<<<<<<< HEAD
-    parent_key: Mapped[str] = mapped_column(
-=======
     parent_key: Mapped[str | None] = mapped_column(
->>>>>>> ba9b24a4
         NullFilteredString, nullable=True, index=True
     )
 
