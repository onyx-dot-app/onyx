--- conflicted
+++ resolved
@@ -628,7 +628,6 @@
     return doc
 
 
-<<<<<<< HEAD
 def get_cc_pairs_for_document(
     db_session: Session,
     document_id: str,
@@ -681,7 +680,8 @@
 
     results = db_session.execute(stmt).all()
     return {doc_id: source for doc_id, source in results}
-=======
+
+
 def fetch_chunk_counts_for_documents(
     document_ids: list[str],
     db_session: Session,
@@ -701,5 +701,4 @@
     # If DbDocument.id is guaranteed to be a string, you can just do row.id;
     # otherwise cast to str if you need to be sure it's a string:
     return [(str(row[0]), row[1]) for row in results]
-    # or row.id, row.chunk_count if they are named attributes in your ORM model
->>>>>>> 71c2559e
+    # or row.id, row.chunk_count if they are named attributes in your ORM model