--- conflicted
+++ resolved
@@ -991,32 +991,6 @@
     db_session.flush()
 
 
-<<<<<<< HEAD
-def get_document_kg_info(
-    db_session: Session,
-    document_id: str,
-) -> KGStage | None:
-    """Retrieves the knowledge graph processing status and data for a document.
-    Args:
-        db_session (Session): The database session to use
-        document_id (str): The ID of the document to query
-    Returns:
-        Optional[Tuple[bool, dict]]: A tuple containing:
-            - bool: Whether the document has been KG processed
-            - dict: The KG data containing 'entities', 'relationships', and 'terms'
-            Returns None if the document is not found
-    """
-    stmt = select(DbDocument.kg_stage).where(DbDocument.id == document_id)
-    result = db_session.execute(stmt).one_or_none()
-
-    if result is None:
-        return None
-
-    return result.kg_stage or KGStage.NOT_STARTED
-
-
-=======
->>>>>>> ba9b24a4
 def get_all_kg_extracted_documents_info(
     db_session: Session,
 ) -> list[str]:
@@ -1264,9 +1238,6 @@
         .exists()
     )
 
-<<<<<<< HEAD
-    return db_session.execute(select(stmt)).scalar() or False
-=======
     return db_session.execute(select(stmt)).scalar() or False
 
 
@@ -1294,5 +1265,4 @@
         )
         .all()
     )
-    return entities, relationships
->>>>>>> ba9b24a4
+    return entities, relationships