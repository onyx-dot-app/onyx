[pytest]
pythonpath = .
markers =
    slow: marks tests as slow
filterwarnings =
    ignore::DeprecationWarning
    ignore::cryptography.utils.CryptographyDeprecationWarning
<<<<<<< HEAD
    ignore::PendingDeprecationWarning:ddtrace.internal.module
env_files =
    .test.env
=======
    ignore::PendingDeprecationWarning:ddtrace.internal.module
>>>>>>> 5d59850a
<|MERGE_RESOLUTION|>--- conflicted
+++ resolved
@@ -5,10 +5,9 @@
 filterwarnings =
     ignore::DeprecationWarning
     ignore::cryptography.utils.CryptographyDeprecationWarning
-<<<<<<< HEAD
     ignore::PendingDeprecationWarning:ddtrace.internal.module
+# .test.env is gitignored.
+# After installing pytest-dotenv,
+# you can use it to test credentials locally.
 env_files =
-    .test.env
-=======
-    ignore::PendingDeprecationWarning:ddtrace.internal.module
->>>>>>> 5d59850a
+    .test.env