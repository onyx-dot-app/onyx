--- conflicted
+++ resolved
@@ -27,10 +27,9 @@
 [program:celery_worker_primary]
 command=celery -A danswer.background.celery.celery_run:celery_app worker 
     --pool=threads
-    --concurrency=6 
+    --concurrency=4
     --prefetch-multiplier=1 
     --loglevel=INFO 
-<<<<<<< HEAD
     --logfile=/var/log/celery_worker_primary_supervisor.log 
     -Q celery
 environment=LOG_FILE_NAME=celery_worker_primary
@@ -52,17 +51,12 @@
 [program:celery_worker_heavy]
 command=celery -A danswer.background.celery.celery_run:celery_app worker 
     --pool=threads
-    --concurrency=6
+    --concurrency=4
     --prefetch-multiplier=1 
     --loglevel=INFO 
     --logfile=/var/log/celery_worker_heavy_supervisor.log 
     -Q connector_pruning
 environment=LOG_FILE_NAME=celery_worker_heavy
-=======
-    --logfile=/var/log/celery_worker_supervisor.log 
-    -Q celery,vespa_metadata_sync,connector_deletion
-environment=LOG_FILE_NAME=celery_worker
->>>>>>> 7d1ec109
 redirect_stderr=true
 autorestart=true
 
