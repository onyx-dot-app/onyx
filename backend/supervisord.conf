[supervisord]
nodaemon=true
user=root
logfile=/var/log/supervisord.log

# Indexing is the heaviest job, also requires some CPU intensive steps
# Cannot place this in Celery for now because Celery must run as a single process (see note below)
# Indexing uses multi-processing to speed things up
[program:document_indexing]
environment=CURRENT_PROCESS_IS_AN_INDEXING_JOB=true
command=python danswer/background/update.py
stdout_logfile=/var/log/document_indexing.log
stdout_logfile_maxbytes=16MB
redirect_stderr=true
autorestart=true

# Background jobs that must be run async due to long time to completion
# NOTE: due to an issue with Celery + SQLAlchemy 
# (https://github.com/celery/celery/issues/7007#issuecomment-1740139367)
# we must use the threads pool instead of the default prefork pool for now
# in order to avoid intermittent errors like:
# `billiard.exceptions.WorkerLostError: Worker exited prematurely: signal 11 (SIGSEGV)`. 
#
# This means workers will not be able take advantage of multiple CPU cores 
# on a system, but this should be okay for now since all our celery tasks are
# relatively compute-light (e.g. they tend to just make a bunch of requests to 
# Vespa / Postgres)
[program:celery_worker_primary]
command=celery -A danswer.background.celery.celery_run:celery_app worker 
    --pool=threads
    --concurrency=4
    --prefetch-multiplier=1 
    --loglevel=INFO 
    --hostname=primary@%%n 
    -Q celery
stdout_logfile=/var/log/celery_worker_primary.log
stdout_logfile_maxbytes=16MB
redirect_stderr=true
autorestart=true
startsecs=10
stopasgroup=true

# NOTE: only allowing configuration here and not in the other celery workers, 
# since this is often the bottleneck for "sync" jobs (e.g. document set syncing, 
# user group syncing, deletion, etc.) 
[program:celery_worker_light]
command=bash -c "celery -A danswer.background.celery.celery_run:celery_app worker \
    --pool=threads \
    --concurrency=${CELERY_WORKER_LIGHT_CONCURRENCY:-24} \
    --prefetch-multiplier=${CELERY_WORKER_LIGHT_PREFETCH_MULTIPLIER:-8} \
    --loglevel=INFO \
    --hostname=light@%%n \
    -Q vespa_metadata_sync,connector_deletion"
stdout_logfile=/var/log/celery_worker_light.log
stdout_logfile_maxbytes=16MB
redirect_stderr=true
autorestart=true
startsecs=10
stopasgroup=true

[program:celery_worker_heavy]
command=celery -A danswer.background.celery.celery_run:celery_app worker 
    --pool=threads
    --concurrency=4
    --prefetch-multiplier=1 
    --loglevel=INFO 
    --hostname=heavy@%%n
    -Q connector_pruning
stdout_logfile=/var/log/celery_worker_heavy.log
stdout_logfile_maxbytes=16MB
redirect_stderr=true
autorestart=true
startsecs=10
stopasgroup=true

[program:celery_worker_indexing]
command=celery -A danswer.background.celery.celery_run:celery_app worker 
    --pool=threads
    --concurrency=1
    --prefetch-multiplier=1
    --loglevel=INFO
    --logfile=/var/log/celery_worker_indexing_supervisor.log
    --hostname=indexing@%%n
    -Q connector_indexing
environment=LOG_FILE_NAME=celery_worker_indexing
redirect_stderr=true
autorestart=true
startsecs=10
stopasgroup=true

# Job scheduler for periodic tasks
[program:celery_beat]
command=celery -A danswer.background.celery.celery_run:celery_app beat
stdout_logfile=/var/log/celery_beat.log
stdout_logfile_maxbytes=16MB
redirect_stderr=true
startsecs=10
stopasgroup=true

# Listens for Slack messages and responds with answers
# for all channels that the DanswerBot has been added to.
# If not setup, this will just fail 5 times and then stop.
# More details on setup here: https://docs.danswer.dev/slack_bot_setup
[program:slack_bot]
command=python danswer/danswerbot/slack/listener.py
stdout_logfile=/var/log/slack_bot.log
stdout_logfile_maxbytes=16MB
redirect_stderr=true
autorestart=true
startretries=5
startsecs=60

# Pushes all logs from the above programs to stdout
# No log rotation here, since it's stdout it's handled by the Docker container logging
[program:log-redirect-handler]
command=tail -qF
<<<<<<< HEAD
    /var/log/document_indexing_info.log
    /var/log/celery_beat_supervisor.log
    /var/log/celery_worker_primary_supervisor.log
    /var/log/celery_worker_light_supervisor.log
    /var/log/celery_worker_heavy_supervisor.log
    /var/log/celery_worker_indexing_supervisor.log
    /var/log/celery_beat_debug.log
    /var/log/celery_worker_primary_debug.log
    /var/log/celery_worker_light_debug.log
    /var/log/celery_worker_heavy_debug.log
    /var/log/celery_worker_indexing_debug.log
    /var/log/slack_bot_debug.log
=======
    /var/log/celery_beat.log
    /var/log/celery_worker_primary.log
    /var/log/celery_worker_light.log
    /var/log/celery_worker_heavy.log
    /var/log/document_indexing.log
    /var/log/slack_bot.log
>>>>>>> 35d32ea3
stdout_logfile=/dev/stdout
stdout_logfile_maxbytes = 0  # must be set to 0 when stdout_logfile=/dev/stdout
autorestart=true<|MERGE_RESOLUTION|>--- conflicted
+++ resolved
@@ -2,17 +2,6 @@
 nodaemon=true
 user=root
 logfile=/var/log/supervisord.log
-
-# Indexing is the heaviest job, also requires some CPU intensive steps
-# Cannot place this in Celery for now because Celery must run as a single process (see note below)
-# Indexing uses multi-processing to speed things up
-[program:document_indexing]
-environment=CURRENT_PROCESS_IS_AN_INDEXING_JOB=true
-command=python danswer/background/update.py
-stdout_logfile=/var/log/document_indexing.log
-stdout_logfile_maxbytes=16MB
-redirect_stderr=true
-autorestart=true
 
 # Background jobs that must be run async due to long time to completion
 # NOTE: due to an issue with Celery + SQLAlchemy 
@@ -79,10 +68,10 @@
     --concurrency=1
     --prefetch-multiplier=1
     --loglevel=INFO
-    --logfile=/var/log/celery_worker_indexing_supervisor.log
     --hostname=indexing@%%n
     -Q connector_indexing
-environment=LOG_FILE_NAME=celery_worker_indexing
+stdout_logfile=/var/log/celery_worker_heavy.log
+stdout_logfile_maxbytes=16MB
 redirect_stderr=true
 autorestart=true
 startsecs=10
@@ -114,27 +103,12 @@
 # No log rotation here, since it's stdout it's handled by the Docker container logging
 [program:log-redirect-handler]
 command=tail -qF
-<<<<<<< HEAD
-    /var/log/document_indexing_info.log
-    /var/log/celery_beat_supervisor.log
-    /var/log/celery_worker_primary_supervisor.log
-    /var/log/celery_worker_light_supervisor.log
-    /var/log/celery_worker_heavy_supervisor.log
-    /var/log/celery_worker_indexing_supervisor.log
-    /var/log/celery_beat_debug.log
-    /var/log/celery_worker_primary_debug.log
-    /var/log/celery_worker_light_debug.log
-    /var/log/celery_worker_heavy_debug.log
-    /var/log/celery_worker_indexing_debug.log
-    /var/log/slack_bot_debug.log
-=======
     /var/log/celery_beat.log
     /var/log/celery_worker_primary.log
     /var/log/celery_worker_light.log
     /var/log/celery_worker_heavy.log
-    /var/log/document_indexing.log
+    /var/log/celery_worker_indexing.log
     /var/log/slack_bot.log
->>>>>>> 35d32ea3
 stdout_logfile=/dev/stdout
 stdout_logfile_maxbytes = 0  # must be set to 0 when stdout_logfile=/dev/stdout
 autorestart=true