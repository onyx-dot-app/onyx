import os
from urllib.parse import urlparse

<<<<<<< HEAD
from dotenv import load_dotenv

load_dotenv()
=======
# Used for logging
SLACK_CHANNEL_ID = "channel_id"
>>>>>>> c65f2690

MODEL_SERVER_HOST = os.environ.get("MODEL_SERVER_HOST") or "localhost"
MODEL_SERVER_ALLOWED_HOST = os.environ.get("MODEL_SERVER_HOST") or "0.0.0.0"
MODEL_SERVER_PORT = int(os.environ.get("MODEL_SERVER_PORT") or "9000")
# Model server for indexing should use a separate one to not allow indexing to introduce delay
# for inference
INDEXING_MODEL_SERVER_HOST = (
    os.environ.get("INDEXING_MODEL_SERVER_HOST") or MODEL_SERVER_HOST
)
INDEXING_MODEL_SERVER_PORT = int(
    os.environ.get("INDEXING_MODEL_SERVER_PORT") or MODEL_SERVER_PORT
)

<<<<<<< HEAD
# enMedD AI custom Deep Learning Models
CONNECTOR_CLASSIFIER_MODEL_REPO = "enMedD AI/filter-extraction-model"
=======
# Danswer custom Deep Learning Models
CONNECTOR_CLASSIFIER_MODEL_REPO = "Danswer/filter-extraction-model"
>>>>>>> c65f2690
CONNECTOR_CLASSIFIER_MODEL_TAG = "1.0.0"
INTENT_MODEL_VERSION = "danswer/hybrid-intent-token-classifier"
INTENT_MODEL_TAG = "v1.0.3"


# Bi-Encoder, other details
DOC_EMBEDDING_CONTEXT_SIZE = 512

# Used to distinguish alternative indices
<<<<<<< HEAD
ALT_INDEX_SUFFIX = "__enmedd_alt_index"
=======
ALT_INDEX_SUFFIX = "__danswer_alt_index"
>>>>>>> c65f2690

# Used for loading defaults for automatic deployments and dev flows
# For local, use: mixedbread-ai/mxbai-rerank-xsmall-v1
DEFAULT_CROSS_ENCODER_MODEL_NAME = (
    os.environ.get("DEFAULT_CROSS_ENCODER_MODEL_NAME") or None
<<<<<<< HEAD
)
DEFAULT_CROSS_ENCODER_API_KEY = os.environ.get("DEFAULT_CROSS_ENCODER_API_KEY") or None
DEFAULT_CROSS_ENCODER_PROVIDER_TYPE = (
    os.environ.get("DEFAULT_CROSS_ENCODER_PROVIDER_TYPE") or None
)
=======
)
DEFAULT_CROSS_ENCODER_API_KEY = os.environ.get("DEFAULT_CROSS_ENCODER_API_KEY") or None
DEFAULT_CROSS_ENCODER_PROVIDER_TYPE = (
    os.environ.get("DEFAULT_CROSS_ENCODER_PROVIDER_TYPE") or None
)
>>>>>>> c65f2690
DISABLE_RERANK_FOR_STREAMING = (
    os.environ.get("DISABLE_RERANK_FOR_STREAMING", "").lower() == "true"
)

# This controls the minimum number of pytorch "threads" to allocate to the embedding
# model. If torch finds more threads on its own, this value is not used.
MIN_THREADS_ML_MODELS = int(os.environ.get("MIN_THREADS_ML_MODELS") or 1)

# Model server that has indexing only set will throw exception if used for reranking
# or intent classification
INDEXING_ONLY = os.environ.get("INDEXING_ONLY", "").lower() == "true"

# The process needs to have this for the log file to write to
# otherwise, it will not create additional log files
<<<<<<< HEAD
LOG_FILE_NAME = os.environ.get("LOG_FILE_NAME") or "enmedd"
=======
LOG_FILE_NAME = os.environ.get("LOG_FILE_NAME") or "danswer"
>>>>>>> c65f2690

# Enable generating persistent log files for local dev environments
DEV_LOGGING_ENABLED = os.environ.get("DEV_LOGGING_ENABLED", "").lower() == "true"
# notset, debug, info, notice, warning, error, or critical
LOG_LEVEL = os.environ.get("LOG_LEVEL", "notice")


# Fields which should only be set on new search setting
PRESERVED_SEARCH_FIELDS = [
    "id",
    "provider_type",
    "api_key",
    "model_name",
    "api_url",
    "index_name",
    "multipass_indexing",
    "model_dim",
    "normalize",
    "passage_prefix",
    "query_prefix",
]


# CORS
def validate_cors_origin(origin: str) -> None:
    parsed = urlparse(origin)
    if parsed.scheme not in ["http", "https"] or not parsed.netloc:
        raise ValueError(f"Invalid CORS origin: '{origin}'")


CORS_ALLOWED_ORIGIN = os.environ.get("CORS_ALLOWED_ORIGIN", "*").split(",") or ["*"]

# Validate non-wildcard origins
for origin in CORS_ALLOWED_ORIGIN:
    if origin != "*" and (stripped_origin := origin.strip()):
        validate_cors_origin(stripped_origin)<|MERGE_RESOLUTION|>--- conflicted
+++ resolved
@@ -1,14 +1,9 @@
 import os
 from urllib.parse import urlparse
 
-<<<<<<< HEAD
 from dotenv import load_dotenv
 
 load_dotenv()
-=======
-# Used for logging
-SLACK_CHANNEL_ID = "channel_id"
->>>>>>> c65f2690
 
 MODEL_SERVER_HOST = os.environ.get("MODEL_SERVER_HOST") or "localhost"
 MODEL_SERVER_ALLOWED_HOST = os.environ.get("MODEL_SERVER_HOST") or "0.0.0.0"
@@ -22,13 +17,8 @@
     os.environ.get("INDEXING_MODEL_SERVER_PORT") or MODEL_SERVER_PORT
 )
 
-<<<<<<< HEAD
-# enMedD AI custom Deep Learning Models
-CONNECTOR_CLASSIFIER_MODEL_REPO = "enMedD AI/filter-extraction-model"
-=======
 # Danswer custom Deep Learning Models
 CONNECTOR_CLASSIFIER_MODEL_REPO = "Danswer/filter-extraction-model"
->>>>>>> c65f2690
 CONNECTOR_CLASSIFIER_MODEL_TAG = "1.0.0"
 INTENT_MODEL_VERSION = "danswer/hybrid-intent-token-classifier"
 INTENT_MODEL_TAG = "v1.0.3"
@@ -38,29 +28,17 @@
 DOC_EMBEDDING_CONTEXT_SIZE = 512
 
 # Used to distinguish alternative indices
-<<<<<<< HEAD
 ALT_INDEX_SUFFIX = "__enmedd_alt_index"
-=======
-ALT_INDEX_SUFFIX = "__danswer_alt_index"
->>>>>>> c65f2690
 
 # Used for loading defaults for automatic deployments and dev flows
 # For local, use: mixedbread-ai/mxbai-rerank-xsmall-v1
 DEFAULT_CROSS_ENCODER_MODEL_NAME = (
     os.environ.get("DEFAULT_CROSS_ENCODER_MODEL_NAME") or None
-<<<<<<< HEAD
 )
 DEFAULT_CROSS_ENCODER_API_KEY = os.environ.get("DEFAULT_CROSS_ENCODER_API_KEY") or None
 DEFAULT_CROSS_ENCODER_PROVIDER_TYPE = (
     os.environ.get("DEFAULT_CROSS_ENCODER_PROVIDER_TYPE") or None
 )
-=======
-)
-DEFAULT_CROSS_ENCODER_API_KEY = os.environ.get("DEFAULT_CROSS_ENCODER_API_KEY") or None
-DEFAULT_CROSS_ENCODER_PROVIDER_TYPE = (
-    os.environ.get("DEFAULT_CROSS_ENCODER_PROVIDER_TYPE") or None
-)
->>>>>>> c65f2690
 DISABLE_RERANK_FOR_STREAMING = (
     os.environ.get("DISABLE_RERANK_FOR_STREAMING", "").lower() == "true"
 )
@@ -75,11 +53,7 @@
 
 # The process needs to have this for the log file to write to
 # otherwise, it will not create additional log files
-<<<<<<< HEAD
 LOG_FILE_NAME = os.environ.get("LOG_FILE_NAME") or "enmedd"
-=======
-LOG_FILE_NAME = os.environ.get("LOG_FILE_NAME") or "danswer"
->>>>>>> c65f2690
 
 # Enable generating persistent log files for local dev environments
 DEV_LOGGING_ENABLED = os.environ.get("DEV_LOGGING_ENABLED", "").lower() == "true"
