--- conflicted
+++ resolved
@@ -30,11 +30,8 @@
     "openai": LazyImportSettings(),
     "markitdown": LazyImportSettings(),
     "tiktoken": LazyImportSettings(),
-<<<<<<< HEAD
-    "litellm": LazyImportSettings(ignore_files={"onyx/llm/llm_provider_options.py"}),
     "transformers": LazyImportSettings(ignore_files={"model_server/main.py"}),
     "setfit": LazyImportSettings(),
-=======
     "unstructured": LazyImportSettings(),
     "onyx.llm.litellm_singleton": LazyImportSettings(),
     "litellm": LazyImportSettings(
@@ -43,7 +40,6 @@
             "onyx/llm/litellm_singleton.py",
         }
     ),
->>>>>>> 67bd14e8
 }
 
 
@@ -171,7 +167,6 @@
 
     # Get relative path from backend directory
     rel_path = file_path.relative_to(backend_dir)
-<<<<<<< HEAD
     rel_path_str = rel_path.as_posix()
 
     # Check if this file path matches any pattern in the ignore list
@@ -188,12 +183,6 @@
                 return False
 
     return True
-=======
-    rel_path_str = str(rel_path)
-
-    # Check if this specific file path is in the ignore list
-    return rel_path_str not in settings.ignore_files
->>>>>>> 67bd14e8
 
 
 def main(modules_to_lazy_import: Dict[str, LazyImportSettings]) -> None:
