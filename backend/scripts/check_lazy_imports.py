import logging
import re
import sys
from dataclasses import dataclass
from pathlib import Path
from typing import Dict
from typing import List
from typing import Set

# Configure the logger
logging.basicConfig(
    level=logging.INFO,  # Set the log level (DEBUG, INFO, WARNING, ERROR, CRITICAL)
    format="%(asctime)s - %(name)s - %(levelname)s - %(message)s",  # Log format
    handlers=[logging.StreamHandler()],  # Output logs to console
)

logger = logging.getLogger(__name__)


@dataclass
class LazyImportSettings:
    """Settings for which directories to ignore when checking for lazy imports."""

    ignore_directories: Set[str] | None = None


# Map of modules to lazy import -> settings for what to ignore
_LAZY_IMPORT_MODULES_TO_IGNORE_SETTINGS: Dict[str, LazyImportSettings] = {
    "vertexai": LazyImportSettings(),
    "openai": LazyImportSettings(),
    "markitdown": LazyImportSettings(),
    "tiktoken": LazyImportSettings(),
    "unstructured": LazyImportSettings(),
    "litellm": LazyImportSettings(
        ignore_directories={"onyx/llm/llm_provider_options.py"}
    ),
}


@dataclass
class EagerImportResult:
    """Result of checking a file for eager imports."""

    violation_lines: List[tuple[int, str]]  # (line_number, line_content) tuples
    violated_modules: Set[str]  # modules that were actually violated


def find_eager_imports(
    file_path: Path, protected_modules: Set[str]
) -> EagerImportResult:
    """
    Find eager imports of protected modules in a given file.

    Eager imports are top-level (module-level) imports that happen immediately
    when the module is loaded, as opposed to lazy imports that happen inside
    functions only when called.

    Args:
        file_path: Path to Python file to check
        protected_modules: Set of module names that should only be imported lazily

    Returns:
        EagerImportResult containing violations list and violated modules set
    """
    violation_lines = []
    violated_modules = set()

    try:
        content = file_path.read_text(encoding="utf-8")
        lines = content.split("\n")

        for line_num, line in enumerate(lines, 1):
            stripped = line.strip()

            # Skip comments and empty lines
            if not stripped or stripped.startswith("#"):
                continue

            # Only check imports at module level (indentation == 0)
            current_indent = len(line) - len(line.lstrip())
            if current_indent == 0:
                # Check for eager imports of protected modules
                for module in protected_modules:
                    # Pattern 1: import module
                    if re.match(rf"^import\s+{re.escape(module)}(\s|$|\.)", stripped):
                        violation_lines.append((line_num, line))
                        violated_modules.add(module)

                    # Pattern 2: from module import ...
                    elif re.match(rf"^from\s+{re.escape(module)}(\s|\.|$)", stripped):
                        violation_lines.append((line_num, line))
                        violated_modules.add(module)

                    # Pattern 3: from ... import module (less common but possible)
                    elif re.search(
                        rf"^from\s+[\w.]+\s+import\s+.*\b{re.escape(module)}\b",
                        stripped,
                    ):
                        violation_lines.append((line_num, line))
                        violated_modules.add(module)

    except Exception as e:
        print(f"Error reading {file_path}: {e}")

    return EagerImportResult(
        violation_lines=violation_lines, violated_modules=violated_modules
    )


def find_python_files(backend_dir: Path) -> List[Path]:
    """
    Find all Python files in the backend directory, excluding test files.

    Args:
        backend_dir: Path to the backend directory to search

    Returns:
        List of Python file paths to check
    """
<<<<<<< HEAD
=======
    if ignore_directories is None:
        ignore_directories = set()

    # Always ignore virtual environment directories
    venv_dirs = {".venv", "venv", ".env", "env", "__pycache__"}
    ignore_directories = ignore_directories.union(venv_dirs)

>>>>>>> 7eeab8fb
    python_files = []
    for file_path in backend_dir.glob("**/*.py"):
        # Skip test files (they can contain test imports)
        path_parts = file_path.parts
        if (
            "tests" in path_parts
            or file_path.name.startswith("test_")
            or file_path.name.endswith("_test.py")
        ):
            continue

        python_files.append(file_path)

    return python_files


def should_check_file_for_module(
    file_path: Path, backend_dir: Path, settings: LazyImportSettings
) -> bool:
    """
    Check if a file should be checked for a specific module's imports.

    Args:
        file_path: Path to the file to check
        backend_dir: Path to the backend directory
        settings: Settings containing directories to ignore for this module

    Returns:
        True if the file should be checked, False if it should be ignored
    """
    if not settings.ignore_directories:
        # Empty set means check everywhere
        return True

    # Get relative path from backend directory
    rel_path = file_path.relative_to(backend_dir)
    rel_path_str = str(rel_path)

    # Check if this specific file path is in the ignore list
    return rel_path_str not in settings.ignore_directories


def main(modules_to_lazy_import: Dict[str, LazyImportSettings]) -> None:
    backend_dir = Path(__file__).parent.parent  # Go up from scripts/ to backend/

    logger.info(
        f"Checking for direct imports of lazy modules: {', '.join(modules_to_lazy_import.keys())}"
    )

    # Find all Python files to check
    target_python_files = find_python_files(backend_dir)

    violations_found = False
    all_violated_modules = set()

    # Check each Python file for each module with its specific ignore directories
    for file_path in target_python_files:
        # Determine which modules should be checked for this file
        modules_to_check = set()
        for module_name, settings in modules_to_lazy_import.items():
            if should_check_file_for_module(file_path, backend_dir, settings):
                modules_to_check.add(module_name)

        if not modules_to_check:
            # This file is ignored for all modules
            continue

        result = find_eager_imports(file_path, modules_to_check)

        if result.violation_lines:
            violations_found = True
            all_violated_modules.update(result.violated_modules)
            rel_path = file_path.relative_to(backend_dir)
            logger.error(f"\n❌ Eager import violations found in {rel_path}:")

            for line_num, line in result.violation_lines:
                logger.error(f"  Line {line_num}: {line.strip()}")

            # Suggest fix only for violated modules
            if result.violated_modules:
                logger.error(
                    f"  💡 You must lazy import {', '.join(sorted(result.violated_modules))} within functions when needed"
                )

    if violations_found:
        violated_modules_str = ", ".join(sorted(all_violated_modules))
        raise RuntimeError(
            f"Found eager imports of {violated_modules_str}. You must import them only when needed."
        )
    else:
        logger.info("✅ All lazy modules are properly imported!")


if __name__ == "__main__":
    try:
        main(_LAZY_IMPORT_MODULES_TO_IGNORE_SETTINGS)
        sys.exit(0)
    except RuntimeError:
        sys.exit(1)<|MERGE_RESOLUTION|>--- conflicted
+++ resolved
@@ -117,16 +117,10 @@
     Returns:
         List of Python file paths to check
     """
-<<<<<<< HEAD
-=======
-    if ignore_directories is None:
-        ignore_directories = set()
 
     # Always ignore virtual environment directories
-    venv_dirs = {".venv", "venv", ".env", "env", "__pycache__"}
-    ignore_directories = ignore_directories.union(venv_dirs)
-
->>>>>>> 7eeab8fb
+    ignore_directories = {".venv", "venv", ".env", "env", "__pycache__"}
+
     python_files = []
     for file_path in backend_dir.glob("**/*.py"):
         # Skip test files (they can contain test imports)
@@ -138,6 +132,10 @@
         ):
             continue
 
+        # Skip ignored directories
+        if any(ignored_dir in path_parts for ignored_dir in ignore_directories):
+            continue
+
         python_files.append(file_path)
 
     return python_files
