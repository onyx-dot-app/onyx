#!/bin/bash
set -e

cleanup() {
<<<<<<< HEAD
  echo "Error occured.Cleaning up..."
=======
  echo "Error occurred. Cleaning up..."
>>>>>>> 9631f373
  docker stop onyx_postgres onyx_vespa onyx_redis 2>/dev/null || true
  docker rm onyx_postgres onyx_vespa onyx_redis 2>/dev/null || true
}

# Trap errors and output a message, then cleanup
trap 'echo "Error occurred on line $LINENO. Exiting script." >&2; cleanup' ERR

# Usage of the script with optional volume arguments
# ./restart_containers.sh [vespa_volume] [postgres_volume] [redis_volume]

VESPA_VOLUME=${1:-""}  # Default is empty if not provided
POSTGRES_VOLUME=${2:-""}  # Default is empty if not provided
REDIS_VOLUME=${3:-""}  # Default is empty if not provided

# Stop and remove the existing containers
echo "Stopping and removing existing containers..."
docker stop onyx_postgres onyx_vespa onyx_redis 2>/dev/null || true
docker rm onyx_postgres onyx_vespa onyx_redis 2>/dev/null || true

# Start the PostgreSQL container with optional volume
echo "Starting PostgreSQL container..."
if [[ -n "$POSTGRES_VOLUME" ]]; then
    docker run -p 5432:5432 --name onyx_postgres -e POSTGRES_PASSWORD=password -d -v $POSTGRES_VOLUME:/var/lib/postgresql/data postgres -c max_connections=250
else
    docker run -p 5432:5432 --name onyx_postgres -e POSTGRES_PASSWORD=password -d postgres -c max_connections=250
fi

# Start the Vespa container with optional volume
echo "Starting Vespa container..."
if [[ -n "$VESPA_VOLUME" ]]; then
    docker run --detach --name onyx_vespa --hostname vespa-container --publish 8081:8081 --publish 19071:19071 -v $VESPA_VOLUME:/opt/vespa/var vespaengine/vespa:8
else
    docker run --detach --name onyx_vespa --hostname vespa-container --publish 8081:8081 --publish 19071:19071 vespaengine/vespa:8
fi

# Start the Redis container with optional volume
echo "Starting Redis container..."
if [[ -n "$REDIS_VOLUME" ]]; then
    docker run --detach --name onyx_redis --publish 6379:6379 -v $REDIS_VOLUME:/data redis
else
    docker run --detach --name onyx_redis --publish 6379:6379 redis
fi

# Ensure alembic runs in the correct directory
SCRIPT_DIR="$( cd "$( dirname "${BASH_SOURCE[0]}" )" &> /dev/null && pwd )"
PARENT_DIR="$(dirname "$SCRIPT_DIR")"
cd "$PARENT_DIR"

# Give Postgres a second to start
sleep 1

# Run Alembic upgrade
echo "Running Alembic migration..."
alembic upgrade head

# Run the following instead of the above if using MT cloud
# alembic -n schema_private upgrade head

echo "Containers restarted and migration completed."<|MERGE_RESOLUTION|>--- conflicted
+++ resolved
@@ -2,11 +2,7 @@
 set -e
 
 cleanup() {
-<<<<<<< HEAD
-  echo "Error occured.Cleaning up..."
-=======
   echo "Error occurred. Cleaning up..."
->>>>>>> 9631f373
   docker stop onyx_postgres onyx_vespa onyx_redis 2>/dev/null || true
   docker rm onyx_postgres onyx_vespa onyx_redis 2>/dev/null || true
 }
