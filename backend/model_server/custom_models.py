--- conflicted
+++ resolved
@@ -6,17 +6,10 @@
 from transformers import BatchEncoding  # type: ignore
 from transformers import PreTrainedTokenizer  # type: ignore
 
-<<<<<<< HEAD
 from enmedd.utils.logger import setup_logger
-from model_server.constants import MODEL_WARM_UP_STRING
-from model_server.enmedd_torch_model import ConnectorClassifier
-from model_server.enmedd_torch_model import HybridClassifier
-=======
-from danswer.utils.logger import setup_logger
 from model_server.constants import MODEL_WARM_UP_STRING
 from model_server.danswer_torch_model import ConnectorClassifier
 from model_server.danswer_torch_model import HybridClassifier
->>>>>>> c65f2690
 from model_server.utils import simple_log_function_time
 from shared_configs.configs import CONNECTOR_CLASSIFIER_MODEL_REPO
 from shared_configs.configs import CONNECTOR_CLASSIFIER_MODEL_TAG
@@ -177,11 +170,7 @@
 
     input_ids, attention_mask = tokenize_connector_classification_query(
         ["GitHub"],
-<<<<<<< HEAD
         "enmedd classifier query google doc",
-=======
-        "danswer classifier query google doc",
->>>>>>> c65f2690
         connector_classifier_tokenizer,
         connector_classifier.connector_end_token_id,
     )
