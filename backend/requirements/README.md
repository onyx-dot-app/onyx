# Requirements Management with uv

This directory is kept for backwards compatibility with existing Docker builds.

## Overview

We use **`pyproject.toml`** as the single source of truth for all dependencies, with a unified **`uv.lock`** file for resolved versions.

### Why this approach?

- ✅ **Single source of truth**: All dependencies defined in `pyproject.toml`
- ✅ **No duplication**: Dependencies shared across environments are only listed once
- ✅ **Unified lock file**: All versions resolved together - guaranteed compatible
- ✅ **Fast**: `uv` is 10-100x faster than pip-tools
- ✅ **Reproducible builds**: Lock file pins all transitive dependencies
- ✅ **Easy updates**: Change `pyproject.toml`, commit, done!

## File Structure

```
pyproject.toml                      # SOURCE OF TRUTH - edit this!
uv.lock                             # Unified lock file (all versions)
backend/
└── requirements/                   # Legacy .txt files (for Docker compat)
    ├── default.txt
    ├── dev.txt
    ├── ee.txt
    ├── model_server.txt
    └── combined.txt
```

## Workflow

### 1. Installing uv

If you don't have `uv` installed:

```bash
# On macOS/Linux
curl -LsSf https://astral.py/uv/install.sh | sh
```

### 2. Adding/Updating Dependencies

**DO NOT** edit the `.txt` files directly! Instead:

1. Edit `pyproject.toml`
2. Add/update/remove dependencies in the appropriate section:
   - `[dependency-groups]` for dev tools
   - `[project.dependencies]` for **shared** dependencies (used by both backend and model_server)
   - `[project.optional-dependencies.backend]` for backend-only dependencies
   - `[project.optional-dependencies.model_server]` for model_server-only dependencies (ML packages)
   - `[project.optional-dependencies.ee]` for EE features
3. Commit your changes - pre-commit hooks will automatically regenerate the lock file and requirements

### 3. Generating Lock File and Requirements

The lock file (`uv.lock`) and requirements files are automatically generated by pre-commit hooks when you commit changes to `pyproject.toml`:

- **`uv-lock`**: Runs `uv lock` to resolve dependencies into `uv.lock`
- **`uv-export`**: Exports requirements to the `.txt` files in this directory

To manually regenerate:

```bash
uv lock
uv export --no-emit-project --no-default-groups --no-hashes --extra backend -o backend/requirements/default.txt
uv export --no-emit-project --no-default-groups --no-hashes --group dev -o backend/requirements/dev.txt
uv export --no-emit-project --no-default-groups --no-hashes --extra ee -o backend/requirements/ee.txt
uv export --no-emit-project --no-default-groups --no-hashes --extra model_server -o backend/requirements/model_server.txt
```

### 4. Installing Dependencies

If enabled, all packages are installed automatically by the `uv-sync` pre-commit hook when changing
branches or pulling new changes.

```bash
# For everything (most common)
uv sync --all-extras

# For backend production (shared + backend dependencies)
uv sync --extra backend

# For backend development (shared + backend + dev tools)
uv sync --extra backend --extra dev

# For backend with EE (shared + backend + ee)
uv sync --extra backend --extra ee

# For model server (shared + model_server, NO backend deps!)
uv sync --extra model_server
```

`uv` aggressively [ignores active virtual environments](https://docs.astral.sh/uv/concepts/projects/config/#project-environment-path) and prefers the root virtual environment.
When working in workspace packages, be sure to pass `--active` when syncing the virtual environment:

<<<<<<< HEAD
=======
```bash
cd backend/
source .venv/bin/activate
uv sync --active
uv run --active ...
```

### 5. Upgrading Dependencies

Upgrade specific packages:

>>>>>>> f30e88a6
1. Edit version in pyproject.toml, then commit
2. Pre-commit hooks will automatically regenerate lock and requirements files

**Review changes carefully before committing!**<|MERGE_RESOLUTION|>--- conflicted
+++ resolved
@@ -95,8 +95,6 @@
 `uv` aggressively [ignores active virtual environments](https://docs.astral.sh/uv/concepts/projects/config/#project-environment-path) and prefers the root virtual environment.
 When working in workspace packages, be sure to pass `--active` when syncing the virtual environment:
 
-<<<<<<< HEAD
-=======
 ```bash
 cd backend/
 source .venv/bin/activate
@@ -108,7 +106,6 @@
 
 Upgrade specific packages:
 
->>>>>>> f30e88a6
 1. Edit version in pyproject.toml, then commit
 2. Pre-commit hooks will automatically regenerate lock and requirements files
 
