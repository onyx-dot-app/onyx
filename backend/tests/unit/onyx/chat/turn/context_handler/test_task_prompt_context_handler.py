from collections.abc import Sequence

from onyx.agents.agent_sdk.message_types import AgentSDKMessage
from onyx.agents.agent_sdk.message_types import AssistantMessageWithToolCalls
from onyx.agents.agent_sdk.message_types import InputTextContent
from onyx.agents.agent_sdk.message_types import SystemMessage
from onyx.agents.agent_sdk.message_types import ToolCall
from onyx.agents.agent_sdk.message_types import ToolCallFunction
from onyx.agents.agent_sdk.message_types import ToolMessage
from onyx.agents.agent_sdk.message_types import UserMessage
from onyx.chat.models import PromptConfig
<<<<<<< HEAD
from onyx.chat.turn.context_handler.task_prompt import add_reminder


def test_task_prompt_handler_with_no_user_messages() -> None:
    prompt_config = PromptConfig(
        default_behavior_system_prompt="You are a helpful assistant.",
        custom_instruction="Test system prompt",
        reminder="Test task prompt",
        datetime_aware=False,
    )
    current_user_message: UserMessage = UserMessage(
        role="user",
        content=[InputTextContent(type="input_text", text="Current query")],
    )
    agent_turn_messages: Sequence[AgentSDKMessage] = [
        AssistantMessageWithContent(
            role="assistant",
            content=[OutputTextContent(type="output_text", text="Assistant message 1")],
        ),
        AssistantMessageWithContent(
            role="assistant",
            content=[OutputTextContent(type="output_text", text="Assistant message 2")],
        ),
    ]

    result = add_reminder(
        current_user_message,
        agent_turn_messages,
        prompt_config,
        should_cite_documents=False,
    )

    assert len(result) == 3
    assert result[0].get("role") == "assistant"
    assert result[1].get("role") == "assistant"
    assert result[2].get("role") == "user"


def test_task_prompt_handler_basic() -> None:
    """Test that add_reminder appends task prompt without removing previous user messages.

    Note: The removal of previous user messages is now handled by the
    remove_middle_user_messages context handler, not by add_reminder.
    """
=======
from onyx.chat.turn.context_handler.task_prompt import update_task_prompt
from onyx.prompts.chat_prompts import OPEN_URL_REMINDER


def test_task_prompt_handler_previous_reminder() -> None:
>>>>>>> d9c27933
    task_prompt = "reminder!"
    prompt_config = PromptConfig(
        default_behavior_system_prompt="You are a helpful assistant.",
        custom_instruction="Test system prompt",
        reminder=task_prompt,
        datetime_aware=False,
    )
    current_user_message: UserMessage = UserMessage(
        role="user",
        content=[InputTextContent(type="input_text", text="Query")],
    )
    agent_turn_messages: Sequence[AgentSDKMessage] = [
        SystemMessage(
            role="system",
            content=[InputTextContent(type="input_text", text="hi")],
        ),
        AssistantMessageWithToolCalls(
            role="assistant",
            tool_calls=[
                ToolCall(
                    function=ToolCallFunction(
                        arguments='{"queries": ["hi"]}',
                        name="internal_search",
                    ),
                    id="call_1",
                    type="function",
                )
            ],
        ),
        ToolMessage(
            role="tool",
            content="Tool message 1",
            tool_call_id="call_1",
        ),
        UserMessage(
            role="user",
            content=[InputTextContent(type="input_text", text="old reminder")],
        ),
        AssistantMessageWithToolCalls(
            role="assistant",
            tool_calls=[
                ToolCall(
                    function=ToolCallFunction(
                        arguments='{"queries": ["hi"]}',
                        name="internal_search",
                    ),
                    id="call_1",
                    type="function",
                )
            ],
        ),
        ToolMessage(
            role="tool",
            content="Tool message 1",
            tool_call_id="call_1",
        ),
    ]

    result = add_reminder(
        current_user_message,
        agent_turn_messages,
        prompt_config,
        should_cite_documents=False,
    )

<<<<<<< HEAD
    # With the new behavior, add_reminder just appends, so we have 7 messages
    # (6 original + 1 new reminder)
    assert len(result) == 7
=======
    # Just verify no errors occur - don't test exact contents
    assert len(result) == 6
>>>>>>> d9c27933
    assert result[0].get("role") == "system"
    assert result[1].get("role") == "assistant"
    assert result[2].get("role") == "tool"
    assert result[3].get("role") == "user"  # Old reminder is preserved
    assert result[4].get("role") == "assistant"
    assert result[5].get("role") == "tool"
    assert result[6].get("role") == "user"  # New reminder appended
    # Type narrow to UserMessage after checking role
    last_msg = result[6]
    if last_msg.get("role") == "user":
        user_msg: UserMessage = last_msg  # type: ignore[assignment]
        # Content is now a list of InputTextContent items
        assert isinstance(user_msg["content"], list)
        assert len(user_msg["content"]) > 0


def test_task_prompt_handler_with_web_search() -> None:
    """Test that web_search parameter is properly handled."""
    task_prompt = "reminder!"
    prompt_config = PromptConfig(
        system_prompt="Test system prompt",
        task_prompt=task_prompt,
        datetime_aware=False,
    )
    current_user_message: UserMessage = UserMessage(
        role="user",
        content=[InputTextContent(type="input_text", text="Query")],
    )
    agent_turn_messages: Sequence[AgentSDKMessage] = [
        AssistantMessageWithToolCalls(
            role="assistant",
            tool_calls=[
                ToolCall(
                    function=ToolCallFunction(
                        arguments='{"query": "test query"}',
                        name="web_search",
                    ),
                    id="call_1",
                    type="function",
                )
            ],
        ),
        ToolMessage(
            role="tool",
            content="Tool message 1",
            tool_call_id="call_1",
        ),
    ]

    result = update_task_prompt(
        current_user_message,
        agent_turn_messages,
        prompt_config,
        should_cite_documents=True,
        last_iteration_included_web_search=True,
    )

    assert len(result) == 3
    assert result[0].get("role") == "assistant"
    assert result[1].get("role") == "tool"
    assert result[2].get("role") == "user"
    # Type narrow to UserMessage after checking role
    last_msg = result[2]
    if last_msg.get("role") == "user":
        user_msg: UserMessage = last_msg  # type: ignore[assignment]
        assert isinstance(user_msg["content"], list)
        assert len(user_msg["content"]) > 0
        first_content = user_msg["content"][0]
        # Type narrow to InputTextContent
        text_content: InputTextContent = first_content  # type: ignore[assignment]
        assert OPEN_URL_REMINDER in text_content["text"]<|MERGE_RESOLUTION|>--- conflicted
+++ resolved
@@ -1,16 +1,18 @@
 from collections.abc import Sequence
 
 from onyx.agents.agent_sdk.message_types import AgentSDKMessage
+from onyx.agents.agent_sdk.message_types import AssistantMessageWithContent
 from onyx.agents.agent_sdk.message_types import AssistantMessageWithToolCalls
 from onyx.agents.agent_sdk.message_types import InputTextContent
+from onyx.agents.agent_sdk.message_types import OutputTextContent
 from onyx.agents.agent_sdk.message_types import SystemMessage
 from onyx.agents.agent_sdk.message_types import ToolCall
 from onyx.agents.agent_sdk.message_types import ToolCallFunction
 from onyx.agents.agent_sdk.message_types import ToolMessage
 from onyx.agents.agent_sdk.message_types import UserMessage
 from onyx.chat.models import PromptConfig
-<<<<<<< HEAD
 from onyx.chat.turn.context_handler.task_prompt import add_reminder
+from onyx.prompts.chat_prompts import OPEN_URL_REMINDER
 
 
 def test_task_prompt_handler_with_no_user_messages() -> None:
@@ -54,13 +56,6 @@
     Note: The removal of previous user messages is now handled by the
     remove_middle_user_messages context handler, not by add_reminder.
     """
-=======
-from onyx.chat.turn.context_handler.task_prompt import update_task_prompt
-from onyx.prompts.chat_prompts import OPEN_URL_REMINDER
-
-
-def test_task_prompt_handler_previous_reminder() -> None:
->>>>>>> d9c27933
     task_prompt = "reminder!"
     prompt_config = PromptConfig(
         default_behavior_system_prompt="You are a helpful assistant.",
@@ -126,14 +121,9 @@
         should_cite_documents=False,
     )
 
-<<<<<<< HEAD
     # With the new behavior, add_reminder just appends, so we have 7 messages
     # (6 original + 1 new reminder)
     assert len(result) == 7
-=======
-    # Just verify no errors occur - don't test exact contents
-    assert len(result) == 6
->>>>>>> d9c27933
     assert result[0].get("role") == "system"
     assert result[1].get("role") == "assistant"
     assert result[2].get("role") == "tool"
@@ -183,7 +173,7 @@
         ),
     ]
 
-    result = update_task_prompt(
+    result = add_reminder(
         current_user_message,
         agent_turn_messages,
         prompt_config,
