--- conflicted
+++ resolved
@@ -39,16 +39,12 @@
     }
 
 
-<<<<<<< HEAD
-@pytest.mark.xfail(raises=HTTPError, reason="Zendesk credentials may have expired")
-=======
 @pytest.mark.xfail(
     reason=(
         "Cannot get Zendesk developer account to ensure zendesk account does not "
         "expire after 2 weeks"
     )
 )
->>>>>>> 42d6d935
 @pytest.mark.parametrize(
     "connector_fixture", ["zendesk_article_connector", "zendesk_ticket_connector"]
 )
@@ -107,16 +103,12 @@
         )
 
 
-<<<<<<< HEAD
-@pytest.mark.xfail(raises=HTTPError, reason="Zendesk credentials may have expired")
-=======
 @pytest.mark.xfail(
     reason=(
         "Cannot get Zendesk developer account to ensure zendesk account does not "
         "expire after 2 weeks"
     )
 )
->>>>>>> 42d6d935
 def test_zendesk_connector_slim(zendesk_article_connector: ZendeskConnector) -> None:
     # Get full doc IDs
     all_full_doc_ids = set()
