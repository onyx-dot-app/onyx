import os
import time
from unittest.mock import MagicMock
from unittest.mock import patch

import pytest

from onyx.configs.constants import DocumentSource
from onyx.connectors.models import Document
from onyx.connectors.onyx_jira.connector import JiraConnector
from tests.daily.connectors.utils import load_all_docs_from_checkpoint_connector


@pytest.fixture
def jira_connector() -> JiraConnector:
    connector = JiraConnector(
        jira_base_url="https://danswerai.atlassian.net",
        project_key="AS",
        comment_email_blacklist=[],
    )
    connector.load_credentials(
        {
            "jira_user_email": os.environ["JIRA_USER_EMAIL"],
            "jira_api_token": os.environ["JIRA_API_TOKEN"],
        }
    )
    return connector


@patch(
    "onyx.file_processing.extract_file_text.get_unstructured_api_key",
    return_value=None,
)
def test_jira_connector_basic(
    mock_get_api_key: MagicMock, jira_connector: JiraConnector
) -> None:
    docs = load_all_docs_from_checkpoint_connector(
        connector=jira_connector,
        start=0,
        end=time.time(),
    )
    assert len(docs) == 2

    # Find story and epic
    story: Document | None = None
    epic: Document | None = None
    for doc in docs:
        if doc.metadata["issuetype"] == "Story":
            story = doc
        elif doc.metadata["issuetype"] == "Epic":
            epic = doc

    assert story is not None
    assert epic is not None

    # Check task
    assert story.id == "https://danswerai.atlassian.net/browse/AS-3"
    assert story.semantic_identifier == "AS-3: test123small"
    assert story.source == DocumentSource.JIRA
    assert story.metadata == {
        "priority": "Medium",
        "status": "Done",
        "resolution": "Done",
        "resolution_date": "2025-05-29T15:33:31.031-0700",
        "reporter": "Chris Weaver",
        "assignee": "Chris Weaver",
        "issuetype": "Story",
        "created": "2025-04-16T16:44:06.716-0700",
        "reporter_email": "chris@onyx.app",
        "assignee_email": "chris@onyx.app",
        "project_name": "DailyConnectorTestProject",
        "project": "AS",
        "parent": "AS-4",
<<<<<<< HEAD
=======
        "key": "AS-3",
>>>>>>> ba9b24a4
        "updated": "2025-05-29T15:33:31.085-0700",
    }
    assert story.secondary_owners is None
    assert story.title == "AS-3 test123small"
    assert story.from_ingestion_api is False
    assert story.additional_info is None

    assert len(story.sections) == 1
    section = story.sections[0]
    assert section.text == "example_text\n"
    assert section.link == "https://danswerai.atlassian.net/browse/AS-3"

    # Check epic
    assert epic.id == "https://danswerai.atlassian.net/browse/AS-4"
    assert epic.semantic_identifier == "AS-4: EPIC"
    assert epic.source == DocumentSource.JIRA
    assert epic.metadata == {
        "priority": "Medium",
        "status": "Backlog",
        "reporter": "Founder Onyx",
        "assignee": "Chris Weaver",
        "issuetype": "Epic",
        "created": "2025-04-16T16:55:53.068-0700",
        "reporter_email": "founders@onyx.app",
        "assignee_email": "chris@onyx.app",
        "project_name": "DailyConnectorTestProject",
        "project": "AS",
<<<<<<< HEAD
=======
        "key": "AS-4",
>>>>>>> ba9b24a4
        "updated": "2025-05-29T14:43:05.312-0700",
    }
    assert epic.secondary_owners is None
    assert epic.title == "AS-4 EPIC"
    assert epic.from_ingestion_api is False
    assert epic.additional_info is None

    assert len(epic.sections) == 1
    section = epic.sections[0]
    assert section.text == "example_text\n"
    assert section.link == "https://danswerai.atlassian.net/browse/AS-4"<|MERGE_RESOLUTION|>--- conflicted
+++ resolved
@@ -71,10 +71,7 @@
         "project_name": "DailyConnectorTestProject",
         "project": "AS",
         "parent": "AS-4",
-<<<<<<< HEAD
-=======
         "key": "AS-3",
->>>>>>> ba9b24a4
         "updated": "2025-05-29T15:33:31.085-0700",
     }
     assert story.secondary_owners is None
@@ -102,10 +99,7 @@
         "assignee_email": "chris@onyx.app",
         "project_name": "DailyConnectorTestProject",
         "project": "AS",
-<<<<<<< HEAD
-=======
         "key": "AS-4",
->>>>>>> ba9b24a4
         "updated": "2025-05-29T14:43:05.312-0700",
     }
     assert epic.secondary_owners is None
