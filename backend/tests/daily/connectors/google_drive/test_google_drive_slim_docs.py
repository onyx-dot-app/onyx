import time
from collections.abc import Callable
from unittest.mock import MagicMock
from unittest.mock import patch

from danswer.access.models import ExternalAccess
from danswer.connectors.cross_connector_utils.google.google_utils import (
    execute_paginated_retrieval,
)
from danswer.connectors.google_drive.connector import GoogleDriveConnector
<<<<<<< HEAD
=======
from danswer.connectors.google_drive.google_utils import execute_paginated_retrieval
from danswer.connectors.google_drive.resources import get_admin_service
>>>>>>> 8e55566f
from ee.danswer.external_permissions.google_drive.doc_sync import (
    _get_permissions_from_slim_doc,
)
from tests.daily.connectors.google_drive.helpers import EMAIL_MAPPING
from tests.daily.connectors.google_drive.helpers import file_name_template
from tests.daily.connectors.google_drive.helpers import print_discrepencies
from tests.daily.connectors.google_drive.helpers import PUBLIC_RANGE


def get_keys_available_to_user_from_access_map(
    user_email: str,
    group_map: dict[str, list[str]],
    access_map: dict[str, ExternalAccess],
) -> list[str]:
    """
    Extracts the names of the files available to the user from the access map
    through their own email or group memberships or public access
    """
    group_emails_for_user = []
    for group_email, user_in_group_email_list in group_map.items():
        if user_email in user_in_group_email_list:
            group_emails_for_user.append(group_email)

    accessible_file_names_for_user = []
    for file_name, external_access in access_map.items():
        if external_access.is_public:
            accessible_file_names_for_user.append(file_name)
        elif user_email in external_access.external_user_emails:
            accessible_file_names_for_user.append(file_name)
        elif any(
            group_email in external_access.external_user_group_ids
            for group_email in group_emails_for_user
        ):
            accessible_file_names_for_user.append(file_name)
    return accessible_file_names_for_user


def assert_correct_access_for_user(
    user_email: str,
    expected_access_ids: list[int],
    group_map: dict[str, list[str]],
    retrieved_access_map: dict[str, ExternalAccess],
) -> None:
    """
    compares the expected access range of the user to the keys available to the user
    retrieved from the source
    """
    retrieved_keys_available_to_user = get_keys_available_to_user_from_access_map(
        user_email, group_map, retrieved_access_map
    )
    retrieved_file_names = set(retrieved_keys_available_to_user)

    # Combine public and user-specific access IDs
    all_accessible_ids = expected_access_ids + PUBLIC_RANGE
    expected_file_names = {file_name_template.format(i) for i in all_accessible_ids}

    print_discrepencies(expected_file_names, retrieved_file_names)

    assert expected_file_names == retrieved_file_names


# This function is supposed to map to the group_sync.py file for the google drive connector
# TODO: Call it directly
def get_group_map(google_drive_connector: GoogleDriveConnector) -> dict[str, list[str]]:
    admin_service = get_admin_service(
        creds=google_drive_connector.creds,
        user_email=google_drive_connector.primary_admin_email,
    )

    group_map: dict[str, list[str]] = {}
    for group in execute_paginated_retrieval(
        admin_service.groups().list,
        list_key="groups",
        domain=google_drive_connector.google_domain,
        fields="groups(email)",
    ):
        # The id is the group email
        group_email = group["email"]

        # Gather group member emails
        group_member_emails: list[str] = []
        for member in execute_paginated_retrieval(
            admin_service.members().list,
            list_key="members",
            groupKey=group_email,
            fields="members(email)",
        ):
            group_member_emails.append(member["email"])
        group_map[group_email] = group_member_emails
    return group_map


@patch(
    "danswer.file_processing.extract_file_text.get_unstructured_api_key",
    return_value=None,
)
def test_all_permissions(
    mock_get_api_key: MagicMock,
    google_drive_service_acct_connector_factory: Callable[..., GoogleDriveConnector],
) -> None:
    google_drive_connector = google_drive_service_acct_connector_factory(
        include_shared_drives=True,
        include_my_drives=True,
    )

    access_map: dict[str, ExternalAccess] = {}
    for slim_doc_batch in google_drive_connector.retrieve_all_slim_documents(
        0, time.time()
    ):
        for slim_doc in slim_doc_batch:
            access_map[
                (slim_doc.perm_sync_data or {})["name"]
            ] = _get_permissions_from_slim_doc(
                google_drive_connector=google_drive_connector,
                slim_doc=slim_doc,
            )

    for file_name, external_access in access_map.items():
        print(file_name, external_access)

    expected_file_range = (
<<<<<<< HEAD
        list(range(0, 5))  # Admin's My Drive
        + list(range(5, 10))  # TEST_USER_1's My Drive
        + list(range(10, 15))  # TEST_USER_2's My Drive
        + list(range(15, 20))  # TEST_USER_3's My Drive
        + list(range(20, 25))  # Shared Drive 1
        + list(range(25, 30))  # Folder 1
        + list(range(30, 35))  # Folder 1_1
        + list(range(35, 40))  # Folder 1_2
        + list(range(40, 45))  # Shared Drive 2
        + list(range(45, 50))  # Folder 2
        + list(range(50, 55))  # Folder 2_1
        + list(range(55, 60))  # Folder 2_2
=======
        DRIVE_ID_MAPPING["ADMIN"]
        + DRIVE_ID_MAPPING["TEST_USER_1"]
        + DRIVE_ID_MAPPING["TEST_USER_2"]
        + DRIVE_ID_MAPPING["TEST_USER_3"]
        + DRIVE_ID_MAPPING["SHARED_DRIVE_1"]
        + DRIVE_ID_MAPPING["FOLDER_1"]
        + DRIVE_ID_MAPPING["FOLDER_1_1"]
        + DRIVE_ID_MAPPING["FOLDER_1_2"]
        + DRIVE_ID_MAPPING["SHARED_DRIVE_2"]
        + DRIVE_ID_MAPPING["FOLDER_2"]
        + DRIVE_ID_MAPPING["FOLDER_2_1"]
        + DRIVE_ID_MAPPING["FOLDER_2_2"]
        + DRIVE_ID_MAPPING["SECTIONS"]
>>>>>>> 8e55566f
    )

    # Should get everything
    assert len(access_map) == len(expected_file_range)

    group_map = get_group_map(google_drive_connector)

    print("groups:\n", group_map)

    assert_correct_access_for_user(
        user_email=EMAIL_MAPPING["ADMIN"],
        expected_access_ids=list(range(0, 5))  # Admin's My Drive
        + list(range(20, 60)),  # All shared drive content
        group_map=group_map,
        retrieved_access_map=access_map,
    )
    assert_correct_access_for_user(
        user_email=EMAIL_MAPPING["TEST_USER_1"],
        expected_access_ids=list(range(5, 10))  # TEST_USER_1's My Drive
        + list(range(20, 40))  # Shared Drive 1 and its folders
        + list(range(0, 2)),  # Access to some of Admin's files
        group_map=group_map,
        retrieved_access_map=access_map,
    )

    assert_correct_access_for_user(
        user_email=EMAIL_MAPPING["TEST_USER_2"],
        expected_access_ids=list(range(10, 15))  # TEST_USER_2's My Drive
        + list(range(25, 40))  # Folder 1 and its subfolders
        + list(range(50, 55))  # Folder 2_1
        + list(range(45, 47)),  # Some files in Folder 2
        group_map=group_map,
        retrieved_access_map=access_map,
    )
    assert_correct_access_for_user(
        user_email=EMAIL_MAPPING["TEST_USER_3"],
        expected_access_ids=list(range(15, 20)),  # TEST_USER_3's My Drive only
        group_map=group_map,
        retrieved_access_map=access_map,
    )<|MERGE_RESOLUTION|>--- conflicted
+++ resolved
@@ -8,11 +8,7 @@
     execute_paginated_retrieval,
 )
 from danswer.connectors.google_drive.connector import GoogleDriveConnector
-<<<<<<< HEAD
-=======
-from danswer.connectors.google_drive.google_utils import execute_paginated_retrieval
 from danswer.connectors.google_drive.resources import get_admin_service
->>>>>>> 8e55566f
 from ee.danswer.external_permissions.google_drive.doc_sync import (
     _get_permissions_from_slim_doc,
 )
@@ -134,7 +130,6 @@
         print(file_name, external_access)
 
     expected_file_range = (
-<<<<<<< HEAD
         list(range(0, 5))  # Admin's My Drive
         + list(range(5, 10))  # TEST_USER_1's My Drive
         + list(range(10, 15))  # TEST_USER_2's My Drive
@@ -147,21 +142,6 @@
         + list(range(45, 50))  # Folder 2
         + list(range(50, 55))  # Folder 2_1
         + list(range(55, 60))  # Folder 2_2
-=======
-        DRIVE_ID_MAPPING["ADMIN"]
-        + DRIVE_ID_MAPPING["TEST_USER_1"]
-        + DRIVE_ID_MAPPING["TEST_USER_2"]
-        + DRIVE_ID_MAPPING["TEST_USER_3"]
-        + DRIVE_ID_MAPPING["SHARED_DRIVE_1"]
-        + DRIVE_ID_MAPPING["FOLDER_1"]
-        + DRIVE_ID_MAPPING["FOLDER_1_1"]
-        + DRIVE_ID_MAPPING["FOLDER_1_2"]
-        + DRIVE_ID_MAPPING["SHARED_DRIVE_2"]
-        + DRIVE_ID_MAPPING["FOLDER_2"]
-        + DRIVE_ID_MAPPING["FOLDER_2_1"]
-        + DRIVE_ID_MAPPING["FOLDER_2_2"]
-        + DRIVE_ID_MAPPING["SECTIONS"]
->>>>>>> 8e55566f
     )
 
     # Should get everything
