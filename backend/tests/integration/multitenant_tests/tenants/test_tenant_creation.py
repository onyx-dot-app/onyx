--- conflicted
+++ resolved
@@ -88,11 +88,8 @@
 
 
 def test_settings_access() -> None:
-<<<<<<< HEAD
-=======
     """Calls to the enterprise settings endpoint without authentication should fail with
     403 (and not 500, which will lock the web UI into a "maintenance mode" page)"""
 
->>>>>>> 551a05ae
     response = requests.get(url=f"{API_SERVER_URL}/enterprise-settings")
     assert response.status_code == HTTPStatus.FORBIDDEN