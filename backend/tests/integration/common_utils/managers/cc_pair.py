import time
from datetime import datetime
from typing import Any
from uuid import uuid4

import requests

from danswer.connectors.models import InputType
from danswer.db.enums import AccessType
from danswer.db.enums import ConnectorCredentialPairStatus
<<<<<<< HEAD
=======
from danswer.db.enums import TaskStatus
from danswer.server.documents.models import CeleryTaskStatus
>>>>>>> 0da736be
from danswer.server.documents.models import ConnectorCredentialPairIdentifier
from danswer.server.documents.models import ConnectorIndexingStatus
from danswer.server.documents.models import DocumentSource
from tests.integration.common_utils.constants import API_SERVER_URL
from tests.integration.common_utils.constants import GENERAL_HEADERS
from tests.integration.common_utils.constants import MAX_DELAY
from tests.integration.common_utils.managers.connector import ConnectorManager
from tests.integration.common_utils.managers.credential import CredentialManager
from tests.integration.common_utils.test_models import DATestCCPair
from tests.integration.common_utils.test_models import DATestUser


def _cc_pair_creator(
    connector_id: int,
    credential_id: int,
    name: str | None = None,
    access_type: AccessType = AccessType.PUBLIC,
    groups: list[int] | None = None,
    user_performing_action: DATestUser | None = None,
) -> DATestCCPair:
    name = f"{name}-cc-pair" if name else f"test-cc-pair-{uuid4()}"

    request = {
        "name": name,
        "access_type": access_type,
        "groups": groups or [],
    }

    response = requests.put(
        url=f"{API_SERVER_URL}/manage/connector/{connector_id}/credential/{credential_id}",
        json=request,
        headers=user_performing_action.headers
        if user_performing_action
        else GENERAL_HEADERS,
    )
    response.raise_for_status()
    return DATestCCPair(
        id=response.json()["data"],
        name=name,
        connector_id=connector_id,
        credential_id=credential_id,
        access_type=access_type,
        groups=groups or [],
    )


class CCPairManager:
    @staticmethod
    def create_from_scratch(
        name: str | None = None,
        access_type: AccessType = AccessType.PUBLIC,
        groups: list[int] | None = None,
        source: DocumentSource = DocumentSource.FILE,
        input_type: InputType = InputType.LOAD_STATE,
        connector_specific_config: dict[str, Any] | None = None,
        credential_json: dict[str, Any] | None = None,
        user_performing_action: DATestUser | None = None,
    ) -> DATestCCPair:
        connector = ConnectorManager.create(
            name=name,
            source=source,
            input_type=input_type,
            connector_specific_config=connector_specific_config,
            is_public=(access_type == AccessType.PUBLIC),
            groups=groups,
            user_performing_action=user_performing_action,
        )
        credential = CredentialManager.create(
            credential_json=credential_json,
            name=name,
            source=source,
            curator_public=(access_type == AccessType.PUBLIC),
            groups=groups,
            user_performing_action=user_performing_action,
        )
        cc_pair = _cc_pair_creator(
            connector_id=connector.id,
            credential_id=credential.id,
            name=name,
            access_type=access_type,
            groups=groups,
            user_performing_action=user_performing_action,
        )
        return cc_pair

    @staticmethod
    def create(
        connector_id: int,
        credential_id: int,
        name: str | None = None,
        access_type: AccessType = AccessType.PUBLIC,
        groups: list[int] | None = None,
        user_performing_action: DATestUser | None = None,
    ) -> DATestCCPair:
        cc_pair = _cc_pair_creator(
            connector_id=connector_id,
            credential_id=credential_id,
            name=name,
            access_type=access_type,
            groups=groups,
            user_performing_action=user_performing_action,
        )
        return cc_pair

    @staticmethod
    def pause_cc_pair(
        cc_pair: DATestCCPair,
        user_performing_action: DATestUser | None = None,
    ) -> None:
        result = requests.put(
            url=f"{API_SERVER_URL}/manage/admin/cc-pair/{cc_pair.id}/status",
            json={"status": "PAUSED"},
            headers=user_performing_action.headers
            if user_performing_action
            else GENERAL_HEADERS,
        )
        result.raise_for_status()

    @staticmethod
    def delete(
        cc_pair: DATestCCPair,
        user_performing_action: DATestUser | None = None,
    ) -> None:
        cc_pair_identifier = ConnectorCredentialPairIdentifier(
            connector_id=cc_pair.connector_id,
            credential_id=cc_pair.credential_id,
        )
        result = requests.post(
            url=f"{API_SERVER_URL}/manage/admin/deletion-attempt",
            json=cc_pair_identifier.model_dump(),
            headers=user_performing_action.headers
            if user_performing_action
            else GENERAL_HEADERS,
        )
        result.raise_for_status()

    @staticmethod
    def get_one(
        cc_pair_id: int,
        user_performing_action: DATestUser | None = None,
    ) -> ConnectorIndexingStatus | None:
        response = requests.get(
            f"{API_SERVER_URL}/manage/admin/connector/indexing-status",
            headers=user_performing_action.headers
            if user_performing_action
            else GENERAL_HEADERS,
        )
        response.raise_for_status()
        for cc_pair_json in response.json():
            cc_pair = ConnectorIndexingStatus(**cc_pair_json)
            if cc_pair.cc_pair_id == cc_pair_id:
                return cc_pair

        return None

    @staticmethod
    def get_all(
        user_performing_action: DATestUser | None = None,
    ) -> list[ConnectorIndexingStatus]:
        response = requests.get(
            f"{API_SERVER_URL}/manage/admin/connector/indexing-status",
            headers=user_performing_action.headers
            if user_performing_action
            else GENERAL_HEADERS,
        )
        response.raise_for_status()
        return [ConnectorIndexingStatus(**cc_pair) for cc_pair in response.json()]

    @staticmethod
    def verify(
        cc_pair: DATestCCPair,
        verify_deleted: bool = False,
        user_performing_action: DATestUser | None = None,
    ) -> None:
        all_cc_pairs = CCPairManager.get_all(user_performing_action)
        for retrieved_cc_pair in all_cc_pairs:
            if retrieved_cc_pair.cc_pair_id == cc_pair.id:
                if verify_deleted:
                    # We assume that this check will be performed after the deletion is
                    # already waited for
                    raise ValueError(
                        f"CC pair {cc_pair.id} found but should be deleted"
                    )
                if (
                    retrieved_cc_pair.name == cc_pair.name
                    and retrieved_cc_pair.connector.id == cc_pair.connector_id
                    and retrieved_cc_pair.credential.id == cc_pair.credential_id
                    and retrieved_cc_pair.access_type == cc_pair.access_type
                    and set(retrieved_cc_pair.groups) == set(cc_pair.groups)
                ):
                    return

        if not verify_deleted:
            raise ValueError(f"CC pair {cc_pair.id} not found")

    @staticmethod
    def run_once(
        cc_pair: DATestCCPair,
        user_performing_action: DATestUser | None = None,
    ) -> None:
        body = {
            "connector_id": cc_pair.connector_id,
            "credential_ids": [cc_pair.credential_id],
            "from_beginning": True,
        }
        result = requests.post(
            url=f"{API_SERVER_URL}/manage/admin/connector/run-once",
            json=body,
            headers=user_performing_action.headers
            if user_performing_action
            else GENERAL_HEADERS,
        )
        result.raise_for_status()

    @staticmethod
    def wait_for_indexing(
        cc_pair: DATestCCPair,
        after: datetime,
        timeout: float = MAX_DELAY,
        user_performing_action: DATestUser | None = None,
    ) -> None:
        """after: Wait for an indexing success time after this time"""
        start = time.monotonic()
        while True:
            fetched_cc_pairs = CCPairManager.get_all(user_performing_action)
            for fetched_cc_pair in fetched_cc_pairs:
                if fetched_cc_pair.cc_pair_id != cc_pair.id:
                    continue

                if (
                    fetched_cc_pair.last_success
                    and fetched_cc_pair.last_success > after
                ):
                    print(f"cc_pair {cc_pair.id} indexing complete.")
                    return
                else:
                    print("cc_pair found but not finished:")
                    # print(fetched_cc_pair.__dict__)

            elapsed = time.monotonic() - start
            if elapsed > timeout:
                raise TimeoutError(
                    f"CC pair indexing was not completed within {timeout} seconds"
                )

            print(
                f"Waiting for CC indexing to complete. elapsed={elapsed:.2f} timeout={timeout}"
            )
            time.sleep(5)

    @staticmethod
    def prune(
        cc_pair: DATestCCPair,
        user_performing_action: DATestUser | None = None,
    ) -> None:
        result = requests.post(
            url=f"{API_SERVER_URL}/manage/admin/cc-pair/{cc_pair.id}/prune",
            headers=user_performing_action.headers
            if user_performing_action
            else GENERAL_HEADERS,
        )
        result.raise_for_status()

    @staticmethod
    def is_pruning(
        cc_pair: DATestCCPair,
        user_performing_action: DATestUser | None = None,
<<<<<<< HEAD
    ) -> bool:
=======
    ) -> CeleryTaskStatus:
>>>>>>> 0da736be
        response = requests.get(
            url=f"{API_SERVER_URL}/manage/admin/cc-pair/{cc_pair.id}/prune",
            headers=user_performing_action.headers
            if user_performing_action
            else GENERAL_HEADERS,
        )
        response.raise_for_status()
<<<<<<< HEAD
        response_bool = response.json()
        return response_bool
=======
        return CeleryTaskStatus(**response.json())
>>>>>>> 0da736be

    @staticmethod
    def wait_for_prune(
        cc_pair: DATestCCPair,
        after: datetime,
        timeout: float = MAX_DELAY,
        user_performing_action: DATestUser | None = None,
    ) -> None:
        """after: The task register time must be after this time."""
        start = time.monotonic()
        while True:
<<<<<<< HEAD
            result = CCPairManager.is_pruning(cc_pair_test, user_performing_action)
            if not result:
                break
=======
            task = CCPairManager.get_prune_task(cc_pair, user_performing_action)
            if not task:
                raise ValueError("Prune task not found.")

            if not task.register_time or task.register_time < after:
                raise ValueError("Prune task register time is too early.")

            if task.status == TaskStatus.SUCCESS:
                # Pruning succeeded
                return
>>>>>>> 0da736be

            elapsed = time.monotonic() - start
            if elapsed > timeout:
                raise TimeoutError(
                    f"CC pair pruning was not completed within {timeout} seconds"
                )

            print(
                f"Waiting for CC pruning to complete. elapsed={elapsed:.2f} timeout={timeout}"
            )
            time.sleep(5)

    @staticmethod
    def sync(
        cc_pair: DATestCCPair,
        user_performing_action: DATestUser | None = None,
    ) -> None:
        result = requests.post(
            url=f"{API_SERVER_URL}/manage/admin/cc-pair/{cc_pair.id}/sync",
            headers=user_performing_action.headers
            if user_performing_action
            else GENERAL_HEADERS,
        )
        result.raise_for_status()

    @staticmethod
    def get_sync_task(
        cc_pair: DATestCCPair,
        user_performing_action: DATestUser | None = None,
    ) -> CeleryTaskStatus:
        response = requests.get(
            url=f"{API_SERVER_URL}/manage/admin/cc-pair/{cc_pair.id}/sync",
            headers=user_performing_action.headers
            if user_performing_action
            else GENERAL_HEADERS,
        )
        response.raise_for_status()
        return CeleryTaskStatus(**response.json())

    @staticmethod
    def wait_for_sync(
        cc_pair: DATestCCPair,
        after: datetime,
        timeout: float = MAX_DELAY,
        user_performing_action: DATestUser | None = None,
    ) -> None:
        """after: The task register time must be after this time."""
        start = time.monotonic()
        while True:
            task = CCPairManager.get_sync_task(cc_pair, user_performing_action)
            if not task:
                raise ValueError("Sync task not found.")

            if not task.register_time or task.register_time < after:
                raise ValueError("Sync task register time is too early.")

            if task.status == TaskStatus.SUCCESS:
                # Sync succeeded
                return

            elapsed = time.monotonic() - start
            if elapsed > timeout:
                raise TimeoutError(
                    f"CC pair syncing was not completed within {timeout} seconds"
                )

            print(
                f"Waiting for CC syncing to complete. elapsed={elapsed:.2f} timeout={timeout}"
            )
            time.sleep(5)

    @staticmethod
    def wait_for_deletion_completion(
        cc_pair_id: int | None = None,
        user_performing_action: DATestUser | None = None,
    ) -> None:
        """if cc_pair_id is not specified, just waits until no connectors are in the deleting state.
        if cc_pair_id is specified, checks to ensure the specific cc_pair_id is gone.
        We had a bug where the connector was paused in the middle of deleting, so specifying the
        cc_pair_id is good to do."""
        start = time.monotonic()
        while True:
<<<<<<< HEAD
            cc_pairs = CCPairManager.get_all(user_performing_action)
            if cc_pair_id:
                found = False
                for cc_pair in cc_pairs:
                    if cc_pair.cc_pair_id == cc_pair_id:
                        found = True
                        break

                if not found:
                    return
            else:
                if all(
                    cc_pair.cc_pair_status != ConnectorCredentialPairStatus.DELETING
                    for cc_pair in cc_pairs
                ):
                    return
=======
            fetched_cc_pairs = CCPairManager.get_all(user_performing_action)
            if all(
                cc_pair.cc_pair_status != ConnectorCredentialPairStatus.DELETING
                for cc_pair in fetched_cc_pairs
            ):
                return
>>>>>>> 0da736be

            if time.monotonic() - start > MAX_DELAY:
                raise TimeoutError(
                    f"CC pairs deletion was not completed within the {MAX_DELAY} seconds"
                )
            else:
                print("Some CC pairs are still being deleted, waiting...")
            time.sleep(2)<|MERGE_RESOLUTION|>--- conflicted
+++ resolved
@@ -8,11 +8,8 @@
 from danswer.connectors.models import InputType
 from danswer.db.enums import AccessType
 from danswer.db.enums import ConnectorCredentialPairStatus
-<<<<<<< HEAD
-=======
 from danswer.db.enums import TaskStatus
 from danswer.server.documents.models import CeleryTaskStatus
->>>>>>> 0da736be
 from danswer.server.documents.models import ConnectorCredentialPairIdentifier
 from danswer.server.documents.models import ConnectorIndexingStatus
 from danswer.server.documents.models import DocumentSource
@@ -280,11 +277,7 @@
     def is_pruning(
         cc_pair: DATestCCPair,
         user_performing_action: DATestUser | None = None,
-<<<<<<< HEAD
     ) -> bool:
-=======
-    ) -> CeleryTaskStatus:
->>>>>>> 0da736be
         response = requests.get(
             url=f"{API_SERVER_URL}/manage/admin/cc-pair/{cc_pair.id}/prune",
             headers=user_performing_action.headers
@@ -292,39 +285,21 @@
             else GENERAL_HEADERS,
         )
         response.raise_for_status()
-<<<<<<< HEAD
         response_bool = response.json()
         return response_bool
-=======
-        return CeleryTaskStatus(**response.json())
->>>>>>> 0da736be
 
     @staticmethod
     def wait_for_prune(
         cc_pair: DATestCCPair,
-        after: datetime,
         timeout: float = MAX_DELAY,
         user_performing_action: DATestUser | None = None,
     ) -> None:
         """after: The task register time must be after this time."""
         start = time.monotonic()
         while True:
-<<<<<<< HEAD
-            result = CCPairManager.is_pruning(cc_pair_test, user_performing_action)
+            result = CCPairManager.is_pruning(cc_pair, user_performing_action)
             if not result:
                 break
-=======
-            task = CCPairManager.get_prune_task(cc_pair, user_performing_action)
-            if not task:
-                raise ValueError("Prune task not found.")
-
-            if not task.register_time or task.register_time < after:
-                raise ValueError("Prune task register time is too early.")
-
-            if task.status == TaskStatus.SUCCESS:
-                # Pruning succeeded
-                return
->>>>>>> 0da736be
 
             elapsed = time.monotonic() - start
             if elapsed > timeout:
@@ -407,7 +382,6 @@
         cc_pair_id is good to do."""
         start = time.monotonic()
         while True:
-<<<<<<< HEAD
             cc_pairs = CCPairManager.get_all(user_performing_action)
             if cc_pair_id:
                 found = False
@@ -424,14 +398,6 @@
                     for cc_pair in cc_pairs
                 ):
                     return
-=======
-            fetched_cc_pairs = CCPairManager.get_all(user_performing_action)
-            if all(
-                cc_pair.cc_pair_status != ConnectorCredentialPairStatus.DELETING
-                for cc_pair in fetched_cc_pairs
-            ):
-                return
->>>>>>> 0da736be
 
             if time.monotonic() - start > MAX_DELAY:
                 raise TimeoutError(
