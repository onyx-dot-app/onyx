--- conflicted
+++ resolved
@@ -1,24 +1,12 @@
 from sqlalchemy.orm import Session
 
-<<<<<<< HEAD
-=======
-from danswer.background.celery.celery_app import task_logger
-from danswer.background.celery.celery_redis import RedisUserGroup
-from danswer.db.engine import get_sqlalchemy_engine
 from danswer.db.enums import AccessType
 from danswer.db.models import ConnectorCredentialPair
->>>>>>> 16d1c19d
 from danswer.db.tasks import check_task_is_live_and_not_timed_out
 from danswer.db.tasks import get_latest_task
 from danswer.utils.logger import setup_logger
 from ee.danswer.background.task_name_builders import name_chat_ttl_task
-<<<<<<< HEAD
-=======
 from ee.danswer.background.task_name_builders import name_sync_external_permissions_task
-from ee.danswer.db.user_group import delete_user_group
-from ee.danswer.db.user_group import fetch_user_group
-from ee.danswer.db.user_group import mark_user_group_as_synced
->>>>>>> 16d1c19d
 
 logger = setup_logger()
 
@@ -38,9 +26,6 @@
     if latest_task and check_task_is_live_and_not_timed_out(latest_task, db_session):
         logger.debug(f"{task_name} is already being performed. Skipping.")
         return False
-<<<<<<< HEAD
-    return True
-=======
     return True
 
 
@@ -60,45 +45,4 @@
         logger.debug(f"{task_name} is already being performed. Skipping.")
         return False
 
-    return True
-
-
-def monitor_usergroup_taskset(key_bytes: bytes, r: Redis) -> None:
-    """This function is likely to move in the worker refactor happening next."""
-    key = key_bytes.decode("utf-8")
-    usergroup_id = RedisUserGroup.get_id_from_fence_key(key)
-    if not usergroup_id:
-        task_logger.warning("Could not parse usergroup id from {key}")
-        return
-
-    rug = RedisUserGroup(usergroup_id)
-    fence_value = r.get(rug.fence_key)
-    if fence_value is None:
-        return
-
-    try:
-        initial_count = int(cast(int, fence_value))
-    except ValueError:
-        task_logger.error("The value is not an integer.")
-        return
-
-    count = cast(int, r.scard(rug.taskset_key))
-    task_logger.info(
-        f"User group sync: usergroup_id={usergroup_id} remaining={count} initial={initial_count}"
-    )
-    if count > 0:
-        return
-
-    with Session(get_sqlalchemy_engine()) as db_session:
-        user_group = fetch_user_group(db_session=db_session, user_group_id=usergroup_id)
-        if user_group:
-            if user_group.is_up_for_deletion:
-                delete_user_group(db_session=db_session, user_group=user_group)
-                task_logger.info(f"Deleted usergroup. id='{usergroup_id}'")
-            else:
-                mark_user_group_as_synced(db_session=db_session, user_group=user_group)
-                task_logger.info(f"Synced usergroup. id='{usergroup_id}'")
-
-    r.delete(rug.taskset_key)
-    r.delete(rug.fence_key)
->>>>>>> 16d1c19d
+    return True