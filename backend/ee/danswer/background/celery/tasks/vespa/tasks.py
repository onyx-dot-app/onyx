from typing import cast

from redis import Redis
from sqlalchemy.orm import Session

from danswer.background.celery.celery_app import task_logger
from danswer.background.celery.celery_redis import RedisUserGroup
from danswer.utils.logger import setup_logger
from ee.danswer.db.user_group import delete_user_group
from ee.danswer.db.user_group import fetch_user_group
from ee.danswer.db.user_group import mark_user_group_as_synced

logger = setup_logger()


def monitor_usergroup_taskset(key_bytes: bytes, r: Redis, db_session: Session) -> None:
    """This function is likely to move in the worker refactor happening next."""
    fence_key = key_bytes.decode("utf-8")
<<<<<<< HEAD
    usergroup_string_id = RedisUserGroup.get_id_from_fence_key(fence_key)
    if not usergroup_string_id:
=======
    usergroup_id = RedisUserGroup.get_id_from_fence_key(fence_key)
    if not usergroup_id:
>>>>>>> 35d32ea3
        task_logger.warning(f"Could not parse usergroup id from {fence_key}")
        return

    usergroup_id = int(usergroup_string_id)

    rug = RedisUserGroup(usergroup_id)
    fence_value = r.get(rug.fence_key)
    if fence_value is None:
        return

    try:
        initial_count = int(cast(int, fence_value))
    except ValueError:
        task_logger.error("The value is not an integer.")
        return

    count = cast(int, r.scard(rug.taskset_key))
    task_logger.info(
        f"User group sync progress: usergroup_id={usergroup_id} remaining={count} initial={initial_count}"
    )
    if count > 0:
        return

    user_group = fetch_user_group(db_session=db_session, user_group_id=usergroup_id)
    if user_group:
        if user_group.is_up_for_deletion:
            delete_user_group(db_session=db_session, user_group=user_group)
            task_logger.info(f"Deleted usergroup. id='{usergroup_id}'")
        else:
            mark_user_group_as_synced(db_session=db_session, user_group=user_group)
            task_logger.info(f"Synced usergroup. id='{usergroup_id}'")

    r.delete(rug.taskset_key)
    r.delete(rug.fence_key)<|MERGE_RESOLUTION|>--- conflicted
+++ resolved
@@ -16,13 +16,8 @@
 def monitor_usergroup_taskset(key_bytes: bytes, r: Redis, db_session: Session) -> None:
     """This function is likely to move in the worker refactor happening next."""
     fence_key = key_bytes.decode("utf-8")
-<<<<<<< HEAD
     usergroup_string_id = RedisUserGroup.get_id_from_fence_key(fence_key)
     if not usergroup_string_id:
-=======
-    usergroup_id = RedisUserGroup.get_id_from_fence_key(fence_key)
-    if not usergroup_id:
->>>>>>> 35d32ea3
         task_logger.warning(f"Could not parse usergroup id from {fence_key}")
         return
 
