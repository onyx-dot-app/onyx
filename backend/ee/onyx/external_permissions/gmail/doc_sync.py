--- conflicted
+++ resolved
@@ -32,12 +32,9 @@
 
 
 def gmail_doc_sync(
-<<<<<<< HEAD
     tenant_id: str | None,
     cc_pair: ConnectorCredentialPair,
-=======
-    cc_pair: ConnectorCredentialPair, callback: IndexingHeartbeatInterface | None
->>>>>>> 99fc5469
+    callback: IndexingHeartbeatInterface | None,
 ) -> list[DocExternalAccess]:
     """
     Adds the external permissions to the documents in postgres
