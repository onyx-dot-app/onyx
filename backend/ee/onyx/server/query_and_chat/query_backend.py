import json
from collections.abc import Generator

from fastapi import APIRouter
from fastapi import Depends
from fastapi import HTTPException
from fastapi.responses import StreamingResponse
from pydantic import BaseModel
from sqlalchemy.orm import Session

from ee.onyx.onyxbot.slack.handlers.handle_standard_answers import (
    oneoff_standard_answers,
)
from ee.onyx.server.query_and_chat.models import DocumentSearchRequest
from ee.onyx.server.query_and_chat.models import OneShotQARequest
from ee.onyx.server.query_and_chat.models import OneShotQAResponse
from ee.onyx.server.query_and_chat.models import StandardAnswerRequest
from ee.onyx.server.query_and_chat.models import StandardAnswerResponse
from onyx.auth.users import current_user
from onyx.chat.chat_utils import combine_message_thread
from onyx.chat.chat_utils import prepare_chat_message_request
from onyx.chat.models import AnswerStream
from onyx.chat.models import PersonaOverrideConfig
from onyx.chat.models import QADocsResponse
from onyx.chat.process_message import gather_stream
from onyx.chat.process_message import stream_chat_message_objects
from onyx.configs.chat_configs import NUM_RETURNED_HITS
from onyx.configs.onyxbot_configs import MAX_THREAD_CONTEXT_PERCENTAGE
from onyx.context.search.models import ChunkSearchRequest
from onyx.context.search.models import InferenceChunk
from onyx.context.search.pipeline import search_pipeline
from onyx.db.engine.sql_engine import get_session
from onyx.db.models import Persona
from onyx.db.models import User
from onyx.db.persona import get_persona_by_id
from onyx.db.search_settings import get_current_search_settings
from onyx.document_index.factory import get_default_document_index
from onyx.llm.factory import get_default_llms
from onyx.llm.factory import get_llms_for_persona
from onyx.llm.factory import get_main_llm_from_tuple
from onyx.natural_language_processing.utils import get_tokenizer
from onyx.server.query_and_chat.streaming_models import CitationInfo
from onyx.server.utils import get_json_line
from onyx.utils.logger import setup_logger


logger = setup_logger()
basic_router = APIRouter(prefix="/query")


class DocumentSearchPagination(BaseModel):
    offset: int
    limit: int
    returned_count: int
    has_more: bool
    next_offset: int | None = None


class DocumentSearchResponse(BaseModel):
<<<<<<< HEAD
    top_chunks: list[InferenceChunk]


def _translate_search_request(
    search_request: DocumentSearchRequest,
) -> ChunkSearchRequest:
    return ChunkSearchRequest(
        query=search_request.query,
        hybrid_alpha=search_request.hybrid_alpha,
        recency_bias_multiplier=search_request.recency_bias_multiplier,
        query_keywords=search_request.query_keywords,
        limit=search_request.limit,
        offset=search_request.offset,
        user_selected_filters=search_request.user_selected_filters,
        # No bypass_acl, not allowed for this endpoint
    )
=======
    top_documents: list[SavedSearchDocWithContent]
    llm_indices: list[int]
    pagination: DocumentSearchPagination


def _normalize_pagination(limit: int | None, offset: int | None) -> tuple[int, int]:
    if limit is None:
        resolved_limit = NUM_RETURNED_HITS
    else:
        resolved_limit = limit

    if resolved_limit <= 0:
        raise HTTPException(
            status_code=400, detail="retrieval_options.limit must be positive"
        )

    if offset is None:
        resolved_offset = 0
    else:
        resolved_offset = offset

    if resolved_offset < 0:
        raise HTTPException(
            status_code=400, detail="retrieval_options.offset cannot be negative"
        )

    return resolved_limit, resolved_offset
>>>>>>> dbf06c6a


@basic_router.post("/document-search")
def handle_search_request(
    search_request: DocumentSearchRequest,
    user: User | None = Depends(current_user),
    db_session: Session = Depends(get_session),
) -> DocumentSearchResponse:
    """Simple search endpoint, does not create a new message or records in the DB"""
    query = search_request.query
    logger.notice(f"Received document search query: {query}")

<<<<<<< HEAD
    llm, _ = get_default_llms()
=======
    llm, fast_llm = get_default_llms()
    pagination_limit, pagination_offset = _normalize_pagination(
        limit=search_request.retrieval_options.limit,
        offset=search_request.retrieval_options.offset,
    )

    search_pipeline = SearchPipeline(
        search_request=SearchRequest(
            query=query,
            search_type=search_request.search_type,
            human_selected_filters=search_request.retrieval_options.filters,
            enable_auto_detect_filters=search_request.retrieval_options.enable_auto_detect_filters,
            persona=None,  # For simplicity, default settings should be good for this search
            offset=pagination_offset,
            limit=pagination_limit + 1,
            rerank_settings=search_request.rerank_settings,
            evaluation_type=search_request.evaluation_type,
            chunks_above=search_request.chunks_above,
            chunks_below=search_request.chunks_below,
            full_doc=search_request.full_doc,
        ),
        user=user,
        llm=llm,
        fast_llm=fast_llm,
        skip_query_analysis=False,
        db_session=db_session,
        bypass_acl=False,
    )
    top_sections = search_pipeline.reranked_sections
    relevance_sections = search_pipeline.section_relevance
    top_docs = [
        SavedSearchDocWithContent(
            document_id=section.center_chunk.document_id,
            chunk_ind=section.center_chunk.chunk_id,
            content=section.center_chunk.content,
            semantic_identifier=section.center_chunk.semantic_identifier or "Unknown",
            link=(
                section.center_chunk.source_links.get(0)
                if section.center_chunk.source_links
                else None
            ),
            blurb=section.center_chunk.blurb,
            source_type=section.center_chunk.source_type,
            boost=section.center_chunk.boost,
            hidden=section.center_chunk.hidden,
            metadata=section.center_chunk.metadata,
            score=section.center_chunk.score or 0.0,
            match_highlights=section.center_chunk.match_highlights,
            updated_at=section.center_chunk.updated_at,
            primary_owners=section.center_chunk.primary_owners,
            secondary_owners=section.center_chunk.secondary_owners,
            is_internet=False,
            db_doc_id=0,
        )
        for section in top_sections
    ]

    # Track whether the underlying retrieval produced more items than requested
    has_more_results = len(top_docs) > pagination_limit

    # Deduping happens at the last step to avoid harming quality by dropping content early on
    deduped_docs = top_docs
    dropped_inds = None
>>>>>>> dbf06c6a

    search_settings = get_current_search_settings(db_session)
    document_index = get_default_document_index(
        search_settings=search_settings,
        secondary_search_settings=None,
    )

    retrieved_chunks = search_pipeline(
        chunk_search_request=_translate_search_request(search_request),
        document_index=document_index,
        user=user,
        persona=None,
        db_session=db_session,
        auto_detect_filters=False,
        llm=llm,
    )

<<<<<<< HEAD
    return DocumentSearchResponse(top_chunks=retrieved_chunks)
=======
    paginated_docs = deduped_docs[:pagination_limit]
    llm_indices = [index for index in llm_indices if index < len(paginated_docs)]
    has_more = has_more_results
    pagination = DocumentSearchPagination(
        offset=pagination_offset,
        limit=pagination_limit,
        returned_count=len(paginated_docs),
        has_more=has_more,
        next_offset=(pagination_offset + pagination_limit) if has_more else None,
    )

    return DocumentSearchResponse(
        top_documents=paginated_docs,
        llm_indices=llm_indices,
        pagination=pagination,
    )
>>>>>>> dbf06c6a


def get_answer_stream(
    query_request: OneShotQARequest,
    user: User | None = Depends(current_user),
    db_session: Session = Depends(get_session),
) -> AnswerStream:
    query = query_request.messages[0].message
    logger.notice(f"Received query for Answer API: {query}")

    if (
        query_request.persona_override_config is None
        and query_request.persona_id is None
    ):
        raise KeyError("Must provide persona ID or Persona Config")

    persona_info: Persona | PersonaOverrideConfig | None = None
    if query_request.persona_override_config is not None:
        persona_info = query_request.persona_override_config
    elif query_request.persona_id is not None:
        persona_info = get_persona_by_id(
            persona_id=query_request.persona_id,
            user=user,
            db_session=db_session,
            is_for_edit=False,
        )

    llm = get_main_llm_from_tuple(get_llms_for_persona(persona=persona_info, user=user))

    llm_tokenizer = get_tokenizer(
        model_name=llm.config.model_name,
        provider_type=llm.config.model_provider,
    )

    max_history_tokens = int(
        llm.config.max_input_tokens * MAX_THREAD_CONTEXT_PERCENTAGE
    )

    combined_message = combine_message_thread(
        messages=query_request.messages,
        max_tokens=max_history_tokens,
        llm_tokenizer=llm_tokenizer,
    )

    # Also creates a new chat session
    request = prepare_chat_message_request(
        message_text=combined_message,
        user=user,
        persona_id=query_request.persona_id,
        persona_override_config=query_request.persona_override_config,
        message_ts_to_respond_to=None,
        retrieval_details=query_request.retrieval_options,
        rerank_settings=query_request.rerank_settings,
        db_session=db_session,
        use_agentic_search=query_request.use_agentic_search,
        skip_gen_ai_answer_generation=query_request.skip_gen_ai_answer_generation,
    )

    packets = stream_chat_message_objects(
        new_msg_req=request,
        user=user,
        db_session=db_session,
    )

    return packets


@basic_router.post("/answer-with-citation")
def get_answer_with_citation(
    request: OneShotQARequest,
    db_session: Session = Depends(get_session),
    user: User | None = Depends(current_user),
) -> OneShotQAResponse:
    try:
        packets = get_answer_stream(request, user, db_session)
        answer = gather_stream(packets)

        if answer.error_msg:
            raise RuntimeError(answer.error_msg)

        return OneShotQAResponse(
            answer=answer.answer,
            chat_message_id=answer.message_id,
            error_msg=answer.error_msg,
            citations=[
                CitationInfo(citation_num=i, document_id=doc_id)
                for i, doc_id in answer.cited_documents.items()
            ],
            docs=QADocsResponse(
                top_documents=answer.top_documents,
                predicted_flow=None,
                predicted_search=None,
                applied_source_filters=None,
                applied_time_cutoff=None,
                recency_bias_multiplier=0.0,
            ),
        )
    except Exception as e:
        logger.error(f"Error in get_answer_with_citation: {str(e)}", exc_info=True)
        raise HTTPException(status_code=500, detail="An internal server error occurred")


@basic_router.post("/stream-answer-with-citation")
def stream_answer_with_citation(
    request: OneShotQARequest,
    db_session: Session = Depends(get_session),
    user: User | None = Depends(current_user),
) -> StreamingResponse:
    def stream_generator() -> Generator[str, None, None]:
        try:
            for packet in get_answer_stream(request, user, db_session):
                serialized = get_json_line(packet.model_dump())
                yield serialized
        except Exception as e:
            logger.exception("Error in answer streaming")
            yield json.dumps({"error": str(e)})

    return StreamingResponse(stream_generator(), media_type="application/json")


@basic_router.get("/standard-answer")
def get_standard_answer(
    request: StandardAnswerRequest,
    db_session: Session = Depends(get_session),
    _: User | None = Depends(current_user),
) -> StandardAnswerResponse:
    try:
        standard_answers = oneoff_standard_answers(
            message=request.message,
            slack_bot_categories=request.slack_bot_categories,
            db_session=db_session,
        )
        return StandardAnswerResponse(standard_answers=standard_answers)
    except Exception as e:
        logger.error(f"Error in get_standard_answer: {str(e)}", exc_info=True)
        raise HTTPException(status_code=500, detail="An internal server error occurred")<|MERGE_RESOLUTION|>--- conflicted
+++ resolved
@@ -24,7 +24,6 @@
 from onyx.chat.models import QADocsResponse
 from onyx.chat.process_message import gather_stream
 from onyx.chat.process_message import stream_chat_message_objects
-from onyx.configs.chat_configs import NUM_RETURNED_HITS
 from onyx.configs.onyxbot_configs import MAX_THREAD_CONTEXT_PERCENTAGE
 from onyx.context.search.models import ChunkSearchRequest
 from onyx.context.search.models import InferenceChunk
@@ -57,7 +56,6 @@
 
 
 class DocumentSearchResponse(BaseModel):
-<<<<<<< HEAD
     top_chunks: list[InferenceChunk]
 
 
@@ -74,35 +72,6 @@
         user_selected_filters=search_request.user_selected_filters,
         # No bypass_acl, not allowed for this endpoint
     )
-=======
-    top_documents: list[SavedSearchDocWithContent]
-    llm_indices: list[int]
-    pagination: DocumentSearchPagination
-
-
-def _normalize_pagination(limit: int | None, offset: int | None) -> tuple[int, int]:
-    if limit is None:
-        resolved_limit = NUM_RETURNED_HITS
-    else:
-        resolved_limit = limit
-
-    if resolved_limit <= 0:
-        raise HTTPException(
-            status_code=400, detail="retrieval_options.limit must be positive"
-        )
-
-    if offset is None:
-        resolved_offset = 0
-    else:
-        resolved_offset = offset
-
-    if resolved_offset < 0:
-        raise HTTPException(
-            status_code=400, detail="retrieval_options.offset cannot be negative"
-        )
-
-    return resolved_limit, resolved_offset
->>>>>>> dbf06c6a
 
 
 @basic_router.post("/document-search")
@@ -115,73 +84,7 @@
     query = search_request.query
     logger.notice(f"Received document search query: {query}")
 
-<<<<<<< HEAD
     llm, _ = get_default_llms()
-=======
-    llm, fast_llm = get_default_llms()
-    pagination_limit, pagination_offset = _normalize_pagination(
-        limit=search_request.retrieval_options.limit,
-        offset=search_request.retrieval_options.offset,
-    )
-
-    search_pipeline = SearchPipeline(
-        search_request=SearchRequest(
-            query=query,
-            search_type=search_request.search_type,
-            human_selected_filters=search_request.retrieval_options.filters,
-            enable_auto_detect_filters=search_request.retrieval_options.enable_auto_detect_filters,
-            persona=None,  # For simplicity, default settings should be good for this search
-            offset=pagination_offset,
-            limit=pagination_limit + 1,
-            rerank_settings=search_request.rerank_settings,
-            evaluation_type=search_request.evaluation_type,
-            chunks_above=search_request.chunks_above,
-            chunks_below=search_request.chunks_below,
-            full_doc=search_request.full_doc,
-        ),
-        user=user,
-        llm=llm,
-        fast_llm=fast_llm,
-        skip_query_analysis=False,
-        db_session=db_session,
-        bypass_acl=False,
-    )
-    top_sections = search_pipeline.reranked_sections
-    relevance_sections = search_pipeline.section_relevance
-    top_docs = [
-        SavedSearchDocWithContent(
-            document_id=section.center_chunk.document_id,
-            chunk_ind=section.center_chunk.chunk_id,
-            content=section.center_chunk.content,
-            semantic_identifier=section.center_chunk.semantic_identifier or "Unknown",
-            link=(
-                section.center_chunk.source_links.get(0)
-                if section.center_chunk.source_links
-                else None
-            ),
-            blurb=section.center_chunk.blurb,
-            source_type=section.center_chunk.source_type,
-            boost=section.center_chunk.boost,
-            hidden=section.center_chunk.hidden,
-            metadata=section.center_chunk.metadata,
-            score=section.center_chunk.score or 0.0,
-            match_highlights=section.center_chunk.match_highlights,
-            updated_at=section.center_chunk.updated_at,
-            primary_owners=section.center_chunk.primary_owners,
-            secondary_owners=section.center_chunk.secondary_owners,
-            is_internet=False,
-            db_doc_id=0,
-        )
-        for section in top_sections
-    ]
-
-    # Track whether the underlying retrieval produced more items than requested
-    has_more_results = len(top_docs) > pagination_limit
-
-    # Deduping happens at the last step to avoid harming quality by dropping content early on
-    deduped_docs = top_docs
-    dropped_inds = None
->>>>>>> dbf06c6a
 
     search_settings = get_current_search_settings(db_session)
     document_index = get_default_document_index(
@@ -199,26 +102,7 @@
         llm=llm,
     )
 
-<<<<<<< HEAD
     return DocumentSearchResponse(top_chunks=retrieved_chunks)
-=======
-    paginated_docs = deduped_docs[:pagination_limit]
-    llm_indices = [index for index in llm_indices if index < len(paginated_docs)]
-    has_more = has_more_results
-    pagination = DocumentSearchPagination(
-        offset=pagination_offset,
-        limit=pagination_limit,
-        returned_count=len(paginated_docs),
-        has_more=has_more,
-        next_offset=(pagination_offset + pagination_limit) if has_more else None,
-    )
-
-    return DocumentSearchResponse(
-        top_documents=paginated_docs,
-        llm_indices=llm_indices,
-        pagination=pagination,
-    )
->>>>>>> dbf06c6a
 
 
 def get_answer_stream(
