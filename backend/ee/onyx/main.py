from collections.abc import AsyncGenerator
from contextlib import asynccontextmanager

from fastapi import FastAPI
from httpx_oauth.clients.google import GoogleOAuth2
from httpx_oauth.clients.openid import BASE_SCOPES
from httpx_oauth.clients.openid import OpenID

from ee.onyx.configs.app_configs import OIDC_SCOPE_OVERRIDE
from ee.onyx.configs.app_configs import OPENID_CONFIG_URL
from ee.onyx.server.analytics.api import router as analytics_router
from ee.onyx.server.auth_check import check_ee_router_auth
from ee.onyx.server.documents.cc_pair import router as ee_document_cc_pair_router
from ee.onyx.server.enterprise_settings.api import (
    admin_router as enterprise_settings_admin_router,
)
from ee.onyx.server.enterprise_settings.api import (
    basic_router as enterprise_settings_router,
)
from ee.onyx.server.manage.standard_answer import router as standard_answer_router
<<<<<<< HEAD
from ee.onyx.server.middleware.tenant_tracking import add_tenant_id_middleware
=======
from ee.onyx.server.middleware.tenant_tracking import (
    add_api_server_tenant_id_middleware,
)
>>>>>>> c27ba6ba
from ee.onyx.server.oauth.api import router as ee_oauth_router
from ee.onyx.server.query_and_chat.chat_backend import (
    router as chat_router,
)
from ee.onyx.server.query_and_chat.query_backend import (
    basic_router as query_router,
)
from ee.onyx.server.query_history.api import router as query_history_router
from ee.onyx.server.reporting.usage_export_api import router as usage_export_router
from ee.onyx.server.saml import router as saml_router
from ee.onyx.server.seeding import seed_db
from ee.onyx.server.tenants.api import router as tenants_router
from ee.onyx.server.token_rate_limits.api import (
    router as token_rate_limit_settings_router,
)
from ee.onyx.server.user_group.api import router as user_group_router
from ee.onyx.utils.encryption import test_encryption
from onyx.auth.users import auth_backend
from onyx.auth.users import create_onyx_oauth_router
from onyx.auth.users import fastapi_users
from onyx.configs.app_configs import AUTH_TYPE
from onyx.configs.app_configs import OAUTH_CLIENT_ID
from onyx.configs.app_configs import OAUTH_CLIENT_SECRET
from onyx.configs.app_configs import USER_AUTH_SECRET
from onyx.configs.app_configs import WEB_DOMAIN
from onyx.configs.constants import AuthType
from onyx.main import get_application as get_application_base
from onyx.main import include_auth_router_with_prefix
from onyx.main import include_router_with_global_prefix_prepended
from onyx.main import lifespan as lifespan_base
from onyx.main import use_route_function_names_as_operation_ids
from onyx.utils.logger import setup_logger
from onyx.utils.variable_functionality import global_version
from shared_configs.configs import MULTI_TENANT

logger = setup_logger()


@asynccontextmanager
async def lifespan(app: FastAPI) -> AsyncGenerator[None, None]:
    """Small wrapper around the lifespan of the MIT application.
    Basically just calls the base lifespan, and then adds EE-only
    steps after."""

    async with lifespan_base(app):
        # seed the Onyx environment with LLMs, Assistants, etc. based on an optional
        # environment variable. Used to automate deployment for multiple environments.
        seed_db()

        yield


def get_application() -> FastAPI:
    # Anything that happens at import time is not guaranteed to be running ee-version
    # Anything after the server startup will be running ee version
    global_version.set_ee()

    test_encryption()

    application = get_application_base(lifespan_override=lifespan)

    if MULTI_TENANT:
        add_api_server_tenant_id_middleware(application, logger)

    if AUTH_TYPE == AuthType.CLOUD:
        # For Google OAuth, refresh tokens are requested by:
        # 1. Adding the right scopes
        # 2. Properly configuring OAuth in Google Cloud Console to allow offline access
        oauth_client = GoogleOAuth2(
            OAUTH_CLIENT_ID,
            OAUTH_CLIENT_SECRET,
            # Use standard scopes that include profile and email
            scopes=["openid", "email", "profile"],
        )
        include_auth_router_with_prefix(
            application,
            create_onyx_oauth_router(
                oauth_client,
                auth_backend,
                USER_AUTH_SECRET,
                associate_by_email=True,
                is_verified_by_default=True,
                # Points the user back to the login page
                redirect_url=f"{WEB_DOMAIN}/auth/oauth/callback",
            ),
            prefix="/auth/oauth",
        )

        # Need basic auth router for `logout` endpoint
        include_auth_router_with_prefix(
            application,
            fastapi_users.get_logout_router(auth_backend),
            prefix="/auth",
        )

    if AUTH_TYPE == AuthType.OIDC:
        # Ensure we request offline_access for refresh tokens
        try:
            oidc_scopes = list(OIDC_SCOPE_OVERRIDE or BASE_SCOPES)
            if "offline_access" not in oidc_scopes:
                oidc_scopes.append("offline_access")
        except Exception as e:
            logger.warning(f"Error configuring OIDC scopes: {e}")
            # Fall back to default scopes if there's an error
            oidc_scopes = BASE_SCOPES

        include_auth_router_with_prefix(
            application,
            create_onyx_oauth_router(
                OpenID(
                    OAUTH_CLIENT_ID,
                    OAUTH_CLIENT_SECRET,
                    OPENID_CONFIG_URL,
                    # Use the configured scopes
                    base_scopes=oidc_scopes,
                ),
                auth_backend,
                USER_AUTH_SECRET,
                associate_by_email=True,
                is_verified_by_default=True,
                redirect_url=f"{WEB_DOMAIN}/auth/oidc/callback",
            ),
            prefix="/auth/oidc",
        )

        # need basic auth router for `logout` endpoint
        include_auth_router_with_prefix(
            application,
            fastapi_users.get_auth_router(auth_backend),
            prefix="/auth",
        )

    elif AUTH_TYPE == AuthType.SAML:
        include_auth_router_with_prefix(
            application,
            saml_router,
        )

    # RBAC / group access control
    include_router_with_global_prefix_prepended(application, user_group_router)
    # Analytics endpoints
    include_router_with_global_prefix_prepended(application, analytics_router)
    include_router_with_global_prefix_prepended(application, query_history_router)
    # EE only backend APIs
    include_router_with_global_prefix_prepended(application, query_router)
    include_router_with_global_prefix_prepended(application, chat_router)
    include_router_with_global_prefix_prepended(application, standard_answer_router)
    include_router_with_global_prefix_prepended(application, ee_oauth_router)
<<<<<<< HEAD
=======
    include_router_with_global_prefix_prepended(application, ee_document_cc_pair_router)
>>>>>>> c27ba6ba

    # Enterprise-only global settings
    include_router_with_global_prefix_prepended(
        application, enterprise_settings_admin_router
    )
    # Token rate limit settings
    include_router_with_global_prefix_prepended(
        application, token_rate_limit_settings_router
    )
    include_router_with_global_prefix_prepended(application, enterprise_settings_router)
    include_router_with_global_prefix_prepended(application, usage_export_router)

    if MULTI_TENANT:
        # Tenant management
        include_router_with_global_prefix_prepended(application, tenants_router)

    # Ensure all routes have auth enabled or are explicitly marked as public
    check_ee_router_auth(application)

    # for debugging discovered routes
    # for route in application.router.routes:
    #     print(f"Path: {route.path}, Methods: {route.methods}")

    use_route_function_names_as_operation_ids(application)

    return application<|MERGE_RESOLUTION|>--- conflicted
+++ resolved
@@ -18,13 +18,11 @@
     basic_router as enterprise_settings_router,
 )
 from ee.onyx.server.manage.standard_answer import router as standard_answer_router
-<<<<<<< HEAD
-from ee.onyx.server.middleware.tenant_tracking import add_tenant_id_middleware
-=======
+
 from ee.onyx.server.middleware.tenant_tracking import (
-    add_api_server_tenant_id_middleware,
-)
->>>>>>> c27ba6ba
+    add_api_server_tenant_id_middleware, add_tenant_id_middleware
+)
+
 from ee.onyx.server.oauth.api import router as ee_oauth_router
 from ee.onyx.server.query_and_chat.chat_backend import (
     router as chat_router,
@@ -173,10 +171,8 @@
     include_router_with_global_prefix_prepended(application, chat_router)
     include_router_with_global_prefix_prepended(application, standard_answer_router)
     include_router_with_global_prefix_prepended(application, ee_oauth_router)
-<<<<<<< HEAD
-=======
     include_router_with_global_prefix_prepended(application, ee_document_cc_pair_router)
->>>>>>> c27ba6ba
+
 
     # Enterprise-only global settings
     include_router_with_global_prefix_prepended(
