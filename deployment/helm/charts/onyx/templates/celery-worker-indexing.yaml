--- conflicted
+++ resolved
@@ -59,21 +59,6 @@
             - name: ENABLE_MULTIPASS_INDEXING
               value: "{{ .Values.celery_worker_indexing.enableMiniChunk }}"
             {{- include "onyx-stack.envSecrets" . | nindent 12}}
-<<<<<<< HEAD
-
-      {{- with .Values.celery_worker_indexing.nodeSelector }}
-      nodeSelector:
-        {{- toYaml . | nindent 8 }}
-      {{- end }}
-      {{- with .Values.celery_worker_indexing.affinity }}
-      affinity:
-        {{- toYaml . | nindent 8 }}
-      {{- end }}
-      {{- with .Values.celery_worker_indexing.tolerations }}
-      tolerations:
-        {{- toYaml . | nindent 8 }}
-      {{- end }}
-=======
           startupProbe:
             {{ .Values.celery_shared.startupProbe | toYaml | nindent 12}}
           readinessProbe:
@@ -96,4 +81,16 @@
                     python onyx/background/celery/celery_k8s_probe.py
                     --probe liveness
                     --filename /tmp/onyx_k8s_indexing_liveness.txt
->>>>>>> e822afdc
+
+      {{- with .Values.celery_worker_indexing.nodeSelector }}
+      nodeSelector:
+        {{- toYaml . | nindent 8 }}
+      {{- end }}
+      {{- with .Values.celery_worker_indexing.affinity }}
+      affinity:
+        {{- toYaml . | nindent 8 }}
+      {{- end }}
+      {{- with .Values.celery_worker_indexing.tolerations }}
+      tolerations:
+        {{- toYaml . | nindent 8 }}
+      {{- end }}