# Default values for onyx-stack.
# This is a YAML-formatted file.
# Declare variables to be passed into your templates.

global:
  # Global version for all Onyx components (overrides .Chart.AppVersion)
  version: "latest"
  # Global pull policy for all Onyx component images
  pullPolicy: "IfNotPresent"

postgresql:
  primary:
    persistence:
      storageClass: ""
      size: 10Gi
    shmVolume:
      enabled: true
      sizeLimit: 2Gi
  enabled: true
  auth:
    existingSecret: onyx-secrets
    secretKeys:
      # overwriting as postgres typically expects 'postgres-password'
      adminPasswordKey: postgres_password

vespa:
  name: da-vespa-0
  service:
    name: vespa-service
  volumeClaimTemplates:
    - metadata:
        name: vespa-storage
      spec:
        accessModes:
          - ReadWriteOnce
        resources:
          requests:
            storage: 30Gi
        storageClassName: ""
  enabled: true
  replicaCount: 1
  image:
    repository: vespa
    tag: "8.526.15"
  podAnnotations: {}
  podLabels:
    app: vespa
    app.kubernetes.io/instance: onyx
    app.kubernetes.io/name: vespa
  securityContext:
    privileged: true
    runAsUser: 0
  resources:
    # The Vespa Helm chart specifies default resources, which are quite modest. We override
    # them here to increase chances of the chart running successfully. If you plan to index at
    # scale, you will likely need to increase these limits further.
    # At large scale, it is recommended to use a dedicated Vespa cluster / Vespa cloud.
    requests:
      cpu: 4000m
      memory: 8000Mi
    limits:
      cpu: 8000m
      memory: 32000Mi

persistent:
  storageClassName: ""

imagePullSecrets: []
nameOverride: ""
fullnameOverride: ""

inferenceCapability:
  service:
    portName: modelserver
    type: ClusterIP
    servicePort: 9000
    targetPort: 9000
  name: inference-model-server
  replicaCount: 1
  labels:
    - key: app
      value: inference-model-server
  image:
    repository: onyxdotapp/onyx-model-server
    # Overrides the image tag whose default is the chart appVersion.
    tag: ""
  containerPorts:
    server: 9000
  podLabels:
    - key: app
      value: inference-model-server
  resources:
    requests:
      cpu: 2000m
      memory: 6Gi
    limits:
      cpu: 4000m
      memory: 10Gi
  podSecurityContext: {}
  securityContext:
    privileged: true
    runAsUser: 0

indexCapability:
  service:
    portName: modelserver
    type: ClusterIP
    servicePort: 9000
    targetPort: 9000
  replicaCount: 1
  name: indexing-model-server
  deploymentLabels:
    app: indexing-model-server
  podLabels:
    app: indexing-model-server
  indexingOnly: "True"
  podAnnotations: {}
  containerPorts:
    server: 9000
  image:
    repository: onyxdotapp/onyx-model-server
    # Overrides the image tag whose default is the chart appVersion.
    tag: ""
  limitConcurrency: 10
  resources:
    requests:
      cpu: 2000m
      memory: 6Gi
    limits:
      cpu: 4000m
      memory: 10Gi
  podSecurityContext: {}
  securityContext:
    privileged: true
    runAsUser: 0
config:
  envConfigMapName: env-configmap

serviceAccount:
  # Specifies whether a service account should be created
  create: false
  # Automatically mount a ServiceAccount's API credentials?
  automount: true
  # Annotations to add to the service account
  annotations: {}
  # The name of the service account to use.
  # If not set and create is true, a name is generated using the fullname template
  name: ""

nginx:
  enabled: true
  containerPorts:
    http: 1024
  extraEnvVars:
    - name: DOMAIN
      value: localhost
  service:
    type: LoadBalancer
    ports:
      http: 80
      onyx: 3000
    targetPort:
      http: http
      onyx: http

  existingServerBlockConfigmap: onyx-nginx-conf

webserver:
  replicaCount: 1
  image:
    repository: onyxdotapp/onyx-web-server
    # Overrides the image tag whose default is the chart appVersion.
    tag: ""
  deploymentLabels:
    app: web-server
  podAnnotations: {}
  podLabels:
    app: web-server
  podSecurityContext:
    {}
    # fsGroup: 2000

  securityContext:
    {}
    # capabilities:
    #   drop:
    #   - ALL
    # readOnlyRootFilesystem: true
    # runAsNonRoot: true
    # runAsUser: 1000

  containerPorts:
    server: 3000

  service:
    type: ClusterIP
    servicePort: 3000
    targetPort: http

  resources:
    requests:
      cpu: 200m
      memory: 512Mi
    limits:
      cpu: 1000m
      memory: 1Gi

  autoscaling:
    enabled: false
    minReplicas: 1
    maxReplicas: 100
    targetCPUUtilizationPercentage: 80
    targetMemoryUtilizationPercentage: 80

  # Additional volumes on the output Deployment definition.
  volumes: []
  # - name: foo
  #   secret:
  #     secretName: mysecret
  #     optional: false

  # Additional volumeMounts on the output Deployment definition.
  volumeMounts: []
  # - name: foo
  #   mountPath: "/etc/foo"
  #   readOnly: true

  nodeSelector: {}
  tolerations: []
  affinity: {}

api:
  replicaCount: 1
  image:
    repository: onyxdotapp/onyx-backend
    # Overrides the image tag whose default is the chart appVersion.
    tag: ""
  deploymentLabels:
    app: api-server
  podAnnotations: {}
  podLabels:
    scope: onyx-backend
    app: api-server

  containerPorts:
    server: 8080

  podSecurityContext:
    {}
    # fsGroup: 2000

  securityContext:
    {}
    # capabilities:
    #   drop:
    #   - ALL
    # readOnlyRootFilesystem: true
    # runAsNonRoot: true
    # runAsUser: 1000

  service:
    type: ClusterIP
    servicePort: 8080
    targetPort: api-server-port
    portName: api-server-port

  resources:
    requests:
      cpu: 1000m
      memory: 1Gi
    limits:
      cpu: 2000m
      memory: 2Gi

  autoscaling:
    enabled: false
    minReplicas: 1
    maxReplicas: 100
    targetCPUUtilizationPercentage: 80
    targetMemoryUtilizationPercentage: 80

  # Additional volumes on the output Deployment definition.
  volumes: []
  # - name: foo
  #   secret:
  #     secretName: mysecret
  #     optional: false

  # Additional volumeMounts on the output Deployment definition.
  volumeMounts: []
  # - name: foo
  #   mountPath: "/etc/foo"
  #   readOnly: true

  nodeSelector: {}
  tolerations: []


######################################################################
#
# Background workers
#
######################################################################

celery_shared:
  image:
    repository: onyxdotapp/onyx-backend
    tag: ""  # Overrides the image tag whose default is the chart appVersion.
  startupProbe:
    # startupProbe fails after 2m
    exec:
      command: ["test", "-f", "/app/onyx/main.py"]
    failureThreshold: 24
    periodSeconds: 5
    timeoutSeconds: 3
  readinessProbe:
    # readinessProbe fails after 15s + 2m of inactivity
    # it's ok to see the readinessProbe fail transiently while the container starts
    initialDelaySeconds: 15
    periodSeconds: 5
    failureThreshold: 24
    timeoutSeconds: 3
  livenessProbe:
    # livenessProbe fails after 5m of inactivity
    initialDelaySeconds: 60
    periodSeconds: 60
    failureThreshold: 5
    timeoutSeconds: 3
  podSecurityContext: {}
  securityContext:
    privileged: true
    runAsUser: 0

celery_beat:
  replicaCount: 1
  podAnnotations: {}
  podLabels:
    scope: onyx-backend-celery
    app: celery-beat
  deploymentLabels:
    app: celery-beat
  resources:
    requests:
      cpu: 1000m
      memory: 1Gi
    limits:
      cpu: 1000m
      memory: 1Gi
  volumes: []  # Additional volumes on the output Deployment definition.
  volumeMounts: []  # Additional volumeMounts on the output Deployment definition.
  nodeSelector: {}
  tolerations: []
  affinity: {}

celery_worker_heavy:
  replicaCount: 1
  autoscaling:
    enabled: false
  podAnnotations: {}
  podLabels:
    scope: onyx-backend-celery
    app: celery-worker-heavy
  deploymentLabels:
    app: celery-worker-heavy
  resources:
    requests:
      cpu: 1000m
      memory: 2Gi
    limits:
      cpu: 2500m
      memory: 5Gi
  volumes: []  # Additional volumes on the output Deployment definition.
  volumeMounts: []  # Additional volumeMounts on the output Deployment definition.
  nodeSelector: {}
  tolerations: []
  affinity: {}

celery_worker_indexing:
  replicaCount: 1
  autoscaling:
    enabled: false
  podAnnotations: {}
  podLabels:
    scope: onyx-backend-celery
    app: celery-worker-indexing
  deploymentLabels:
<<<<<<< HEAD
    app: celery-worker-indexing
  podSecurityContext:
    {}
  securityContext:
    privileged: true
    runAsUser: 0
=======
    app: celery-worker-docprocessing
>>>>>>> 009b7f60
  resources:
    requests:
      cpu: 2000m
      memory: 8Gi
    limits:
      cpu: 2000m
      memory: 16Gi
  volumes: []  # Additional volumes on the output Deployment definition.
  volumeMounts: []  # Additional volumeMounts on the output Deployment definition.
  nodeSelector: {}
  tolerations: []
  affinity: {}

celery_worker_light:
  replicaCount: 1
  autoscaling:
    enabled: false
  podAnnotations: {}
  podLabels:
    scope: onyx-backend-celery
    app: celery-worker-light
  deploymentLabels:
    app: celery-worker-light
  resources:
    requests:
      cpu: 1000m
      memory: 1Gi
    limits:
      cpu: 2000m
      memory: 4Gi
  volumes: []  # Additional volumes on the output Deployment definition.
  volumeMounts: []  # Additional volumeMounts on the output Deployment definition.
  nodeSelector: {}
  tolerations: []
  affinity: {}

celery_worker_monitoring:
  replicaCount: 1
  autoscaling:
    enabled: false
  podAnnotations: {}
  podLabels:
    scope: onyx-backend-celery
    app: celery-worker-monitoring
  deploymentLabels:
    app: celery-worker-monitoring
  resources:
    requests:
      cpu: 500m
      memory: 1Gi
    limits:
      cpu: 2000m
      memory: 4Gi
  volumes: []  # Additional volumes on the output Deployment definition.
  volumeMounts: []  # Additional volumeMounts on the output Deployment definition.
  nodeSelector: {}
  tolerations: []
  affinity: {}

celery_worker_primary:
  replicaCount: 1
  autoscaling:
    enabled: false
  podAnnotations: {}
  podLabels:
    scope: onyx-backend-celery
    app: celery-worker-primary
  deploymentLabels:
    app: celery-worker-primary
  resources:
    requests:
      cpu: 1000m
      memory: 8Gi
    limits:
      cpu: 2000m
      memory: 16Gi
  volumes: []  # Additional volumes on the output Deployment definition.
  volumeMounts: []  # Additional volumeMounts on the output Deployment definition.
  nodeSelector: {}
  tolerations: []
  affinity: {}

celery_worker_user_files_indexing:
  replicaCount: 1
  autoscaling:
    enabled: false
  podAnnotations: {}
  podLabels:
    scope: onyx-backend-celery
    app: celery-worker-user-files-indexing
  deploymentLabels:
    app: celery-worker-user-files-indexing
  resources:
    requests:
      cpu: 2000m
      memory: 6Gi
    limits:
      cpu: 4000m
      memory: 12Gi
  volumes: []  # Additional volumes on the output Deployment definition.
  volumeMounts: []  # Additional volumeMounts on the output Deployment definition.
  nodeSelector: {}
  tolerations: []
  affinity: {}

slackbot:
  enabled: true
  replicaCount: 1
  image:
    repository: onyxdotapp/onyx-backend
    tag: ""  # Overrides the image tag whose default is the chart appVersion.
  podAnnotations: {}
  podLabels:
    scope: onyx-backend
    app: slack-bot
  deploymentLabels:
    app: slack-bot
  podSecurityContext:
    {}
  securityContext:
    {}
  resources:
    requests:
      cpu: "500m"
      memory: "500Mi"
    limits:
      cpu: "1000m"
      memory: "2000Mi"
<<<<<<< HEAD
=======

celery_worker_docfetching:
  replicaCount: 1
  autoscaling:
    enabled: false
  podAnnotations: {}
  podLabels:
    scope: onyx-backend-celery
    app: celery-worker-docfetching
  deploymentLabels:
    app: celery-worker-docfetching
  resources:
    requests:
      cpu: 500m
      memory: 8Gi
    limits:
      cpu: 2000m
      memory: 16Gi
  volumes: []  # Additional volumes on the output Deployment definition.
  volumeMounts: []  # Additional volumeMounts on the output Deployment definition.
  nodeSelector: {}
  tolerations: []
  affinity: {}
>>>>>>> 009b7f60

######################################################################
#
# End background workers section
#
######################################################################

redis:
  enabled: true
  architecture: standalone
  commonConfiguration: |-
    # Enable AOF https://redis.io/topics/persistence#append-only-file
    appendonly no
    # Disable RDB persistence, AOF persistence already enabled.
    save ""
  master:
    replicaCount: 1
    image:
      registry: docker.io
      repository: bitnami/redis
      tag: "7.4.0"
      pullPolicy: IfNotPresent
    persistence:
      enabled: false
  service:
    type: ClusterIP
    port: 6379
  auth:
    existingSecret: onyx-secrets
    existingSecretPasswordKey: redis_password

minio:
  enabled: true
  auth:
    existingSecret: onyx-secrets
    rootUserSecretKey: s3_aws_access_key_id
    rootPasswordSecretKey: s3_aws_secret_access_key
  defaultBuckets: "onyx-file-store-bucket"
  persistence:
    enabled: true
    size: 30Gi
  service:
    type: ClusterIP
    ports:
      api: 9000
      console: 9001
  consoleService:
    type: ClusterIP
    ports:
      http: 9001

ingress:
  enabled: false
  className: ""
  api:
    host: onyx.local
  webserver:
    host: onyx.local

letsencrypt:
  enabled: false
  email: "abc@abc.com"

auth:
  # existingSecret onyx-secret for storing smtp, oauth, slack, and other secrets
  # keys are lowercased version of env vars (e.g. SMTP_USER -> smtp_user)
  existingSecret: ""
  # optionally override the secret keys to reference in the secret
  # this is used to populate the env vars in individual deployments
  # the values here reference the keys in secrets below
  secretKeys:
    postgres_password: "postgres_password"
    smtp_pass: ""
    oauth_client_id: ""
    oauth_client_secret: ""
    oauth_cookie_secret: ""
    redis_password: "redis_password"
    s3_aws_access_key_id: "s3_aws_access_key_id"
    s3_aws_secret_access_key: "s3_aws_secret_access_key"
  # will be overridden by the existingSecret if set
  secretName: "onyx-secrets"
  # set values as strings, they will be base64 encoded
  # this is used to populate the secrets yaml
  secrets:
    postgres_password: "postgres"
    smtp_pass: ""
    oauth_client_id: ""
    oauth_client_secret: ""
    oauth_cookie_secret: ""
    redis_password: "password"
    s3_aws_access_key_id: "minioadmin"
    s3_aws_secret_access_key: "minioadmin"

configMap:
  # Change this for production uses unless Onyx is only accessible behind VPN
  AUTH_TYPE: "disabled"
  # 1 Day Default
  SESSION_EXPIRE_TIME_SECONDS: "86400"
  # Can be something like onyx.app, as an extra double-check
  VALID_EMAIL_DOMAINS: ""
  # For sending verification emails, true or false
  REQUIRE_EMAIL_VERIFICATION: ""
  # If unspecified then defaults to 'smtp.gmail.com'
  SMTP_SERVER: ""
  # For sending verification emails, if unspecified then defaults to '587'
  SMTP_PORT: ""
# 'your-email@company.com'
  SMTP_USER: ""
  # 'your-gmail-password'
  # SMTP_PASS: ""
  # 'your-email@company.com' SMTP_USER missing used instead
  EMAIL_FROM: ""
  # MinIO/S3 Configuration override
  S3_ENDPOINT_URL: ""  # only used if minio is not enabled
  S3_FILE_STORE_BUCKET_NAME: ""
  # Gen AI Settings
  GEN_AI_MAX_TOKENS: ""
  QA_TIMEOUT: "60"
  MAX_CHUNKS_FED_TO_CHAT: ""
  DISABLE_LLM_DOC_RELEVANCE: ""
  DISABLE_LLM_CHOOSE_SEARCH: ""
  DISABLE_LLM_QUERY_REPHRASE: ""
  # Query Options
  DOC_TIME_DECAY: ""
  HYBRID_ALPHA: ""
  EDIT_KEYWORD_QUERY: ""
  MULTILINGUAL_QUERY_EXPANSION: ""
  LANGUAGE_HINT: ""
  LANGUAGE_CHAT_NAMING_HINT: ""
  QA_PROMPT_OVERRIDE: ""
  # Internet Search Tool
  BING_API_KEY: ""
  EXA_API_KEY: ""
  # Don't change the NLP models unless you know what you're doing
  EMBEDDING_BATCH_SIZE: ""
  DOCUMENT_ENCODER_MODEL: ""
  NORMALIZE_EMBEDDINGS: ""
  ASYM_QUERY_PREFIX: ""
  ASYM_PASSAGE_PREFIX: ""
  DISABLE_RERANK_FOR_STREAMING: ""
  MODEL_SERVER_PORT: ""
  MIN_THREADS_ML_MODELS: ""
  # Indexing Configs
  VESPA_SEARCHER_THREADS: ""
  NUM_INDEXING_WORKERS: ""
  DISABLE_INDEX_UPDATE_ON_SWAP: ""
  DASK_JOB_CLIENT_ENABLED: ""
  CONTINUE_ON_CONNECTOR_FAILURE: ""
  EXPERIMENTAL_CHECKPOINTING_ENABLED: ""
  CONFLUENCE_CONNECTOR_LABELS_TO_SKIP: ""
  JIRA_API_VERSION: ""
  GONG_CONNECTOR_START_TIME: ""
  NOTION_CONNECTOR_ENABLE_RECURSIVE_PAGE_LOOKUP: ""
  # Worker Parallelism
  CELERY_WORKER_DOCPROCESSING_CONCURRENCY: ""
  CELERY_WORKER_LIGHT_CONCURRENCY: ""
  CELERY_WORKER_LIGHT_PREFETCH_MULTIPLIER: ""
  # OnyxBot SlackBot Configs
  DANSWER_BOT_DISABLE_DOCS_ONLY_ANSWER: ""
  DANSWER_BOT_DISPLAY_ERROR_MSGS: ""
  DANSWER_BOT_RESPOND_EVERY_CHANNEL: ""
  DANSWER_BOT_DISABLE_COT: ""
  NOTIFY_SLACKBOT_NO_ANSWER: ""
  # Logging
  # Optional Telemetry, please keep it on (nothing sensitive is collected)? <3
  # https://docs.onyx.app/more/telemetry
  DISABLE_TELEMETRY: ""
  LOG_LEVEL: ""
  LOG_ALL_MODEL_INTERACTIONS: ""
  LOG_DANSWER_MODEL_INTERACTIONS: ""
  LOG_VESPA_TIMING_INFORMATION: ""
  # Shared or Non-backend Related
  WEB_DOMAIN: "http://localhost:3000"
  # DOMAIN used by nginx
  DOMAIN: "localhost"
  # Chat Configs
  HARD_DELETE_CHATS: ""<|MERGE_RESOLUTION|>--- conflicted
+++ resolved
@@ -375,32 +375,23 @@
   tolerations: []
   affinity: {}
 
-celery_worker_indexing:
+celery_worker_docprocessing:
   replicaCount: 1
   autoscaling:
     enabled: false
   podAnnotations: {}
   podLabels:
     scope: onyx-backend-celery
-    app: celery-worker-indexing
-  deploymentLabels:
-<<<<<<< HEAD
-    app: celery-worker-indexing
-  podSecurityContext:
-    {}
-  securityContext:
-    privileged: true
-    runAsUser: 0
-=======
     app: celery-worker-docprocessing
->>>>>>> 009b7f60
-  resources:
-    requests:
-      cpu: 2000m
-      memory: 8Gi
-    limits:
-      cpu: 2000m
-      memory: 16Gi
+  deploymentLabels:
+    app: celery-worker-docprocessing
+  resources:
+    requests:
+      cpu: 500m
+      memory: 4Gi
+    limits:
+      cpu: 1000m
+      memory: 12Gi
   volumes: []  # Additional volumes on the output Deployment definition.
   volumeMounts: []  # Additional volumeMounts on the output Deployment definition.
   nodeSelector: {}
@@ -522,8 +513,6 @@
     limits:
       cpu: "1000m"
       memory: "2000Mi"
-<<<<<<< HEAD
-=======
 
 celery_worker_docfetching:
   replicaCount: 1
@@ -547,7 +536,6 @@
   nodeSelector: {}
   tolerations: []
   affinity: {}
->>>>>>> 009b7f60
 
 ######################################################################
 #
