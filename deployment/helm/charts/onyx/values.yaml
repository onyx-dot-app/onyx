--- conflicted
+++ resolved
@@ -5,10 +5,7 @@
 postgresql:
   primary:
     persistence:
-<<<<<<< HEAD
       storageClass: ebsstorage
-=======
->>>>>>> 49fd76b3
       size: 5Gi
   enabled: true
   auth:
@@ -16,7 +13,6 @@
     secretKeys:
       # overwriting as postgres typically expects 'postgres-password'
       adminPasswordKey: postgres_password
-<<<<<<< HEAD
 
 vespa:
   name: da-vespa-0
@@ -59,8 +55,6 @@
 persistent:
   storageClassName: ebsstorage
 
-=======
->>>>>>> 49fd76b3
 imagePullSecrets: []
 nameOverride: ""
 fullnameOverride: ""
@@ -365,32 +359,6 @@
   nodeSelector: {}
   tolerations: []
 
-<<<<<<< HEAD
-=======
-vespa:
-  volumeClaimTemplates:
-    - metadata:
-        name: vespa-storage
-      spec:
-        accessModes:
-          - ReadWriteOnce
-        storageClassName: ""
-        resources:
-          requests:
-            storage: 1Gi
-  enabled: true
-  replicaCount: 1
-  image:
-    repository: vespa
-    pullPolicy: IfNotPresent
-    tag: "8.277.17"
-  podAnnotations: {}
-  podLabels:
-    app: vespa
-    app.kubernetes.io/instance: onyx
-    app.kubernetes.io/name: vespa
-
->>>>>>> 49fd76b3
   podSecurityContext:
     {}
     # fsGroup: 2000
