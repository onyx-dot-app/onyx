--- conflicted
+++ resolved
@@ -1,7 +1,7 @@
 version: "3"
 services:
   api_server:
-    image:  471112588823.dkr.ecr.ap-southeast-2.amazonaws.com/chp-api-server:latest
+    image: 471112588823.dkr.ecr.ap-southeast-2.amazonaws.com/chp-api-server:latest
     build:
       context: ../../backend
       dockerfile: Dockerfile
@@ -95,7 +95,7 @@
         max-file: "6"
 
   background:
-    image:  471112588823.dkr.ecr.ap-southeast-2.amazonaws.com/chp-api-server:latest
+    image: 471112588823.dkr.ecr.ap-southeast-2.amazonaws.com/chp-api-server:latest
     build:
       context: ../../backend
       dockerfile: Dockerfile
@@ -145,11 +145,7 @@
       - DOCUMENT_ENCODER_MODEL=${DOCUMENT_ENCODER_MODEL:-}
       - DOC_EMBEDDING_DIM=${DOC_EMBEDDING_DIM:-}
       - NORMALIZE_EMBEDDINGS=${NORMALIZE_EMBEDDINGS:-}
-<<<<<<< HEAD
-      - ASYM_QUERY_PREFIX=${ASYM_QUERY_PREFIX:-} # Needed by DanswerBot
-=======
       - ASYM_QUERY_PREFIX=${ASYM_QUERY_PREFIX:-}
->>>>>>> 5a3ef73c
       - ASYM_PASSAGE_PREFIX=${ASYM_PASSAGE_PREFIX:-}
       - MODEL_SERVER_HOST=${MODEL_SERVER_HOST:-inference_model_server}
       - MODEL_SERVER_PORT=${MODEL_SERVER_PORT:-}
