version: '3'
services:
  api_server:
    image: danswer/danswer-backend:latest
    build:
      context: ../../backend
      dockerfile: Dockerfile
    command: >
      /bin/sh -c "alembic upgrade head &&
      echo \"Starting Danswer Api Server\" &&
      uvicorn danswer.main:app --host 0.0.0.0 --port 8080"
    depends_on:
      - relational_db
      - vector_db
      - search_engine
    restart: always
    ports:
      - "8080:8080"
    environment:
      - INTERNAL_MODEL_VERSION=${INTERNAL_MODEL_VERSION:-openai-chat-completion}
      - GEN_AI_MODEL_VERSION=${GEN_AI_MODEL_VERSION:-gpt-3.5-turbo}
      - GEN_AI_API_KEY=${GEN_AI_API_KEY:-}
      - GEN_AI_ENDPOINT=${GEN_AI_ENDPOINT:-}
      - GEN_AI_HOST_TYPE=${GEN_AI_HOST_TYPE:-}
      - POSTGRES_HOST=relational_db
      - QDRANT_HOST=vector_db
      - TYPESENSE_HOST=search_engine
      - TYPESENSE_API_KEY=${TYPESENSE_API_KEY:-typesense_api_key}
      - LOG_LEVEL=${LOG_LEVEL:-info}
      - DISABLE_AUTH=${DISABLE_AUTH:-True}
<<<<<<< HEAD
      - QA_TIMEOUT=${QA_TIMEOUT:-}
      - OAUTH_TYPE=${OAUTH_TYPE:-}
=======
      - OAUTH_TYPE=${OAUTH_TYPE:-google}
>>>>>>> b1bd0b42
      - OPENID_CONFIG_URL=${OPENID_CONFIG_URL:-}
      - GOOGLE_OAUTH_CLIENT_ID=${GOOGLE_OAUTH_CLIENT_ID:-}
      - GOOGLE_OAUTH_CLIENT_SECRET=${GOOGLE_OAUTH_CLIENT_SECRET:-}
      - DISABLE_GENERATIVE_AI=${DISABLE_GENERATIVE_AI:-}
    volumes:
      - local_dynamic_storage:/home/storage
      - file_connector_tmp_storage:/home/file_connector_storage
      - model_cache_torch:/root/.cache/torch/
      - model_cache_nltk:/root/nltk_data/
      - model_cache_huggingface:/root/.cache/huggingface/
  background:
    image: danswer/danswer-backend:latest
    build:
      context: ../../backend
      dockerfile: Dockerfile
    command: /usr/bin/supervisord
    depends_on:
      - relational_db
      - vector_db
    restart: always
    environment:
      - INTERNAL_MODEL_VERSION=${INTERNAL_MODEL_VERSION:-openai-chat-completion}
      - GEN_AI_MODEL_VERSION=${GEN_AI_MODEL_VERSION:-gpt-3.5-turbo}
      - GEN_AI_API_KEY=${GEN_AI_API_KEY:-}
      - GEN_AI_ENDPOINT=${GEN_AI_ENDPOINT:-}
      - GEN_AI_HOST_TYPE=${GEN_AI_HOST_TYPE:-}
      - POSTGRES_HOST=relational_db
      - QDRANT_HOST=vector_db
      - TYPESENSE_HOST=search_engine
      - TYPESENSE_API_KEY=${TYPESENSE_API_KEY:-typesense_api_key}
      - DANSWER_BOT_SLACK_APP_TOKEN=${DANSWER_BOT_SLACK_APP_TOKEN:-}
      - DANSWER_BOT_SLACK_BOT_TOKEN=${DANSWER_BOT_SLACK_BOT_TOKEN:-}
    volumes:
      - local_dynamic_storage:/home/storage
      - file_connector_tmp_storage:/home/file_connector_storage
      - model_cache_torch:/root/.cache/torch/
      - model_cache_nltk:/root/nltk_data/
      - model_cache_huggingface:/root/.cache/huggingface/
  web_server:
    image: danswer/danswer-web-server:latest
    build:
      context: ../../web
      dockerfile: Dockerfile
      args:
        - NEXT_PUBLIC_DISABLE_STREAMING=${NEXT_PUBLIC_DISABLE_STREAMING:-false}
    depends_on:
      - api_server
    restart: always
    environment:
      - INTERNAL_URL=http://api_server:8080
      - DISABLE_AUTH=${DISABLE_AUTH:-True}
      - OAUTH_NAME=${OAUTH_NAME:-}
  relational_db:
    image: postgres:15.2-alpine
    restart: always
    environment:
      - POSTGRES_USER=${POSTGRES_USER:-postgres}
      - POSTGRES_PASSWORD=${POSTGRES_PASSWORD:-password}
    ports:
      - "5432:5432"
    volumes:
      - db_volume:/var/lib/postgresql/data
  vector_db:
    image: qdrant/qdrant:v1.3.0
    restart: always
    environment:
      - QDRANT__TELEMETRY_DISABLED=true
    ports:
      - "6333:6333"
    volumes:
      - qdrant_volume:/qdrant/storage
  search_engine:
    image: typesense/typesense:0.24.1
    restart: always
    environment:
      - TYPESENSE_API_KEY=${TYPESENSE_API_KEY:-typesense_api_key}
      - TYPESENSE_DATA_DIR=/typesense/storage
    ports:
      - "8108:8108"
    volumes:
      - typesense_volume:/typesense/storage
  nginx:
    image: nginx:1.23.4-alpine
    restart: always
    # nginx will immediately crash with `nginx: [emerg] host not found in upstream`
    # if api_server / web_server are not up 
    depends_on:
      - api_server
      - web_server
    environment:
      - DOMAIN=localhost
    ports:
      - "80:80"
      - "3000:80"  # allow for localhost:3000 usage, since that is the norm
    volumes:
      - ../data/nginx:/etc/nginx/conf.d
    command: > 
      /bin/sh -c "envsubst '$$\{DOMAIN\}' < /etc/nginx/conf.d/app.conf.template.dev > /etc/nginx/conf.d/app.conf &&
      while :; do sleep 6h & wait $${!}; nginx -s reload; done & nginx -g \"daemon off;\""
volumes:
  local_dynamic_storage:
  file_connector_tmp_storage:  # used to store files uploaded by the user temporarily while we are indexing them
  db_volume:
  qdrant_volume:
  typesense_volume:
  model_cache_torch:
  model_cache_nltk:
  model_cache_huggingface:<|MERGE_RESOLUTION|>--- conflicted
+++ resolved
@@ -28,12 +28,8 @@
       - TYPESENSE_API_KEY=${TYPESENSE_API_KEY:-typesense_api_key}
       - LOG_LEVEL=${LOG_LEVEL:-info}
       - DISABLE_AUTH=${DISABLE_AUTH:-True}
-<<<<<<< HEAD
       - QA_TIMEOUT=${QA_TIMEOUT:-}
-      - OAUTH_TYPE=${OAUTH_TYPE:-}
-=======
       - OAUTH_TYPE=${OAUTH_TYPE:-google}
->>>>>>> b1bd0b42
       - OPENID_CONFIG_URL=${OPENID_CONFIG_URL:-}
       - GOOGLE_OAUTH_CLIENT_ID=${GOOGLE_OAUTH_CLIENT_ID:-}
       - GOOGLE_OAUTH_CLIENT_SECRET=${GOOGLE_OAUTH_CLIENT_SECRET:-}
