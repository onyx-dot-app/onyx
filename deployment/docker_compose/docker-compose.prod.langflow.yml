--- conflicted
+++ resolved
@@ -363,45 +363,6 @@
     volumes:
       - /tmp/downloads:/data
 
-<<<<<<< HEAD
-
-  flowise:
-    build:
-      context: /opt/Flowise/flowise
-      dockerfile: Dockerfile
-    image: registry.gitlab.com/ovezrus/smartsearch/flowise-custom:latest 
-    restart: always
-    environment:
-      - PORT=3003
-      - CORS_ORIGINS=${CORS_ORIGINS}
-      - IFRAME_ORIGINS=${IFRAME_ORIGINS}
-      - FLOWISE_USERNAME=${FLOWISE_USERNAME}
-      - FLOWISE_PASSWORD=${FLOWISE_PASSWORD}
-      - FLOWISE_FILE_SIZE_LIMIT=${FLOWISE_FILE_SIZE_LIMIT}
-      - DEBUG=${DEBUG}
-      - DATABASE_PATH=${DATABASE_PATH}
-      - DATABASE_TYPE=${DATABASE_TYPE}
-      - DATABASE_PORT=${DATABASE_PORT}
-      - DATABASE_HOST=${DATABASE_HOST}
-      - DATABASE_NAME=${DATABASE_NAME}
-      - DATABASE_USER=${DATABASE_USER}
-      - DATABASE_PASSWORD=${DATABASE_PASSWORD}
-      - DATABASE_SSL=${DATABASE_SSL}
-      - DATABASE_SSL_KEY_BASE64=${DATABASE_SSL_KEY_BASE64}
-      - APIKEY_PATH=${APIKEY_PATH}
-      - SECRETKEY_PATH=${SECRETKEY_PATH}
-      - FLOWISE_SECRETKEY_OVERWRITE=${FLOWISE_SECRETKEY_OVERWRITE}
-      - LOG_LEVEL=${LOG_LEVEL}
-      - LOG_PATH=${LOG_PATH}
-      - BLOB_STORAGE_PATH=${BLOB_STORAGE_PATH}
-      - DISABLE_FLOWISE_TELEMETRY=${DISABLE_FLOWISE_TELEMETRY}
-      - MODEL_LIST_CONFIG_JSON=${MODEL_LIST_CONFIG_JSON}
-      - REACT_APP_FLOWISE_URL=${REACT_APP_FLOWISE_URL:-https://duc-smartsearch.ru:444/}
-    volumes:
-      - ~/.flowise:/root/.flowise
-
-=======
->>>>>>> c9f7f58e
 volumes:
   db_volume:
   vespa_volume:
