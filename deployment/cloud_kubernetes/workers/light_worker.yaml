--- conflicted
+++ resolved
@@ -25,13 +25,9 @@
               "--loglevel=INFO",
               "--hostname=light@%n",
               "-Q",
-<<<<<<< HEAD
               "vespa_metadata_sync,connector_deletion,connector_doc_permissions_upsert",
-=======
-              "vespa_metadata_sync,connector_deletion",
               "--prefetch-multiplier=1",
               "--concurrency=10",
->>>>>>> ba805f76
             ]
           env:
             - name: REDIS_PASSWORD
