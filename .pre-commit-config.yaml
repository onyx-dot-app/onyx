default_install_hook_types:
  - pre-commit
  - post-checkout
  - post-merge
  - post-rewrite
repos:
  - repo: https://github.com/astral-sh/uv-pre-commit
    rev: 569ddf04117761eb74cef7afb5143bbb96fcdfbb  # frozen: 0.9.15
    hooks:
      - id: uv-sync
        args: ["--locked", "--all-extras"]
      - id: uv-lock
        files: ^pyproject\.toml$
      - id: uv-export
        name: uv-export default.txt
        args: ["--no-emit-project", "--no-default-groups", "--no-hashes", "--extra", "backend", "-o", "backend/requirements/default.txt"]
        files: ^(pyproject\.toml|uv\.lock)$
      - id: uv-export
        name: uv-export dev.txt
<<<<<<< HEAD
        args: ["--no-emit-project", "--no-default-groups", "--no-hashes", "--group", "dev", "-o", "backend/requirements/dev.txt"]
=======
        args: ["--no-emit-project", "--no-default-groups", "--no-hashes", "--extra", "dev", "-o", "backend/requirements/dev.txt"]
>>>>>>> f30e88a6
        files: ^(pyproject\.toml|uv\.lock)$
      - id: uv-export
        name: uv-export ee.txt
        args: ["--no-emit-project", "--no-default-groups", "--no-hashes", "--extra", "ee", "-o", "backend/requirements/ee.txt"]
        files: ^(pyproject\.toml|uv\.lock)$
      - id: uv-export
        name: uv-export model_server.txt
        args: ["--no-emit-project", "--no-default-groups", "--no-hashes", "--extra", "model_server", "-o", "backend/requirements/model_server.txt"]
        files: ^(pyproject\.toml|uv\.lock)$
      # NOTE: This takes ~6s on a single, large module which is prohibitively slow.
      # - id: uv-run
      #   name: mypy
      #   args: ["--all-extras", "mypy"]
      #   pass_filenames: true
      #   files: ^backend/.*\.py$

  - repo: https://github.com/pre-commit/pre-commit-hooks
    rev: 3e8a8703264a2f4a69428a0aa4dcb512790b2c8c  # frozen: v6.0.0
    hooks:
      - id: check-yaml
        files: ^.github/

  - repo: https://github.com/rhysd/actionlint
    rev: a443f344ff32813837fa49f7aa6cbc478d770e62  # frozen: v1.7.9
    hooks:
      - id: actionlint

  - repo: https://github.com/psf/black
    rev: 8a737e727ac5ab2f1d4cf5876720ed276dc8dc4b # frozen: 25.1.0
    hooks:
    - id: black
      language_version: python3.11

  # this is a fork which keeps compatibility with black
  - repo: https://github.com/wimglenn/reorder-python-imports-black
    rev: f55cd27f90f0cf0ee775002c2383ce1c7820013d  # frozen: v3.14.0
    hooks:
    - id: reorder-python-imports
      args: ['--py311-plus', '--application-directories=backend/']
      # need to ignore alembic files, since reorder-python-imports gets confused
      # and thinks that alembic is a local package since there is a folder
      # in the backend directory called `alembic`
      exclude: ^backend/alembic/

  # These settings will remove unused imports with side effects
  # Note: The repo currently does not and should not have imports with side effects
  - repo: https://github.com/PyCQA/autoflake
    rev: 0544741e2b4a22b472d9d93e37d4ea9153820bb1  # frozen: v2.3.1
    hooks:
      - id: autoflake
        args: [ '--remove-all-unused-imports', '--remove-unused-variables', '--in-place' , '--recursive']

  - repo: https://github.com/golangci/golangci-lint
    rev: e6ebea0145f385056bce15041d3244c0e5e15848  # frozen: v2.7.0
    hooks:
      - id: golangci-lint
        entry: bash -c "find tools/ -name go.mod -print0 | xargs -0 -I{} bash -c 'cd \"$(dirname {})\" && golangci-lint run ./...'"

  - repo: https://github.com/astral-sh/ruff-pre-commit
    # Ruff version.
    rev: 971923581912ef60a6b70dbf0c3e9a39563c9d47  # frozen: v0.11.4
    hooks:
      - id: ruff

  - repo: https://github.com/pre-commit/mirrors-prettier
    rev: ffb6a759a979008c0e6dff86e39f4745a2d9eac4  # frozen: v3.1.0
    hooks:
    - id: prettier
      types_or: [html, css, javascript, ts, tsx]
      language_version: system

  - repo: https://github.com/sirwart/ripsecrets
    rev: 7d94620933e79b8acaa0cd9e60e9864b07673d86  # frozen: v0.1.11
    hooks:
      - id: ripsecrets
        args:
        - --additional-pattern
        - ^sk-[A-Za-z0-9_\-]{20,}$


  - repo: local
    hooks:
      - id: terraform-fmt
        name: terraform fmt
        entry: terraform fmt -recursive
        language: system
        pass_filenames: false
        files: \.tf$

      - id: check-lazy-imports
        name: Check lazy imports
        entry: python3 backend/scripts/check_lazy_imports.py
        language: system
        files: ^backend/(?!\.venv/).*\.py$

      - id: typescript-check
        name: TypeScript type check
        entry: bash -c 'cd web && npm run types:check'
        language: system
        pass_filenames: false
        files: ^web/.*\.(ts|tsx)$<|MERGE_RESOLUTION|>--- conflicted
+++ resolved
@@ -17,11 +17,7 @@
         files: ^(pyproject\.toml|uv\.lock)$
       - id: uv-export
         name: uv-export dev.txt
-<<<<<<< HEAD
-        args: ["--no-emit-project", "--no-default-groups", "--no-hashes", "--group", "dev", "-o", "backend/requirements/dev.txt"]
-=======
         args: ["--no-emit-project", "--no-default-groups", "--no-hashes", "--extra", "dev", "-o", "backend/requirements/dev.txt"]
->>>>>>> f30e88a6
         files: ^(pyproject\.toml|uv\.lock)$
       - id: uv-export
         name: uv-export ee.txt
