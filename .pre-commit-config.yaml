default_install_hook_types:
  - pre-commit
  - post-checkout
  - post-merge
  - post-rewrite
repos:
  - repo: https://github.com/astral-sh/uv-pre-commit
    # From: https://github.com/astral-sh/uv-pre-commit/pull/53/commits/d30b4298e4fb63ce8609e29acdbcf4c9018a483c
    rev: d30b4298e4fb63ce8609e29acdbcf4c9018a483c
    hooks:
      - id: uv-run
        name: Check lazy imports
        args: ["--with=onyx-devtools", "ods", "check-lazy-imports"]
        files: ^backend/(?!\.venv/).*\.py$
      - id: uv-sync
        args: ["--locked", "--all-extras"]
      - id: uv-lock
        files: ^pyproject\.toml$
      - id: uv-export
        name: uv-export default.txt
        args: ["--no-emit-project", "--no-default-groups", "--no-hashes", "--extra", "backend", "-o", "backend/requirements/default.txt"]
        files: ^(pyproject\.toml|uv\.lock)$
      - id: uv-export
        name: uv-export dev.txt
        args: ["--no-emit-project", "--no-default-groups", "--no-hashes", "--extra", "dev", "-o", "backend/requirements/dev.txt"]
        files: ^(pyproject\.toml|uv\.lock)$
      - id: uv-export
        name: uv-export ee.txt
        args: ["--no-emit-project", "--no-default-groups", "--no-hashes", "--extra", "ee", "-o", "backend/requirements/ee.txt"]
        files: ^(pyproject\.toml|uv\.lock)$
      - id: uv-export
        name: uv-export model_server.txt
        args: ["--no-emit-project", "--no-default-groups", "--no-hashes", "--extra", "model_server", "-o", "backend/requirements/model_server.txt"]
        files: ^(pyproject\.toml|uv\.lock)$
      # NOTE: This takes ~6s on a single, large module which is prohibitively slow.
      # - id: uv-run
      #   name: mypy
      #   args: ["--all-extras", "mypy"]
      #   pass_filenames: true
      #   files: ^backend/.*\.py$

  - repo: https://github.com/pre-commit/pre-commit-hooks
    rev: 3e8a8703264a2f4a69428a0aa4dcb512790b2c8c  # frozen: v6.0.0
    hooks:
      - id: check-yaml
        files: ^.github/

  - repo: https://github.com/rhysd/actionlint
    rev: a443f344ff32813837fa49f7aa6cbc478d770e62  # frozen: v1.7.9
    hooks:
      - id: actionlint

  - repo: https://github.com/psf/black
    rev: 8a737e727ac5ab2f1d4cf5876720ed276dc8dc4b # frozen: 25.1.0
    hooks:
    - id: black
      language_version: python3.11

  # this is a fork which keeps compatibility with black
  - repo: https://github.com/wimglenn/reorder-python-imports-black
    rev: f55cd27f90f0cf0ee775002c2383ce1c7820013d  # frozen: v3.14.0
    hooks:
    - id: reorder-python-imports
      args: ['--py311-plus', '--application-directories=backend/']
      # need to ignore alembic files, since reorder-python-imports gets confused
      # and thinks that alembic is a local package since there is a folder
      # in the backend directory called `alembic`
      exclude: ^backend/alembic/

  # These settings will remove unused imports with side effects
  # Note: The repo currently does not and should not have imports with side effects
  - repo: https://github.com/PyCQA/autoflake
    rev: 0544741e2b4a22b472d9d93e37d4ea9153820bb1  # frozen: v2.3.1
    hooks:
      - id: autoflake
        args: [ '--remove-all-unused-imports', '--remove-unused-variables', '--in-place' , '--recursive']

  - repo: https://github.com/golangci/golangci-lint
    rev: 9f61b0f53f80672872fced07b6874397c3ed197b  # frozen: v2.7.2
    hooks:
      - id: golangci-lint
        entry: bash -c "find tools/ -name go.mod -print0 | xargs -0 -I{} bash -c 'cd \"$(dirname {})\" && golangci-lint run ./...'"

  - repo: https://github.com/astral-sh/ruff-pre-commit
    # Ruff version.
    rev: 971923581912ef60a6b70dbf0c3e9a39563c9d47  # frozen: v0.11.4
    hooks:
      - id: ruff

  - repo: https://github.com/pre-commit/mirrors-prettier
    rev: ffb6a759a979008c0e6dff86e39f4745a2d9eac4  # frozen: v3.1.0
    hooks:
    - id: prettier
      types_or: [html, css, javascript, ts, tsx]
      language_version: system

  - repo: https://github.com/sirwart/ripsecrets
    rev: 7d94620933e79b8acaa0cd9e60e9864b07673d86  # frozen: v0.1.11
    hooks:
      - id: ripsecrets
        args:
        - --additional-pattern
        - ^sk-[A-Za-z0-9_\-]{20,}$


  - repo: local
    hooks:
      - id: terraform-fmt
        name: terraform fmt
        entry: terraform fmt -recursive
        language: system
        pass_filenames: false
        files: \.tf$

<<<<<<< HEAD
      - id: check-lazy-imports
        name: Check lazy imports
        entry: python3 backend/scripts/check_lazy_imports.py
        language: system
        files: ^backend/(?!\.venv/).*\.py$

      - id: web-typescript-check
        name: Web TypeScript type check
=======
      - id: typescript-check
        name: TypeScript type check
>>>>>>> 13c1619d
        entry: bash -c 'cd web && npm run types:check'
        language: system
        pass_filenames: false
        files: ^web/.*\.(ts|tsx)$

      - id: opal-typescript-check
        name: Opal TypeScript type check
        entry: bash -c 'cd web/lib/opal && npm run types:check'
        language: system
        pass_filenames: false
        files: ^web/lib/opal/.*\.(ts|tsx)$<|MERGE_RESOLUTION|>--- conflicted
+++ resolved
@@ -112,7 +112,6 @@
         pass_filenames: false
         files: \.tf$
 
-<<<<<<< HEAD
       - id: check-lazy-imports
         name: Check lazy imports
         entry: python3 backend/scripts/check_lazy_imports.py
@@ -121,10 +120,6 @@
 
       - id: web-typescript-check
         name: Web TypeScript type check
-=======
-      - id: typescript-check
-        name: TypeScript type check
->>>>>>> 13c1619d
         entry: bash -c 'cd web && npm run types:check'
         language: system
         pass_filenames: false
